{
  "allow": [
    "master",
    "failures",
    "failed",
    "host-hostess",
    "hostesses-hosts",
    "kill",
<<<<<<< HEAD
    "black",
    "blacks"
=======
    "dummy"
>>>>>>> bc0e2e21
  ]
}<|MERGE_RESOLUTION|>--- conflicted
+++ resolved
@@ -6,11 +6,8 @@
     "host-hostess",
     "hostesses-hosts",
     "kill",
-<<<<<<< HEAD
     "black",
-    "blacks"
-=======
+    "blacks",
     "dummy"
->>>>>>> bc0e2e21
   ]
 }