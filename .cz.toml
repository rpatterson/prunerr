--- conflicted
+++ resolved
@@ -8,11 +8,6 @@
 # tag. Also supplies a VCS integration to enforce conventional commit messages:
 # https://commitizen-tools.github.io/commitizen/
 name = "cz_conventional_commits"
-<<<<<<< HEAD
-=======
-# TEMPLATE: Update these versions to the current version for your project and verify the
-# tag exists locally and on the project's remote:
->>>>>>> 2d7526e2
 changelog_start_rev = "v0.0.0"
 version = "1.1.13"
 tag_format = "v$version"
