--- conflicted
+++ resolved
@@ -1,13 +1,6 @@
 ;;; Directory Local Variables
 ;;; For more information see (info \"(emacs) Directory Variables\")
 
-<<<<<<< HEAD
-((python-mode . ((flycheck-python-flake8-executable . "${PWD}/.tox/py311/bin/python")
-		 (flycheck-python-pylint-executable . "${PWD}/.tox/py311/bin/python")
-		 (flycheck-python-mypy-executable . "${PWD}/.tox/py311/bin/mypy")
-		 )))
+((python-mode . ((flycheck-python-prospector-executable . "${PWD}/.tox/py311/bin/prospector"))))
 ((dockerfile-mode . ((flycheck-dockerfile-hadolint-executable . "${PWD}/bin/hadolint")
-		     )))
-=======
-((python-mode . ((flycheck-python-prospector-executable . "${PWD}/.tox/py311/bin/prospector"))))
->>>>>>> d6773c1d
+		     )))