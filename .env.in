--- conflicted
+++ resolved
@@ -15,19 +15,13 @@
 
 # Constants specific to this project or checkout used in variable substitutions in
 # `./docker-compose*.yml`. Don't change these during the ordinary course of development:
-<<<<<<< HEAD
+# Project specific values:
+PROJECT_NAMESPACE=${PROJECT_NAMESPACE}
+PROJECT_NAME=${PROJECT_NAME}
 # Absolute path of the Git repository checkout, useful where you can't use relative
 # paths:
 CHECKOUT_DIR=${CHECKOUT_DIR}
 # The Docker Hub user or organization:
 DOCKER_USER=${DOCKER_USER}
 # Build host variables, used only for reproducing CI/CD locally:
-DOCKER_GID=${DOCKER_GID}
-=======
-# Project specific values:
-PROJECT_NAMESPACE=${PROJECT_NAMESPACE}
-PROJECT_NAME=${PROJECT_NAME}
-# Absolute path of the Git repository checkout, useful where you can't use relative
-# paths:
-CHECKOUT_DIR=${CHECKOUT_DIR}
->>>>>>> a7f6e847
+DOCKER_GID=${DOCKER_GID}