--- conflicted
+++ resolved
@@ -3,7 +3,13 @@
 PGID=${PGID}
 # Absolute path of the git repo checkout, useful where relative paths can't be used
 CHECKOUT_DIR=${PWD}
-<<<<<<< HEAD
+
+# Release variables
+DOCKER_USER=merpatterson
+# Best to create and use a token.  Note that the token must have the `admin`/"Read,
+# Write, Delete" scope, aka "ACCESS PERMISSIONS":
+# https://hub.docker.com/settings/security?generateToken=true
+DOCKER_PASS=${DOCKER_PASS}
 
 TRANSMISSION_PASS=${TRANSMISSION_PASS}
 # The volume on which Transmission's `download-dir` is stored
@@ -12,12 +18,4 @@
 CRITICAL_AVAIL=1048576
 
 SONARR_API_KEY=
-RADARR_API_KEY=
-=======
-# Release variables
-DOCKER_USER=merpatterson
-# Best to create and use a token.  Note that the token must have the `admin`/"Read,
-# Write, Delete" scope, aka "ACCESS PERMISSIONS":
-# https://hub.docker.com/settings/security?generateToken=true
-DOCKER_PASS=${DOCKER_PASS}
->>>>>>> a4bcfecd
+RADARR_API_KEY=