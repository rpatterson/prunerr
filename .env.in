--- conflicted
+++ resolved
@@ -2,19 +2,11 @@
 #
 # SPDX-License-Identifier: MIT
 
-<<<<<<< HEAD
 # Capture local values specific to this checkout:
 TZ=${TZ}
 PUID=${PUID}
 PGID=${PGID}
-=======
-# Constants specific to this project and/or checkout used in variable substitutions in
-# `./docker-compose*.yml`.  Should not be modified during the normal course of
-# development:
-# Project specific values:
-PROJECT_NAMESPACE=${PROJECT_NAMESPACE}
-PROJECT_NAME=${PROJECT_NAME}
->>>>>>> 2b15feba
+
 # Absolute path of the git repo checkout, useful where relative paths can't be used:
 CHECKOUT_DIR=${CHECKOUT_DIR}
 # Build host variables:
@@ -25,4 +17,11 @@
 # Best to create and use a token.  Note that the token must have the `admin`/"Read,
 # Write, Delete" scope, aka "ACCESS PERMISSIONS":
 # https://hub.docker.com/settings/security?generateToken=true
-DOCKER_PASS=${DOCKER_PASS}+DOCKER_PASS=${DOCKER_PASS}
+
+# Constants specific to this project and/or checkout used in variable substitutions in
+# `./docker-compose*.yml`.  Should not be modified during the normal course of
+# development:
+# Project specific values:
+PROJECT_NAMESPACE=${PROJECT_NAMESPACE}
+PROJECT_NAME=${PROJECT_NAME}