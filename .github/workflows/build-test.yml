# SPDX-FileCopyrightText: 2023 Ross Patterson <me@rpatterson.net>
#
# SPDX-License-Identifier: MIT

name: "Build and Test"

on:
  # Only run on branches, not tags:
  # https://github.com/orgs/community/discussions/25615#discussioncomment-3397691
  push:
    branches:
      - "**"
    tags:
      - "!**"
      # Also run for open pull requests, including when pushed to:
  pull_request: {}

jobs:

  build-test:
    runs-on: "ubuntu-latest"
    container:
<<<<<<< HEAD
      image: "ghcr.io/rpatterson/prunerr:build-host"
=======
      image: "ghcr.io/rpatterson/project-structure:build-host"
>>>>>>> 904e7c40
      env:
        PUID: "1001"
        PGID: "123"
        CHECKOUT_DIR: "${{ github.workspace }}"
        # Requires the secrets to be added to GitHub either through the web UI or the
        # GitHub CLI tool:
        # https://docs.github.com/en/actions/security-guides/encrypted-secrets#creating-encrypted-secrets-for-a-repository
        GPG_PASSPHRASE: "${{ secrets.GPG_PASSPHRASE }}"
        GPG_SIGNING_PRIVATE_KEY: "${{ secrets.GPG_SIGNING_PRIVATE_KEY }}"
        DOCKER_PASS: "${{ secrets.DOCKER_PASS }}"
        # Enable the GitHub CLI
        PROJECT_GITHUB_PAT: "${{ secrets.PROJECT_GITHUB_PAT }}"
        # Tell the `./Makefile` about GitHub specific environment details:
        CI_IS_FORK: >-
          ${{
            (
              (
                (github.repository_owner != 'rpatterson')
                || (github.event.pull_request.head.repo.owner.login != 'rpatterson')
              ) && 'true'
            ) || 'false'
          }}
    permissions:
      packages: "write"
      checks: "write"
    strategy:
      matrix:
        PYTHON_MINORS:
          - "3.11"
          - "3.10"
          - "3.9"
          - "3.8"
          - "3.7"
    name: "build-test (python${{ matrix.PYTHON_MINORS }})"
    steps:

      # Shared/common set up:
      - name: "Checkout source from VCS"
        uses: "actions/checkout@master"
      # TODO: Debug stale venv issues and restore cache once fixed
      - name: "Change checkout owner"
        # https://stackoverflow.com/a/58474340/624787
        run: >-
          chown -R ${PUID}:${PGID} ./ &&
          git config --global --add safe.directory
          /__w/${{ github.event.repository.name }}/${{ github.event.repository.name }}

      # Delegate steps agnostic of the CI/CD platform to the `./Makefile`:
      - name: "Build image and run tests and checks in a container"
        run: >-
          entrypoint make -e PYTHON_MINORS=${{ matrix.PYTHON_MINORS }}
          test-push build-docker-${{ matrix.PYTHON_MINORS }}
          test-docker-${{ matrix.PYTHON_MINORS }} test-clean

      # Upload build artifacts:
      # https://github.com/actions/upload-artifact#usage
      - name: "Archive test suite reports"
        uses: "actions/upload-artifact@master"
        with:
          name: "test-suite-reports"
          path: |
            ./build/*test*
      # https://github.com/marketplace/actions/test-reporter#example
      - name: "Publish test suite report"
        uses: "dorny/test-reporter@main"
        # run this step even if previous step failed
        if: >-
          (success() || failure())
          && (
            (! github.event.pull_request)
            || ! (
              (github.repository_owner == 'rpatterson')
              && (github.event.pull_request.head.repo.owner.login != 'rpatterson')
            )
          )
        with:
          name: "Test Suite Reports"
          path: >-
            ./build/*/*test-junit.xml,
            ./build/*/prospector-xunit.xml
          reporter: "java-junit"
      - name: "Archive code coverage reports"
        uses: "actions/upload-artifact@master"
        with:
          name: "code-coverage-reports"
          path: |
            ./build/*/.coverage*
            ./build/*/coverage*
            ./build/*/htmlcov*
      - name: "Archive linter reports"
        uses: "actions/upload-artifact@master"
        with:
          name: "linter-reports"
          path: |
            ./build/*/*lint*
            ./build/*/prospector*<|MERGE_RESOLUTION|>--- conflicted
+++ resolved
@@ -20,11 +20,7 @@
   build-test:
     runs-on: "ubuntu-latest"
     container:
-<<<<<<< HEAD
       image: "ghcr.io/rpatterson/prunerr:build-host"
-=======
-      image: "ghcr.io/rpatterson/project-structure:build-host"
->>>>>>> 904e7c40
       env:
         PUID: "1001"
         PGID: "123"
