# SPDX-FileCopyrightText: 2023 Ross Patterson <me@rpatterson.net>
#
# SPDX-License-Identifier: MIT

# Backup files
*~

# Byte-compiled / optimized / DLL files
__pycache__/
*.py[cod]
*$py.class

# C extensions
*.so

# Distribution / packaging
.Python
env/
build/
develop-eggs/
dist/
downloads/
eggs/
.eggs/
lib/
lib64/
parts/
sdist/
var/
/var-*
/node_modules
/package-lock.json
/README.md
*.egg-info/
<<<<<<< HEAD
.installed.cfg
*.egg
/src/*/version.py

# PyInstaller
#  Usually a python script writes these files from a template before PyInstaller builds
#  the exe to inject date/other infos into it:
*.manifest
*.spec

# Installer logs
pip-log.txt
pip-delete-this-directory.txt

# Unit test / coverage reports
htmlcov/
.tox/
.coverage
.coverage.*
.cache
nosetests.xml
*,cover
.hypothesis/
=======
>>>>>>> 75d5ba44

# Translations
*.mo
*.pot

# Django stuff:
*.log
local_settings.py

# Flask stuff:
instance/
.webassets-cache

# Scrapy stuff:
.scrapy

# Sphinx documentation
docs/_build/

# PyBuilder
target/

# IPython Notebook
.ipynb_checkpoints

# pyenv
.python-version

# celery beat schedule file
celerybeat-schedule

# dotenv
/.env

# Linters:
.tox
.mypy_cache

# Ignore downloaded styles:
/styles/Vale
/styles/Microsoft
/styles/Google
/styles/RedHat
/styles/proselint
/styles/write-good
/styles/alex
/styles/Readability
/styles/Joblint

# Emacs editor settings
/.dir-locals.el

<<<<<<< HEAD
# virtualenv
venv/
ENV/

# Spyder project settings
.spyderproject

# Rope project settings
.ropeproject
=======
# `${HOME}/**` artifacts:
**/.cache
**/.local
>>>>>>> 75d5ba44
<|MERGE_RESOLUTION|>--- conflicted
+++ resolved
@@ -32,7 +32,6 @@
 /package-lock.json
 /README.md
 *.egg-info/
-<<<<<<< HEAD
 .installed.cfg
 *.egg
 /src/*/version.py
@@ -56,8 +55,6 @@
 nosetests.xml
 *,cover
 .hypothesis/
-=======
->>>>>>> 75d5ba44
 
 # Translations
 *.mo
@@ -110,7 +107,6 @@
 # Emacs editor settings
 /.dir-locals.el
 
-<<<<<<< HEAD
 # virtualenv
 venv/
 ENV/
@@ -120,8 +116,7 @@
 
 # Rope project settings
 .ropeproject
-=======
+
 # `${HOME}/**` artifacts:
 **/.cache
-**/.local
->>>>>>> 75d5ba44
+**/.local