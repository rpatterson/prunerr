# SPDX-FileCopyrightText: 2023 Ross Patterson <me@rpatterson.net>
#
# SPDX-License-Identifier: MIT

# Backup files
*~
**/*~
*.rej
**/*.rej

# Byte-compiled / optimized / DLL files
__pycache__
**/__pycache__
*.py[cod]
**/*.py[cod]
*$py.class
**/*$py.class

# C extensions
*.so
**/.so

# Byte-compiled / optimized / DLL files
__pycache__/
*.py[cod]
*$py.class

# C extensions
*.so

# Distribution / packaging
.Python
env/
build/
develop-eggs/
downloads/
eggs/
.eggs/
lib/
lib64/
parts/
sdist/
var/
/README.md
*.egg-info
**/*.egg-info
.installed.cfg
*.egg
**/.egg
/src/*/version.py

# PyInstaller
#  Usually these files are written by a python script from a template
#  before PyInstaller builds the exe, so as to inject date/other infos into it.
*.manifest
**/.manifest
*.spec
**/.spec

# Installer logs
pip-log.txt
pip-delete-this-directory.txt

# Unit test / coverage reports
htmlcov/
.tox
**/.tox
.coverage
.coverage.*
.cache
**/.cache
nosetests.xml
*,cover
**/,cover
.hypothesis/
.mypy_cache
**/.mypy_cache

# Translations
*.mo
**/.mo
*.pot
**/.pot

# Django stuff:
*.log
**/.log
local_settings.py

# Flask stuff:
instance/
.webassets-cache

# Scrapy stuff:
.scrapy

<<<<<<< HEAD
=======
# Django stuff:
*.log
local_settings.py

# Flask stuff:
instance/
.webassets-cache

# Scrapy stuff:
.scrapy

>>>>>>> a9df95e2
# Sphinx documentation
docs/_build/

# PyBuilder
target/

# IPython Notebook
.ipynb_checkpoints

# pyenv
.python-version

# celery beat schedule file
celerybeat-schedule

# dotenv
.env

# virtualenv
venv/
ENV/

# Spyder project settings
.spyderproject

# Rope project settings
.ropeproject

# Emacs editor settings
/.dir-locals.el

# Explicit ignores for the Docker build context.
.local
**/.local
.gnupg
**/.gnupg

# GitLab dedicated project runner artifacts:
/gitlab-runner/config/config.toml
/gitlab-runner/config/.runner_system_id<|MERGE_RESOLUTION|>--- conflicted
+++ resolved
@@ -94,20 +94,6 @@
 # Scrapy stuff:
 .scrapy
 
-<<<<<<< HEAD
-=======
-# Django stuff:
-*.log
-local_settings.py
-
-# Flask stuff:
-instance/
-.webassets-cache
-
-# Scrapy stuff:
-.scrapy
-
->>>>>>> a9df95e2
 # Sphinx documentation
 docs/_build/
 
