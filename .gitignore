# SPDX-FileCopyrightText: 2023 Ross Patterson <me@rpatterson.net>
#
# SPDX-License-Identifier: MIT

# Backup files
*~
**/*~
<<<<<<< HEAD

# Byte-compiled / optimized / DLL files
__pycache__
**/__pycache__
=======

# C extensions
*.so
**/.so

# Byte-compiled / optimized / DLL files
__pycache__
>>>>>>> 8e4803cb
*.py[cod]
**/*.py[cod]
*$py.class
**/*$py.class

# C extensions
*.so
**/.so

# Distribution / packaging
.Python
<<<<<<< HEAD
env/
build/
downloads/
develop-eggs/
eggs/
.eggs/
lib/
lib64/
parts/
var/
=======
env
build
downloads
lib
lib64
dist
sdist
var
develop-eggs
eggs
.eggs
parts
/var-*
>>>>>>> 8e4803cb
/node_modules
/package-lock.json
/README.md
*.egg-info
<<<<<<< HEAD
**/*.egg-info
=======
>>>>>>> 8e4803cb
.installed.cfg
*.egg
**/.egg
/src/*/version.py

# PyInstaller
#  Usually a python script writes these files from a template before PyInstaller builds
#  the exe to inject date/other infos into it:
*.manifest
**/.manifest
*.spec
**/.spec

# Installer logs
pip-log.txt
pip-delete-this-directory.txt

# Unit test / coverage reports
<<<<<<< HEAD
htmlcov/
.tox
**/.tox
=======
htmlcov
.tox
>>>>>>> 8e4803cb
.coverage
.coverage.*
.cache
**/.cache
nosetests.xml
*,cover
<<<<<<< HEAD
**/,cover
.hypothesis/
.mypy_cache
**/.mypy_cache
=======
.hypothesis
>>>>>>> 8e4803cb

# Translations
*.mo
**/.mo
*.pot
**/.pot
<<<<<<< HEAD

# Django stuff:
*.log
**/.log
local_settings.py

# Flask stuff:
instance/
.webassets-cache

# Scrapy stuff:
.scrapy
=======
>>>>>>> 8e4803cb

# Django stuff:
*.log
local_settings.py

# Flask stuff:
instance
.webassets-cache

# Scrapy stuff:
.scrapy

# Sphinx documentation
docs/_build

# PyBuilder
target

# IPython Notebook
.ipynb_checkpoints

# pyenv
.python-version

# celery beat schedule file
celerybeat-schedule

# dotenv
/.env

# Linters:
.tox
.mypy_cache

<<<<<<< HEAD
# Ignore downloaded styles:
/styles/Vale
/styles/Microsoft
/styles/Google
/styles/RedHat
/styles/proselint
/styles/write-good
/styles/alex
/styles/Readability
/styles/Joblint

# Emacs editor settings
/.dir-locals.el

# `${HOME}/**` artifacts:
**/.*_history
**/.*hst
**/.*hsts
**/.cache
**/.local

# Explicit ignores for the Docker build context.
.local
**/.local
.gnupg
**/.gnupg

=======
>>>>>>> 8e4803cb
# virtualenv
venv
ENV

# Spyder project settings
.spyderproject

# Rope project settings
<<<<<<< HEAD
.ropeproject
=======
.ropeproject

# Exclude downloaded styles from formatting and linting but include in VCS:
/styles/*/*

# Emacs editor settings
/.dir-locals.el

# `${HOME}/**` artifacts:
**/.*_history
**/.*hst
**/.*hsts
**/.cache
**/.local
>>>>>>> 8e4803cb
<|MERGE_RESOLUTION|>--- conflicted
+++ resolved
@@ -5,12 +5,6 @@
 # Backup files
 *~
 **/*~
-<<<<<<< HEAD
-
-# Byte-compiled / optimized / DLL files
-__pycache__
-**/__pycache__
-=======
 
 # C extensions
 *.so
@@ -18,30 +12,14 @@
 
 # Byte-compiled / optimized / DLL files
 __pycache__
->>>>>>> 8e4803cb
+**/__pycache__
 *.py[cod]
 **/*.py[cod]
 *$py.class
 **/*$py.class
 
-# C extensions
-*.so
-**/.so
-
 # Distribution / packaging
 .Python
-<<<<<<< HEAD
-env/
-build/
-downloads/
-develop-eggs/
-eggs/
-.eggs/
-lib/
-lib64/
-parts/
-var/
-=======
 env
 build
 downloads
@@ -55,15 +33,11 @@
 .eggs
 parts
 /var-*
->>>>>>> 8e4803cb
 /node_modules
 /package-lock.json
 /README.md
 *.egg-info
-<<<<<<< HEAD
 **/*.egg-info
-=======
->>>>>>> 8e4803cb
 .installed.cfg
 *.egg
 **/.egg
@@ -82,35 +56,25 @@
 pip-delete-this-directory.txt
 
 # Unit test / coverage reports
-<<<<<<< HEAD
-htmlcov/
+htmlcov
 .tox
 **/.tox
-=======
-htmlcov
-.tox
->>>>>>> 8e4803cb
 .coverage
 .coverage.*
 .cache
 **/.cache
 nosetests.xml
 *,cover
-<<<<<<< HEAD
 **/,cover
-.hypothesis/
+.hypothesis
 .mypy_cache
 **/.mypy_cache
-=======
-.hypothesis
->>>>>>> 8e4803cb
 
 # Translations
 *.mo
 **/.mo
 *.pot
 **/.pot
-<<<<<<< HEAD
 
 # Django stuff:
 *.log
@@ -119,19 +83,6 @@
 
 # Flask stuff:
 instance/
-.webassets-cache
-
-# Scrapy stuff:
-.scrapy
-=======
->>>>>>> 8e4803cb
-
-# Django stuff:
-*.log
-local_settings.py
-
-# Flask stuff:
-instance
 .webassets-cache
 
 # Scrapy stuff:
@@ -159,36 +110,6 @@
 .tox
 .mypy_cache
 
-<<<<<<< HEAD
-# Ignore downloaded styles:
-/styles/Vale
-/styles/Microsoft
-/styles/Google
-/styles/RedHat
-/styles/proselint
-/styles/write-good
-/styles/alex
-/styles/Readability
-/styles/Joblint
-
-# Emacs editor settings
-/.dir-locals.el
-
-# `${HOME}/**` artifacts:
-**/.*_history
-**/.*hst
-**/.*hsts
-**/.cache
-**/.local
-
-# Explicit ignores for the Docker build context.
-.local
-**/.local
-.gnupg
-**/.gnupg
-
-=======
->>>>>>> 8e4803cb
 # virtualenv
 venv
 ENV
@@ -197,9 +118,6 @@
 .spyderproject
 
 # Rope project settings
-<<<<<<< HEAD
-.ropeproject
-=======
 .ropeproject
 
 # Exclude downloaded styles from formatting and linting but include in VCS:
@@ -213,5 +131,9 @@
 **/.*hst
 **/.*hsts
 **/.cache
+
+# Explicit ignores for the Docker build context.
+.local
 **/.local
->>>>>>> 8e4803cb
+.gnupg
+**/.gnupg