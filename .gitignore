--- conflicted
+++ resolved
@@ -5,13 +5,10 @@
 # Backup files
 *~
 **/*~
-<<<<<<< HEAD
-=======
 
 # C extensions
 *.so
 **/.so
->>>>>>> f4e839ed
 
 # Byte-compiled / optimized / DLL files
 __pycache__
@@ -20,25 +17,6 @@
 **/*.py[cod]
 *$py.class
 **/*$py.class
-<<<<<<< HEAD
-
-# C extensions
-*.so
-**/.so
-
-# Distribution / packaging
-.Python
-env/
-build/
-downloads/
-develop-eggs/
-eggs/
-.eggs/
-lib/
-lib64/
-parts/
-var/
-=======
 
 # Distribution / packaging
 .Python
@@ -54,7 +32,6 @@
 .eggs
 parts
 /var-*
->>>>>>> f4e839ed
 /node_modules
 /package-lock.json
 /README.md
@@ -78,11 +55,7 @@
 pip-delete-this-directory.txt
 
 # Unit test / coverage reports
-<<<<<<< HEAD
-htmlcov/
-=======
 htmlcov
->>>>>>> f4e839ed
 .tox
 **/.tox
 .coverage
@@ -92,11 +65,7 @@
 nosetests.xml
 *,cover
 **/,cover
-<<<<<<< HEAD
-.hypothesis/
-=======
 .hypothesis
->>>>>>> f4e839ed
 .mypy_cache
 **/.mypy_cache
 
@@ -140,28 +109,6 @@
 .tox
 .mypy_cache
 
-<<<<<<< HEAD
-# Exclude downloaded styles from formatting and linting but include in VCS:
-/styles/*/*
-
-# Emacs editor settings
-/.dir-locals.el
-
-# `${HOME}/**` artifacts:
-**/.*_history
-**/.*hst
-**/.*hsts
-**/.cache
-**/.local
-
-# Explicit ignores for the Docker build context.
-.local
-**/.local
-.gnupg
-**/.gnupg
-
-=======
->>>>>>> f4e839ed
 # virtualenv
 venv
 ENV
@@ -172,11 +119,6 @@
 # Rope project settings
 .ropeproject
 
-<<<<<<< HEAD
-# GitLab dedicated project runner artifacts:
-/gitlab-runner/config/config.toml
-/gitlab-runner/config/.runner_system_id
-=======
 # Exclude downloaded styles from formatting and linting but include in VCS:
 /styles/*/*
 
@@ -194,4 +136,7 @@
 **/.local
 .gnupg
 **/.gnupg
->>>>>>> f4e839ed
+
+# GitLab dedicated project runner artifacts:
+/gitlab-runner/config/config.toml
+/gitlab-runner/config/.runner_system_id