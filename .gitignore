--- conflicted
+++ resolved
@@ -18,23 +18,11 @@
 *.so
 **/.so
 
-# Byte-compiled / optimized / DLL files
-__pycache__/
-*.py[cod]
-*$py.class
-
-# C extensions
-*.so
-
 # Distribution / packaging
 .Python
 env/
 build/
 develop-eggs/
-<<<<<<< HEAD
-=======
-dist/
->>>>>>> 490b0609
 downloads/
 eggs/
 .eggs/
@@ -42,7 +30,6 @@
 lib64/
 parts/
 sdist/
-<<<<<<< HEAD
 /var
 /var-docker
 /node_modules
@@ -56,28 +43,12 @@
 /src/*/version.py
 
 # PyInstaller
-#  Usually these files are written by a python script from a template
-#  before PyInstaller builds the exe, so as to inject date/other infos into it.
+#  Usually a python script writes these files from a template before PyInstaller builds
+#  the exe to inject date/other infos into it:
 *.manifest
 **/.manifest
 *.spec
 **/.spec
-=======
-var/
-/node_modules
-/package-lock.json
-/README.md
-*.egg-info/
-.installed.cfg
-*.egg
-/src/*/version.py
-
-# PyInstaller
-#  Usually a python script writes these files from a template before PyInstaller builds
-#  the exe to inject date/other infos into it:
-*.manifest
-*.spec
->>>>>>> 490b0609
 
 # Installer logs
 pip-log.txt
@@ -85,7 +56,6 @@
 
 # Unit test / coverage reports
 htmlcov/
-<<<<<<< HEAD
 .tox
 **/.tox
 .coverage
@@ -98,15 +68,6 @@
 .hypothesis/
 .mypy_cache
 **/.mypy_cache
-=======
-.tox/
-.coverage
-.coverage.*
-.cache
-nosetests.xml
-*,cover
-.hypothesis/
->>>>>>> 490b0609
 
 # Translations
 *.mo
@@ -117,17 +78,6 @@
 # Django stuff:
 *.log
 **/.log
-local_settings.py
-
-# Flask stuff:
-instance/
-.webassets-cache
-
-# Scrapy stuff:
-.scrapy
-
-# Django stuff:
-*.log
 local_settings.py
 
 # Flask stuff:
@@ -180,26 +130,6 @@
 /styles/Readability
 /styles/Joblint
 
-<<<<<<< HEAD
-# virtualenv
-venv/
-ENV/
-
-# Spyder project settings
-.spyderproject
-
-# Rope project settings
-.ropeproject
-
-# Emacs editor settings
-/.dir-locals.el
-
-# Explicit ignores for the Docker build context.
-.local
-**/.local
-.gnupg
-**/.gnupg
-=======
 # Emacs editor settings
 /.dir-locals.el
 
@@ -212,4 +142,9 @@
 
 # Rope project settings
 .ropeproject
->>>>>>> 490b0609
+
+# Explicit ignores for the Docker build context.
+.local
+**/.local
+.gnupg
+**/.gnupg