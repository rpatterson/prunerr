--- conflicted
+++ resolved
@@ -85,20 +85,6 @@
 # Scrapy stuff:
 .scrapy
 
-<<<<<<< HEAD
-=======
-# Django stuff:
-*.log
-local_settings.py
-
-# Flask stuff:
-instance/
-.webassets-cache
-
-# Scrapy stuff:
-.scrapy
-
->>>>>>> 1e60893c
 # Sphinx documentation
 docs/_build/
 
@@ -156,12 +142,8 @@
 .spyderproject
 
 # Rope project settings
-<<<<<<< HEAD
 .ropeproject
 
 # GitLab dedicated project runner artifacts:
 /gitlab-runner/config/config.toml
-/gitlab-runner/config/.runner_system_id
-=======
-.ropeproject
->>>>>>> 1e60893c
+/gitlab-runner/config/.runner_system_id