# SPDX-FileCopyrightText: 2023 Ross Patterson <me@rpatterson.net>
#
# SPDX-License-Identifier: MIT

# Backup files
*~
**/*~

# C extensions
*.so
**/.so

# Byte-compiled / optimized / DLL files
__pycache__
*.py[cod]
*$py.class

# C extensions
*.so

# Distribution / packaging
<<<<<<< HEAD
.Python
env/
build/
dist
sdist/
downloads/
develop-eggs/
eggs/
.eggs/
lib/
lib64/
parts/
var/
=======
env
build
downloads
lib
lib64
dist
sdist
var
>>>>>>> 71d8255d
/var-*
/node_modules
/package-lock.json
/README.md
<<<<<<< HEAD
*.egg-info/
.installed.cfg
*.egg
/src/*/version.py

# PyInstaller
#  Usually a python script writes these files from a template before PyInstaller builds
#  the exe to inject date/other infos into it:
*.manifest
*.spec

# Installer logs
pip-log.txt
pip-delete-this-directory.txt

# Unit test / coverage reports
htmlcov/
.tox/
.coverage
.coverage.*
.cache
nosetests.xml
*,cover
.hypothesis/
=======
*.egg-info
>>>>>>> 71d8255d

# Translations
*.mo
**/.mo
*.pot
**/.pot

# Django stuff:
*.log
local_settings.py

# Flask stuff:
instance/
.webassets-cache

# Scrapy stuff:
.scrapy

# Sphinx documentation
docs/_build

# PyBuilder
target/

# IPython Notebook
.ipynb_checkpoints

# pyenv
.python-version

# celery beat schedule file
celerybeat-schedule

# dotenv
/.env

# Linters:
.tox
.mypy_cache

# Exclude downloaded styles from formatting and linting but include in VCS:
/styles/*/*

# Emacs editor settings
/.dir-locals.el

# virtualenv
venv/
ENV/

# Spyder project settings
.spyderproject

# Rope project settings
.ropeproject

# `${HOME}/**` artifacts:
**/.*_history
**/.*hst
**/.*hsts
**/.cache
**/.local<|MERGE_RESOLUTION|>--- conflicted
+++ resolved
@@ -19,21 +19,7 @@
 *.so
 
 # Distribution / packaging
-<<<<<<< HEAD
 .Python
-env/
-build/
-dist
-sdist/
-downloads/
-develop-eggs/
-eggs/
-.eggs/
-lib/
-lib64/
-parts/
-var/
-=======
 env
 build
 downloads
@@ -42,13 +28,15 @@
 dist
 sdist
 var
->>>>>>> 71d8255d
+develop-eggs
+eggs
+.eggs
+parts
 /var-*
 /node_modules
 /package-lock.json
 /README.md
-<<<<<<< HEAD
-*.egg-info/
+*.egg-info
 .installed.cfg
 *.egg
 /src/*/version.py
@@ -64,17 +52,14 @@
 pip-delete-this-directory.txt
 
 # Unit test / coverage reports
-htmlcov/
-.tox/
+htmlcov
+.tox
 .coverage
 .coverage.*
 .cache
 nosetests.xml
 *,cover
-.hypothesis/
-=======
-*.egg-info
->>>>>>> 71d8255d
+.hypothesis
 
 # Translations
 *.mo
@@ -87,7 +72,7 @@
 local_settings.py
 
 # Flask stuff:
-instance/
+instance
 .webassets-cache
 
 # Scrapy stuff:
@@ -97,7 +82,7 @@
 docs/_build
 
 # PyBuilder
-target/
+target
 
 # IPython Notebook
 .ipynb_checkpoints
@@ -115,15 +100,9 @@
 .tox
 .mypy_cache
 
-# Exclude downloaded styles from formatting and linting but include in VCS:
-/styles/*/*
-
-# Emacs editor settings
-/.dir-locals.el
-
 # virtualenv
-venv/
-ENV/
+venv
+ENV
 
 # Spyder project settings
 .spyderproject
@@ -131,6 +110,12 @@
 # Rope project settings
 .ropeproject
 
+# Exclude downloaded styles from formatting and linting but include in VCS:
+/styles/*/*
+
+# Emacs editor settings
+/.dir-locals.el
+
 # `${HOME}/**` artifacts:
 **/.*_history
 **/.*hst
