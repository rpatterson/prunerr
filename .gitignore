# SPDX-FileCopyrightText: 2023 Ross Patterson <me@rpatterson.net>
#
# SPDX-License-Identifier: MIT

# Backup files
*~
**/*~

# C extensions
*.so
**/.so

# Byte-compiled / optimized / DLL files
__pycache__
**/__pycache__
*.py[cod]
**/*.py[cod]
*$py.class
**/*$py.class

# Distribution / packaging
.Python
env
build
downloads
lib
lib64
sdist
var
develop-eggs
eggs
.eggs
parts
/var-*
/node_modules
/package-lock.json
/README.md
*.egg-info
**/*.egg-info
.installed.cfg
*.egg
**/.egg
/src/*/version.py

# PyInstaller
#  Usually a python script writes these files from a template before PyInstaller builds
#  the exe to inject date/other infos into it:
*.manifest
**/.manifest
*.spec
**/.spec

# Installer logs
pip-log.txt
pip-delete-this-directory.txt

# Unit test / coverage reports
htmlcov
.tox
**/.tox
.coverage
.coverage.*
.cache
**/.cache
nosetests.xml
*,cover
**/,cover
.hypothesis
.mypy_cache
**/.mypy_cache

# Translations
*.mo
**/.mo
*.pot
**/.pot

# Django stuff:
*.log
**/.log
local_settings.py

# Flask stuff:
instance/
.webassets-cache

# Scrapy stuff:
.scrapy

# Sphinx documentation
docs/_build

# PyBuilder
target

# IPython Notebook
.ipynb_checkpoints

# pyenv
.python-version

# celery beat schedule file
celerybeat-schedule

# dotenv
/.env

# Linters:
.tox
.mypy_cache

# virtualenv
venv
ENV

# Spyder project settings
.spyderproject

# Rope project settings
.ropeproject

# Exclude downloaded styles from formatting and linting but include in VCS:
/styles/*/*

# Emacs editor settings
/.dir-locals.el

<<<<<<< HEAD
# Project-specific artifacts
/radarr
/sonarr
/transmission
=======
# `${HOME}/**` artifacts:
**/.*_history
**/.*hst
**/.*hsts
**/.cache
>>>>>>> 2d7526e2

# Explicit ignores for the Docker build context.
.local
**/.local
.gnupg
**/.gnupg

# GitLab dedicated project runner artifacts:
/gitlab-runner/config/config.toml
/gitlab-runner/config/.runner_system_id<|MERGE_RESOLUTION|>--- conflicted
+++ resolved
@@ -125,18 +125,11 @@
 # Emacs editor settings
 /.dir-locals.el
 
-<<<<<<< HEAD
-# Project-specific artifacts
-/radarr
-/sonarr
-/transmission
-=======
 # `${HOME}/**` artifacts:
 **/.*_history
 **/.*hst
 **/.*hsts
 **/.cache
->>>>>>> 2d7526e2
 
 # Explicit ignores for the Docker build context.
 .local
@@ -146,4 +139,9 @@
 
 # GitLab dedicated project runner artifacts:
 /gitlab-runner/config/config.toml
-/gitlab-runner/config/.runner_system_id+/gitlab-runner/config/.runner_system_id
+
+# Project-specific artifacts
+/radarr
+/sonarr
+/transmission