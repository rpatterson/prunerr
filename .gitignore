# SPDX-FileCopyrightText: 2023 Ross Patterson <me@rpatterson.net>
#
# SPDX-License-Identifier: MIT

# Backup files
*~

# Byte-compiled / optimized / DLL files
__pycache__/
*.py[cod]
*$py.class

# C extensions
*.so

# Distribution / packaging
.Python
env/
build/
develop-eggs/
dist/
downloads/
eggs/
.eggs/
lib/
lib64/
parts/
sdist/
var/
/node_modules
/package-lock.json
/README.md
*.egg-info/
.installed.cfg
*.egg
/src/*/version.py

# PyInstaller
#  Usually these files are written by a python script from a template
#  before PyInstaller builds the exe, so as to inject date/other infos into it.
*.manifest
*.spec

# Installer logs
pip-log.txt
pip-delete-this-directory.txt

# Unit test / coverage reports
htmlcov/
.tox/
.coverage
.coverage.*
.cache
nosetests.xml
*,cover
.hypothesis/

# Translations
*.mo
*.pot

# Django stuff:
*.log
local_settings.py

# Flask stuff:
instance/
.webassets-cache

# Scrapy stuff:
.scrapy

# Sphinx documentation
docs/_build/

# PyBuilder
target/

# IPython Notebook
.ipynb_checkpoints

# pyenv
.python-version

# celery beat schedule file
celerybeat-schedule

# dotenv
/.env

<<<<<<< HEAD
# virtualenv
venv/
ENV/

# Spyder project settings
.spyderproject

# Rope project settings
.ropeproject
=======
# Linters
.tox
.mypy_cache
# Ignore downloaded styles:
/styles/Vale
/styles/Microsoft
/styles/Google
/styles/RedHat
/styles/proselint
/styles/write-good
/styles/alex
/styles/Readability
/styles/Joblint

>>>>>>> bcbf1d55

# Emacs editor settings
/.dir-locals.el<|MERGE_RESOLUTION|>--- conflicted
+++ resolved
@@ -88,17 +88,6 @@
 # dotenv
 /.env
 
-<<<<<<< HEAD
-# virtualenv
-venv/
-ENV/
-
-# Spyder project settings
-.spyderproject
-
-# Rope project settings
-.ropeproject
-=======
 # Linters
 .tox
 .mypy_cache
@@ -113,7 +102,15 @@
 /styles/Readability
 /styles/Joblint
 
->>>>>>> bcbf1d55
+# Emacs editor settings
+/.dir-locals.el
 
-# Emacs editor settings
-/.dir-locals.el+# virtualenv
+venv/
+ENV/
+
+# Spyder project settings
+.spyderproject
+
+# Rope project settings
+.ropeproject