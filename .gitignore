--- conflicted
+++ resolved
@@ -112,15 +112,11 @@
 # Emacs editor settings
 /.dir-locals.el
 
-<<<<<<< HEAD
 # Project-specific artifacts
-/README.md
 /radarr
 /sonarr
 /transmission
 
-=======
->>>>>>> 24333d04
 # Explicit ignores for the Docker build context.
 .local
 **/.local
