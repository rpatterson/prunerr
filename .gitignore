# SPDX-FileCopyrightText: 2023 Ross Patterson <me@rpatterson.net>
#
# SPDX-License-Identifier: MIT

# Backup files
*~
<<<<<<< HEAD
**/*~
*.rej
**/*.rej

# C extensions
*.so
**/.so
=======
>>>>>>> c8a8ff4a

# Distribution / packaging
env/
build/
downloads/
lib/
lib64/
sdist/
/var
/var-docker
/README.md

# Translations
*.mo
**/.mo
*.pot
**/.pot

# Sphinx documentation
docs/_build/

# dotenv
/.env

# Emacs editor settings
/.dir-locals.el

# Explicit ignores for the Docker build context.
.local
**/.local
.gnupg
**/.gnupg<|MERGE_RESOLUTION|>--- conflicted
+++ resolved
@@ -4,16 +4,11 @@
 
 # Backup files
 *~
-<<<<<<< HEAD
 **/*~
-*.rej
-**/*.rej
 
 # C extensions
 *.so
 **/.so
-=======
->>>>>>> c8a8ff4a
 
 # Distribution / packaging
 env/
