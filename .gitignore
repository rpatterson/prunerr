--- conflicted
+++ resolved
@@ -67,13 +67,8 @@
 *,cover
 **/,cover
 .hypothesis
-<<<<<<< HEAD
-.mypy_cache
-**/.mypy_cache
-=======
 .pytest_cache
 **/.pytest_cache
->>>>>>> eee54b34
 
 # Translations
 *.mo
