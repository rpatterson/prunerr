--- conflicted
+++ resolved
@@ -4,10 +4,7 @@
 
 # Backup files
 *~
-<<<<<<< HEAD
 **/*~
-*.rej
-**/*.rej
 
 # Byte-compiled / optimized / DLL files
 __pycache__
@@ -20,8 +17,6 @@
 # C extensions
 *.so
 **/.so
-=======
->>>>>>> 9c39a065
 
 # Byte-compiled / optimized / DLL files
 __pycache__/
