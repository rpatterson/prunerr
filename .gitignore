--- conflicted
+++ resolved
@@ -117,13 +117,9 @@
 
 # Project-specific artifacts
 /README.md
-<<<<<<< HEAD
-/NEWS-release.rst
 /radarr
 /sonarr
 /transmission
-=======
->>>>>>> 1421c03f
 
 # Explicit ignores for the Docker build context.
 .local
