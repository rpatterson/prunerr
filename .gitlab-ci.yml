# SPDX-FileCopyrightText: 2023 Ross Patterson <me@rpatterson.net>
#
# SPDX-License-Identifier: MIT

# https://gitlab.com/gitlab-org/gitlab/-/blob/master/lib/gitlab/ci/templates/Docker.gitlab-ci.yml

# TEMPLATE: If the project uses GitLab CI/CD, then add the following secrets to the
# project:
#
# - `CODECOV_TOKEN`:
#   Add your project to https://app.codecov.io/gl and use the generated token
#
# - `DOCKER_PASS`:
#   A Docker Hub Personal Access Token
#
# - `GPG_PASSPHRASE`:
#   See the comments towards the bottom of the `./Makefile`
#
# - `GPG_SIGNING_PRIVATE_KEY`:
#   See the comments towards the bottom of the `./Makefile`
#
# - `PROJECT_GITHUB_PAT`:
#   A GitHub "Classic" Personal Access Token with scopes: `repo`, `workflow`,
#   `packages`, and `project`. If the project uses both GitLab CI/CD for releases and
#   GitHub Actions as duplicate CI for tests, then configure repository mirroring in
#   your GitLab project -> Settings -> Repository by using the same token.
#
# - `PYPI_PASSWORD`:
#   A PyPI API token
#
# - `TEST_PYPI_PASSWORD`:
#   A PyPI API token
#
# - `VCS_REMOTE_PUSH_URL`:
#   A GitLab Personal or Project Access Token formatted as an HTTP authentication prefix
#   to the hostname, e.g.:
#     https://token-name:token-value@gitlab.com/rpatterson/project-structure.git
#
# Mask all except `GPG_SIGNING_PRIVATE_KEY`, which is too large to mask. Protect all
# except `CODECOV_TOKEN` and `DOCKER_PASS` which contributors need to use CI to test
# their work before maintainers merge into `develop` or `main`.

variables:
  # Variables controlling behavior:
  PUID: "1001"
  PGID: "1001"
  # Project specific values:
  PROJECT_NAMESPACE: "rpatterson"
  # Uncomment to get more debugging output:
  # DEBUG: "true"

default:
  image:
    name: "$CI_TEMPLATE_REGISTRY_HOST/$PROJECT_NAMESPACE/$CI_PROJECT_NAME:build-host"
    entrypoint:
      - "docker-entrypoint.sh"
  services:
    - "docker:dind"
  before_script:
    - >-
      git config --global --add safe.directory "$(realpath "./")" &&
      make -e build-perms
  # TODO: Debug stale venv issues and restore cache after fixing.

stages:
  - "build-test"
  - "release"
  - "release-bump"
  - "release-version"
  - "scheduled"
  - "merge-upgrade"

build-test:
  stage: "build-test"
  rules:
    - if: >-
        $CI_COMMIT_BRANCH != null
        && (
          $CI_COMMIT_BRANCH !~ /^(develop|main)$/
          || (
            $CI_COMMIT_BRANCH == "develop"
            && $CI_COMMIT_TITLE =~
        /^build\(release\): Version [0-9]+\.[0-9]+\.[0-9]+.* → [0-9]+\.[0-9]+\.[0-9]+[^0-9].+$/
          ) || (
            $CI_COMMIT_BRANCH == "main"
            && $CI_COMMIT_TITLE =~
        /^build\(release\): Version [0-9]+\.[0-9]+\.[0-9]+.* → [0-9]+\.[0-9]+\.[0-9]+$/
          )
        )
        && $CI_PIPELINE_SOURCE != "schedule"
  interruptible: true
  parallel:
    matrix:
      - PYTHON_MINORS:
          - "3.11"
          - "3.12"
          - "3.10"
          - "3.9"
          - "3.8"
  script:
    # Delegate steps agnostic of the CI/CD platform to the `./Makefile`:
    - >-
      entrypoint make -e test-push test-lint
      build-docker-$PYTHON_MINORS
      test-docker-$PYTHON_MINORS
      release-docker-$PYTHON_MINORS test-clean
  coverage: '/(?i)total.*? (100(?:\.0+)?\%|[1-9]?\d(?:\.\d+)?\%)$/'
  artifacts:
    # Upload build artifacts:
    # https://docs.gitlab.com/ee/ci/pipelines/job_artifacts.html
    paths:
<<<<<<< HEAD
      - "./build/py*/pytest*"
      - "./build/py*/.coverage*"
      - "./build/py*/coverage*"
      - "./build/py*/htmlcov"
      - "./build/py*/prospector*"
      - "./build/py*/pylint*"
    reports:
      junit:
        - "./build/py*/pytest-junit.xml"
        - "./build/py*/prospector-xunit.xml"
      coverage_report:
        coverage_format: "cobertura"
        path: "./build/py*/coverage.xml"
=======
      - "./build/reports/"
    reports:
      junit:
        - "./build/reports/*unit.xml"
      coverage_report:
        coverage_format: "cobertura"
        path: "./build/reports/*cov*.xml"
>>>>>>> 93e60510

release:
  stage: "release"
  needs: ["build-test"]
  # Avoid unnecessary artifact downloads:
  # https://docs.gitlab.com/ee/ci/yaml/#dependencies
  dependencies: []
  variables:
    DOCKER_BUILD_PULL: "true"
  rules:
    - if: >-
        (
          (
            $CI_COMMIT_BRANCH == "develop"
            && $CI_COMMIT_TITLE =~
        /^build\(release\): Version [0-9]+\.[0-9]+\.[0-9]+.* → [0-9]+\.[0-9]+\.[0-9]+[^0-9].+$/
          ) || (
            $CI_COMMIT_BRANCH == "main"
            && $CI_COMMIT_TITLE =~
        /^build\(release\): Version [0-9]+\.[0-9]+\.[0-9]+.* → [0-9]+\.[0-9]+\.[0-9]+$/
          )
        )
        && $CI_PROJECT_NAMESPACE == $PROJECT_NAMESPACE
  script:
    - >-
      entrypoint make -e release-pkgs test-clean
  artifacts:
    paths:
      - "./dist/project?structure-*"

merge-upgrade:
  stage: "merge-upgrade"
  needs: ["build-test"]
  rules:
    - if: >-
        $CI_COMMIT_BRANCH =~ /^.+-upgrade$/
  script:
    - >-
      entrypoint make -e VCS_BRANCH_SUFFIX="upgrade" devel-merge

release-bump:
  stage: "release-bump"
  needs: []
  dependencies: []
  variables:
    DOCKER_BUILD_PULL: "true"
  rules:
    - if: >-
        (
          (
            $CI_COMMIT_BRANCH == "main"
            && $CI_COMMIT_TITLE !~
        /^build\(release\): Version [0-9]+\.[0-9]+\.[0-9]+.* → [0-9]+\.[0-9]+\.[0-9]+$/
          ) || (
            $CI_COMMIT_BRANCH == "develop"
            && $CI_COMMIT_TITLE !~
        /^build\(release\): Version [0-9]+\.[0-9]+\.[0-9]+.* → [0-9]+\.[0-9]+\.[0-9].*$/
          )
        )
        && $CI_PIPELINE_SOURCE != "schedule"
  script:
    - >-
      entrypoint make -e test-push release-bump

# Workaround GitLab's handling of pipeline status when pushing both a branch and a tag:
release-version:
  stage: "release-version"
  needs: []
  dependencies: []
  rules:
    - if: >-
        $CI_COMMIT_TAG =~ /^v[0-9]+\.[0-9]+\.[0-9]+.*$/
  inherit:
    default: false
  script:
    - >-
      true

# TEMPLATE: Optionally add a scheduled pipeline with the following variables to
# periodically upgrade all requirements and run CI:
#
# - `DOCKER_BUILD_PULL=true`
# - `SCHEDULED_TARGETS=devel-upgrade-branch`
# - `TEMPLATE_IGNORE_EXISTING=true`
#
# The `merge-upgrade` job automatically merges `*-upgrade` branches when `build-test`
# succeeds, so add a protected branch rule for the `*-upgrade` wildcard that allows
# force pushing. As such, the target branch for the scheduled pipeline determines
# whether upgrade branches publish releases after passing CI, pre-releases for `develop`
# and final releases for `main`.
#
# WARNING: Running this even no more often than every day can exhaust the gitlab.com
# free quotas in the beginning of the month.

scheduled:
  stage: "scheduled"
  rules:
    - if: >-
        $CI_PIPELINE_SOURCE == "schedule"
  script:
    - >-
      entrypoint make -e $SCHEDULED_TARGETS<|MERGE_RESOLUTION|>--- conflicted
+++ resolved
@@ -109,29 +109,13 @@
     # Upload build artifacts:
     # https://docs.gitlab.com/ee/ci/pipelines/job_artifacts.html
     paths:
-<<<<<<< HEAD
-      - "./build/py*/pytest*"
-      - "./build/py*/.coverage*"
-      - "./build/py*/coverage*"
-      - "./build/py*/htmlcov"
-      - "./build/py*/prospector*"
-      - "./build/py*/pylint*"
-    reports:
-      junit:
-        - "./build/py*/pytest-junit.xml"
-        - "./build/py*/prospector-xunit.xml"
-      coverage_report:
-        coverage_format: "cobertura"
-        path: "./build/py*/coverage.xml"
-=======
       - "./build/reports/"
     reports:
       junit:
-        - "./build/reports/*unit.xml"
+        - "./build/reports/*/*unit.xml"
       coverage_report:
         coverage_format: "cobertura"
-        path: "./build/reports/*cov*.xml"
->>>>>>> 93e60510
+        path: "./build/reports/*/*cov*.xml"
 
 release:
   stage: "release"
