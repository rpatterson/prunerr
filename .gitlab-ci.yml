# https://gitlab.com/gitlab-org/gitlab/-/blob/master/lib/gitlab/ci/templates/Docker.gitlab-ci.yml

<<<<<<< HEAD
=======
# TEMPLATE: If using GitHub Actions, then add the following secrets to the project:
#
# - `CODECOV_TOKEN`:
#   Add your project to https://app.codecov.io/gl and use the generated token
#
# - `DOCKER_PASS`:
#   A Docker Hub Personal Access Token
#
# - `GPG_PASSPHRASE`:
#   See the comments towards the bottom of the `./Makefile`
#
# - `GPG_SIGNING_PRIVATE_KEY`:
#   See the comments towards the bottom of the `./Makefile`
#
# - `PROJECT_GITHUB_PAT`:
#   A GitHub "Classic" Personal Access Token with scopes: `repo`, `workflow`,
#   `packages`, and `project`. If using both GitLab CI/CD for releases and GitHub
#   Actions as duplicate CI for tests, then configure repository mirroring in your
#   GitLab project -> Settings -> Repository using the same token.
#
# - `PYPI_PASSWORD`:
#   A PyPI API token
#
# - `TEST_PYPI_PASSWORD`:
#   A PyPI API token
#
# - `VCS_REMOTE_PUSH_URL`:
#   A GitLab Personal or Project Access Token formatted as an HTTP authentication prefix
#   to the hostname, e.g.:
#     https://token-name:token-value@gitlab.com/rpatterson/python-project-structure.git
#
# All that can be masked should be.  All should be protected except `CODECOV_TOKEN` and
# `DOCKER_PASS`.

>>>>>>> d0f9a818
default:
  image:
    name: "$CI_TEMPLATE_REGISTRY_HOST/rpatterson/$CI_PROJECT_NAME:build-host"
    entrypoint:
      - "docker-entrypoint.sh"
  services:
    - "docker:dind"
  before_script:
    - "chown -R $PUID:$PGID ./"
  # TODO: Debug stale venv issues and restore cache once fixed

variables:
  # Variables controlling behavior:
  PUID: "1001"
  PGID: "1001"
  DOCKER_IMAGE: "$CI_REGISTRY_IMAGE"
  # Different variable name needed by the GitHub CLI:
  GH_TOKEN: "$PROJECT_GITHUB_PAT"
  # Uncomment to get more debugging output:
  # DEBUG: "true"

stages:
  - "build-test"
  - "release"
  - "release-bump"
  - "release-version"
  - "scheduled"
  - "merge-upgrade"

build-test:
  stage: "build-test"
  rules:
    - if: >-
        $CI_COMMIT_BRANCH != null
        && (
          $CI_COMMIT_BRANCH !~ /^(develop|main)$/
          || (
            $CI_COMMIT_BRANCH == "develop"
            && $CI_COMMIT_TITLE =~
        /^build\(release\): Version [0-9]+\.[0-9]+\.[0-9]+.* → [0-9]+\.[0-9]+\.[0-9]+[^0-9].+$/
          ) || (
            $CI_COMMIT_BRANCH == "main"
            && $CI_COMMIT_TITLE =~
        /^build\(release\): Version [0-9]+\.[0-9]+\.[0-9]+.* → [0-9]+\.[0-9]+\.[0-9]+$/
          )
        )
        && $CI_PIPELINE_SOURCE != "schedule"
  interruptible: true
  parallel:
    matrix:
      - PYTHON_MINORS:
          - "3.11"
          - "3.10"
          - "3.9"
          - "3.8"
          - "3.7"
  script:
    # Delegate steps agnostic of the CI/CD platform to the `./Makefile`:
    - >-
      entrypoint make -e test-push
      build-docker-$PYTHON_MINORS
      test-docker-$PYTHON_MINORS
      release-docker-$PYTHON_MINORS test-clean
  coverage: '/(?i)total.*? (100(?:\.0+)?\%|[1-9]?\d(?:\.\d+)?\%)$/'
  artifacts:
    # Upload build artifacts:
    # https://docs.gitlab.com/ee/ci/pipelines/job_artifacts.html
    paths:
      - "./build/py*/pytest*"
      - "./build/py*/.coverage*"
      - "./build/py*/coverage*"
      - "./build/py*/htmlcov"
      - "./build/py*/prospector*"
      - "./build/py*/pylint*"
    reports:
      junit:
        - "./build/py*/pytest-junit.xml"
        - "./build/py*/prospector-xunit.xml"
      coverage_report:
        coverage_format: "cobertura"
        path: "./build/py*/coverage.xml"

release:
  stage: "release"
  needs: ["build-test"]
  # Avoid unnecessary artifact downloads:
  # https://docs.gitlab.com/ee/ci/yaml/#dependencies
  dependencies: []
  variables:
    DOCKER_BUILD_PULL: "true"
  rules:
    - if: >-
        (
          (
            $CI_COMMIT_BRANCH == "develop"
            && $CI_COMMIT_TITLE =~
        /^build\(release\): Version [0-9]+\.[0-9]+\.[0-9]+.* → [0-9]+\.[0-9]+\.[0-9]+[^0-9].+$/
          ) || (
            $CI_COMMIT_BRANCH == "main"
            && $CI_COMMIT_TITLE =~
        /^build\(release\): Version [0-9]+\.[0-9]+\.[0-9]+.* → [0-9]+\.[0-9]+\.[0-9]+$/
          )
        )
        && $CI_PROJECT_NAMESPACE == "rpatterson"
  script:
    - >-
      entrypoint make -e release-python test-clean
  artifacts:
    paths:
      - "./dist/prunerr-*"

merge-upgrade:
  stage: "merge-upgrade"
  needs: ["build-test"]
  rules:
    - if: >-
        $CI_COMMIT_BRANCH =~ /^.+-upgrade$/
  script:
    - >-
      entrypoint make -e VCS_BRANCH_SUFFIX="upgrade" devel-merge

release-bump:
  stage: "release-bump"
  needs: []
  dependencies: []
  variables:
    DOCKER_BUILD_PULL: "true"
  rules:
    - if: >-
        (
          (
            $CI_COMMIT_BRANCH == "main"
            && $CI_COMMIT_TITLE !~
        /^build\(release\): Version [0-9]+\.[0-9]+\.[0-9]+.* → [0-9]+\.[0-9]+\.[0-9]+$/
          ) || (
            $CI_COMMIT_BRANCH == "develop"
            && $CI_COMMIT_TITLE !~
        /^build\(release\): Version [0-9]+\.[0-9]+\.[0-9]+.* → [0-9]+\.[0-9]+\.[0-9].*$/
          )
        )
        && $CI_PIPELINE_SOURCE != "schedule"
  script:
    - >-
      entrypoint make -e release-bump

# Workaround GitLab's handling of pipeline status when pushing both a branch and a tag:
release-version:
  stage: "release-version"
  needs: []
  dependencies: []
  rules:
    - if: >-
        $CI_COMMIT_TAG =~ /^v[0-9]+\.[0-9]+\.[0-9]+.*$/
  inherit:
    default: false
  script:
    - >-
      true

<<<<<<< HEAD
=======
# TEMPLATE: Optionally add a scheduled pipeline with the following variables to
# periodically upgrade all requirements and run CI:
#
# - `DOCKER_BUILD_PULL=true`
# - `SCHEDULED_TARGETS=devel-upgrade-branch`
# - `TEMPLATE_IGNORE_EXISTING=true`
#
# The `merge-upgrade` job will automatically merge `*-upgrade` branches when
# `build-test` is successful, so add a protected branch rule for the `*-upgrade`
# wildcard that allows force pushing.  The target branch for the scheduled pipeline thus
# determines whether upgrade branches that pass CI will publish releases, pre-releases
# for `develop` and final releases for `main`.
#
# WARNING: Running this even just daily can easily exhaust the gitlab.org free quotas.

>>>>>>> d0f9a818
scheduled:
  stage: "scheduled"
  rules:
    - if: >-
        $CI_PIPELINE_SOURCE == "schedule"
  script:
    - >-
      entrypoint make -e $SCHEDULED_TARGETS<|MERGE_RESOLUTION|>--- conflicted
+++ resolved
@@ -1,42 +1,5 @@
 # https://gitlab.com/gitlab-org/gitlab/-/blob/master/lib/gitlab/ci/templates/Docker.gitlab-ci.yml
 
-<<<<<<< HEAD
-=======
-# TEMPLATE: If using GitHub Actions, then add the following secrets to the project:
-#
-# - `CODECOV_TOKEN`:
-#   Add your project to https://app.codecov.io/gl and use the generated token
-#
-# - `DOCKER_PASS`:
-#   A Docker Hub Personal Access Token
-#
-# - `GPG_PASSPHRASE`:
-#   See the comments towards the bottom of the `./Makefile`
-#
-# - `GPG_SIGNING_PRIVATE_KEY`:
-#   See the comments towards the bottom of the `./Makefile`
-#
-# - `PROJECT_GITHUB_PAT`:
-#   A GitHub "Classic" Personal Access Token with scopes: `repo`, `workflow`,
-#   `packages`, and `project`. If using both GitLab CI/CD for releases and GitHub
-#   Actions as duplicate CI for tests, then configure repository mirroring in your
-#   GitLab project -> Settings -> Repository using the same token.
-#
-# - `PYPI_PASSWORD`:
-#   A PyPI API token
-#
-# - `TEST_PYPI_PASSWORD`:
-#   A PyPI API token
-#
-# - `VCS_REMOTE_PUSH_URL`:
-#   A GitLab Personal or Project Access Token formatted as an HTTP authentication prefix
-#   to the hostname, e.g.:
-#     https://token-name:token-value@gitlab.com/rpatterson/python-project-structure.git
-#
-# All that can be masked should be.  All should be protected except `CODECOV_TOKEN` and
-# `DOCKER_PASS`.
-
->>>>>>> d0f9a818
 default:
   image:
     name: "$CI_TEMPLATE_REGISTRY_HOST/rpatterson/$CI_PROJECT_NAME:build-host"
@@ -196,24 +159,6 @@
     - >-
       true
 
-<<<<<<< HEAD
-=======
-# TEMPLATE: Optionally add a scheduled pipeline with the following variables to
-# periodically upgrade all requirements and run CI:
-#
-# - `DOCKER_BUILD_PULL=true`
-# - `SCHEDULED_TARGETS=devel-upgrade-branch`
-# - `TEMPLATE_IGNORE_EXISTING=true`
-#
-# The `merge-upgrade` job will automatically merge `*-upgrade` branches when
-# `build-test` is successful, so add a protected branch rule for the `*-upgrade`
-# wildcard that allows force pushing.  The target branch for the scheduled pipeline thus
-# determines whether upgrade branches that pass CI will publish releases, pre-releases
-# for `develop` and final releases for `main`.
-#
-# WARNING: Running this even just daily can easily exhaust the gitlab.org free quotas.
-
->>>>>>> d0f9a818
 scheduled:
   stage: "scheduled"
   rules:
