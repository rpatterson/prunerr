# https://gitlab.com/gitlab-org/gitlab/-/blob/master/lib/gitlab/ci/templates/Docker.gitlab-ci.yml

default:
  image:
    name: "$CI_TEMPLATE_REGISTRY_HOST/rpatterson/$CI_PROJECT_NAME:build-host"
    entrypoint:
      - "docker-entrypoint.sh"
  services:
    - "docker:dind"
  before_script:
    - "chown -R $PUID:$PGID ./"
  # TODO: Debug stale venv issues and restore cache once fixed

variables:
  # Variables controlling behavior:
  PUID: "1001"
  PGID: "1001"
  DOCKER_IMAGE: "$CI_REGISTRY_IMAGE"
  # Different variable name needed by the GitHub CLI:
  GH_TOKEN: "$PROJECT_GITHUB_PAT"
  # Uncomment to get more debugging output:
  # DEBUG: "true"

stages:
  - "build-test"
  - "release"
  - "release-bump"
  - "release-version"
  - "scheduled"
  - "merge-upgrade"

build-test:
  stage: "build-test"
  rules:
    - if: >-
        $CI_COMMIT_BRANCH != null
        && (
          $CI_COMMIT_BRANCH !~ /^(develop|main)$/
          || (
            $CI_COMMIT_BRANCH == "develop"
            && $CI_COMMIT_TITLE =~
        /^build\(release\): Version [0-9]+\.[0-9]+\.[0-9]+.* → [0-9]+\.[0-9]+\.[0-9]+[^0-9].+$/
          ) || (
            $CI_COMMIT_BRANCH == "main"
            && $CI_COMMIT_TITLE =~
        /^build\(release\): Version [0-9]+\.[0-9]+\.[0-9]+.* → [0-9]+\.[0-9]+\.[0-9]+$/
          )
        )
        && $CI_PIPELINE_SOURCE != "schedule"
  interruptible: true
  parallel:
    matrix:
      - PYTHON_MINORS:
          - "3.11"
          - "3.10"
          - "3.9"
          - "3.8"
          - "3.7"
  script:
    # Delegate steps agnostic of the CI/CD platform to the `./Makefile`:
    - >-
      entrypoint make -e test-push
      build-docker-$PYTHON_MINORS
      test-docker-$PYTHON_MINORS
      release-docker-$PYTHON_MINORS test-clean
  coverage: '/(?i)total.*? (100(?:\.0+)?\%|[1-9]?\d(?:\.\d+)?\%)$/'
  artifacts:
    # Upload build artifacts:
    # https://docs.gitlab.com/ee/ci/pipelines/job_artifacts.html
    paths:
      - "./build/py*/pytest*"
      - "./build/py*/.coverage*"
      - "./build/py*/coverage*"
      - "./build/py*/htmlcov"
      - "./build/py*/prospector*"
      - "./build/py*/pylint*"
<<<<<<< HEAD
      - "./dist/prunerr-*"
=======
>>>>>>> 94ab7d80
    reports:
      junit:
        - "./build/py*/pytest-junit.xml"
        - "./build/py*/prospector-xunit.xml"
      coverage_report:
        coverage_format: "cobertura"
        path: "./build/py*/coverage.xml"

release:
  stage: "release"
  needs: ["build-test"]
  # Avoid unnecessary artifact downloads:
  # https://docs.gitlab.com/ee/ci/yaml/#dependencies
  dependencies: []
  variables:
    DOCKER_BUILD_PULL: "true"
  rules:
    - if: >-
        (
          (
            $CI_COMMIT_BRANCH == "develop"
            && $CI_COMMIT_TITLE =~
        /^build\(release\): Version [0-9]+\.[0-9]+\.[0-9]+.* → [0-9]+\.[0-9]+\.[0-9]+[^0-9].+$/
          ) || (
            $CI_COMMIT_BRANCH == "main"
            && $CI_COMMIT_TITLE =~
        /^build\(release\): Version [0-9]+\.[0-9]+\.[0-9]+.* → [0-9]+\.[0-9]+\.[0-9]+$/
          )
        )
        && $CI_PROJECT_NAMESPACE == "rpatterson"
  script:
    - >-
      entrypoint make -e release-python test-clean
  artifacts:
    paths:
<<<<<<< HEAD
      # TODO: GitLab CI/CD issues a warning when not on `develop` or `master` because it
      # isn't actually used, IOW this is an expected condition on feature branches:
      #     WARNING: ./NEWS-release.rst: no matching files. Ensure that the artifact path is relative to the working directory
      # Is there a way to make paths conditional?
      - "./NEWS-release.rst"
=======
>>>>>>> 94ab7d80
      - "./dist/prunerr-*"

merge-upgrade:
  stage: "merge-upgrade"
  needs: ["build-test"]
  rules:
    - if: >-
        $CI_COMMIT_BRANCH =~ /^.+-upgrade$/
  script:
    - >-
<<<<<<< HEAD
      entrypoint make -e BUILD_REQUIREMENTS=false release-python check-clean
  artifacts:
    paths:
      - "./dist/prunerr-*"
=======
      entrypoint make -e VCS_BRANCH_SUFFIX="upgrade" devel-merge

release-bump:
  stage: "release-bump"
  needs: []
  dependencies: []
  variables:
    DOCKER_BUILD_PULL: "true"
  rules:
    - if: >-
        (
          (
            $CI_COMMIT_BRANCH == "main"
            && $CI_COMMIT_TITLE !~
        /^build\(release\): Version [0-9]+\.[0-9]+\.[0-9]+.* → [0-9]+\.[0-9]+\.[0-9]+$/
          ) || (
            $CI_COMMIT_BRANCH == "develop"
            && $CI_COMMIT_TITLE !~
        /^build\(release\): Version [0-9]+\.[0-9]+\.[0-9]+.* → [0-9]+\.[0-9]+\.[0-9].*$/
          )
        )
        && $CI_PIPELINE_SOURCE != "schedule"
  script:
    - >-
      entrypoint make -e release-bump

# Workaround GitLab's handling of pipeline status when pushing both a branch and a tag:
release-version:
  stage: "release-version"
  needs: []
  dependencies: []
  rules:
    - if: >-
        $CI_COMMIT_TAG =~ /^v[0-9]+\.[0-9]+\.[0-9]+.*$/
  inherit:
    default: false
  script:
    - >-
      true
>>>>>>> 94ab7d80

scheduled:
  stage: "scheduled"
  rules:
    - if: >-
        $CI_PIPELINE_SOURCE == "schedule"
  script:
    - >-
      entrypoint make -e $SCHEDULED_TARGETS<|MERGE_RESOLUTION|>--- conflicted
+++ resolved
@@ -74,10 +74,6 @@
       - "./build/py*/htmlcov"
       - "./build/py*/prospector*"
       - "./build/py*/pylint*"
-<<<<<<< HEAD
-      - "./dist/prunerr-*"
-=======
->>>>>>> 94ab7d80
     reports:
       junit:
         - "./build/py*/pytest-junit.xml"
@@ -113,14 +109,6 @@
       entrypoint make -e release-python test-clean
   artifacts:
     paths:
-<<<<<<< HEAD
-      # TODO: GitLab CI/CD issues a warning when not on `develop` or `master` because it
-      # isn't actually used, IOW this is an expected condition on feature branches:
-      #     WARNING: ./NEWS-release.rst: no matching files. Ensure that the artifact path is relative to the working directory
-      # Is there a way to make paths conditional?
-      - "./NEWS-release.rst"
-=======
->>>>>>> 94ab7d80
       - "./dist/prunerr-*"
 
 merge-upgrade:
@@ -131,12 +119,6 @@
         $CI_COMMIT_BRANCH =~ /^.+-upgrade$/
   script:
     - >-
-<<<<<<< HEAD
-      entrypoint make -e BUILD_REQUIREMENTS=false release-python check-clean
-  artifacts:
-    paths:
-      - "./dist/prunerr-*"
-=======
       entrypoint make -e VCS_BRANCH_SUFFIX="upgrade" devel-merge
 
 release-bump:
@@ -176,7 +158,6 @@
   script:
     - >-
       true
->>>>>>> 94ab7d80
 
 scheduled:
   stage: "scheduled"
