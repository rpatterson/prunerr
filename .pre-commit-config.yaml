# SPDX-FileCopyrightText: 2023 Ross Patterson <me@rpatterson.net>
#
# SPDX-License-Identifier: MIT

# Run all test, linters, and other code checks before committing and pushing.
fail_fast: true
repos:
  # <!--alex disable hooks-->

  # Enforce conventional commit messages before pushing to a remote:
  - repo: "https://github.com/commitizen-tools/commitizen"
<<<<<<< HEAD
    rev: "3.2.1"
=======
    rev: "3.10.0"
>>>>>>> 490b0609
    hooks:
      - id: "commitizen"

  # Checks defined in the `./Makefile`
  - repo: "local"
    hooks:
      # Fail fast, run quicker checks first
      - id: "test-push"
        name: "test-push"
        stages: ["push"]
        entry: "make -e test-push"
        language: "system"
        pass_filenames: false
      # Fail fast, run the longer running tests if everything else has already passed:
      - id: "test"
        name: "test"
        stages: ["commit", "merge-commit", "push", "manual"]
        entry: "make -e test"
        language: "system"
        pass_filenames: false<|MERGE_RESOLUTION|>--- conflicted
+++ resolved
@@ -9,11 +9,7 @@
 
   # Enforce conventional commit messages before pushing to a remote:
   - repo: "https://github.com/commitizen-tools/commitizen"
-<<<<<<< HEAD
-    rev: "3.2.1"
-=======
     rev: "3.10.0"
->>>>>>> 490b0609
     hooks:
       - id: "commitizen"
 
