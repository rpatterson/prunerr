# https://prospector.landscape.io/en/master/profiles.html#global-configuration-options
strictness: "veryhigh"
test-warnings: true
doc-warnings: true
member-warnings: true
autodetect: false
inherits:
  - "full_pep8"
max-line-length: 88

# https://prospector.landscape.io/en/master/profiles.html#enabling-and-disabling-tools
bandit:
  run: true
mypy:
  run: true
vulture:
  run: true
# Deprecated in favor of PyFlakes:
# https://github.com/timothycrosley/deprecated.frosted#important-note-frosted-is-deprecated-long-live-flake8
# frosted:
#   run: true
# FIXME: I confirmed the package is installed but couldn't get to work:
#     Cannot run tool pyroma as support was not installed.
#     Please install by running 'pip install prospector[with_pyroma]'
# pyroma:
#   run: true

pyflakes:
  disable:
    # Redundant with `pylint - unused-import`.
    # If a line disables that error with a `  # pylint: disable=unused-import` comment,
    # then the `pyflakes - F401` error is returned and vice versa with a `  # noqa: `
    # comment and I couldn't get both to work in the same comment.
    - "F401"
pep257:
  disable:
    # Choose between the conflicting docstring first line rules:
    # https://github.com/PyCQA/pydocstyle/issues/242#issuecomment-288166773
    - "D212"
    # https://github.com/PyCQA/pydocstyle/issues/141#issuecomment-146903063
    - "D203"
    # Disable `One-line docstring should fit on one line with quotes`.  I don't like
    # this rule in the first place, I think the mix makes docstrings harder to scan
    # visually.  The point of these tools, however, is to minimize choices so I went
    # along with it until I discovered that `$ pydocstyle` will issue this warning even
    # when the one-line version exceeds the `max-line-length`.
    - "D200"
    # Redundant with `pylint - missing-function-docstring`
    - "D103"

# Defensively avoid scanning large artifacts:
# https://prospector.landscape.io/en/master/profiles.html#ignoring-paths-and-patterns
ignore-paths:
  - "src/prunerr/version.py"
  - ".tox"
  - "var"

  # Prospector's file finding process seems quite expensive, best to aggressively
  # exclude directories it should never have to check:
<<<<<<< HEAD
  - "src/prunerr/home"
  - "src/prunerr/tests/home"
  - "src/prunerr/tests/responses"
=======
  - "src/prunerr/newsfragments"
>>>>>>> fdbe169d
<|MERGE_RESOLUTION|>--- conflicted
+++ resolved
@@ -57,10 +57,7 @@
 
   # Prospector's file finding process seems quite expensive, best to aggressively
   # exclude directories it should never have to check:
-<<<<<<< HEAD
+  - "src/prunerr/newsfragments"
   - "src/prunerr/home"
   - "src/prunerr/tests/home"
-  - "src/prunerr/tests/responses"
-=======
-  - "src/prunerr/newsfragments"
->>>>>>> fdbe169d
+  - "src/prunerr/tests/responses"