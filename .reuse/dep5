Format: https://www.debian.org/doc/packaging-manuals/copyright-format/1.0/
Upstream-Name: project-structure
Upstream-Contact: Ross Patterson <me@rpatterson.net>
Source: https://gitlab.com/rpatterson/project-structure

Files:
 newsfragments/*
 NEWS-VERSION.rst
 NEWS.rst
Copyright: 2023 Ross Patterson <me@rpatterson.net>
License: MIT
Comment:
<<<<<<< HEAD
 Release notes, AKA the ChangeLog, are managed by
 [Towncrier](https://towncrier.readthedocs.io) and thus inappropriate for header
 annotations/commments.

Files:
 requirements/*/*.txt
 build-host/requirements*.txt
Copyright: 2023 Ross Patterson <me@rpatterson.net>
License: MIT
Comment:
 Version pins/locks/freezez are managed by [Pip
 Tools](https://pip-tools.readthedocs.io/en/latest/) and this inappropriate for header
 annotations/commments.
=======
 [Towncrier](https://towncrier.readthedocs.io) manages the release notes, AKA the
 ChangeLog, and thus these files are inappropriate for header annotations/commments.
>>>>>>> c6b9054c
<|MERGE_RESOLUTION|>--- conflicted
+++ resolved
@@ -10,10 +10,8 @@
 Copyright: 2023 Ross Patterson <me@rpatterson.net>
 License: MIT
 Comment:
-<<<<<<< HEAD
- Release notes, AKA the ChangeLog, are managed by
- [Towncrier](https://towncrier.readthedocs.io) and thus inappropriate for header
- annotations/commments.
+ [Towncrier](https://towncrier.readthedocs.io) manages the release notes, AKA the
+ ChangeLog, and thus these files are inappropriate for header annotations/commments.
 
 Files:
  requirements/*/*.txt
@@ -23,8 +21,4 @@
 Comment:
  Version pins/locks/freezez are managed by [Pip
  Tools](https://pip-tools.readthedocs.io/en/latest/) and this inappropriate for header
- annotations/commments.
-=======
- [Towncrier](https://towncrier.readthedocs.io) manages the release notes, AKA the
- ChangeLog, and thus these files are inappropriate for header annotations/commments.
->>>>>>> c6b9054c
+ annotations/commments.