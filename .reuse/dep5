Format: https://www.debian.org/doc/packaging-manuals/copyright-format/1.0/
Upstream-Name: prunerr
Upstream-Contact: Ross Patterson <me@rpatterson.net>
Source: https://gitlab.com/rpatterson/prunerr

Files:
 newsfragments/*
 NEWS-VERSION.rst
 NEWS.rst
Copyright: 2023 Ross Patterson <me@rpatterson.net>
License: MIT
Comment:
 [Towncrier](https://towncrier.readthedocs.io) manages the release notes, AKA the
 ChangeLog, and thus these files are inappropriate for header annotations/commments.

# TODO: What is the right declaration to make about external content managed in VCS?
Files:
 styles/*/meta.json
 styles/*/*.yml
Copyright: 2023 Ross Patterson <me@rpatterson.net>
License: MIT
Comment:
 [Vale](https://vale.sh) manages [the rule definitions of the
 styles](https://vale.sh/docs/topics/packages/) used to lint prose.

Files:
 requirements/*/*.txt
Copyright: 2023 Ross Patterson <me@rpatterson.net>
License: MIT
Comment:
<<<<<<< HEAD
 Version pins/locks/freezez are managed by [Pip
 Tools](https://pip-tools.readthedocs.io/en/latest/) and this inappropriate for header
 annotations/commments.

Files:
 src/prunerr/tests/responses/*
 src/prunerr/tests/example-5s.mkv
Copyright: 2023 Ross Patterson <me@rpatterson.net>
License: MIT
Comment:
 Avoid noisy `*.license` files for test fixtures containing no significant IP.
=======
 Version pins/locks/freezes that [Pip
 Tools](https://pip-tools.readthedocs.io/en/latest/) manage and are thus inappropriate
 for header annotations/commments.
>>>>>>> 2d7526e2
<|MERGE_RESOLUTION|>--- conflicted
+++ resolved
@@ -28,10 +28,9 @@
 Copyright: 2023 Ross Patterson <me@rpatterson.net>
 License: MIT
 Comment:
-<<<<<<< HEAD
- Version pins/locks/freezez are managed by [Pip
- Tools](https://pip-tools.readthedocs.io/en/latest/) and this inappropriate for header
- annotations/commments.
+ Version pins/locks/freezes that [Pip
+ Tools](https://pip-tools.readthedocs.io/en/latest/) manage and are thus inappropriate
+ for header annotations/commments.
 
 Files:
  src/prunerr/tests/responses/*
@@ -39,9 +38,4 @@
 Copyright: 2023 Ross Patterson <me@rpatterson.net>
 License: MIT
 Comment:
- Avoid noisy `*.license` files for test fixtures containing no significant IP.
-=======
- Version pins/locks/freezes that [Pip
- Tools](https://pip-tools.readthedocs.io/en/latest/) manage and are thus inappropriate
- for header annotations/commments.
->>>>>>> 2d7526e2
+ Avoid noisy `*.license` files for test fixtures containing no significant IP.