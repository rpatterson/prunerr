--- conflicted
+++ resolved
@@ -48,30 +48,16 @@
 according to this project's guidelines and rules.
 
 Contributions should be pushed to feature branches or forks off of the upstream
-<<<<<<< HEAD
 ``develop`` branch.  Once work is finished and all the tests are passing locally, open a
 merge/pull request (MR) against the upstream ``develop`` branch.  Address any issues
 revealed by any failed CI/CD jobs for your MR.  Once all CI/CD checks are green, project
-maintainers can merge your work where CI/CD will publish a pre-release for your changes
-including container images and PyPI packages.  Contributors should then test the
-pre-release, preferably with as many users and use cases as possible.  Once everything
-looks good and the project maintainers think it's time to make a final release with all
-the outstanding work on ``develop``, they can merge ``develop`` into ``main`` and CI/CD
-will then publish a final release.
-=======
-``develop`` branch.  Once work is finished and all the tests are passing, project
-maintainers can merge your work back into ``develop`` and run all checks and tests as
-above to confirm your work.  Then they can, bump the version, build pre-release
-packages, and publish to package registries/indexes::
-
-  $ make release
-
-Contributors should then test the pre-release, preferably with as many users and use
-cases as possible.  If everything looks good, then maintainers can merge ``develop``
-into ``main`` and use the same release process to publish final releases::
-
-  $ make release
->>>>>>> 61c4dbe4
+maintainers can merge your work where CI/CD will build installable packages and
+container images for your changes and publish them as a pre-release to package
+registries/indexes.  Contributors should then test the pre-release, preferably with as
+many users and use cases as possible.  If everything looks good and the project
+maintainers think it's time to make a final release with all the outstanding work on
+``develop``, they can merge ``develop`` into ``main`` and CI/CD will then publish a
+final release.
 
 The versions for this project's dependencies and development tools are frozen/fixed for
 reproducibility in ``./requirements/**.txt``. The `Makefile`_ will update those versions
