.. SPDX-FileCopyrightText: 2023 Ross Patterson <me@rpatterson.net>
..
.. SPDX-License-Identifier: MIT

########################################################################################
Contributing
########################################################################################

Development requires fairly standard development tools, but ``git`` and ``make`` to
bootstrap the local development environment.  Once installed, clone the repository::

<<<<<<< HEAD
  $ git clone "https://gitlab.com/rpatterson/prunerr"
=======
  $ git clone "https://gitlab.com/rpatterson/project-structure"
>>>>>>> 904e7c40

Then hand the rest over to the `Makefile`_ to install the VCS hooks the rest of the set
up and build required for local development::

  $ make

If there's not already `an issue/ticket`_ for the changes you'll be making, create one.
Regardless, take note of the issue/ticket number, e.g. ``#123``.  Then create a
branch/fork off of the ``develop`` branch::

  $ git switch -c feat-123-foo-bar origin/develop

This project uses `towncrier`_ to manage it's release notes, AKA changelog and thus
requires at least one `news fragment`_ before merging back into ``develop``.  The VCS
hooks enforce this when pushing to ``develop`` or ``main``::

  $ towncrier create 123.feature

From there you can begin writing your tests or making other changes and run the tests to
check your work.  For reproducibility and to expose clean build issues, the tests can be
run inside the development container.  This is the command run by the VCS hooks and the
``$ make test`` target as well::

  $ make test-docker

During the inner loop of development iterations, it may be more efficient to run the
tests locally directly on your development host::

  $ make test-local

You can also inspect test failures and errors in `Python's post-mortem debugger`_.  This
also runs locally directly on your development host::

  $ make test-debug

The linters make various decisions on style, formatting, and conventions for you so you
don't have to think about them and no one has to debate them.  They're enforced by ``$
make test`` and the VCS hooks.  You may also use the same tools to apply all fixes and
formatting that can be automated to format code according to this project's guidelines
and rules::

  $ make devel-format

This project also uses `Reuse`_ to manage licenses and copyright.  If you add files,
you'll need to put an `SPDX header comment`_ in each added file.  For those file types
recognized by the `reuse-tool`_, you can use ``$ make devel-format`` to add such headers
automatically.  Otherwise you may have to use ``$ reuse addheader`` manually specifying
the appropriate ``--style`` option.  See ``$ reuse addheader --help`` for the available
``${COMMENT_STYLE}`` values.  You can use ``--style "python"`` for unrecognized file
types that support the common ``#`` comment style::

  $ tox exec -e build -- reuse addheader --style "${COMMENT_STYLE:?}" \
  --copyright "Ross Patterson <me@rpatterson.net>" --license "MIT" "${PATH:?}"

Contributions should be pushed to feature branches or forks off of the upstream
``develop`` branch.  Once work is finished and all the tests are passing locally, open a
merge/pull request (MR) against the upstream ``develop`` branch.  Address any issues
revealed by any failed CI/CD jobs for your MR.  Once all CI/CD checks are green, project
maintainers can merge your work where CI/CD will publish a pre-release for your changes
including container images and PyPI packages.  Contributors should then test the
pre-release, preferably with as many users and use cases as possible.  Once everything
looks good and the project maintainers think it's time to make a final release with all
the outstanding work on ``develop``, they can merge ``develop`` into ``main`` and CI/CD
will then publish a final release.

The versions for this project's dependencies and development tools are frozen/fixed for
reproducibility in ``./requirements/**.txt``. The `Makefile`_ will update those versions
as the dependencies change in ``./setup.cfg`` and ``./requirements/build.txt.in``.  Note
that this means other versions may be updated as the published versions for dependencies
are updated on remote indexes/registries.  Maintainers can also update all dependencies
to the latest versions::

  $ make devel-upgrade

See also `the ./TODO.rst file`_ which lists known bugs and desirable features for which
contributions are most welcome.

If changes to development processes, such as build or release processes, are required,
they should be captured in the `Makefile`_.  Similarly, if a development task is
important enough to include in the documentation, then it's important enough to capture
in executable form in the `Makefile`_.  See the philosophy commentary at the bottom of
the `Makefile`_ for guidance on making contributions there.


.. _`Python's post-mortem debugger`:
   https://docs.python.org/3/library/pdb.html#pdb.post_mortem

.. _`towncrier`: https://towncrier.readthedocs.io/en/stable/#philosophy
.. _`news fragment`:
   https://towncrier.readthedocs.io/en/stable/quickstart.html#creating-news-fragments
.. _`Reuse`: https://reuse.software/tutorial/#step-2
.. _`SPDX header comment`: https://spdx.dev/specifications/#current-version
.. _`reuse-tool`: https://github.com/fsfe/reuse-tool#usage

<<<<<<< HEAD
.. _`an issue/ticket`: https://gitlab.com/rpatterson/prunerr/-/issues
=======
.. _`an issue/ticket`: https://gitlab.com/rpatterson/project-structure/-/issues
>>>>>>> 904e7c40

.. _Makefile: ./Makefile
.. _`the ./TODO.rst file`: ./TODO.rst<|MERGE_RESOLUTION|>--- conflicted
+++ resolved
@@ -9,11 +9,7 @@
 Development requires fairly standard development tools, but ``git`` and ``make`` to
 bootstrap the local development environment.  Once installed, clone the repository::
 
-<<<<<<< HEAD
   $ git clone "https://gitlab.com/rpatterson/prunerr"
-=======
-  $ git clone "https://gitlab.com/rpatterson/project-structure"
->>>>>>> 904e7c40
 
 Then hand the rest over to the `Makefile`_ to install the VCS hooks the rest of the set
 up and build required for local development::
@@ -108,11 +104,7 @@
 .. _`SPDX header comment`: https://spdx.dev/specifications/#current-version
 .. _`reuse-tool`: https://github.com/fsfe/reuse-tool#usage
 
-<<<<<<< HEAD
 .. _`an issue/ticket`: https://gitlab.com/rpatterson/prunerr/-/issues
-=======
-.. _`an issue/ticket`: https://gitlab.com/rpatterson/project-structure/-/issues
->>>>>>> 904e7c40
 
 .. _Makefile: ./Makefile
 .. _`the ./TODO.rst file`: ./TODO.rst