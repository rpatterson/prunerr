# SPDX-FileCopyrightText: 2023 Ross Patterson <me@rpatterson.net>
#
# SPDX-License-Identifier: MIT


## Image layers shared between all variants.

<<<<<<< HEAD
# Stay as close to a vanilla Python environment as possible
ARG PYTHON_MINOR=3.10
FROM python:${PYTHON_MINOR} AS base
=======
# Stay as close to a vanilla environment as possible:
FROM buildpack-deps:stable AS base
# Defensive shell options:
SHELL ["/bin/bash", "-eu", "-o", "pipefail", "-c"]
>>>>>>> 81f00efd

# Least volatile layers first:
# https://github.com/opencontainers/image-spec/blob/main/annotations.md#pre-defined-annotation-keys
LABEL org.opencontainers.image.url="https://gitlab.com/rpatterson/project-structure"
LABEL org.opencontainers.image.documentation="https://gitlab.com/rpatterson/project-structure"
LABEL org.opencontainers.image.source="https://gitlab.com/rpatterson/project-structure"
LABEL org.opencontainers.image.title="Project Structure"
LABEL org.opencontainers.image.description="Project structure foundation or template"
LABEL org.opencontainers.image.licenses="MIT"
LABEL org.opencontainers.image.authors="Ross Patterson <me@rpatterson.net>"
LABEL org.opencontainers.image.vendor="rpatterson.net"
LABEL org.opencontainers.image.base.name="docker.io/library/python:${PYTHON_MINOR}"

# Find the same home directory even when run as another user, e.g. `root`:
ENV HOME="/home/project-structure"
ENTRYPOINT [ "entrypoint" ]
CMD [ "python" ]

# Put the `ENTRYPOINT` on the `$PATH`
COPY [ "./bin/entrypoint", "/usr/local/bin/entrypoint" ]

# Install OS packages needed for the image `ENDPOINT`:
RUN \
    rm -f /etc/apt/apt.conf.d/docker-clean && \
    echo 'Binary::apt::APT::Keep-Downloaded-Packages "true";' \
    >"/etc/apt/apt.conf.d/keep-cache"
RUN --mount=type=cache,target=/var/cache/apt,sharing=locked \
    --mount=type=cache,target=/var/lib/apt,sharing=locked \
    apt-get update && \
    apt-get install --no-install-recommends -y "gosu=1.12-1+b6"

WORKDIR "/usr/local/src/project-structure/"
# Install dependencies with fixed versions in a separate layer to optimize build times
# because this step takes the most time and changes the least frequently.
ARG PYTHON_ENV=py310
COPY [ "./requirements/${PYTHON_ENV}/user.txt", "./requirements/${PYTHON_ENV}/" ]
# hadolint ignore=DL3042
RUN --mount=type=cache,target=/root/.cache,sharing=locked \
    pip3 install -r "./requirements/${PYTHON_ENV}/user.txt"

# Build-time `LABEL`s
ARG VERSION=
LABEL org.opencontainers.image.version=${VERSION}


## Container image for use by end users.

# Stay as close to a vanilla environment as possible:
FROM base AS user
# Defensive shell options:
SHELL ["/bin/bash", "-eu", "-o", "pipefail", "-c"]

# Least volatile layers first:
WORKDIR "/home/project-structure/"

# Install this package in the most common/standard Python way while still being able to
# build the image locally.
ARG PYTHON_WHEEL
COPY [ "${PYTHON_WHEEL}", "${PYTHON_WHEEL}" ]
# hadolint ignore=DL3013,DL3042
RUN --mount=type=cache,target=/root/.cache,sharing=locked \
    pip3 install "${PYTHON_WHEEL}" && \
    rm -rfv "./dist/"


## Container image for use by developers.

# Stay as close to the end user image as possible for build cache efficiency:
FROM base AS devel
# Defensive shell options:
SHELL ["/bin/bash", "-eu", "-o", "pipefail", "-c"]

# Least volatile layers first:
LABEL org.opencontainers.image.title="Project Structure Development"
LABEL org.opencontainers.image.description="Project structure foundation or template, development image"

# Activate the Python virtual environment
ENV VIRTUAL_ENV="/usr/local/src/project-structure/.tox/${PYTHON_ENV}"
ENV PATH="${VIRTUAL_ENV}/bin:${PATH}"
# Remain in the checkout `WORKDIR` and make the build tools the default
# command to run.
WORKDIR "/usr/local/src/project-structure/"
# Have to use the shell form of `CMD` because we need variable substitution:
# hadolint ignore=DL3025
CMD tox -e "${PYTHON_ENV}"

# Then add everything that might contribute to efficient development.

# Simulate the parts of the host install process from `./Makefile` needed for
# development in the image:
RUN --mount=type=cache,target=/var/cache/apt,sharing=locked \
    --mount=type=cache,target=/var/lib/apt,sharing=locked \
<<<<<<< HEAD
    apt-get install --no-install-recommends -y "python3-pip=20.3.4-4+deb11u1"
COPY [ "./build-host/requirements-${PYTHON_ENV}.txt", "./build-host/" ]
# hadolint ignore=DL3042
RUN --mount=type=cache,target=/root/.cache,sharing=locked \
    pip3 install -r "./build-host/requirements-${PYTHON_ENV}.txt" && \
    mkdir -pv "${HOME}/.local/var/log/" && \
    touch "${HOME}/.local/var/log/project-structure-host-install.log"

# Match local development tool chain and avoid time consuming redundant package
# installs.  Initialize the `$ tox -e py3##` Python virtual environment to install this
# package and all the development tools into the image:
COPY [
    "./requirements/${PYTHON_ENV}/test.txt",
    "./requirements/${PYTHON_ENV}/devel.txt",
    "./requirements/${PYTHON_ENV}/",
]
COPY [ "./tox.ini", "./" ]
RUN --mount=type=cache,target=/root/.cache,sharing=locked \
    tox --no-recreate-pkg --skip-pkg-install --notest -e "${PYTHON_ENV}"
=======
    mkdir -pv "${HOME}/.local/var/log/" && \
    apt-get install --no-install-recommends -y "python3-pip=20.3.4-4+deb11u1" | \
        tee -a "${HOME}/.local/var/log/project-structure-host-install.log"
COPY [ "./build-host/requirements.txt.in", "./build-host/" ]
# hadolint ignore=DL3042
RUN --mount=type=cache,target=/root/.cache,sharing=locked \
    pip3 install -r "./build-host/requirements.txt.in" | \
        tee -a "${HOME}/.local/var/log/project-structure-host-install.log"

# TEMPLATE: Add image setup specific to the development for this project type, usually
# at least installing development tools.
>>>>>>> 81f00efd
<|MERGE_RESOLUTION|>--- conflicted
+++ resolved
@@ -5,16 +5,11 @@
 
 ## Image layers shared between all variants.
 
-<<<<<<< HEAD
 # Stay as close to a vanilla Python environment as possible
 ARG PYTHON_MINOR=3.10
 FROM python:${PYTHON_MINOR} AS base
-=======
-# Stay as close to a vanilla environment as possible:
-FROM buildpack-deps:stable AS base
 # Defensive shell options:
 SHELL ["/bin/bash", "-eu", "-o", "pipefail", "-c"]
->>>>>>> 81f00efd
 
 # Least volatile layers first:
 # https://github.com/opencontainers/image-spec/blob/main/annotations.md#pre-defined-annotation-keys
@@ -107,14 +102,14 @@
 # development in the image:
 RUN --mount=type=cache,target=/var/cache/apt,sharing=locked \
     --mount=type=cache,target=/var/lib/apt,sharing=locked \
-<<<<<<< HEAD
-    apt-get install --no-install-recommends -y "python3-pip=20.3.4-4+deb11u1"
-COPY [ "./build-host/requirements-${PYTHON_ENV}.txt", "./build-host/" ]
+    mkdir -pv "${HOME}/.local/var/log/" && \
+    apt-get install --no-install-recommends -y "python3-pip=20.3.4-4+deb11u1" | \
+        tee -a "${HOME}/.local/var/log/project-structure-host-install.log"
+COPY [ "./build-host/requirements.txt.in", "./build-host/" ]
 # hadolint ignore=DL3042
 RUN --mount=type=cache,target=/root/.cache,sharing=locked \
-    pip3 install -r "./build-host/requirements-${PYTHON_ENV}.txt" && \
-    mkdir -pv "${HOME}/.local/var/log/" && \
-    touch "${HOME}/.local/var/log/project-structure-host-install.log"
+    pip3 install -r "./build-host/requirements.txt.in" | \
+        tee -a "${HOME}/.local/var/log/project-structure-host-install.log"
 
 # Match local development tool chain and avoid time consuming redundant package
 # installs.  Initialize the `$ tox -e py3##` Python virtual environment to install this
@@ -126,17 +121,4 @@
 ]
 COPY [ "./tox.ini", "./" ]
 RUN --mount=type=cache,target=/root/.cache,sharing=locked \
-    tox --no-recreate-pkg --skip-pkg-install --notest -e "${PYTHON_ENV}"
-=======
-    mkdir -pv "${HOME}/.local/var/log/" && \
-    apt-get install --no-install-recommends -y "python3-pip=20.3.4-4+deb11u1" | \
-        tee -a "${HOME}/.local/var/log/project-structure-host-install.log"
-COPY [ "./build-host/requirements.txt.in", "./build-host/" ]
-# hadolint ignore=DL3042
-RUN --mount=type=cache,target=/root/.cache,sharing=locked \
-    pip3 install -r "./build-host/requirements.txt.in" | \
-        tee -a "${HOME}/.local/var/log/project-structure-host-install.log"
-
-# TEMPLATE: Add image setup specific to the development for this project type, usually
-# at least installing development tools.
->>>>>>> 81f00efd
+    tox --no-recreate-pkg --skip-pkg-install --notest -e "${PYTHON_ENV}"