# SPDX-FileCopyrightText: 2023 Ross Patterson <me@rpatterson.net>
#
# SPDX-License-Identifier: MIT


## Image layers shared between all variants.

# Stay as close to an un-customized environment as possible:
ARG PYTHON_MINOR=3.11
FROM python:${PYTHON_MINOR} AS base
# Defensive shell options:
SHELL ["/bin/bash", "-eu", "-o", "pipefail", "-c"]

# Project constants:
ARG PROJECT_NAMESPACE=rpatterson
ARG PROJECT_NAME=prunerr

# Least volatile layers first:
# https://github.com/opencontainers/image-spec/blob/main/annotations.md#pre-defined-annotation-keys
LABEL org.opencontainers.image.url="https://gitlab.com/${PROJECT_NAMESPACE}/${PROJECT_NAME}"
LABEL org.opencontainers.image.documentation="https://gitlab.com/${PROJECT_NAMESPACE}/${PROJECpT_NAME}"
LABEL org.opencontainers.image.source="https://gitlab.com/${PROJECT_NAMESPACE}/${PROJECT_NAME}"
LABEL org.opencontainers.image.title="Prunerr"
LABEL org.opencontainers.image.description="Remove Servarr download client items to preserve disk space according to rules."
LABEL org.opencontainers.image.licenses="MIT"
LABEL org.opencontainers.image.authors="Ross Patterson <me@rpatterson.net>"
LABEL org.opencontainers.image.vendor="rpatterson.net"
LABEL org.opencontainers.image.base.name="docker.io/library/python:${PYTHON_MINOR}"

# Find the same home directory even when run as another user, for example `root`.
ENV PROJECT_NAMESPACE="${PROJECT_NAMESPACE}"
ENV PROJECT_NAME="${PROJECT_NAME}"
ENV HOME="/home/${PROJECT_NAME}"
<<<<<<< HEAD
ENTRYPOINT [ "entrypoint" ]
CMD [ "${PROJECT_NAME}", "daemon" ]
=======
WORKDIR "${HOME}"
ENTRYPOINT [ "entrypoint.sh" ]
CMD [ "project-structure" ]
>>>>>>> 2d7526e2

# Support for a volume to preserve data between runs and share data between variants:
# TEMPLATE: Add other user `${HOME}/` files to preserved.
RUN mkdir -pv "${HOME}/.local/share/${PROJECT_NAME}/" && \
    touch "${HOME}/.local/share/${PROJECT_NAME}/bash_history" && \
    ln -snv --relative "${HOME}/.local/share/${PROJECT_NAME}/bash_history" \
        "${HOME}/.bash_history"

# Put the `ENTRYPOINT` on the `$PATH`
COPY [ "./bin/entrypoint.sh", "/usr/local/bin/" ]

# Install operating system packages needed for the image `ENDPOINT`:
RUN \
    rm -f /etc/apt/apt.conf.d/docker-clean && \
    echo 'Binary::apt::APT::Keep-Downloaded-Packages "true";' \
    >"/etc/apt/apt.conf.d/keep-cache"
RUN --mount=type=cache,target=/var/cache/apt,sharing=locked \
    --mount=type=cache,target=/var/lib/apt,sharing=locked \
    apt-get update && \
    apt-get install --no-install-recommends -y "gosu=1.14-1+b6"

WORKDIR "/usr/local/src/${PROJECT_NAME}/"
# Install dependencies with fixed versions in a separate layer to optimize build times
# because this step takes the most time and changes the least often.
ARG PYTHON_ENV=py311
COPY [ "./requirements/${PYTHON_ENV}/user.txt", "./requirements/${PYTHON_ENV}/" ]
# hadolint ignore=DL3042
RUN --mount=type=cache,target=/root/.cache,sharing=locked \
    pip3 install -r "./requirements/${PYTHON_ENV}/user.txt"

# Build-time labels:
ARG VERSION=
LABEL org.opencontainers.image.version=${VERSION}


## Container image for use by end users.

# Stay as close to an un-customized environment as possible:
FROM base AS user
# Defensive shell options:
SHELL ["/bin/bash", "-eu", "-o", "pipefail", "-c"]

# Least volatile layers first:
WORKDIR "/home/${PROJECT_NAME}/"

# Install this package in the most common/standard Python way while still being able to
# build the image locally.
ARG PYTHON_WHEEL
COPY [ "${PYTHON_WHEEL}", "${PYTHON_WHEEL}" ]
# hadolint ignore=DL3013,DL3042
RUN --mount=type=cache,target=/root/.cache,sharing=locked \
    pip3 install "${PYTHON_WHEEL}" && \
    rm -rfv "./dist/"


## Container image for use by developers.

# Stay as close to the user image as possible for build cache efficiency:
FROM base AS devel
# Defensive shell options:
SHELL ["/bin/bash", "-eu", "-o", "pipefail", "-c"]

# Least volatile layers first:
LABEL org.opencontainers.image.title="Prunerr Development"
LABEL org.opencontainers.image.description="Remove Servarr download client items to preserve disk space according to rules."

# Activate the Python virtual environment
ENV VIRTUAL_ENV="/usr/local/src/${PROJECT_NAME}/.tox/${PYTHON_ENV}"
ENV PATH="${VIRTUAL_ENV}/bin:${HOME}/.local/bin:${PATH}"
# Remain in the checkout `WORKDIR` and make the build tools the default
# command to run.
ENV PATH="${HOME}/.local/bin:${PATH}"
WORKDIR "/usr/local/src/${PROJECT_NAME}/"
# Have to use the shell form of `CMD` because it needs variable substitution:
# hadolint ignore=DL3025
CMD tox -e "${PYTHON_ENV}"

# Bake in tools used in the inner loop of the development cycle:
COPY [ "./Makefile", "./" ]
RUN --mount=type=cache,target=/root/.cache,sharing=locked \
    make "${HOME}/.local/bin/tox"<|MERGE_RESOLUTION|>--- conflicted
+++ resolved
@@ -31,17 +31,11 @@
 ENV PROJECT_NAMESPACE="${PROJECT_NAMESPACE}"
 ENV PROJECT_NAME="${PROJECT_NAME}"
 ENV HOME="/home/${PROJECT_NAME}"
-<<<<<<< HEAD
-ENTRYPOINT [ "entrypoint" ]
-CMD [ "${PROJECT_NAME}", "daemon" ]
-=======
 WORKDIR "${HOME}"
 ENTRYPOINT [ "entrypoint.sh" ]
-CMD [ "project-structure" ]
->>>>>>> 2d7526e2
+CMD [ "${PROJECT_NAME}", "daemon" ]
 
 # Support for a volume to preserve data between runs and share data between variants:
-# TEMPLATE: Add other user `${HOME}/` files to preserved.
 RUN mkdir -pv "${HOME}/.local/share/${PROJECT_NAME}/" && \
     touch "${HOME}/.local/share/${PROJECT_NAME}/bash_history" && \
     ln -snv --relative "${HOME}/.local/share/${PROJECT_NAME}/bash_history" \
