# SPDX-FileCopyrightText: 2023 Ross Patterson <me@rpatterson.net>
#
# SPDX-License-Identifier: MIT


## Image layers shared between all variants.

# Stay as close to a vanilla Python environment as possible
ARG PYTHON_MINOR=3.10
FROM python:${PYTHON_MINOR} AS base
# Defensive shell options:
SHELL ["/bin/bash", "-eu", "-o", "pipefail", "-c"]

# Project contstants:
ARG PROJECT_NAMESPACE=rpatterson
ARG PROJECT_NAME=project-structure

# Least volatile layers first:
# https://github.com/opencontainers/image-spec/blob/main/annotations.md#pre-defined-annotation-keys
LABEL org.opencontainers.image.url="https://gitlab.com/${PROJECT_NAMESPACE}/${PROJECT_NAME}"
LABEL org.opencontainers.image.documentation="https://gitlab.com/${PROJECT_NAMESPACE}/${PROJECpT_NAME}"
LABEL org.opencontainers.image.source="https://gitlab.com/${PROJECT_NAMESPACE}/${PROJECT_NAME}"
LABEL org.opencontainers.image.title="Project Structure"
LABEL org.opencontainers.image.description="Project structure foundation or template"
LABEL org.opencontainers.image.licenses="MIT"
LABEL org.opencontainers.image.authors="Ross Patterson <me@rpatterson.net>"
LABEL org.opencontainers.image.vendor="rpatterson.net"
LABEL org.opencontainers.image.base.name="docker.io/library/python:${PYTHON_MINOR}"

# Find the same home directory even when run as another user, e.g. `root`.
<<<<<<< HEAD
ENV HOME="/home/project-structure"
=======
ENV HOME="/home/${PROJECT_NAME}"
>>>>>>> 7d72a76e
ENTRYPOINT [ "entrypoint" ]
CMD [ "project-structure" ]

# Put the `ENTRYPOINT` on the `$PATH`
COPY [ "./bin/entrypoint", "/usr/local/bin/entrypoint" ]

# Install OS packages needed for the image `ENDPOINT`:
RUN \
    rm -f /etc/apt/apt.conf.d/docker-clean && \
    echo 'Binary::apt::APT::Keep-Downloaded-Packages "true";' \
    >"/etc/apt/apt.conf.d/keep-cache"
RUN --mount=type=cache,target=/var/cache/apt,sharing=locked \
    --mount=type=cache,target=/var/lib/apt,sharing=locked \
    apt-get update && \
    apt-get install --no-install-recommends -y "gosu=1.12-1+b6"

WORKDIR "/usr/local/src/${PROJECT_NAME}/"
# Install dependencies with fixed versions in a separate layer to optimize build times
# because this step takes the most time and changes the least frequently.
ARG PYTHON_ENV=py310
COPY [ "./requirements/${PYTHON_ENV}/user.txt", "./requirements/${PYTHON_ENV}/" ]
# hadolint ignore=DL3042
RUN --mount=type=cache,target=/root/.cache,sharing=locked \
    pip3 install -r "./requirements/${PYTHON_ENV}/user.txt"

# Build-time `LABEL`s
ARG VERSION=
LABEL org.opencontainers.image.version=${VERSION}


## Container image for use by end users.

# Stay as close to a vanilla environment as possible:
FROM base AS user
# Defensive shell options:
SHELL ["/bin/bash", "-eu", "-o", "pipefail", "-c"]

# Least volatile layers first:
WORKDIR "/home/${PROJECT_NAME}/"

# Install this package in the most common/standard Python way while still being able to
# build the image locally.
ARG PYTHON_WHEEL
COPY [ "${PYTHON_WHEEL}", "${PYTHON_WHEEL}" ]
# hadolint ignore=DL3013,DL3042
RUN --mount=type=cache,target=/root/.cache,sharing=locked \
    pip3 install "${PYTHON_WHEEL}" && \
    rm -rfv "./dist/"


## Container image for use by developers.

# Stay as close to the end user image as possible for build cache efficiency:
FROM base AS devel
# Defensive shell options:
SHELL ["/bin/bash", "-eu", "-o", "pipefail", "-c"]

# Least volatile layers first:
LABEL org.opencontainers.image.title="Project Structure Development"
LABEL org.opencontainers.image.description="Project structure foundation or template, development image"

# Activate the Python virtual environment
ENV VIRTUAL_ENV="/usr/local/src/${PROJECT_NAME}/.tox/${PYTHON_ENV}"
ENV PATH="${VIRTUAL_ENV}/bin:${PATH}"
# Remain in the checkout `WORKDIR` and make the build tools the default
# command to run.
WORKDIR "/usr/local/src/${PROJECT_NAME}/"
# Have to use the shell form of `CMD` because we need variable substitution:
# hadolint ignore=DL3025
CMD tox -e "${PYTHON_ENV}"

# Then add everything that might contribute to efficient development.

# Simulate the parts of the host install process from `./Makefile` needed for
# development in the image:
COPY [ "./build-host/requirements.txt.in", "./build-host/" ]
# hadolint ignore=DL3042
RUN --mount=type=cache,target=/root/.cache,sharing=locked \
    mkdir -pv "${HOME}/.local/var/log/" && \
    pip3 install -r "./build-host/requirements.txt.in" | \
        tee -a "${HOME}/.local/var/log/${PROJECT_NAME}-host-install.log"

# Match local development tool chain and avoid time consuming redundant package
# installs.  Initialize the `$ tox -e py3##` Python virtual environment to install this
# package and all the development tools into the image:
COPY [ \
    "./requirements/${PYTHON_ENV}/test.txt", \
    "./requirements/${PYTHON_ENV}/devel.txt", \
    "./requirements/${PYTHON_ENV}/" \
]
COPY [ "./tox.ini", "./" ]
RUN --mount=type=cache,target=/root/.cache,sharing=locked \
    tox --no-recreate-pkg --skip-pkg-install --notest -e "${PYTHON_ENV}"<|MERGE_RESOLUTION|>--- conflicted
+++ resolved
@@ -28,11 +28,7 @@
 LABEL org.opencontainers.image.base.name="docker.io/library/python:${PYTHON_MINOR}"
 
 # Find the same home directory even when run as another user, e.g. `root`.
-<<<<<<< HEAD
-ENV HOME="/home/project-structure"
-=======
 ENV HOME="/home/${PROJECT_NAME}"
->>>>>>> 7d72a76e
 ENTRYPOINT [ "entrypoint" ]
 CMD [ "project-structure" ]
 
