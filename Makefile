--- conflicted
+++ resolved
@@ -79,10 +79,7 @@
 # Safe defaults for testing the release process without publishing to the final/official
 # hosts/indexes/registries:
 BUILD_REQUIREMENTS=true
-<<<<<<< HEAD
 PIP_COMPILE_ARGS=--upgrade
-=======
->>>>>>> e0c01e96
 RELEASE_PUBLISH=false
 TOWNCRIER_COMPARE_BRANCH=develop
 PYPI_REPO=testpypi
@@ -185,8 +182,7 @@
 ### Bump the package version if on a branch that should trigger a release
 build-bump: \
 		~/.gitconfig ./var/log/host-install.log \
-<<<<<<< HEAD
-		./var/docker/$(PYTHON_ENV)/log/build.log
+		./var/docker/$(PYTHON_ENV)/.tox/$(PYTHON_ENV)/bin/activate
 ifeq ($(RELEASE_PUBLISH),true)
 	set +x
 ifneq ($(VCS_REMOTE_PUSH_URL),)
@@ -209,9 +205,6 @@
 endif
 	set -x
 endif
-=======
-		./var/docker/$(PYTHON_ENV)/.tox/$(PYTHON_ENV)/bin/activate
->>>>>>> e0c01e96
 # Retrieve VCS data needed for versioning (tags) and release (release notes)
 	git fetch --tags origin "$(TOWNCRIER_COMPARE_BRANCH)"
 # Collect the versions involved in this release according to conventional commits
@@ -310,12 +303,8 @@
 .PHONY: release-python
 ### Publish installable Python packages to PyPI
 release-python: \
-<<<<<<< HEAD
 		~/.pypirc ./var/log/codecov-install.log \
-		./var/docker/$(PYTHON_ENV)/log/build.log \
-=======
 		./var/docker/$(PYTHON_ENV)/.tox/$(PYTHON_ENV)/bin/activate \
->>>>>>> e0c01e96
 		 ./var/log/host-install.log \
 		./dist/.current.whl
 # Upload any build or test artifacts to CI/CD providers
