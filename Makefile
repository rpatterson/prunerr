--- conflicted
+++ resolved
@@ -347,12 +347,6 @@
 export PYPI_PASSWORD
 TEST_PYPI_PASSWORD=
 export TEST_PYPI_PASSWORD
-<<<<<<< HEAD
-ifneq ($(DOCKER_PLATFORMS),)
-DOCKER_BUILD_ARGS+= --platform $(DOCKER_PLATFORMS)
-else
-DOCKER_BUILD_ARGS+= --output "type=docker"
-endif
 VCS_REMOTE_PUSH_URL=
 CODECOV_TOKEN=
 DOCKER_PASS=
@@ -364,8 +358,6 @@
 CI_REGISTRY_PASSWORD=
 export CI_REGISTRY_PASSWORD
 GH_TOKEN=
-=======
->>>>>>> ed5fd86b
 
 # Done with `$(shell ...)`, echo recipe commands going forward
 .SHELLFLAGS+= -x
@@ -519,6 +511,28 @@
 # Workaround broken interactive session detection
 	docker pull "python:$(PYTHON_MINOR)"
 endif
+	docker_build_caches=""
+ifeq ($(GITLAB_CI),true)
+# Don't cache when building final releases on `main`
+	$(MAKE) -e "./var/log/docker-login-GITLAB.log" || true
+ifneq ($(VCS_BRANCH),main)
+	if $(MAKE) -e pull-docker
+	then
+	    docker_build_caches+=" --cache-from $(DOCKER_IMAGE_GITLAB):\
+	$(DOCKER_VARIANT_PREFIX)$(PYTHON_ENV)-$(DOCKER_BRANCH_TAG)"
+	fi
+endif
+endif
+ifeq ($(GITHUB_ACTIONS),true)
+	$(MAKE) -e "./var/log/docker-login-GITHUB.log" || true
+ifneq ($(VCS_BRANCH),main)
+	if $(MAKE) -e pull-docker
+	then
+	    docker_build_caches+=" --cache-from $(DOCKER_IMAGE_GITHUB):\
+	$(DOCKER_VARIANT_PREFIX)$(PYTHON_ENV)-$(DOCKER_BRANCH_TAG)"
+	fi
+endif
+endif
 	docker_image_tags=""
 	for image_tag in $$(
 	    $(MAKE) -e --no-print-directory build-docker-tags
@@ -532,7 +546,18 @@
 	    --build-arg PYTHON_MINOR="$(PYTHON_MINOR)" \
 	    --build-arg PYTHON_ENV="$(PYTHON_ENV)" \
 	    --build-arg VERSION="$$(./.tox/build/bin/cz version --project)" \
-	    $${docker_image_tags} --file "$(DOCKER_FILE)" "./"
+	    $${docker_image_tags} $${docker_build_caches} --file "$(DOCKER_FILE)" "./"
+# Ensure any subsequent builds have optimal caches
+ifeq ($(GITLAB_CI),true)
+	docker push "$(DOCKER_IMAGE_GITLAB):\
+	$(DOCKER_VARIANT_PREFIX)$(PYTHON_ENV)-$(DOCKER_BRANCH_TAG)"
+endif
+ifeq ($(GITHUB_ACTIONS),true)
+ifneq ($(CI_IS_FORK),true)
+	docker push "$(DOCKER_IMAGE_GITHUB):\
+	$(DOCKER_VARIANT_PREFIX)$(PYTHON_ENV)-$(DOCKER_BRANCH_TAG)"
+endif
+endif
 
 .PHONY: $(PYTHON_MINORS:%=build-docker-requirements-%)
 ### Pull container images and compile fixed/pinned dependency versions if necessary.
@@ -756,37 +781,6 @@
 		$(DOCKER_REGISTRIES:%=./var/log/docker-login-%.log) \
 		$(HOME)/.local/var/log/docker-multi-platform-host-install.log
 	export PYTHON_ENV="py$(subst .,,$(@:release-docker-%=%))"
-<<<<<<< HEAD
-	$(MAKE) -e -j DOCKER_COMPOSE_RUN_ARGS="$(DOCKER_COMPOSE_RUN_ARGS) -T" \
-	    $(DOCKER_REGISTRIES:%=release-docker-registry-%)
-ifeq ($(VCS_BRANCH),main)
-ifeq ($${PYTHON_ENV},$(PYTHON_HOST_ENV))
-	$(MAKE) -e "./var/log/docker-login-DOCKER.log"
-	docker compose pull pandoc docker-pushrm
-	docker compose run $(DOCKER_COMPOSE_RUN_ARGS) docker-pushrm
-endif
-endif
-
-.PHONY: $(DOCKER_REGISTRIES:%=release-docker-registry-%)
-### Publish all container images to one container registry.
-$(DOCKER_REGISTRIES:%=release-docker-registry-%):
-# https://docs.docker.com/docker-hub/#step-5-build-and-push-a-container-image-to-docker-hub-from-your-computer
-	$(MAKE) -e "./var/log/docker-login-$(@:release-docker-registry-%=%).log"
-	for user_tag in $$(
-	    $(MAKE) -e --no-print-directory \
-	        build-docker-tags-$(@:release-docker-registry-%=%)
-	)
-	do
-	    docker push "$${user_tag}"
-	done
-	for devel_tag in $$(
-	    $(MAKE) -e DOCKER_VARIANT="devel" --no-print-directory \
-	        build-docker-tags-$(@:release-docker-registry-%=%)
-	)
-	do
-	    docker push "$${devel_tag}"
-	done
-=======
 # Build other platforms in emulation and rely on the layer cache for bundling the
 # previously built native images into the manifests.
 	DOCKER_BUILD_ARGS="--push"
@@ -810,7 +804,6 @@
 	    docker compose run $(DOCKER_COMPOSE_RUN_ARGS) docker-pushrm
 	fi
 endif
->>>>>>> ed5fd86b
 
 .PHONY: release-bump
 ### Bump the package version if on a branch that should trigger a release.
@@ -1094,13 +1087,6 @@
 	true DEBUG Updated prereqs: $(?)
 	$(MAKE) -e build-docker-volumes-$(PYTHON_ENV)
 	mkdir -pv "$(dir $(@))"
-<<<<<<< HEAD
-# Workaround issues with local images and the development image depending on the end
-# user image.  It seems that `depends_on` isn't sufficient.
-	$(MAKE) -e $(HOME)/.local/var/log/python-project-structure-host-install.log
-	export VERSION=$$(./.tox/build/bin/cz version --project)
-=======
->>>>>>> ed5fd86b
 ifeq ($(DOCKER_BUILD_PULL),true)
 # Pull the development image and simulate as if it had been built here.
 	if $(MAKE) -e DOCKER_VARIANT="devel" pull-docker
@@ -1113,64 +1099,8 @@
 	    exit
 	fi
 endif
-<<<<<<< HEAD
-# https://github.com/moby/moby/issues/39003#issuecomment-879441675
-	docker_build_args="$(DOCKER_BUILD_ARGS) \
-	    --build-arg BUILDKIT_INLINE_CACHE=1 \
-	    --build-arg PYTHON_MINOR=$(PYTHON_MINOR) \
-	    --build-arg PYTHON_ENV=$(PYTHON_ENV) \
-	    --build-arg VERSION=$${VERSION}"
-	docker_build_devel_tags=""
-	for devel_tag in $$(
-	    $(MAKE) -e DOCKER_VARIANT="devel" --no-print-directory build-docker-tags
-	)
-	do
-	    docker_build_devel_tags+="--tag $${devel_tag} "
-	done
-	docker_build_caches=""
-ifeq ($(GITLAB_CI),true)
-# Don't cache when building final releases on `main`
-	$(MAKE) -e "./var/log/docker-login-GITLAB.log" || true
-ifneq ($(VCS_BRANCH),main)
-	if $(MAKE) -e DOCKER_VARIANT="devel" pull-docker
-	then
-	    docker_build_caches+=" --cache-from \
-	$(DOCKER_IMAGE_GITLAB):devel-$(PYTHON_ENV)-$(DOCKER_BRANCH_TAG)"
-	fi
-endif
-endif
-ifeq ($(GITHUB_ACTIONS),true)
-	$(MAKE) -e "./var/log/docker-login-GITHUB.log" || true
-ifneq ($(VCS_BRANCH),main)
-	if $(MAKE) -e DOCKER_VARIANT="devel" pull-docker
-	then
-	    docker_build_caches+=" --cache-from \
-	$(DOCKER_IMAGE_GITHUB):devel-$(PYTHON_ENV)-$(DOCKER_BRANCH_TAG)"
-	fi
-endif
-endif
-ifeq ($(CI),true)
-# Workaround broken interactive session detection
-	docker pull "python:${PYTHON_MINOR}"
-endif
-	docker buildx build $${docker_build_args} $${docker_build_devel_tags} \
-	    $${docker_build_caches} --file "./Dockerfile.devel" "./"
-# Ensure any subsequent builds have optimal caches
-ifeq ($(GITLAB_CI),true)
-	docker push \
-	    "$(DOCKER_IMAGE_GITLAB):devel-$(PYTHON_ENV)-$(DOCKER_BRANCH_TAG)"
-endif
-ifeq ($(GITHUB_ACTIONS),true)
-ifneq ($(CI_IS_FORK),true)
-	docker push \
-	    "$(DOCKER_IMAGE_GITHUB):devel-$(PYTHON_ENV)-$(DOCKER_BRANCH_TAG)"
-endif
-endif
-	date >>"$(@)"
-=======
 	$(MAKE) -e DOCKER_FILE="./Dockerfile.devel" DOCKER_VARIANT="devel" \
 	    build-docker-build >>"$(@)"
->>>>>>> ed5fd86b
 # Update the pinned/frozen versions, if needed, using the container.  If changed, then
 # we may need to re-build the container image again to ensure it's current and correct.
 	docker compose run $(DOCKER_COMPOSE_RUN_ARGS) python-project-structure-devel \
@@ -1192,53 +1122,12 @@
 	$(MAKE) -e "build-pkgs"
 	PYTHON_WHEEL="$$(ls -t ./dist/*.whl | head -n 1)"
 endif
-<<<<<<< HEAD
-	docker_build_user_tags=""
-	for user_tag in $$($(MAKE) -e --no-print-directory build-docker-tags)
-	do
-	    docker_build_user_tags+="--tag $${user_tag} "
-	done
-	docker_build_caches=""
-ifeq ($(GITLAB_CI),true)
-ifneq ($(VCS_BRANCH),main)
-	if $(MAKE) -e pull-docker
-	then
-	    docker_build_caches+=" \
-	--cache-from $(DOCKER_IMAGE_GITLAB):$(PYTHON_ENV)-$(DOCKER_BRANCH_TAG)"
-	fi
-endif
-endif
-ifeq ($(GITHUB_ACTIONS),true)
-ifneq ($(VCS_BRANCH),main)
-	if $(MAKE) -e pull-docker
-	then
-	    docker_build_caches+=" \
-	--cache-from $(DOCKER_IMAGE_GITHUB):$(PYTHON_ENV)-$(DOCKER_BRANCH_TAG)"
-	fi
-endif
-endif
-	docker buildx build $${docker_build_args} $${docker_build_user_tags} \
-	    --build-arg PYTHON_WHEEL="$${PYTHON_WHEEL}" $${docker_build_caches} "./"
-# Ensure any subsequent builds have optimal caches
-ifeq ($(GITLAB_CI),true)
-	docker push "$(DOCKER_IMAGE_GITLAB):$(PYTHON_ENV)-$(DOCKER_BRANCH_TAG)"
-endif
-ifeq ($(GITHUB_ACTIONS),true)
-ifneq ($(CI_IS_FORK),true)
-	docker push "$(DOCKER_IMAGE_GITHUB):$(PYTHON_ENV)-$(DOCKER_BRANCH_TAG)"
-endif
-endif
-	date >>"$(@)"
-# The images install the host requirements, reflect that in the bind mount volumes
-	date >>"$(@:%/build.log=%/host-install.log)"
-=======
 # Build the end-user image now that all required artifacts are built"
 	mkdir -pv "$(dir $(@))"
 	$(MAKE) -e DOCKER_BUILD_ARGS="$(DOCKER_BUILD_ARGS)\
 	    --build-arg PYTHON_WHEEL=$${PYTHON_WHEEL}" build-docker-build >>"$(@)"
 # The image installs the host requirements, reflect that in the bind mount volumes
 	date >>"$(@:%/build-user.log=%/host-install.log)"
->>>>>>> ed5fd86b
 
 ./var/ $(PYTHON_ENVS:%=./var/docker/%/) \
 ./src/python_project_structure.egg-info/ \
