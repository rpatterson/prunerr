--- conflicted
+++ resolved
@@ -242,13 +242,13 @@
 all: build
 
 .PHONY: start
-### Run the local development end-to-end stack services in the background as daemons.
+## Run the local development end-to-end stack services in the background as daemons.
 start: build-docker ./.env.~out~
 	docker compose down
 	docker compose up -d
 
 .PHONY: run
-### Run the local development end-to-end stack services in the foreground for debugging.
+## Run the local development end-to-end stack services in the foreground for debugging.
 run: build-docker ./.env.~out~
 	docker compose down
 	docker compose up
@@ -259,24 +259,14 @@
 # Recipes that make artifacts needed for by end-users, development tasks, other recipes.
 
 .PHONY: build
-<<<<<<< HEAD
-### Set up everything for development from a checkout, local and in containers.
+## Set up everything for development from a checkout, local and in containers.
 build: ./.git/hooks/pre-commit ./.env.~out~ $(HOST_TARGET_DOCKER) \
 		$(HOME)/.local/bin/tox ./var/log/npm-install.log build-docker
 
 .PHONY: build-pkgs
-### Ensure the built package is current.
+## Ensure the built package is current.
 build-pkgs: ./var/git/refs/remotes/$(VCS_REMOTE)/$(VCS_BRANCH) \
 		./var-docker/log/build-devel.log
-=======
-## Perform any necessary local set-up common to most operations.
-build: ./.git/hooks/pre-commit ./.env.~out~ $(HOST_PREFIX)/bin/docker \
-		$(HOME)/.local/bin/tox ./var/log/npm-install.log
-
-.PHONY: build-pkgs
-## Update the built package for use outside tox.
-build-pkgs: ./var/git/refs/remotes/$(VCS_REMOTE)/$(VCS_BRANCH)
->>>>>>> 84f1d6ef
 	true "TEMPLATE: Always specific to the project type"
 
 .PHONY: build-docs
@@ -302,16 +292,16 @@
 # possible inside the development container.
 
 .PHONY: build-docker
-### Set up for development in Docker containers.
+## Set up for development in Docker containers.
 build-docker: build-pkgs ./var-docker/log/build-user.log
 
 .PHONY: build-docker-tags
-### Print the list of image tags for the current registry and variant.
+## Print the list of image tags for the current registry and variant.
 build-docker-tags:
 	$(MAKE) -e $(DOCKER_REGISTRIES:%=build-docker-tags-%)
 
 .PHONY: $(DOCKER_REGISTRIES:%=build-docker-tags-%)
-### Print the list of image tags for the current registry and variant.
+## Print the list of image tags for the current registry and variant.
 $(DOCKER_REGISTRIES:%=build-docker-tags-%): $(HOME)/.local/bin/tox
 	test -e "./var/git/refs/remotes/$(VCS_REMOTE)/$(VCS_BRANCH)"
 	docker_image=$(DOCKER_IMAGE_$(@:build-docker-tags-%=%))
@@ -340,7 +330,7 @@
 endif
 
 .PHONY: build-docker-build
-### Run the actual commands used to build the Docker container image.
+## Run the actual commands used to build the Docker container image.
 build-docker-build: ./Dockerfile $(HOST_TARGET_DOCKER) $(HOME)/.local/bin/tox \
 		$(HOME)/.local/state/docker-multi-platform/log/host-install.log \
 		./var/git/refs/remotes/$(VCS_REMOTE)/$(VCS_BRANCH) \
@@ -375,29 +365,18 @@
 # Recipes that run the test suite.
 
 .PHONY: test
-<<<<<<< HEAD
-### Run the full suite of tests, coverage checks, and linters.
+## Run the full suite of tests, coverage checks, and linters.
 test: test-lint test-docker
 
 .PHONY: test-local
-### Run the full suite of tests, coverage checks, and linters.
+## Run the full suite of tests, coverage checks, and linters.
 test-local:
 	true "TEMPLATE: Always specific to the project type"
 
 .PHONY: test-lint
-### Perform any linter or style checks, including non-code checks.
+## Perform any linter or style checks, including non-code checks.
 test-lint: $(HOME)/.local/bin/tox $(HOST_TARGET_DOCKER) ./var/log/npm-install.log \
 		build-docs test-lint-docker test-lint-prose
-=======
-## Run the full suite of tests, coverage checks, and linters.
-test: test-lint
-	true "TEMPLATE: Always specific to the project type"
-
-.PHONY: test-lint
-## Perform any linter or style checks, including non-code checks.
-test-lint: $(HOME)/.local/bin/tox $(HOST_PREFIX)/bin/docker ./var/log/npm-install.log \
-		build-docs test-lint-prose
->>>>>>> 84f1d6ef
 # Run linters implemented in Python:
 	tox run -e "build"
 # Lint copyright and licensing:
@@ -406,13 +385,8 @@
 	~/.nvm/nvm-exec npm run lint
 
 .PHONY: test-lint-prose
-<<<<<<< HEAD
-### Lint prose text for spelling, grammar, and style
+## Lint prose text for spelling, grammar, and style
 test-lint-prose: $(HOST_TARGET_DOCKER) ./var/log/vale-sync.log ./.vale.ini \
-=======
-## Lint prose text for spelling, grammar, and style
-test-lint-prose: $(HOST_PREFIX)/bin/docker ./var/log/vale-sync.log ./.vale.ini \
->>>>>>> 84f1d6ef
 		./styles/code.ini
 # Lint all markup files tracked in VCS with Vale:
 # https://vale.sh/docs/topics/scoping/#formats
@@ -437,7 +411,7 @@
 	true "TEMPLATE: Always specific to the project type"
 
 .PHONY: test-docker
-### Run the full suite of tests, coverage checks, and code linters in containers.
+## Run the full suite of tests, coverage checks, and code linters in containers.
 test-docker: $(HOST_TARGET_DOCKER) build-pkgs
 	docker_run_args="--rm"
 	if [ ! -t 0 ]
@@ -452,7 +426,7 @@
 	    make -e test-local
 
 .PHONY: test-lint-docker
-### Check the style and content of the `./Dockerfile*` files
+## Check the style and content of the `./Dockerfile*` files
 test-lint-docker: $(HOST_TARGET_DOCKER) ./.env.~out~ ./var/log/docker-login-DOCKER.log
 	docker compose pull --quiet hadolint
 	docker compose run $(DOCKER_COMPOSE_RUN_ARGS) hadolint
@@ -460,14 +434,8 @@
 	    hadolint "./build-host/Dockerfile"
 
 .PHONY: test-push
-<<<<<<< HEAD
-### Verify commits before pushing to the remote.
-test-push: $(VCS_FETCH_TARGETS) $(HOME)/.local/bin/tox \
-		./var-docker/log/build-devel.log ./.env.~out~
-=======
 ## Verify commits before pushing to the remote.
 test-push: $(VCS_FETCH_TARGETS) $(HOME)/.local/bin/tox
->>>>>>> 84f1d6ef
 	vcs_compare_rev="$(VCS_COMPARE_REMOTE)/$(VCS_COMPARE_BRANCH)"
 	if ! git fetch "$(VCS_COMPARE_REMOTE)" "$(VCS_COMPARE_BRANCH)"
 	then
@@ -509,17 +477,12 @@
 # end-users.
 
 .PHONY: release
-<<<<<<< HEAD
-### Publish installable packages and container images as required by commits.
+## Publish installable packages if conventional commits require a release.
 release: release-pkgs release-docker
 
 .PHONY: release-pkgs
-### Publish installable packages if conventional commits require a release.
+## Publish installable packages if conventional commits require a release.
 release-pkgs:
-=======
-## Publish installable packages if conventional commits require a release.
-release:
->>>>>>> 84f1d6ef
 # Don't release unless from the `main` or `develop` branches:
 ifeq ($(RELEASE_PUBLISH),true)
 	$(MAKE) -e build-pkgs
@@ -528,7 +491,7 @@
 endif
 
 .PHONY: release-docker
-### Publish all container images to all container registries.
+## Publish all container images to all container registries.
 release-docker: $(HOST_TARGET_DOCKER) build-docker \
 		$(DOCKER_REGISTRIES:%=./var/log/docker-login-%.log) \
 		$(HOME)/.local/state/docker-multi-platform/log/host-install.log
@@ -618,13 +581,8 @@
 # Recipes used by developers to make changes to the code.
 
 .PHONY: devel-format
-<<<<<<< HEAD
-### Automatically correct code in this checkout according to linters and style checkers.
+## Automatically correct code in this checkout according to linters and style checkers.
 devel-format: $(HOST_TARGET_DOCKER) ./var/log/npm-install.log
-=======
-## Automatically correct code in this checkout according to linters and style checkers.
-devel-format: $(HOST_PREFIX)/bin/docker ./var/log/npm-install.log
->>>>>>> 84f1d6ef
 	true "TEMPLATE: Always specific to the project type"
 # Add license and copyright header to files missing them:
 	git ls-files -co --exclude-standard -z |
@@ -701,9 +659,7 @@
 #
 # Recipes that make actual changes and create and update files for the target.
 
-<<<<<<< HEAD
-## Docker real targets:
-
+# Build Docker container images.
 # Build the development image:
 ./var-docker/log/build-devel.log: ./Dockerfile ./.dockerignore ./bin/entrypoint \
 		./docker-compose.yml ./docker-compose.override.yml ./.env.~out~ \
@@ -721,7 +677,6 @@
 endif
 	$(MAKE) -e DOCKER_VARIANT="devel" DOCKER_BUILD_ARGS="--load" \
 	    build-docker-build | tee -a "$(@)"
-
 # Build the end-user image:
 ./var-docker/log/build-user.log: ./var-docker/log/build-devel.log ./Dockerfile \
 		./.dockerignore ./bin/entrypoint ./var-docker/log/rebuild.log
@@ -730,14 +685,48 @@
 	mkdir -pv "$(dir $(@))"
 	$(MAKE) -e DOCKER_BUILD_ARGS="$(DOCKER_BUILD_ARGS) --load" \
 	    build-docker-build >>"$(@)"
-
 # Marker file used to trigger the rebuild of the image.
-
 # Useful to workaround asynchronous timestamp issues when running jobs in parallel:
 ./var-docker/log/rebuild.log:
 	mkdir -pv "$(dir $(@))"
 	date >>"$(@)"
-=======
+$(DOCKER_VOLUME_TARGETS):
+	mkdir -pv "$(@)"
+	echo "# Docker bind mount placeholder" >"$(@)/.gitignore"
+	git add -f "$(@)/.gitignore"
+	set +x
+	echo "\
+	ERROR: Docker bind mount path didn't exist, force added an ignore file.
+	       Review ignores above in case it needs more adjustments."
+	false
+# https://docs.docker.com/build/building/multi-platform/#building-multi-platform-images
+$(HOME)/.local/state/docker-multi-platform/log/host-install.log:
+	$(MAKE) "$(HOST_TARGET_DOCKER)"
+	mkdir -pv "$(dir $(@))"
+	if ! docker context inspect "multi-platform" |& tee -a "$(@)"
+	then
+	    docker context create "multi-platform" |& tee -a "$(@)"
+	fi
+	if ! docker buildx inspect |& tee -a "$(@)" |
+	    grep -q '^ *Endpoint: *multi-platform *'
+	then
+	    (
+	        docker buildx create --use "multi-platform" || true
+	    ) |& tee -a "$(@)"
+	fi
+./var/log/docker-login-DOCKER.log:
+	$(MAKE) "$(HOST_TARGET_DOCKER)" "./.env.~out~"
+	mkdir -pv "$(dir $(@))"
+	if [ -n "$${DOCKER_PASS}" ]
+	then
+	    printenv "DOCKER_PASS" | docker login -u "$(DOCKER_USER)" --password-stdin
+	elif [ "$(CI_IS_FORK)" != "true" ]
+	then
+	    echo "ERROR: DOCKER_PASS missing from ./.env"
+	    false
+	fi
+	date | tee -a "$(@)"
+
 
 ### Development Artifacts:
 
@@ -747,7 +736,6 @@
 
 
 ### Release Artifacts:
->>>>>>> 84f1d6ef
 
 ./README.md: README.rst
 	$(MAKE) "$(HOST_TARGET_DOCKER)"
@@ -787,9 +775,8 @@
 ./.vale.ini ./styles/code.ini:
 	$(MAKE)-e "$(HOME)/.local/bin/tox" "./var/log/vale-sync.log"
 	$(TOX_EXEC_BUILD_ARGS) -- python ./bin/vale-set-rule-levels.py --input="$(@)"
-./var/log/vale-sync.log: ./.env.~out~ ./.vale.ini \
-		./styles/code.ini
-	$(MAKE) "$(HOST_PREFIX)/bin/docker"
+./var/log/vale-sync.log: ./.env.~out~ ./.vale.ini ./styles/code.ini
+	$(MAKE) "$(HOST_TARGET_DOCKER)"
 	mkdir -pv "$(dir $(@))"
 	docker compose run --rm vale sync | tee -a "$(@)"
 
@@ -836,13 +823,9 @@
 $(HOST_PREFIX)/bin/pip3:
 	$(MAKE) "$(STATE_DIR)/log/host-update.log"
 	$(HOST_PKG_CMD) $(HOST_PKG_INSTALL_ARGS) "$(HOST_PKG_NAMES_PIP)"
-<<<<<<< HEAD
+
+# Manage tools in containers:
 $(HOST_TARGET_DOCKER):
-=======
-
-# Manage tools in containers:
-$(HOST_PREFIX)/bin/docker:
->>>>>>> 84f1d6ef
 	$(MAKE) "$(STATE_DIR)/log/host-update.log"
 	$(HOST_PKG_CMD) $(HOST_PKG_INSTALL_ARGS) "$(HOST_PKG_NAMES_DOCKER)"
 	docker info
@@ -863,88 +846,6 @@
 	fi
 	$(HOST_PKG_CMD) update | tee -a "$(@)"
 
-<<<<<<< HEAD
-$(DOCKER_VOLUME_TARGETS):
-	mkdir -pv "$(@)"
-	echo "# Docker bind mount placeholder" >"$(@)/.gitignore"
-	git add -f "$(@)/.gitignore"
-	set +x
-	echo "\
-	ERROR: Docker bind mount path didn't exist, force added an ignore file.
-	       Review ignores above in case it needs more adjustments."
-	false
-# https://docs.docker.com/build/building/multi-platform/#building-multi-platform-images
-$(HOME)/.local/state/docker-multi-platform/log/host-install.log:
-	$(MAKE) "$(HOST_TARGET_DOCKER)"
-	mkdir -pv "$(dir $(@))"
-	if ! docker context inspect "multi-platform" |& tee -a "$(@)"
-	then
-	    docker context create "multi-platform" |& tee -a "$(@)"
-	fi
-	if ! docker buildx inspect |& tee -a "$(@)" |
-	    grep -q '^ *Endpoint: *multi-platform *'
-	then
-	    (
-	        docker buildx create --use "multi-platform" || true
-	    ) |& tee -a "$(@)"
-	fi
-
-# Retrieve VCS data needed for versioning, tags, and releases, release notes:
-$(VCS_FETCH_TARGETS): ./.git/logs/HEAD
-	git_fetch_args="--tags --prune --prune-tags --force"
-	if [ "$$(git rev-parse --is-shallow-repository)" == "true" ]
-	then
-	    git_fetch_args+=" --unshallow"
-	fi
-	branch_path="$(@:var/git/refs/remotes/%=%)"
-	mkdir -pv "$(dir $(@))"
-	if ! git fetch $${git_fetch_args} "$${branch_path%%/*}" "$${branch_path#*/}" |&
-	    tee -a "$(@)"
-	then
-# If the local branch doesn't exist, fall back to the pre-release branch:
-	    git fetch $${git_fetch_args} "$${branch_path%%/*}" "develop" |&
-	        tee -a "$(@)"
-	fi
-
-./.git/hooks/pre-commit:
-	$(MAKE) -e "$(HOME)/.local/bin/tox"
-	$(TOX_EXEC_BUILD_ARGS) -- pre-commit install \
-	    --hook-type "pre-commit" --hook-type "commit-msg" --hook-type "pre-push"
-
-# Set Vale levels for added style rules:
-./.vale.ini ./styles/code.ini:
-	$(MAKE)-e "$(HOME)/.local/bin/tox" "./var/log/vale-sync.log"
-	$(TOX_EXEC_BUILD_ARGS) -- python ./bin/vale-set-rule-levels.py --input="$(@)"
-
-./var/log/vale-sync.log: ./.env.~out~ ./.vale.ini ./styles/code.ini
-	$(MAKE) "$(HOST_TARGET_DOCKER)"
-	mkdir -pv "$(dir $(@))"
-	docker compose run --rm vale sync | tee -a "$(@)"
-
-# Tell editors where to find tools in the checkout needed to verify the code:
-./.dir-locals.el.~out~: ./.dir-locals.el.in
-	$(call expand_template,$(<),$(@))
-
-# Initialize minimal VCS configuration, useful in automation such as CI:
-~/.gitconfig:
-	git config --global user.name "$(USER_FULL_NAME)"
-	git config --global user.email "$(USER_EMAIL)"
-
-./var/log/docker-login-DOCKER.log:
-	$(MAKE) "$(HOST_TARGET_DOCKER)" "./.env.~out~"
-	mkdir -pv "$(dir $(@))"
-	if [ -n "$${DOCKER_PASS}" ]
-	then
-	    printenv "DOCKER_PASS" | docker login -u "$(DOCKER_USER)" --password-stdin
-	elif [ "$(CI_IS_FORK)" != "true" ]
-	then
-	    echo "ERROR: DOCKER_PASS missing from ./.env"
-	    false
-	fi
-	date | tee -a "$(@)"
-
-=======
->>>>>>> 84f1d6ef
 
 ### Makefile "functions":
 #
@@ -1075,7 +976,7 @@
 # case for them but avoid them if possible.
 
 
-## Maintainer targets:
+### Maintainer targets:
 #
 # Recipes not used during the usual course of development.
 
@@ -1084,7 +985,7 @@
 # environment variables to set or login to those container registries manually and `$
 # touch` these targets.
 .PHONY: bootstrap-project
-### Run any tasks needed a single time for a given project by a maintainer.
+## Run any tasks needed a single time for a given project by a maintainer.
 bootstrap-project: ./var/log/docker-login-DOCKER.log
 # Initially seed the build host Docker image to bootstrap CI/CD environments
 	$(MAKE) -e -C "./build-host/" release