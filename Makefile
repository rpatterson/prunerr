--- conflicted
+++ resolved
@@ -668,15 +668,12 @@
 endif
 endif
 	git push --no-verify --tags "$(VCS_REMOTE)" "HEAD:$(VCS_BRANCH)"
-<<<<<<< HEAD
 	./.tox/build/bin/twine upload -s -r "$(PYPI_REPO)" \
-	    ./dist/python?project?structure-*.whl \
-	    ./dist/python?project?structure-*.tar.gz
+	    ./dist/python?project?structure-*
 	export VERSION=$$(./.tox/build/bin/cz version --project)
 # Create a GitLab release
 	./.tox/build/bin/twine upload -s -r "gitlab" \
-	    ./dist/python?project?structure-*.whl \
-	    ./dist/python?project?structure-*.tar.gz
+	    ./dist/python?project?structure-*
 	release_cli_args="--description ./NEWS-release.rst"
 	release_cli_args+=" --tag-name v$${VERSION}"
 	release_cli_args+=" --assets-link {\
@@ -701,10 +698,6 @@
 # Create a GitHub release
 	gh release create "v$${VERSION}" $(GITHUB_RELEASE_ARGS) \
 	    --notes-file "./NEWS-release.rst" ./dist/python?project?structure-*
-=======
-	$(TOX_EXEC_BUILD_ARGS) twine upload -s -r "$(PYPI_REPO)" \
-	    ./dist/python?project?structure-*
->>>>>>> 15eaf8f3
 endif
 
 .PHONY: release-docker
