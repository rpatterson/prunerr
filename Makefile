--- conflicted
+++ resolved
@@ -359,24 +359,14 @@
 	rm -vf ./dist/*
 # Build Python packages/distributions from the development Docker container for
 # consistency/reproducibility.
-<<<<<<< HEAD
-	docker compose run $(DOCKER_COMPOSE_RUN_ARGS) -T \
-	    prunerr-devel tox run -e "$(PYTHON_ENV)" --pkg-only
-=======
-	docker compose run $(DOCKER_COMPOSE_RUN_ARGS) python-project-structure-devel \
+	docker compose run $(DOCKER_COMPOSE_RUN_ARGS) prunerr-devel \
 	    tox run -e "$(PYTHON_ENV)" --pkg-only
->>>>>>> 1cfaa881
 # Copy the wheel to a location accessible to all containers:
 	cp -lfv "$$(
 	    ls -t ./var/docker/$(PYTHON_ENV)/.tox/.pkg/dist/*.whl | head -n 1
 	)" "./dist/"
 # Also build the source distribution:
-<<<<<<< HEAD
-	docker compose run $(DOCKER_COMPOSE_RUN_ARGS) -T \
-	    prunerr-devel \
-=======
-	docker compose run $(DOCKER_COMPOSE_RUN_ARGS) python-project-structure-devel \
->>>>>>> 1cfaa881
+	docker compose run $(DOCKER_COMPOSE_RUN_ARGS) prunerr-devel \
 	    tox run -e "$(PYTHON_ENV)" --override "testenv.package=sdist" --pkg-only
 	cp -lfv "$$(
 	    ls -t ./var/docker/$(PYTHON_ENV)/.tox/.pkg/dist/*.tar.gz | head -n 1
@@ -465,15 +455,8 @@
 	export PYTHON_ENV="py$(subst .,,$(@:build-docker-requirements-%=%))"
 	$(MAKE) -e build-docker-volumes-$${PYTHON_ENV} \
 	    "./var/docker/$(PYTHON_ENV)/log/build-devel.log"
-<<<<<<< HEAD
-	docker compose run $(DOCKER_COMPOSE_RUN_ARGS) -T \
-	    prunerr-devel make -e \
-	    PYTHON_MINORS="$(@:build-docker-requirements-%=%)" \
-	    PIP_COMPILE_ARGS="$(PIP_COMPILE_ARGS)" \
-=======
-	docker compose run $(DOCKER_COMPOSE_RUN_ARGS) python-project-structure-devel \
+	docker compose run $(DOCKER_COMPOSE_RUN_ARGS) prunerr-devel \
 	    make -e PYTHON_MINORS="$(@:build-docker-requirements-%=%)" \
->>>>>>> 1cfaa881
 	    build-requirements-py$(subst .,,$(@:build-docker-requirements-%=%))
 
 .PHONY: $(PYTHON_ENVS:%=build-docker-volumes-%)
@@ -509,7 +492,7 @@
 ### Run the full suite of tests, coverage checks, and code linters in containers.
 test-docker: build-pkgs ./var/log/codecov-install.log
 # Avoid race condition starting service dependencies:
-	docker compose run --rm prunerr-daemon true
+	docker compose run $(DOCKER_COMPOSE_RUN_ARGS) prunerr-daemon true
 	$(MAKE) -e -j PYTHON_WHEEL="$(call current_pkg,.whl)" \
 	    DOCKER_BUILD_ARGS="--progress plain" \
 	    $(PYTHON_MINORS:%=test-docker-%)
@@ -963,13 +946,8 @@
 	then
 	    touch "$(@)" "./var/docker/$(PYTHON_ENV)/log/rebuild.log"
 # Ensure the virtualenv in the volume is also current:
-<<<<<<< HEAD
-	    docker compose run $(DOCKER_COMPOSE_RUN_ARGS) -T \
+	    docker compose run $(DOCKER_COMPOSE_RUN_ARGS) \
 	        prunerr-devel make -e PYTHON_MINORS="$(PYTHON_MINOR)" \
-=======
-	    docker compose run $(DOCKER_COMPOSE_RUN_ARGS) \
-	        python-project-structure-devel make -e PYTHON_MINORS="$(PYTHON_MINOR)" \
->>>>>>> 1cfaa881
 	        "./var/log/tox/$(PYTHON_ENV)/build.log"
 	    exit
 	fi
@@ -1029,20 +1007,13 @@
 	date >>"$(@)"
 # Update the pinned/frozen versions, if needed, using the container.  If changed, then
 # we may need to re-build the container image again to ensure it's current and correct.
-<<<<<<< HEAD
-	docker compose run $(DOCKER_COMPOSE_RUN_ARGS) -T \
-	    prunerr-devel make -e PYTHON_MINORS="$(PYTHON_MINOR)" \
-	    build-requirements-$(PYTHON_ENV)
+	docker compose run $(DOCKER_COMPOSE_RUN_ARGS) prunerr-devel \
+	    make -e PYTHON_MINORS="$(PYTHON_MINOR)" build-requirements-$(PYTHON_ENV)
 ifeq ($(CI),true)
 # On CI, any changes from compiling requirements is a failure so no need to waste time
 # rebuilding images:
 	touch "$(@)"
 else
-=======
-ifeq ($(BUILD_REQUIREMENTS),true)
-	docker compose run $(DOCKER_COMPOSE_RUN_ARGS) python-project-structure-devel \
-	    make -e PYTHON_MINORS="$(PYTHON_MINOR)" build-requirements-$(PYTHON_ENV)
->>>>>>> 1cfaa881
 	$(MAKE) -e "$(@)"
 endif
 endif
