--- conflicted
+++ resolved
@@ -813,35 +813,19 @@
 	fi
 # Ensure the local branch is updated to the forthcoming version bump commit:
 	git switch -C "$(VCS_BRANCH)" "$$(git rev-parse HEAD)" --
-<<<<<<< HEAD
-ifeq ($(VCS_BRANCH),main)
-	if ! ./.tox/build/bin/python ./bin/get-base-version $$(
-	    ./.tox/build/bin/cz version --project
-	)
-	then
-# There's no pre-release for which to publish a final release:
-	    exit
-	fi
-else
-# Only release if required by conventional commits:
-	exit_code=0
-	./.tox/build/bin/python ./bin/cz-check-bump || exit_code=$$?
-	if (( $$exit_code == 3 || $$exit_code == 21 ))
-=======
 # Check if a release is required:
 	exit_code=0
 	if [ "$(VCS_BRANCH)" = "main" ] &&
-	    $(TOX_EXEC_BUILD_ARGS) -- python ./bin/get-base-version $$(
-	        $(TOX_EXEC_BUILD_ARGS) -qq -- cz version --project
+	    ./.tox/build/bin/python ./bin/get-base-version $$(
+	        ./.tox/build/bin/cz version --project
 	    )
->>>>>>> 628d6e99
 	then
 # Release a previous pre-release as final regardless of whether commits since then
 # require a release:
 	    true
 	else
 # Is a release required by conventional commits:
-	    $(TOX_EXEC_BUILD_ARGS) -- python ./bin/cz-check-bump || exit_code=$$?
+	    ./.tox/build/bin/python ./bin/cz-check-bump || exit_code=$$?
 	    if (( $$exit_code == 3 || $$exit_code == 21 ))
 	    then
 # No commits require a release:
