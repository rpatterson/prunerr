## Development, build and maintenance tasks

### Defensive settings for make:
#     https://tech.davis-hansson.com/p/make/
SHELL:=bash
.ONESHELL:
.SHELLFLAGS:=-xeu -o pipefail -c
.SILENT:
.DELETE_ON_ERROR:
MAKEFLAGS+=--warn-undefined-variables
MAKEFLAGS+=--no-builtin-rules
PS1?=$$

# Values derived from the environment
USER_NAME:=$(shell id -u -n)
USER_FULL_NAME=$(shell getent passwd "$(USER_NAME)" | cut -d ":" -f 5 | cut -d "," -f 1)
ifeq ($(USER_FULL_NAME),)
USER_FULL_NAME=$(USER_NAME)
endif
USER_EMAIL=$(USER_NAME)@$(shell hostname --fqdn)
PUID:=$(shell id -u)
PGID:=$(shell id -g)

# Options controlling behavior
VCS_BRANCH:=$(shell git branch --show-current)


## Top-level targets

.PHONY: all
### Default target
all: build

# Strive for as much consistency as possible in development tasks between the local host
# and inside containers.  To that end, most of the `*-docker` container target recipes
# should run the corresponding `*-local` local host target recipes inside the
# development container.  Top level targets, like `test`, should run as much as possible
# inside the development container.

.PHONY: build
### Set up everything for development from a checkout, local and in containers
build: ./.git/hooks/pre-commit build-local build-docker
.PHONY: build-local
### Set up for development locally, directly on the host
build-local: ./var/log/recreate.log
.PHONY: build-docker
### Set up for development in Docker containers
build-docker: ./var/log/docker-build.log
.PHONY: build-dist
### Build installable Python packages, mostly to check build locally
build-dist: build-local
	./.tox/build/bin/python -m build

.PHONY: start
### Run the local development end-to-end stack services in the background as daemons
start: build-docker
	docker compose down
	docker compose up -d
.PHONY: run
### Run the local development end-to-end stack services in the foreground for debugging
run: build-docker
	docker compose down
	docker compose up

.PHONY: check-push
### Perform any checks that should only be run before pushing
check-push: build
	./.tox/py3/bin/towncrier check

.PHONY: release
### Publish installable Python packages to PyPI and container images to Docker Hub
release: release-python release-docker
.PHONY: release-python
### Publish installable Python packages to PyPI
release-python: ./var/log/recreate.log ~/.gitconfig ~/.pypirc
# Collect the versions involved in this release according to conventional commits
	current_version=$$(./.tox/py3/bin/semantic-release print-version --current)
	next_version=$$(./.tox/py3/bin/semantic-release print-version --next)
# Update the release notes/changelog
	./.tox/py3/bin/towncrier build --yes
	git commit --no-verify -s -m \
	    "build(release): Update changelog v$${current_version} -> v$${next_version}"
# Increment the version in VCS
	./.tox/py3/bin/semantic-release version
# Prevent uploading unintended distributions
	rm -vf ./dist/*
# Build Python packages/distributions from the development Docker container for
# consistency/reproducibility.
	docker compose run --rm python-project-structure.devel make build-dist
# https://twine.readthedocs.io/en/latest/#using-twine
	./.tox/py3/bin/twine check dist/*
# Publish from the local host outside a container for access to user credentials:
# https://twine.readthedocs.io/en/latest/#using-twine
# Only release on `master` or `develop` to avoid duplicate uploads
ifeq ($(VCS_BRANCH), master)
# Ensure the release commit and tag are on the remote before publishing release
# artifacts
	git push --no-verify --tags origin $(VCS_BRANCH)
	./.tox/py3/bin/twine upload -s -r "pypi" dist/*
else ifeq ($(VCS_BRANCH), develop)
	git push --no-verify --tags origin $(VCS_BRANCH)
# Release to the test PyPI server on the `develop` branch
	./.tox/py3/bin/twine upload -s -r "testpypi" dist/*
endif
.PHONY: release-docker
### Publish container images to Docker Hub
release-docker: ./var/log/docker-login.log build-docker
# https://docs.docker.com/docker-hub/#step-5-build-and-push-a-container-image-to-docker-hub-from-your-computer
ifeq ($(VCS_BRANCH), master)
	docker push "merpatterson/python-project-structure"
	docker compose up docker-pushrm
endif

.PHONY: format
### Automatically correct code in this checkout according to linters and style checkers
format: build-local
	./.tox/lint/bin/autoflake -r -i --remove-all-unused-imports \
		--remove-duplicate-keys --remove-unused-variables \
		--remove-unused-variables ./
	./.tox/lint/bin/autopep8 -v -i -r --exclude "var" ./
	./.tox/lint/bin/black ./

.PHONY: test
### Format the code and run the full suite of tests, coverage checks, and linters
test: build-docker
# Run from the development Docker container for consistency
	docker compose run --rm python-project-structure.devel make format test-local
.PHONY: test-local
### Run the full suite of tests on the local host
test-local: ./var/log/install-tox.log build-local
	tox
.PHONY: test-docker
### Run the full suite of tests inside a docker container
test-docker: build-docker
	docker compose run --rm python-project-structure.devel make test-local
# Ensure the dist/package has been correctly installed in the image
<<<<<<< HEAD
	docker compose run --rm --entrypoint="python" python-project-structure \
	    -m pythonprojectstructure --help
	docker compose run --rm --entrypoint="python-project-structure" python-project-structure --help

=======
	docker compose run --rm python-project-structure \
	    python -c 'import pythonprojectstructure; print(pythonprojectstructure)'
>>>>>>> 4040953d
.PHONY: test-debug
### Run tests in the main/default environment and invoke the debugger on errors/failures
test-debug: ./var/log/editable.log
	./.tox/py3/bin/pytest --pdb

.PHONY: upgrade
### Update all fixed/pinned dependencies to their latest available versions
upgrade:
	touch "./pyproject.toml"
	$(MAKE) PUID=$(PUID) "test"
# Update VCS hooks from remotes to the latest tag.
	./.tox/lint/bin/pre-commit autoupdate

.PHONY: clean
### Restore the checkout to a state as close to an initial clone as possible
clean:
	docker compose --remove-orphans down --rmi "all" -v || true
	./.tox/lint/bin/pre-commit uninstall \
	    --hook-type "pre-commit" --hook-type "commit-msg" --hook-type "pre-push" \
	    || true
	./.tox/lint/bin/pre-commit clean || true
	git clean -dfx -e "var/"
	rm -rfv "./var/log/"


## Utility targets

.PHONY: expand-template
## Create a file from a template replacing environment variables
expand-template: .SHELLFLAGS = -eu -o pipefail -c
expand-template:
	if [ -e "$(target)" ]
	then
	    echo "WARNING: Template $(template) has been updated:"
	    echo "Reconcile changes and \`$$ touch $(target)\`:"
	    diff -u "$(target)" "$(template)" || true
	    false
	fi
	envsubst <"$(template)" >"$(target)"


## Real targets

./requirements.txt: ./var/log/install-tox.log ./pyproject.toml ./setup.cfg ./tox.ini
	tox -e "build"

./var/log/recreate.log: \
		./var/log/install-tox.log \
		./requirements.txt ./requirements-devel.txt ./tox.ini
	mkdir -pv "$(dir $(@))"
	tox -r --notest -v | tee -a "$(@)"
# Workaround tox's `usedevelop = true` not working with `./pyproject.toml`
./var/log/editable.log: ./var/log/recreate.log
	./.tox/py3/bin/pip install -e "./" | tee -a "$(@)"

# Docker targets
./var/log/docker-build.log: \
		./Dockerfile ./Dockerfile.devel ./.dockerignore ./bin/entrypoint \
		./docker-compose.yml ./docker-compose.override.yml ./.env
# Ensure access permissions to build artifacts in container volumes.
# If created by `# dockerd`, they end up owned by `root`.
	mkdir -pv "$(dir $(@))" "./var-docker/log/" "./.tox/" "./.tox-docker/" \
	    "./src/python_project_structure.egg-info/" \
	    "./src/python_project_structure-docker.egg-info/"
# Workaround issues with local images and the development image depending on the end
# user image.  It seems that `depends_on` isn't sufficient.
	docker compose build --pull python-project-structure | tee -a "$(@)"
	docker compose build | tee -a "$(@)"
# Prepare the testing environment and tools as much as possible to reduce development
# iteration time when using the image.
	docker compose run --rm python-project-structure.devel make build-local

# Local environment variables from a template
./.env: ./.env.in
	$(MAKE) "PUID=$(PUID)" "PGID=$(PGID)" \
	    "template=$(<)" "target=$(@)" expand-template

# Perform any one-time local checkout set up
./var/log/install-tox.log:
	mkdir -pv "$(dir $(@))"
	(which tox || pip install tox) | tee -a "$(@)"

./.git/hooks/pre-commit: ./var/log/recreate.log
	./.tox/lint/bin/pre-commit install \
	    --hook-type "pre-commit" --hook-type "commit-msg" --hook-type "pre-push"

# Capture any project initialization tasks for reference.  Not actually usable.
 ./pyproject.toml:
	./.tox/py3/bin/cz init

# Emacs editor settings
./.dir-locals.el: ./.dir-locals.el.in
	$(MAKE) "template=$(<)" "target=$(@)" expand-template

# User-created pre-requisites
~/.gitconfig:
	git config --global user.name "$(USER_FULL_NAME)"
	git config --global user.email "$(USER_EMAIL)"
~/.pypirc: ./home/.pypirc.in
	$(MAKE) "template=$(<)" "target=$(@)" expand-template
./var/log/docker-login.log: .SHELLFLAGS = -eu -o pipefail -c
./var/log/docker-login.log:
	docker login -u "merpatterson" -p "$(DOCKER_PASS)"
	date | tee -a "$(@)"<|MERGE_RESOLUTION|>--- conflicted
+++ resolved
@@ -134,15 +134,9 @@
 test-docker: build-docker
 	docker compose run --rm python-project-structure.devel make test-local
 # Ensure the dist/package has been correctly installed in the image
-<<<<<<< HEAD
 	docker compose run --rm --entrypoint="python" python-project-structure \
 	    -m pythonprojectstructure --help
-	docker compose run --rm --entrypoint="python-project-structure" python-project-structure --help
-
-=======
-	docker compose run --rm python-project-structure \
-	    python -c 'import pythonprojectstructure; print(pythonprojectstructure)'
->>>>>>> 4040953d
+	docker compose run --rm python-project-structure --help
 .PHONY: test-debug
 ### Run tests in the main/default environment and invoke the debugger on errors/failures
 test-debug: ./var/log/editable.log
