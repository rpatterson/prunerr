--- conflicted
+++ resolved
@@ -44,26 +44,7 @@
 EMPTY=
 COMMA=,
 
-<<<<<<< HEAD
-# Variables/options that affect behavior
-export TEMPLATE_IGNORE_EXISTING=false
-# https://devguide.python.org/versions/#supported-versions
-PYTHON_SUPPORTED_MINORS=3.11 3.10 3.9 3.8 3.7
-export DOCKER_USER=merpatterson
-# Project-specific variables
-GPG_SIGNING_KEYID=2EFF7CCE6828E359
-GITLAB_REPOSITORY_OWNER=rpatterson
-GITHUB_REPOSITORY_OWNER=$(GITLAB_REPOSITORY_OWNER)
-
-# Options affecting target behavior
-export DOWNLOAD_VOLUME=$(CHECKOUT_DIR)/media/Library/
-PRUNERR_CMD=exec
-PRUNERR_ARGS=$(PRUNERR_CMD)
-
-# Values derived from the environment
-=======
 # Values derived from the environment:
->>>>>>> 94ab7d80
 USER_NAME:=$(shell id -u -n)
 USER_FULL_NAME:=$(shell \
     getent passwd "$(USER_NAME)" | cut -d ":" -f 5 | cut -d "," -f 1)
@@ -256,15 +237,9 @@
 DOCKER_BUILD_ARGS=
 DOCKER_REGISTRIES=DOCKER GITLAB GITHUB
 export DOCKER_REGISTRY=$(firstword $(DOCKER_REGISTRIES))
-<<<<<<< HEAD
-DOCKER_IMAGE_DOCKER=$(DOCKER_USER)/prunerr
-DOCKER_IMAGE_GITLAB=$(CI_REGISTRY_IMAGE)
-DOCKER_IMAGE_GITHUB=ghcr.io/$(GITHUB_REPOSITORY_OWNER)/prunerr
-=======
 DOCKER_IMAGE_DOCKER=$(DOCKER_USER)/$(CI_PROJECT_NAME)
 DOCKER_IMAGE_GITLAB=$(CI_REGISTRY_IMAGE)
 DOCKER_IMAGE_GITHUB=ghcr.io/$(CI_PROJECT_NAMESPACE)/$(CI_PROJECT_NAME)
->>>>>>> 94ab7d80
 DOCKER_IMAGE=$(DOCKER_IMAGE_$(DOCKER_REGISTRY))
 DOCKER_IMAGES=
 ifeq ($(GITLAB_CI),true)
@@ -281,13 +256,6 @@
 endif
 export DOCKER_BRANCH_TAG=$(subst /,-,$(VCS_BRANCH))
 DOCKER_VOLUMES=\
-<<<<<<< HEAD
-./var/ ./var/docker/$(PYTHON_ENV)/ \
-./src/prunerr.egg-info/ \
-./var/docker/$(PYTHON_ENV)/prunerr.egg-info/ \
-./.tox/ ./var/docker/$(PYTHON_ENV)/.tox/ \
-./media/Library/
-=======
 ./var/docker/$(PYTHON_ENV)/ \
 ./src/prunerr.egg-info/ \
 ./var/docker/$(PYTHON_ENV)/prunerr.egg-info/ \
@@ -326,7 +294,6 @@
 export GH_TOKEN
 export GITHUB_TOKEN
 export PROJECT_GITHUB_PAT
->>>>>>> 94ab7d80
 
 # Values used for publishing releases:
 # Safe defaults for testing the release process without publishing to the final/official
@@ -358,14 +325,8 @@
 PYPI_REPO=pypi
 endif
 endif
-<<<<<<< HEAD
-CI_REGISTRY_USER=$(GITLAB_REPOSITORY_OWNER)
-CI_REGISTRY=registry.gitlab.com/$(GITLAB_REPOSITORY_OWNER)
-CI_REGISTRY_IMAGE=$(CI_REGISTRY)/prunerr
-=======
 CI_REGISTRY_USER=$(CI_PROJECT_NAMESPACE)
 CI_REGISTRY_IMAGE=$(CI_REGISTRY)/$(CI_PROJECT_NAME)
->>>>>>> 94ab7d80
 # Address undefined variables warnings when running under local development
 PYPI_PASSWORD=
 export PYPI_PASSWORD
@@ -529,53 +490,6 @@
 $(PYTHON_MINORS:%=build-docker-requirements-%): ./.env
 	export PYTHON_MINOR="$(@:build-docker-requirements-%=%)"
 	export PYTHON_ENV="py$(subst .,,$(@:build-docker-requirements-%=%))"
-<<<<<<< HEAD
-	$(MAKE) build-docker-volumes-$${PYTHON_ENV}
-	docker compose run $(DOCKER_COMPOSE_RUN_ARGS) -T \
-	    prunerr-devel make -e \
-	    PYTHON_MINORS="$(@:build-docker-requirements-%=%)" \
-	    PIP_COMPILE_ARGS="$(PIP_COMPILE_ARGS)" \
-	    build-requirements-py$(subst .,,$(@:build-docker-requirements-%=%))
-
-.PHONY: build-docker-pull
-### Pull the development image and simulate as if it had been built here
-build-docker-pull: ./.env build-docker-volumes-$(PYTHON_ENV) \
-		./var/log/tox/build/build.log
-	export VERSION=$$(./.tox/build/bin/cz version --project)
-	if docker compose pull prunerr-devel
-	then
-	    mkdir -pv "./var/docker/$(PYTHON_ENV)/log/"
-	    touch "./var/docker/$(PYTHON_ENV)/log/build-devel.log" \
-	        "./var/docker/$(PYTHON_ENV)/log/rebuild.log"
-	    $(MAKE) -e "./var/docker/$(PYTHON_ENV)/.tox/$(PYTHON_ENV)/bin/activate"
-	else
-	    $(MAKE) "./var/docker/$(PYTHON_ENV)/log/build-devel.log"
-	fi
-
-.PHONY: build-pkgs
-### Ensure the built package is current when used outside of tox
-build-pkgs: build-docker-volumes-$(PYTHON_ENV) build-docker-pull
-# Defined as a .PHONY recipe so that multiple targets can depend on this as a
-# pre-requisite and it will only be run once per invocation.
-	mkdir -pv "./dist/"
-# Retrieve VCS data needed for versioning (tags) and release (release notes)
-	git fetch --tags origin "$(VCS_BRANCH)"
-# Build Python packages/distributions from the development Docker container for
-# consistency/reproducibility.
-	docker compose run $(DOCKER_COMPOSE_RUN_ARGS) -T \
-	    prunerr-devel tox run -e "$(PYTHON_ENV)" --pkg-only
-# Copy the wheel to a location accessible to all containers:
-	cp -lfv "$$(
-	    ls -t ./var/docker/$(PYTHON_ENV)/.tox/.pkg/dist/*.whl | head -n 1
-	)" "./dist/"
-# Also build the source distribution:
-	docker compose run $(DOCKER_COMPOSE_RUN_ARGS) -T \
-	    prunerr-devel \
-	    tox run -e "$(PYTHON_ENV)" --override "testenv.package=sdist" --pkg-only
-	cp -lfv "$$(
-	    ls -t ./var/docker/$(PYTHON_ENV)/.tox/.pkg/dist/*.tar.gz | head -n 1
-	)" "./dist/"
-=======
 	$(MAKE) -e build-docker-volumes-$${PYTHON_ENV} \
 	    "./var/docker/$${PYTHON_ENV}/log/build-devel.log"
 	docker compose run $(DOCKER_COMPOSE_RUN_ARGS) prunerr-devel \
@@ -593,7 +507,6 @@
 	    $(@:build-docker-volumes-%=./var/docker/%/prunerr.egg-info/) \
 	    $(@:build-docker-volumes-%=./var/docker/%/.tox/)
 
->>>>>>> 94ab7d80
 
 ## Test Targets:
 #
@@ -662,65 +575,9 @@
 	echo "ERROR: CODECOV_TOKEN missing from ./.env or CI secrets"
 	false
 endif
-<<<<<<< HEAD
-	docker compose run $(DOCKER_COMPOSE_RUN_ARGS) prunerr-devel \
-	    $(TOX_EXEC_ARGS) \
-	    towncrier check --compare-with "origin/$(TOWNCRIER_COMPARE_BRANCH)"
-	if ! git diff --cached --exit-code
-	then
-	    set +x
-	    echo "CRITICAL: Cannot bump version with staged changes"
-	    false
-	fi
-ifeq ($(RELEASE_PUBLISH),true)
-# Capture the release notes for *just this* release for creating the GitHub release.
-# Have to run before the real `$ towncrier build` run without the `--draft` option
-# because after that the `newsfragments` will have been deleted.
-	next_version=$$(
-	    $(TOX_EXEC_BUILD_ARGS) cz bump $${cz_bump_args} --yes --dry-run |
-	    sed -nE 's|.* ([^ ]+) *→ *([^ ]+).*|\2|p'
-	) || true
-	docker compose run --rm prunerr-devel $(TOX_EXEC_ARGS) \
-	    towncrier build --version "$${next_version}" --draft --yes \
-	        >"./NEWS-release.rst"
-# Build and stage the release notes to be commited by `$ cz bump`
-	docker compose run $(DOCKER_COMPOSE_RUN_ARGS) prunerr-devel \
-	    $(TOX_EXEC_ARGS) towncrier build --version "$${next_version}" --yes
-# Increment the version in VCS
-	$(TOX_EXEC_BUILD_ARGS) cz bump $${cz_bump_args}
-# Ensure the container image reflects the version bump but we don't need to update the
-# requirements again.
-	touch \
-	    $(PYTHON_ENVS:%=./requirements/%/user.txt) \
-	    $(PYTHON_ENVS:%=./requirements/%/devel.txt) \
-	    $(PYTHON_ENVS:%=./build-host/requirements-%.txt)
-ifneq ($(CI),true)
-# If running under CI/CD then the image will be updated in the next pipeline stage.
-# For testing locally, however, ensure the image is up-to-date for subsequent recipes.
-	$(MAKE) -e "./var/docker/$(PYTHON_ENV)/log/build-user.log"
-=======
->>>>>>> 94ab7d80
-endif
-endif
-
-<<<<<<< HEAD
-.PHONY: start
-### Run the local development end-to-end stack services in the background as daemons
-start: build-docker-volumes-$(PYTHON_ENV) build-docker-$(PYTHON_MINOR) ./.env
-	docker compose down
-	docker compose up -d
-.PHONY: run
-### Run the local development end-to-end stack services in the foreground for debugging
-run: build-docker-volumes-$(PYTHON_ENV) build-docker-$(PYTHON_MINOR) ./.env
-	docker compose down
-	docker compose up
-.PHONY: run-debug
-### Run a sub-command with a real configuration and post-mortem debugging
-run-debug: ./var/log/editable.log
-# Depends on the user/developer placing their real Prunerr config in:
-#     ~/.config/prunerr.yml
-	DEBUG=true ./.tox/py3/bin/python -m pdb ./.tox/py3/bin/prunerr $(PRUNERR_ARGS)
-=======
+endif
+endif
+
 .PHONY: test-docker-lint
 ### Check the style and content of the `./Dockerfile*` files.
 test-docker-lint: ./.env build-docker-volumes-$(PYTHON_ENV) \
@@ -731,7 +588,6 @@
 	    hadolint "./Dockerfile.devel"
 	docker compose run $(DOCKER_COMPOSE_RUN_ARGS) hadolint \
 	    hadolint "./build-host/Dockerfile"
->>>>>>> 94ab7d80
 
 .PHONY: test-push
 ### Perform any checks that should only be run before pushing.
@@ -769,11 +625,7 @@
 	else
 	    docker compose run $(DOCKER_COMPOSE_RUN_ARGS) \
 	        prunerr-devel $(TOX_EXEC_ARGS) \
-<<<<<<< HEAD
-	        towncrier check --compare-with "origin/$(TOWNCRIER_COMPARE_BRANCH)"
-=======
 	        towncrier check --compare-with "$${vcs_compare_rev}"
->>>>>>> 94ab7d80
 	fi
 
 .PHONY: test-clean
@@ -816,16 +668,10 @@
 	./.tox/build/bin/twine upload -s -r "$(PYPI_REPO)" \
 	    ./dist/prunerr-*
 	export VERSION=$$(./.tox/build/bin/cz version --project)
-<<<<<<< HEAD
-# Create a GitLab release
-	./.tox/build/bin/twine upload -s -r "gitlab" ./dist/prunerr-*
-	release_cli_args="--description ./NEWS-release.rst"
-=======
 # Create a GitLab release:
 	./.tox/build/bin/twine upload -s -r "gitlab" \
 	    ./dist/prunerr-*
 	release_cli_args="--description ./NEWS-VERSION.rst"
->>>>>>> 94ab7d80
 	release_cli_args+=" --tag-name v$${VERSION}"
 	release_cli_args+=" --assets-link {\
 	\"name\":\"PyPI\",\
@@ -848,11 +694,7 @@
 	    create $${release_cli_args}
 # Create a GitHub release
 	gh release create "v$${VERSION}" $(GITHUB_RELEASE_ARGS) \
-<<<<<<< HEAD
-	    --notes-file "./NEWS-release.rst" ./dist/prunerr-*
-=======
 	    --notes-file "./NEWS-VERSION.rst" ./dist/prunerr-*
->>>>>>> 94ab7d80
 endif
 
 .PHONY: release-docker
@@ -894,51 +736,6 @@
 	    docker push "$${devel_tag}"
 	done
 
-<<<<<<< HEAD
-.PHONY: format
-### Automatically correct code in this checkout according to linters and style checkers
-format: ./var/log/tox/$(PYTHON_ENV)/build.log
-	$(TOX_EXEC_ARGS) autoflake -r -i --remove-all-unused-imports \
-		--remove-duplicate-keys --remove-unused-variables \
-		--remove-unused-variables "./src/prunerr/"
-	$(TOX_EXEC_ARGS) autopep8 -v -i -r "./src/prunerr/"
-	$(TOX_EXEC_ARGS) black "./src/prunerr/"
-
-.PHONY: lint-docker
-### Check the style and content of the `./Dockerfile*` files
-lint-docker: ./.env build-docker-volumes-$(PYTHON_ENV)
-	docker compose run $(DOCKER_COMPOSE_RUN_ARGS) hadolint \
-	    hadolint "./Dockerfile"
-	docker compose run $(DOCKER_COMPOSE_RUN_ARGS) hadolint \
-	    hadolint "./Dockerfile.devel"
-	docker compose run $(DOCKER_COMPOSE_RUN_ARGS) hadolint \
-	    hadolint "./build-host/Dockerfile"
-
-.PHONY: test
-### Format the code and run the full suite of tests, coverage checks, and linters
-test: lint-docker test-docker
-.PHONY: test-docker
-### Format the code and run the full suite of tests, coverage checks, and linters
-test-docker: build-pkgs ./var/log/codecov-install.log
-# Avoid race condition starting service dependencies:
-	docker compose run --rm prunerr-daemon true
-	$(MAKE) -e -j PYTHON_WHEEL="$(call current_pkg,.whl)" \
-	    DOCKER_BUILD_ARGS="--progress plain" \
-	    $(PYTHON_MINORS:%=test-docker-%)
-.PHONY: $(PYTHON_MINORS:%=test-docker-%)
-### Run the full suite of tests inside a docker container for this Python version
-$(PYTHON_MINORS:%=test-docker-%):
-	$(MAKE) -e \
-	    PYTHON_MINORS="$(@:test-docker-%=%)" \
-	    PYTHON_MINOR="$(@:test-docker-%=%)" \
-	    PYTHON_ENV="py$(subst .,,$(@:test-docker-%=%))" \
-	    test-docker-pyminor
-.PHONY: test-docker-pyminor
-test-docker-pyminor: build-docker-volumes-$(PYTHON_ENV) build-docker-$(PYTHON_MINOR) \
-		./var/log/codecov-install.log
-	docker_run_args="--rm"
-	if [ ! -t 0 ]
-=======
 .PHONY: release-bump
 ### Bump the package version if on a branch that should trigger a release.
 release-bump: ~/.gitconfig ./var/git/refs/remotes/$(VCS_REMOTE)/$(VCS_BRANCH) \
@@ -946,7 +743,6 @@
 		./var/docker/$(PYTHON_ENV)/log/build-devel.log \
 		./.env build-docker-volumes-$(PYTHON_ENV)
 	if ! git diff --cached --exit-code
->>>>>>> 94ab7d80
 	then
 	    set +x
 	    echo "CRITICAL: Cannot bump version with staged changes"
@@ -974,23 +770,6 @@
 	then
 	    exit $$exit_code
 	fi
-<<<<<<< HEAD
-# Ensure the dist/package has been correctly installed in the image
-	docker compose run --no-deps $${docker_run_args} prunerr-daemon \
-	    python -m prunerr --help
-	docker compose run --no-deps $${docker_run_args} prunerr-daemon \
-	    prunerr --help
-# Run from the development Docker container for consistency
-	docker compose run $${docker_run_args} prunerr-devel \
-	    make -e PYTHON_MINORS="$(PYTHON_MINORS)" PYTHON_WHEEL="$(PYTHON_WHEEL)" \
-	        test-local
-# Upload any build or test artifacts to CI/CD providers
-ifeq ($(GITLAB_CI),true)
-ifeq ($(PYTHON_MINOR),$(PYTHON_HOST_MINOR))
-	codecov --nonZero -t "$(CODECOV_TOKEN)" \
-	    --file "./build/$(PYTHON_ENV)/coverage.xml"
-=======
->>>>>>> 94ab7d80
 endif
 # Collect the versions involved in this release according to conventional commits:
 	cz_bump_args="--check-consistency --no-verify"
@@ -1073,21 +852,10 @@
 		./var/log/tox/build/build.log
 	touch "./setup.cfg" "./requirements/build.txt.in" \
 	    "./build-host/requirements.txt.in"
-<<<<<<< HEAD
-ifeq ($(CI),true)
-# Pull separately to reduce noisy interactive TTY output where it shouldn't be:
-	docker compose pull --quiet prunerr-devel
-endif
-	docker compose create prunerr-devel
-# Ensure the network is create first to avoid race conditions
-	docker compose create prunerr-devel
-	$(MAKE) -e PIP_COMPILE_ARGS="--upgrade" -j \
-=======
 # Ensure the network is create first to avoid race conditions
 	docker compose create prunerr-devel
 	$(MAKE) -e -j PIP_COMPILE_ARGS="--upgrade" \
 	    DOCKER_COMPOSE_RUN_ARGS="$(DOCKER_COMPOSE_RUN_ARGS) -T" \
->>>>>>> 94ab7d80
 	    $(PYTHON_MINORS:%=build-docker-requirements-%)
 # Update VCS hooks from remotes to the latest tag.
 	$(TOX_EXEC_BUILD_ARGS) pre-commit autoupdate
@@ -1117,16 +885,12 @@
 	    "./.pre-commit-config.yaml"
 	git add \
 	    "./src/prunerr/newsfragments/upgrade-requirements.bugfix.rst"
-<<<<<<< HEAD
-	git commit --all --signoff -m \
-=======
 	git_commit_args="--all --gpg-sign"
 ifeq ($(CI),true)
 # Don't duplicate the CI run from the push below:
 	git_push_args+=" --no-verify"
 endif
 	git commit $${git_commit_args} -m \
->>>>>>> 94ab7d80
 	    "fix(deps): Upgrade requirements latest versions"
 # Fail if upgrading left untracked files in VCS
 	$(MAKE) -e "test-clean"
@@ -1174,33 +938,9 @@
 	rm -rf "./var/docker/"
 
 
-<<<<<<< HEAD
-## Utility targets
-
-.PHONY: expand-template
-## Create a file from a template replacing environment variables
-expand-template: $(HOME)/.local/var/log/prunerr-host-install.log
-	set +x
-	if [ -e "$(target)" ]
-	then
-ifeq ($(TEMPLATE_IGNORE_EXISTING),true)
-	    exit
-else
-	    envsubst <"$(template)" | diff -u "$(target)" "-" || true
-	    echo "ERROR: Template $(template) has been updated:"
-	    echo "       Reconcile changes and \`$$ touch $(target)\`:"
-	    false
-endif
-	fi
-	envsubst <"$(template)" >"$(target)"
-
-
-## Real targets
-=======
 ## Real Targets:
 #
 # Recipes that make actual changes and create and update files for the target.
->>>>>>> 94ab7d80
 
 # Manage fixed/pinned versions in `./requirements/**.txt` files.  Has to be run for each
 # python version in the virtual environment for that Python version:
@@ -1251,11 +991,7 @@
 #     $ ./.tox/build/bin/cz --help
 # Mostly useful for build/release tools.
 $(PYTHON_ALL_ENVS:%=./var/log/tox/%/build.log):
-<<<<<<< HEAD
-	$(MAKE) "$(HOME)/.local/var/log/prunerr-host-install.log"
-=======
 	$(MAKE) -e "$(HOME)/.local/var/log/prunerr-host-install.log"
->>>>>>> 94ab7d80
 	mkdir -pv "$(dir $(@))"
 	tox run $(TOX_EXEC_OPTS) -e "$(@:var/log/tox/%/build.log=%)" --notest |
 	    tee -a "$(@)"
@@ -1263,11 +999,7 @@
 # prerequisite when using Tox-managed virtual environments directly and changes to code
 # need to take effect immediately.
 $(PYTHON_ENVS:%=./var/log/tox/%/editable.log):
-<<<<<<< HEAD
-	$(MAKE) "$(HOME)/.local/var/log/prunerr-host-install.log"
-=======
 	$(MAKE) -e "$(HOME)/.local/var/log/prunerr-host-install.log"
->>>>>>> 94ab7d80
 	mkdir -pv "$(dir $(@))"
 	tox exec $(TOX_EXEC_OPTS) -e "$(@:var/log/tox/%/editable.log=%)" -- \
 	    pip install -e "./" | tee -a "$(@)"
@@ -1288,13 +1020,7 @@
 	mkdir -pv "$(dir $(@))"
 # Workaround issues with local images and the development image depending on the end
 # user image.  It seems that `depends_on` isn't sufficient.
-<<<<<<< HEAD
-	$(MAKE) $(HOME)/.local/var/log/prunerr-host-install.log
-# Retrieve VCS data needed for versioning (tags) and release (release notes)
-	git fetch --tags origin "$(VCS_BRANCH)"
-=======
 	$(MAKE) -e $(HOME)/.local/var/log/prunerr-host-install.log
->>>>>>> 94ab7d80
 	export VERSION=$$(./.tox/build/bin/cz version --project)
 ifeq ($(DOCKER_BUILD_PULL),true)
 # Pull the development image and simulate as if it had been built here.
@@ -1363,12 +1089,6 @@
 	date >>"$(@)"
 # Update the pinned/frozen versions, if needed, using the container.  If changed, then
 # we may need to re-build the container image again to ensure it's current and correct.
-<<<<<<< HEAD
-ifeq ($(BUILD_REQUIREMENTS),true)
-	docker compose run $(DOCKER_COMPOSE_RUN_ARGS) -T \
-	    prunerr-devel make -e PYTHON_MINORS="$(PYTHON_MINOR)" \
-	    build-requirements-$(PYTHON_ENV)
-=======
 	docker compose run $(DOCKER_COMPOSE_RUN_ARGS) prunerr-devel \
 	    make -e PYTHON_MINORS="$(PYTHON_MINOR)" build-requirements-$(PYTHON_ENV)
 ifeq ($(CI),true)
@@ -1376,7 +1096,6 @@
 # rebuilding images:
 	touch "$(@)"
 else
->>>>>>> 94ab7d80
 	$(MAKE) -e "$(@)"
 endif
 endif
@@ -1440,27 +1159,11 @@
 # The images install the host requirements, reflect that in the bind mount volumes
 	date >>"$(@:%/build.log=%/host-install.log)"
 
-<<<<<<< HEAD
-.PHONY: $(PYTHON_ENVS:%=build-docker-volumes-%)
-### Ensure access permissions to build artifacts in Python version container volumes
-# If created by `# dockerd`, they end up owned by `root`.
-$(PYTHON_ENVS:%=build-docker-volumes-%): \
-		./var/ ./src/prunerr.egg-info/ ./.tox/
-	$(MAKE) \
-	    $(@:build-docker-volumes-%=./var/docker/%/) \
-	    $(@:build-docker-volumes-%=./var/docker/%/prunerr.egg-info/) \
-	    $(@:build-docker-volumes-%=./var/docker/%/.tox/)
-=======
->>>>>>> 94ab7d80
 ./var/ $(PYTHON_ENVS:%=./var/docker/%/) \
 ./src/prunerr.egg-info/ \
 $(PYTHON_ENVS:%=./var/docker/%/prunerr.egg-info/) \
 ./.tox/ $(PYTHON_ENVS:%=./var/docker/%/.tox/) \
-<<<<<<< HEAD
-./media/Library/:
-=======
 ./var/media/Library/:
->>>>>>> 94ab7d80
 	mkdir -pv "$(@)"
 
 # Marker file used to trigger the rebuild of the image for just one Python version.
@@ -1469,33 +1172,15 @@
 	mkdir -pv "$(dir $(@))"
 	date >>"$(@)"
 
-<<<<<<< HEAD
-# Target for use as a prerequisite in host targets that depend on the virtualenv having
-# been built.
-$(PYTHON_ALL_ENVS:%=./var/docker/%/.tox/%/bin/activate):
-	python_env=$(notdir $(@:%/bin/activate=%))
-	$(MAKE) build-docker-volumes-$(PYTHON_ENV) \
-	    "./var/docker/$${python_env}/log/build-devel.log"
-	docker compose run $(DOCKER_COMPOSE_RUN_ARGS) -T \
-	    prunerr-devel make -e PYTHON_MINORS="$(PYTHON_MINOR)" \
-	    "./var/log/tox/$${python_env}/build.log"
-
-# Local environment variables from a template
-=======
 # Local environment variables from a template:
->>>>>>> 94ab7d80
 ./.env: ./.env.in
 	export TRANSMISSION_PASS="$$(apg -M ncl -n 1)"
 	$(MAKE) -e "template=$(<)" "target=$(@)" expand-template
 
-<<<<<<< HEAD
-# Perform any one-time local checkout set up
-=======
 # Install all tools required by recipes that have to be installed externally on the
 # host.  Use a target file outside this checkout to support multiple checkouts.  Use a
 # target specific to this project so that other projects can use the same approach but
 # with different requirements.
->>>>>>> 94ab7d80
 $(HOME)/.local/var/log/prunerr-host-install.log:
 	mkdir -pv "$(dir $(@))"
 # Bootstrap the minimum Python environment
@@ -1582,11 +1267,7 @@
 
 # Capture any project initialization tasks for reference.  Not actually usable.
 ./pyproject.toml:
-<<<<<<< HEAD
-	$(MAKE) "$(HOME)/.local/var/log/prunerr-host-install.log"
-=======
 	$(MAKE) -e "$(HOME)/.local/var/log/prunerr-host-install.log"
->>>>>>> 94ab7d80
 	$(TOX_EXEC_BUILD_ARGS) cz init
 
 # Tell Emacs where to find checkout-local tools needed to check the code.
