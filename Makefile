# SPDX-FileCopyrightText: 2023 Ross Patterson <me@rpatterson.net>
#
# SPDX-License-Identifier: MIT

# Development, build, and maintenance tasks:
#
# To ease discovery for contributors, place option variables affecting behavior at the
# top. Skip down to `## Top-level targets:` to find targets intended for use by
# developers. The recipes for real targets that follow the top-level targets do the real
# work. If making changes here, start by reading the philosophy commentary at the bottom
# of this file.

# Project specific values:
export PROJECT_NAMESPACE=rpatterson
export PROJECT_NAME=project-structure
# TEMPLATE: Create an Node Package Manager (NPM) organization and set its name here:
NPM_SCOPE=rpattersonnet
export DOCKER_USER=merpatterson

# Option variables that control behavior:
export TEMPLATE_IGNORE_EXISTING=false


### "Private" Variables:

# Variables not of concern those running and reading top-level targets. These variables
# most often derive from the environment or other values. Place variables holding
# literal constants or option variables intended for use on the command-line towards the
# top. Otherwise, add variables to the appropriate following grouping. Make requires
# defining variables referenced in targets or prerequisites before those references, in
# contrast with references in recipes. As a result, the Makefile can't place these
# further down for readability and discover.

# Defensive settings for make:
#     https://tech.davis-hansson.com/p/make/
SHELL:=bash
.ONESHELL:
.SHELLFLAGS:=-eu -o pipefail -c
.SILENT:
.DELETE_ON_ERROR:
MAKEFLAGS+=--warn-undefined-variables
MAKEFLAGS+=--no-builtin-rules
PS1?=$$
EMPTY=
COMMA=,

# Values used to install host operating system packages:
HOST_PREFIX=/usr
HOST_PKG_CMD_PREFIX=sudo
HOST_PKG_BIN=apt-get
HOST_PKG_INSTALL_ARGS=install -y
HOST_PKG_NAMES_ENVSUBST=gettext-base
HOST_PKG_NAMES_PIP=python3-pip
HOST_PKG_NAMES_DOCKER=docker-ce-cli docker-compose-plugin
ifneq ($(shell which "brew"),)
HOST_PREFIX=/usr/local
HOST_PKG_CMD_PREFIX=
HOST_PKG_BIN=brew
HOST_PKG_INSTALL_ARGS=install
HOST_PKG_NAMES_ENVSUBST=gettext
HOST_PKG_NAMES_PIP=python
HOST_PKG_NAMES_DOCKER=docker docker-compose
else ifneq ($(shell which "apk"),)
HOST_PKG_BIN=apk
HOST_PKG_INSTALL_ARGS=add
HOST_PKG_NAMES_ENVSUBST=gettext
HOST_PKG_NAMES_PIP=py3-pip
HOST_PKG_NAMES_DOCKER=docker-cli docker-cli-compose
endif
HOST_PKG_CMD=$(HOST_PKG_CMD_PREFIX) $(HOST_PKG_BIN)
# Detect Docker command-line baked into the build-host image:
HOST_TARGET_DOCKER:=$(shell which docker)
ifeq ($(HOST_TARGET_DOCKER),)
HOST_TARGET_DOCKER=$(HOST_PREFIX)/bin/docker
endif

# Values derived from the environment:
USER_NAME:=$(shell id -u -n)
USER_FULL_NAME:=$(shell \
    getent passwd "$(USER_NAME)" | cut -d ":" -f 5 | cut -d "," -f 1)
ifeq ($(USER_FULL_NAME),)
USER_FULL_NAME=$(USER_NAME)
endif
USER_EMAIL:=$(USER_NAME)@$(shell hostname -f)
export PUID:=$(shell id -u)
export PGID:=$(shell id -g)
export CHECKOUT_DIR=$(PWD)
# Managed user-specific directory out of the checkout:
# https://specifications.freedesktop.org/basedir-spec/0.8/ar01s03.html
STATE_DIR=$(HOME)/.local/state/$(PROJECT_NAME)
TZ=Etc/UTC
ifneq ("$(wildcard /usr/share/zoneinfo/)","")
TZ:=$(shell \
  realpath --relative-to=/usr/share/zoneinfo/ \
  $(firstword $(realpath /private/etc/localtime /etc/localtime)) \
)
endif
export TZ
export DOCKER_GID:=$(shell getent group "docker" | cut -d ":" -f 3)

# Values derived from Version Control Systems (VCS):
VCS_LOCAL_BRANCH:=$(shell git branch --show-current)
VCS_TAG=
ifeq ($(VCS_LOCAL_BRANCH),)
# Guess branch name from tag:
ifneq ($(shell echo "$(VCS_TAG)" | grep -E '^v[0-9]+\.[0-9]+\.[0-9]+$$'),)
# Publish final releases from the `main` branch:
VCS_LOCAL_BRANCH=main
else ifneq ($(shell echo "$(VCS_TAG)" | grep -E '^v[0-9]+\.[0-9]+\.[0-9]+.+$$'),)
# Publish pre-releases from the `develop` branch:
VCS_LOCAL_BRANCH=develop
endif
endif
# Reproduce Git branch and remote configuration and logic:
VCS_CLONE_REMOTE:=$(shell git config "clone.defaultRemoteName")
ifeq ($(VCS_CLONE_REMOTE),)
VCS_CLONE_REMOTE=origin
endif
VCS_PUSH_REMOTE:=$(shell git config "branch.$(VCS_LOCAL_BRANCH).pushRemote")
ifeq ($(VCS_PUSH_REMOTE),)
VCS_PUSH_REMOTE:=$(shell git config "remote.pushDefault")
endif
ifeq ($(VCS_PUSH_REMOTE),)
VCS_PUSH_REMOTE=$(VCS_CLONE_REMOTE)
endif
VCS_UPSTREAM_REMOTE:=$(shell git config "branch.$(VCS_LOCAL_BRANCH).remote")
ifeq ($(VCS_UPSTREAM_REMOTE),)
VCS_UPSTREAM_REMOTE:=$(shell git config "checkout.defaultRemote")
endif
VCS_UPSTREAM_REF:=$(shell git config "branch.$(VCS_LOCAL_BRANCH).merge")
VCS_UPSTREAM_BRANCH=$(VCS_UPSTREAM_REF:refs/heads/%=%)
# Find the remote and branch for `v*` tags versioning data:
VCS_REMOTE=$(VCS_PUSH_REMOTE)
VCS_BRANCH=$(VCS_LOCAL_BRANCH)
# Find the remote and branch for conventional commits release data:
VCS_COMPARE_REMOTE=$(VCS_UPSTREAM_REMOTE)
ifeq ($(VCS_COMPARE_REMOTE),)
VCS_COMPARE_REMOTE=$(VCS_PUSH_REMOTE)
endif
VCS_COMPARE_BRANCH=$(VCS_UPSTREAM_BRANCH)
ifeq ($(VCS_COMPARE_BRANCH),)
VCS_COMPARE_BRANCH=$(VCS_BRANCH)
endif
# If pushing to upstream release branches, get release data compared to the preceding
# release:
ifeq ($(VCS_COMPARE_BRANCH),develop)
VCS_COMPARE_BRANCH=main
endif
VCS_BRANCH_SUFFIX=upgrade
VCS_MERGE_BRANCH=$(VCS_BRANCH:%-$(VCS_BRANCH_SUFFIX)=%)
# Tolerate detached `HEAD`, such as during a rebase:
VCS_FETCH_TARGETS=
ifneq ($(VCS_BRANCH),)
# Assemble the targets used to avoid redundant fetches during release tasks:
VCS_FETCH_TARGETS+=./var/git/refs/remotes/$(VCS_REMOTE)/$(VCS_BRANCH)
ifneq ($(VCS_REMOTE)/$(VCS_BRANCH),$(VCS_COMPARE_REMOTE)/$(VCS_COMPARE_BRANCH))
VCS_FETCH_TARGETS+=./var/git/refs/remotes/$(VCS_COMPARE_REMOTE)/$(VCS_COMPARE_BRANCH)
endif
# Also fetch develop for merging back in the final release:
VCS_RELEASE_FETCH_TARGETS=./var/git/refs/remotes/$(VCS_REMOTE)/$(VCS_BRANCH)
ifeq ($(VCS_BRANCH),main)
VCS_RELEASE_FETCH_TARGETS+=./var/git/refs/remotes/$(VCS_COMPARE_REMOTE)/develop
ifneq ($(VCS_REMOTE)/$(VCS_BRANCH),$(VCS_COMPARE_REMOTE)/develop)
ifneq ($(VCS_COMPARE_REMOTE)/$(VCS_COMPARE_BRANCH),$(VCS_COMPARE_REMOTE)/develop)
VCS_FETCH_TARGETS+=./var/git/refs/remotes/$(VCS_COMPARE_REMOTE)/develop
endif
endif
endif
ifneq ($(VCS_MERGE_BRANCH),$(VCS_BRANCH))
VCS_FETCH_TARGETS+=./var/git/refs/remotes/$(VCS_REMOTE)/$(VCS_MERGE_BRANCH)
endif
endif

# Run Python tools in isolated environments managed by Tox:
TOX_EXEC_OPTS=--no-recreate-pkg --skip-pkg-install
TOX_EXEC_BUILD_ARGS=tox exec $(TOX_EXEC_OPTS) -e "build"

# Values used to build Docker images:
DOCKER_FILE=./Dockerfile
export DOCKER_BUILD_ARGS=
export DOCKER_BUILD_PULL=false
# Values used to tag built images:
export DOCKER_VARIANT=
DOCKER_VARIANT_PREFIX=
ifneq ($(DOCKER_VARIANT),)
DOCKER_VARIANT_PREFIX=$(DOCKER_VARIANT)-
endif
export DOCKER_BRANCH_TAG=$(subst /,-,$(VCS_BRANCH))
DOCKER_REGISTRIES=DOCKER
export DOCKER_REGISTRY=$(firstword $(DOCKER_REGISTRIES))
DOCKER_IMAGE_DOCKER=$(DOCKER_USER)/$(PROJECT_NAME)
DOCKER_IMAGE=$(DOCKER_IMAGE_$(DOCKER_REGISTRY))
# Values used to run built images in containers:
DOCKER_COMPOSE_RUN_ARGS=
DOCKER_COMPOSE_RUN_ARGS+= --rm
ifeq ($(shell tty),not a tty)
DOCKER_COMPOSE_RUN_ARGS+= -T
endif
export DOCKER_PASS

# Values used for publishing releases:
# Safe defaults for testing the release process without publishing to the official
# project hosting services, indexes, and registries:
RELEASE_PUBLISH=false
# Publish releases from the `main` or `develop` branches:
ifeq ($(VCS_BRANCH),main)
RELEASE_PUBLISH=true
else ifeq ($(VCS_BRANCH),develop)
# Publish pre-releases from the `develop` branch:
RELEASE_PUBLISH=true
endif
DOCKER_PLATFORMS=
ifeq ($(RELEASE_PUBLISH),true)
# TEMPLATE: Choose the platforms on which your users run the image. These default
# platforms should cover most common end-user platforms, including modern Apple M1 CPUs,
# Raspberry Pi devices, and AWS Graviton instances:
DOCKER_PLATFORMS=linux/amd64 linux/arm64 linux/arm/v7
endif

# Override variable values if present in `./.env` and if not overridden on the
# command-line:
include $(wildcard .env)

# Finished with `$(shell)`, echo recipe commands going forward
.SHELLFLAGS+= -x

# <!--alex disable hooks-->


### Top-level targets:

.PHONY: all
## The default target.
all: build

.PHONY: start
## Run the local development end-to-end stack services in the background as daemons.
start: build-docker ./.env.~out~
	docker compose down
	docker compose up -d

.PHONY: run
## Run the local development end-to-end stack services in the foreground for debugging.
run: build-docker ./.env.~out~
	docker compose down
	docker compose up


### Build Targets:
#
# Recipes that make artifacts needed for by end-users, development tasks, other recipes.

.PHONY: build
## Setup everything for development from a checkout, local and in containers.
build: ./.git/hooks/pre-commit ./.env.~out~ $(HOST_TARGET_DOCKER) \
		$(HOME)/.local/bin/tox ./var/log/npm-install.log build-docker

.PHONY: build-pkgs
## Ensure the built package is current.
build-pkgs: ./var/git/refs/remotes/$(VCS_REMOTE)/$(VCS_BRANCH) \
		./var-docker/log/build-devel.log
	true "TEMPLATE: Always specific to the project type"

.PHONY: build-docs
## Render the static HTML form of the Sphinx documentation
build-docs: build-docs-html

.PHONY: build-docs-watch
## Serve the Sphinx documentation with live updates
build-docs-watch: $(HOME)/.local/bin/tox
	tox exec -e "build" -- sphinx-watch "./docs/" "./build/docs/html/" "html" --httpd

.PHONY: build-docs-%
# Render the documentation into a specific format.
build-docs-%: $(HOME)/.local/bin/tox
	tox exec -e "build" -- sphinx-build -b "$(@:build-docs-%=%)" -W \
	    "./docs/" "./build/docs/"

.PHONY: build-date
# A prerequisite that always triggers it's target.
build-date:
	date


## Docker Build Targets:
#
# Strive for as much consistency as possible in development tasks between the local host
# and inside containers. To that end, most of the `*-docker` container target recipes
# should run the corresponding `*-local` local host target recipes inside the
# development container. Top level targets, such as `test`, should run as much as
# possible inside the development container.

.PHONY: build-docker
## Set up for development in Docker containers.
build-docker: build-pkgs ./var-docker/log/build-user.log

.PHONY: build-docker-tags
## Print the list of image tags for the current registry and variant.
build-docker-tags:
	$(MAKE) -e $(DOCKER_REGISTRIES:%=build-docker-tags-%)

.PHONY: $(DOCKER_REGISTRIES:%=build-docker-tags-%)
## Print the list of image tags for the current registry and variant.
$(DOCKER_REGISTRIES:%=build-docker-tags-%): $(HOME)/.local/bin/tox
	test -e "./var/git/refs/remotes/$(VCS_REMOTE)/$(VCS_BRANCH)"
	docker_image=$(DOCKER_IMAGE_$(@:build-docker-tags-%=%))
	echo $${docker_image}:$(DOCKER_VARIANT_PREFIX)$(DOCKER_BRANCH_TAG)
ifeq ($(VCS_BRANCH),main)
# Update tags users depend on to be stable from the `main` branch:
	VERSION=$$($(TOX_EXEC_BUILD_ARGS) -qq -- cz version --project)
	major_version=$$(echo $${VERSION} | sed -nE 's|([0-9]+).*|\1|p')
	minor_version=$$(
	    echo $${VERSION} | sed -nE 's|([0-9]+\.[0-9]+).*|\1|p'
	)
	echo $${docker_image}:$(DOCKER_VARIANT_PREFIX)v$${minor_version}
	echo $${docker_image}:$(DOCKER_VARIANT_PREFIX)v$${major_version}
	echo $${docker_image}:$(DOCKER_VARIANT_PREFIX)
endif
# Use this variant as the default used for tags such as `latest`
	echo $${docker_image}:$(DOCKER_VARIANT_PREFIX)$(DOCKER_BRANCH_TAG)
ifeq ($(VCS_BRANCH),main)
	echo $${docker_image}:$(DOCKER_VARIANT_PREFIX)v$${minor_version}
	echo $${docker_image}:$(DOCKER_VARIANT_PREFIX)v$${major_version}
ifeq ($(DOCKER_VARIANT),)
	echo $${docker_image}:latest
else
	echo $${docker_image}:$(DOCKER_VARIANT)
endif
endif

.PHONY: build-docker-build
## Run the actual commands used to build the Docker container image.
build-docker-build: ./Dockerfile $(HOST_TARGET_DOCKER) $(HOME)/.local/bin/tox \
		$(HOME)/.local/state/docker-multi-platform/log/host-install.log \
		./var/git/refs/remotes/$(VCS_REMOTE)/$(VCS_BRANCH) \
		./var/log/docker-login-DOCKER.log
# Workaround broken interactive session detection:
	docker pull "buildpack-deps"
# Assemble the tags for all the variant permutations:
	$(MAKE) "./var/git/refs/remotes/$(VCS_REMOTE)/$(VCS_BRANCH)"
	docker_build_args=""
	for image_tag in $$(
	    $(MAKE) -e --no-print-directory build-docker-tags
	)
	do
	    docker_build_args+=" --tag $${image_tag}"
	done
ifeq ($(DOCKER_VARIANT),)
	docker_build_args+=" --target user"
else
	docker_build_args+=" --target $(DOCKER_VARIANT)"
endif
# https://github.com/moby/moby/issues/39003#issuecomment-879441675
	docker buildx build $(DOCKER_BUILD_ARGS) \
	    --build-arg BUILDKIT_INLINE_CACHE="1" \
	    --build-arg VERSION="$$(
	        $(TOX_EXEC_BUILD_ARGS) -qq -- cz version --project
	    )" \
	    $${docker_build_args} --file "$(<)" "./"


### Test Targets:
#
# Recipes that run the test suite.

.PHONY: test
## Run the full suite of tests, coverage checks, and linters.
test: test-lint test-docker

.PHONY: test-local
## Run the full suite of tests, coverage checks, and linters.
test-local:
	true "TEMPLATE: Always specific to the project type"

.PHONY: test-lint
## Perform any linter or style checks, including non-code checks.
<<<<<<< HEAD
test-lint: $(HOME)/.local/bin/tox $(HOST_TARGET_DOCKER) ./var/log/npm-install.log \
		build-docs test-lint-docker test-lint-prose
# Run linters implemented in Python:
	tox run -e "build"
=======
test-lint: $(HOST_PREFIX)/bin/docker test-lint-code test-lint-docs test-lint-prose
>>>>>>> 71d8255d
# Lint copyright and licensing:
	docker compose run --rm -T "reuse"

.PHONY: test-lint-code
## Lint source code for errors, style, and other issues.
test-lint-code: ./var/log/npm-install.log
# Run linters implemented in JavaScript:
	~/.nvm/nvm-exec npm run lint:code

.PHONY: test-lint-docs
## Lint documentation for errors, broken links, and other issues.
test-lint-docs: $(HOME)/.local/bin/tox
# Run linters implemented in Python:
	tox -e build -x 'testenv:build.commands=bin/test-lint-docs.sh'

.PHONY: test-lint-prose
## Lint prose text for spelling, grammar, and style
<<<<<<< HEAD
test-lint-prose: $(HOST_TARGET_DOCKER)
=======
test-lint-prose: $(HOST_PREFIX)/bin/docker $(HOME)/.local/bin/tox \
		./var/log/npm-install.log
>>>>>>> 71d8255d
# Lint all markup files tracked in VCS with Vale:
# https://vale.sh/docs/topics/scoping/#formats
	git ls-files -co --exclude-standard -z \
	    ':!NEWS*.rst' ':!LICENSES' ':!styles/Vocab/*.txt' |
	    xargs -r -0 -t -- docker compose run --rm -T vale
# Lint all source code files tracked in VCS with Vale:
	git ls-files -co --exclude-standard -z \
	    ':!styles/*/meta.json' ':!styles/*/*.yml' |
	    xargs -r -0 -t -- \
	    docker compose run --rm -T vale --config="./styles/code.ini"
# Lint source code files tracked in VCS but without extensions with Vale:
	git ls-files -co --exclude-standard -z | grep -Ez '^[^.]+$$' |
	    while read -d $$'\0'
	    do
	        cat "$${REPLY}" |
	            docker compose run --rm -T vale --config="./styles/code.ini" \
	                --ext=".pl"
	    done
# Run linters implemented in Python:
	tox -e build -x 'testenv:build.commands=bin/test-lint-prose.sh'
# Run linters implemented in JavaScript:
	~/.nvm/nvm-exec npm run lint:prose

.PHONY: test-debug
## Run tests directly on the system and start the debugger on errors or failures.
test-debug:
	true "TEMPLATE: Always specific to the project type"

.PHONY: test-docker
## Run the full suite of tests, coverage checks, and code linters in containers.
test-docker: $(HOST_TARGET_DOCKER) build-docker
	docker_run_args="--rm"
	if test ! -t 0
	then
# No fancy output when running in parallel
	    docker_run_args+=" -T"
	fi
# Test that the end-user image can run commands:
	docker compose run --no-deps $${docker_run_args} $(PROJECT_NAME) true
# Run from the development Docker container for consistency:
	docker compose run $${docker_run_args} $(PROJECT_NAME)-devel \
	    make -e test-local

.PHONY: test-lint-docker
## Check the style and content of the `./Dockerfile*` files
test-lint-docker: $(HOST_TARGET_DOCKER) ./.env.~out~ ./var/log/docker-login-DOCKER.log
	docker compose pull --quiet hadolint
	docker compose run $(DOCKER_COMPOSE_RUN_ARGS) hadolint
	docker compose run $(DOCKER_COMPOSE_RUN_ARGS) hadolint \
	    hadolint "./build-host/Dockerfile"
# Ensure that any bind mount volume paths exist in VCS so that `# dockerd` doesn't
# create them as `root`:
	if test -n "$$(
	    ./bin/docker-add-volume-paths.sh "$(CHECKOUT_DIR)" \
	        "/usr/local/src/$(PROJECT_NAME)"
	)"
	then
	    set +x
	    echo "\
	ERROR: Docker bind mount paths didn't exist, force added ignore files.
	       Review ignores above in case they need changes or followup."
	    false
	fi

.PHONY: test-push
## Verify commits before pushing to the remote.
test-push: $(VCS_FETCH_TARGETS) $(HOME)/.local/bin/tox
	vcs_compare_rev="$(VCS_COMPARE_REMOTE)/$(VCS_COMPARE_BRANCH)"
	if ! git fetch "$(VCS_COMPARE_REMOTE)" "$(VCS_COMPARE_BRANCH)"
	then
# For a newly created branch not yet on the remote, compare with the pre-release branch:
	    vcs_compare_rev="$(VCS_COMPARE_REMOTE)/develop"
	fi
	exit_code=0
	(
	    $(TOX_EXEC_BUILD_ARGS) -- \
	        cz check --rev-range "$${vcs_compare_rev}..HEAD" &&
	    $(TOX_EXEC_BUILD_ARGS) -- \
	        python ./bin/cz-check-bump.py --compare-ref "$${vcs_compare_rev}"
	) || exit_code=$$?
	if (( $$exit_code == 3 || $$exit_code == 21 ))
	then
	    exit
	elif (( $$exit_code != 0 ))
	then
	    exit $$exit_code
	else
	    $(TOX_EXEC_BUILD_ARGS) -- \
	        towncrier check --compare-with "$${vcs_compare_rev}"
	fi

.PHONY: test-clean
## Confirm that the checkout has no uncommitted VCS changes.
test-clean:
	if test -n "$$(git status --porcelain)"
	then
	    set +x
	    echo "Checkout is not clean"
	    false
	fi


### Release Targets:
#
# Recipes that make an changes needed for releases and publish built artifacts to
# end-users.

.PHONY: release
## Publish installable packages if conventional commits require a release.
release: release-pkgs release-docker

.PHONY: release-pkgs
## Publish installable packages if conventional commits require a release.
release-pkgs:
# Don't release unless from the `main` or `develop` branches:
ifeq ($(RELEASE_PUBLISH),true)
	$(MAKE) -e build-pkgs
	$(MAKE) -e test-clean
	true "TEMPLATE: Always specific to the project type"
endif

.PHONY: release-docker
## Publish all container images to all container registries.
release-docker: $(HOST_TARGET_DOCKER) build-docker \
		$(DOCKER_REGISTRIES:%=./var/log/docker-login-%.log) \
		$(HOME)/.local/state/docker-multi-platform/log/host-install.log
# Build other platforms in emulation and rely on the layer cache for bundling the
# native images built before into the manifests:
	DOCKER_BUILD_ARGS="$(DOCKER_BUILD_ARGS) --push"
ifneq ($(DOCKER_PLATFORMS),)
	DOCKER_BUILD_ARGS+=" --platform $(subst $(EMPTY) ,$(COMMA),$(DOCKER_PLATFORMS))"
else
endif
	export DOCKER_BUILD_ARGS
# Push the end-user manifest and images:
	$(MAKE) -e build-docker-build
# Push the development manifest and images:
	$(MAKE) -e DOCKER_VARIANT="devel" build-docker-build
# Update Docker Hub `README.md` using the `./README.rst` reStructuredText version:
ifeq ($(VCS_BRANCH),main)
	$(MAKE) -e "./var/log/docker-login-DOCKER.log"
	docker compose pull --quiet pandoc docker-pushrm
	docker compose up docker-pushrm
endif

.PHONY: release-bump
## Bump the package version if conventional commits require a release.
release-bump: ~/.gitconfig $(VCS_RELEASE_FETCH_TARGETS) $(HOME)/.local/bin/tox \
		./var/log/npm-install.log ./var/log/git-remotes.log \
		./var-docker/log/build-devel.log ./.env.~out~
	if ! git diff --cached --exit-code
	then
	    set +x
	    echo "CRITICAL: Cannot bump version with staged changes"
	    false
	fi
# Update the local branch to the forthcoming version bump commit:
	git switch -C "$(VCS_BRANCH)" "$$(git rev-parse HEAD)"
	exit_code=0
	if test "$(VCS_BRANCH)" = "main" &&
	    $(TOX_EXEC_BUILD_ARGS) -- python ./bin/get-base-version.py $$(
	        $(TOX_EXEC_BUILD_ARGS) -qq -- cz version --project
	    )
	then
# Make a final release from the last pre-release:
	    true
	else
# Do the conventional commits require a release?:
	    $(TOX_EXEC_BUILD_ARGS) -- python ./bin/cz-check-bump.py || exit_code=$$?
	    if (( $$exit_code == 3 || $$exit_code == 21 ))
	    then
# No commits require a release:
	        exit
	    elif (( $$exit_code != 0 ))
	    then
	        exit $$exit_code
	    fi
	fi
# Collect the versions involved in this release according to conventional commits:
	cz_bump_args="--check-consistency --no-verify"
ifneq ($(VCS_BRANCH),main)
	cz_bump_args+=" --prerelease beta"
endif
# Build and stage the release notes:
	next_version=$$(
	    $(TOX_EXEC_BUILD_ARGS) -qq -- cz bump $${cz_bump_args} --yes --dry-run |
	    sed -nE 's|.* ([^ ]+) *→ *([^ ]+).*|\2|p;q'
	) || true
# Assemble the release notes for this next version:
	$(TOX_EXEC_BUILD_ARGS) -qq -- \
	    towncrier build --version "$${next_version}" --draft --yes \
	    >"./NEWS-VERSION.rst"
	git add -- "./NEWS-VERSION.rst"
	$(TOX_EXEC_BUILD_ARGS) -- towncrier build --version "$${next_version}" --yes
# Bump the version in the NPM package metadata:
	~/.nvm/nvm-exec npm --no-git-tag-version version "$${next_version}"
	git add -- "./package*.json"
# Increment the version in VCS
	$(TOX_EXEC_BUILD_ARGS) -- cz bump $${cz_bump_args}
ifeq ($(VCS_BRANCH),main)
# Merge the bumped version back into `develop`:
	$(MAKE) VCS_BRANCH="main" VCS_MERGE_BRANCH="develop" \
	    VCS_REMOTE="$(VCS_COMPARE_REMOTE)" VCS_MERGE_BRANCH="develop" devel-merge
	git switch -C "$(VCS_BRANCH)" "$$(git rev-parse HEAD)"
endif


### Development Targets:
#
# Recipes used by developers to make changes to the code.

.PHONY: devel-format
## Automatically correct code in this checkout according to linters and style checkers.
devel-format: $(HOST_TARGET_DOCKER) ./var/log/npm-install.log
	true "TEMPLATE: Always specific to the project type"
# Add license and copyright header to files missing them:
	git ls-files -co --exclude-standard -z ':!*.license' ':!.reuse' ':!LICENSES' |
	while read -d $$'\0'
	do
	    if ! (
	        test -e  "$${REPLY}.license" ||
	        grep -Eq 'SPDX-License-Identifier:' "$${REPLY}"
	    )
	    then
	        echo "$${REPLY}"
	    fi
	done | xargs -r -t -- \
	    docker compose run --rm -T "reuse" annotate --skip-unrecognised \
	        --copyright "Ross Patterson <me@rpatterson.net>" --license "MIT"
# Run source code formatting tools implemented in JavaScript:
	~/.nvm/nvm-exec npm run format

.PHONY: devel-upgrade
## Update all locked or frozen dependencies to their most recent available versions.
devel-upgrade: $(HOME)/.local/bin/tox
# Update VCS integration from remotes to the most recent tag:
	$(TOX_EXEC_BUILD_ARGS) -- pre-commit autoupdate
# Update the Vale style rule definitions:
	touch "./.vale.ini" "./styles/code.ini"
	$(MAKE) "./var/log/vale-rule-levels.log"

.PHONY: devel-upgrade-branch
## Reset an upgrade branch, commit upgraded dependencies on it, and push for review.
devel-upgrade-branch: ~/.gitconfig ./var/git/refs/remotes/$(VCS_REMOTE)/$(VCS_BRANCH)
	git switch -C "$(VCS_BRANCH)-upgrade"
	now=$$(date -u)
	$(MAKE) -e TEMPLATE_IGNORE_EXISTING="true" devel-upgrade
	if $(MAKE) -e "test-clean"
	then
# No changes from upgrade, exit signaling success but push nothing:
	    exit
	fi
# Commit the upgrade changes
	echo "Upgrade all requirements to the most recent versions as of $${now}." \
	    >"./newsfragments/+upgrade-requirements.bugfix.rst"
	git add --update "./.pre-commit-config.yaml"
	git add "./newsfragments/+upgrade-requirements.bugfix.rst"
	git commit --all --gpg-sign -m \
	    "fix(deps): Upgrade to most recent versions"
# Fail if upgrading left un-tracked files in VCS:
	$(MAKE) -e "test-clean"

.PHONY: devel-merge
## Merge this branch with a suffix back into its un-suffixed upstream.
devel-merge: ~/.gitconfig ./var/git/refs/remotes/$(VCS_REMOTE)/$(VCS_MERGE_BRANCH)
	merge_rev="$$(git rev-parse HEAD)"
	git switch -C "$(VCS_MERGE_BRANCH)" --track "$(VCS_REMOTE)/$(VCS_MERGE_BRANCH)"
	git merge --ff --gpg-sign -m \
	    $$'Merge branch \'$(VCS_BRANCH)\' into $(VCS_MERGE_BRANCH)\n\n[ci merge]' \
	    "$${merge_rev}"


### Clean Targets:
#
# Recipes used to restore the checkout to initial conditions.

.PHONY: clean
## Restore the checkout to an initial clone state.
clean:
	docker compose down --remove-orphans --rmi "all" -v || true
	$(TOX_EXEC_BUILD_ARGS) -- pre-commit uninstall \
	    --hook-type "pre-commit" --hook-type "commit-msg" --hook-type "pre-push" \
	    || true
	$(TOX_EXEC_BUILD_ARGS) -- pre-commit clean || true
	git clean -dfx -e "/var" -e "var-docker/" -e "/.env" -e "*~"
	rm -rfv "./var/log/" "./var-docker/log/"


### Real Targets:
#
# Recipes that make actual changes and create and update files for the target.

# Build Docker container images.
# Build the development image:
./var-docker/log/build-devel.log: ./Dockerfile ./.dockerignore ./bin/entrypoint \
		./docker-compose.yml ./docker-compose.override.yml ./.env.~out~ \
		./var-docker/log/rebuild.log $(HOST_TARGET_DOCKER)
	true DEBUG Updated prereqs: $(?)
	mkdir -pv "$(dir $(@))"
ifeq ($(DOCKER_BUILD_PULL),true)
# Pull the development image and simulate building it here:
	if docker compose pull --quiet $(PROJECT_NAME)-devel
	then
	    touch "$(@)" "./var-docker/log/rebuild.log"
	    exit
	fi
endif
	$(MAKE) -e DOCKER_VARIANT="devel" DOCKER_BUILD_ARGS="--load" \
	    build-docker-build | tee -a "$(@)"
# Build the end-user image:
./var-docker/log/build-user.log: ./var-docker/log/build-devel.log ./Dockerfile \
		./.dockerignore ./bin/entrypoint ./var-docker/log/rebuild.log
	true DEBUG Updated prereqs: $(?)
# Build the user image after building all required artifacts:
	mkdir -pv "$(dir $(@))"
	$(MAKE) -e DOCKER_BUILD_ARGS="$(DOCKER_BUILD_ARGS) --load" \
	    build-docker-build >>"$(@)"
# Marker file used to trigger the rebuild of the image.
# Useful to workaround asynchronous timestamp issues when running jobs in parallel:
./var-docker/log/rebuild.log:
	mkdir -pv "$(dir $(@))"
	date >>"$(@)"
# https://docs.docker.com/build/building/multi-platform/#building-multi-platform-images
$(HOME)/.local/state/docker-multi-platform/log/host-install.log:
	$(MAKE) "$(HOST_TARGET_DOCKER)"
	mkdir -pv "$(dir $(@))"
	if ! docker context inspect "multi-platform" |& tee -a "$(@)"
	then
	    docker context create "multi-platform" |& tee -a "$(@)"
	fi
	if ! docker buildx inspect |& tee -a "$(@)" |
	    grep -q '^ *Endpoint: *multi-platform *'
	then
	    (
	        docker buildx create --use "multi-platform" || true
	    ) |& tee -a "$(@)"
	fi
./var/log/docker-login-DOCKER.log:
	$(MAKE) "$(HOST_TARGET_DOCKER)" "./.env.~out~"
	mkdir -pv "$(dir $(@))"
	if test -n "$${DOCKER_PASS}"
	then
	    printenv "DOCKER_PASS" | docker login -u "$(DOCKER_USER)" --password-stdin
	elif test "$(CI_IS_FORK)" != "true"
	then
	    echo "ERROR: DOCKER_PASS missing from ./.env"
	    false
	fi
	date | tee -a "$(@)"

# Local environment variables and secrets from a template:
./.env.~out~: ./.env.in
	$(call expand_template,$(<),$(@))

./README.md: README.rst
	$(MAKE) "$(HOST_TARGET_DOCKER)"
	docker compose run --rm "pandoc"


### Development Tools:

# VCS configuration and integration:
# Retrieve VCS data needed for versioning, tags, and releases, release notes:
$(VCS_FETCH_TARGETS): ./.git/logs/HEAD
	git_fetch_args="--tags --prune --prune-tags --force"
	if test "$$(git rev-parse --is-shallow-repository)" = "true"
	then
	    git_fetch_args+=" --unshallow"
	fi
	branch_path="$(@:var/git/refs/remotes/%=%)"
	mkdir -pv "$(dir $(@))"
	if ! git fetch $${git_fetch_args} "$${branch_path%%/*}" "$${branch_path#*/}" |&
	    tee -a "$(@)"
	then
# If the local branch doesn't exist, fall back to the pre-release branch:
	    git fetch $${git_fetch_args} "$${branch_path%%/*}" "develop" |&
	        tee -a "$(@)"
	fi
# A target whose `mtime` reflects files added to or removed from VCS:
./var/log/git-ls-files.log: build-date
	mkdir -pv "$(dir $(@))"
	git ls-files >"$(@).~new~"
	if diff -u "$(@)" "$(@).~new~"
	then
	    exit
	fi
	mv -v "$(@).~new~" "$(@)"
./.git/hooks/pre-commit:
	$(MAKE) -e "$(HOME)/.local/bin/tox"
	$(TOX_EXEC_BUILD_ARGS) -- pre-commit install \
	    --hook-type "pre-commit" --hook-type "commit-msg" --hook-type "pre-push"
# Initialize minimal VCS configuration, useful in automation such as CI:
~/.gitconfig:
	git config --global user.name "$(USER_FULL_NAME)"
	git config --global user.email "$(USER_EMAIL)"

# Prose linting:
# Map formats unknown by Vale to a common default format:
./var/log/vale-map-formats.log: ./bin/vale-map-formats.py ./.vale.ini \
		./var/log/git-ls-files.log
	$(MAKE) -e "$(HOME)/.local/bin/tox"
	$(TOX_EXEC_BUILD_ARGS) -- python "$(<)" "./styles/code.ini" "./.vale.ini"
# Set Vale levels for added style rules:
# Must be it's own target because Vale sync takes the sets of styles from the
# configuration and the configuration needs the styles to set rule levels:
./var/log/vale-rule-levels.log: ./styles/RedHat/meta.json
	$(MAKE) -e "$(HOME)/.local/bin/tox"
	$(TOX_EXEC_BUILD_ARGS) -- python ./bin/vale-set-rule-levels.py
	$(TOX_EXEC_BUILD_ARGS) -- python ./bin/vale-set-rule-levels.py \
	    --input="./styles/code.ini"
# Update style rule definitions from the remotes:
./styles/RedHat/meta.json: ./.vale.ini ./styles/code.ini ./.env.~out~
	$(MAKE) "$(HOST_TARGET_DOCKER)"
	docker compose run --rm vale sync
	docker compose run --rm -T vale sync --config="./styles/code.ini"

# Editor and IDE support and integration:
./.dir-locals.el.~out~: ./.dir-locals.el.in
	$(call expand_template,$(<),$(@))

# Manage JavaScript tools:
./var/log/npm-install.log: ./package.json ./var/log/nvm-install.log
	mkdir -pv "$(dir $(@))"
	~/.nvm/nvm-exec npm install | tee -a "$(@)"
./package.json:
	$(MAKE) "./var/log/nvm-install.log" "$(HOME)/.npmrc"
# https://docs.npmjs.com/creating-a-package-json-file#creating-a-default-packagejson-file
	~/.nvm/nvm-exec npm init --yes --scope="@$(NPM_SCOPE)"
$(HOME)/.npmrc:
	$(MAKE) "./var/log/nvm-install.log"
# https://docs.npmjs.com/creating-a-package-json-file#setting-config-options-for-the-init-command
	~/.nvm/nvm-exec npm set init-author-email "$(USER_EMAIL)"
	~/.nvm/nvm-exec npm set init-author-name "$(USER_FULL_NAME)"
	~/.nvm/nvm-exec npm set init-license "MIT"
./var/log/nvm-install.log: ./.nvmrc
	$(MAKE) "$(HOME)/.nvm/nvm.sh"
	mkdir -pv "$(dir $(@))"
	set +x
	. "$(HOME)/.nvm/nvm.sh" || true
	nvm install | tee -a "$(@)"
# https://github.com/nvm-sh/nvm#install--update-script
$(HOME)/.nvm/nvm.sh:
	set +x
	wget -qO- "https://raw.githubusercontent.com/nvm-sh/nvm/v0.39.3/install.sh"
	    | bash

# Manage Python tools:
$(HOME)/.local/bin/tox:
	$(MAKE) "$(HOME)/.local/bin/pipx"
# https://tox.wiki/en/latest/installation.html#via-pipx
	pipx install "tox"
$(HOME)/.local/bin/pipx:
	$(MAKE) "$(HOST_PREFIX)/bin/pip3"
# https://pypa.github.io/pipx/installation/#install-pipx
	pip3 install --user "pipx"
	python3 -m pipx ensurepath
$(HOST_PREFIX)/bin/pip3:
	$(MAKE) "$(STATE_DIR)/log/host-update.log"
	$(HOST_PKG_CMD) $(HOST_PKG_INSTALL_ARGS) "$(HOST_PKG_NAMES_PIP)"

# Manage tools in containers:
$(HOST_TARGET_DOCKER):
	$(MAKE) "$(STATE_DIR)/log/host-update.log"
	$(HOST_PKG_CMD) $(HOST_PKG_INSTALL_ARGS) "$(HOST_PKG_NAMES_DOCKER)"
	docker info
ifeq ($(HOST_PKG_BIN),brew)
# https://formulae.brew.sh/formula/docker-compose#default
	mkdir -p ~/.docker/cli-plugins
	ln -sfnv "$${HOMEBREW_PREFIX}/opt/docker-compose/bin/docker-compose" \
	    "~/.docker/cli-plugins/docker-compose"
endif

# Support for installing host operating system packages:
$(STATE_DIR)/log/host-update.log:
	if ! $(HOST_PKG_CMD_PREFIX) which $(HOST_PKG_BIN)
	then
	    set +x
	    echo "ERROR: OS not supported for installing system dependencies"
	    false
	fi
	$(HOST_PKG_CMD) update | tee -a "$(@)"


### Makefile "functions":
#
# Snippets used several times, including in different recipes:
# https://www.gnu.org/software/make/manual/html_node/Call-Function.html

# Have to use a placeholder `*.~out~` target instead of the real expanded template
# because targets can't disable `.DELETE_ON_ERROR` on a per-target basis.
#
# Can't use a target and recipe to install `$ envsubst`. Shouldn't update expanded
# templates when `/usr/bin/envsubst` changes but expanding a template requires it to be
# installed. The recipe can't use a sub-make because Make updates any expanded template
# targets used in `include` directives when reading the `./Makefile`, for example
# `./.env`, leading to endless recursion:
define expand_template=
if ! which envsubst
then
    $(HOST_PKG_CMD) update | tee -a "$(STATE_DIR)/log/host-update.log"
    $(HOST_PKG_CMD) $(HOST_PKG_INSTALL_ARGS) "$(HOST_PKG_NAMES_ENVSUBST)"
fi
if test "$(2:%.~out~=%)" -nt "$(1)"
then
    envsubst <"$(1)" >"$(2)"
    exit
fi
if test ! -e "$(2:%.~out~=%)"
then
    touch -d "@0" "$(2:%.~out~=%)"
fi
envsubst <"$(1)" | diff -u "$(2:%.~out~=%)" "-" || true
set +x
echo "WARNING:Template $(1) changed, reconcile and \`$$ touch $(2:%.~out~=%)\`."
set -x
if test ! -s "$(2:%.~out~=%)"
then
    envsubst <"$(1)" >"$(2:%.~out~=%)"
    touch -d "@0" "$(2:%.~out~=%)"
fi
if test "$(TEMPLATE_IGNORE_EXISTING)" = "true"
then
    envsubst <"$(1)" >"$(2)"
    exit
fi
exit 1
endef


### Makefile Development:
#
# Development primarily requires a balance of 2 priorities:
#
# - Correctness of the source code and build artifacts
# - Reduce iteration time in the inner loop of development
#
# This project uses Make to balance those priorities. Target recipes capture the
# commands necessary to build artifacts, run tests, and verify the code. Top-level
# targets compose related target recipes for often needed tasks. Targets use
# prerequisites to define when to update build artifacts prevent time wasted on
# unnecessary updates in the inner loop of development.
#
# Make provides an important feature to achieve that second priority, a framework for
# determining when to do work. Targets define build artifact paths. The target's recipe
# lists the commands that create or update that build artifact. The target's
# prerequisites define when to update that target. Make runs the recipe when any of the
# prerequisites have more recent modification times than the target to update the
# target.
#
# For example, if a feature adds library to the project's dependencies, correctness
# requires the project to update the frozen, or locked versions to include the added
# library. The rest of the time the locked or frozen versions don't need updating and it
# wastes significant time to always update them in the inner loop of development. To
# express such relationships in Make, define targets for the files containing the locked
# or frozen versions and add a prerequisite for the file that defines dependencies:
#
#    ./build/bar.txt: ./bar.txt.in
#    	envsubst <"$(<)" >"$(@)"
#
# To that end, use real target and prerequisite files whenever possible when adding
# recipes to this file. Make calls targets whose name doesn't correspond to a real build
# artifact `.PHONY:` targets. Use `.PHONY:` targets to compose sets or real targets and
# define recipes for tasks that don't produce build artifacts, for example, the
# top-level targets.

# If a recipe doesn't produce an appropriate build artifact, define an arbitrary target
# the recipe writes to, such as piping output to a log file. Also use this approach when
# none of the modification times of produced artifacts reflect when any downstream
# targets need updating:
#
#     ./var/log/some-work.log:
#         mkdir -pv "$(dir $(@))"
#         echo "Do some work here" | tee -a "$(@)"
#
# If the recipe produces no output, the recipe can create arbitrary output:
#
#     ./var/log/bar.log:
#         echo "Do some work here"
#         mkdir -pv "$(dir $(@))"
#         date | tee -a "$(@)"
#
# If the recipe of a target needs another target but updating that other target doesn't
# mean that this target's recipe needs to re-run, such as one-time system install tasks,
# use that target in a sub-make instead of a prerequisite:
#
#     ./var/log/bar.log:
#         $(MAKE) "./var/log/qux.log"
#
# This project uses some more Make features than these core features and welcome further
# use of such features:
#
# - `$(@)`:
#   The automatic variable containing the path for the target
#
# - `$(<)`:
#   The automatic variable containing the path for the first prerequisite
#
# - `$(VARIABLE_FOO:%=bar-%)`:
#   Substitution references to generate transformations of space-separated values
#
# - `$ make OPTION_FOO=bar`:
#   Use "option" variables and support overriding on the command-line
#
# Avoid the more "magical" features of Make, to keep it readable, discover-able, and
# otherwise approachable to developers who might not have significant familiarity with
# Make. If you have good, pragmatic reasons to add use of further features, make the
# case for them but avoid them if possible.


### Maintainer targets:
#
# Recipes not used during the usual course of development.

# TEMPLATE: Run this a single time for your project or when the `./build-host/` image
# changes. See the `./var/log/docker-login*.log` targets for the authentication
# environment variables to set or login to those container registries manually and `$
# touch` these targets.
.PHONY: bootstrap-project
## Run any tasks needed a single time for a given project by a maintainer.
bootstrap-project: ./var/log/docker-login-DOCKER.log
# Initially seed the build host Docker image to bootstrap CI/CD environments
	$(MAKE) -e -C "./build-host/" release<|MERGE_RESOLUTION|>--- conflicted
+++ resolved
@@ -374,14 +374,8 @@
 
 .PHONY: test-lint
 ## Perform any linter or style checks, including non-code checks.
-<<<<<<< HEAD
-test-lint: $(HOME)/.local/bin/tox $(HOST_TARGET_DOCKER) ./var/log/npm-install.log \
-		build-docs test-lint-docker test-lint-prose
-# Run linters implemented in Python:
-	tox run -e "build"
-=======
-test-lint: $(HOST_PREFIX)/bin/docker test-lint-code test-lint-docs test-lint-prose
->>>>>>> 71d8255d
+test-lint: $(HOST_TARGET_DOCKER) test-lint-code test-lint-docker test-lint-docs \
+		test-lint-prose
 # Lint copyright and licensing:
 	docker compose run --rm -T "reuse"
 
@@ -399,12 +393,8 @@
 
 .PHONY: test-lint-prose
 ## Lint prose text for spelling, grammar, and style
-<<<<<<< HEAD
-test-lint-prose: $(HOST_TARGET_DOCKER)
-=======
-test-lint-prose: $(HOST_PREFIX)/bin/docker $(HOME)/.local/bin/tox \
+test-lint-prose: $(HOST_TARGET_DOCKER) $(HOME)/.local/bin/tox \
 		./var/log/npm-install.log
->>>>>>> 71d8255d
 # Lint all markup files tracked in VCS with Vale:
 # https://vale.sh/docs/topics/scoping/#formats
 	git ls-files -co --exclude-standard -z \
