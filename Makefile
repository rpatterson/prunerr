## Development, build and maintenance tasks

### Defensive settings for make:
#     https://tech.davis-hansson.com/p/make/
SHELL:=bash
.ONESHELL:
.SHELLFLAGS:=-eu -o pipefail -c
.SILENT:
.DELETE_ON_ERROR:
MAKEFLAGS+=--warn-undefined-variables
MAKEFLAGS+=--no-builtin-rules
PS1?=$$

# Project-specific variables
GPG_SIGNING_KEYID=2EFF7CCE6828E359
CODECOV_TOKEN=

# Values derived from the environment
USER_NAME:=$(shell id -u -n)
USER_FULL_NAME=$(shell getent passwd "$(USER_NAME)" | cut -d ":" -f 5 | cut -d "," -f 1)
ifeq ($(USER_FULL_NAME),)
USER_FULL_NAME=$(USER_NAME)
endif
USER_EMAIL=$(USER_NAME)@$(shell hostname -f)
PUID:=$(shell id -u)
PGID:=$(shell id -g)
# OS Detection
UNAME_KERNEL_NAME:=$(shell uname)
OS_ALPINE_VERSION:=$(shell cat "/etc/alpine-release" 2>"/dev/null")

# Options controlling behavior
ifeq ($(GITLAB_CI),true)
VCS_BRANCH=$(CI_COMMIT_REF_NAME)
else ifeq ($(GITHUB_ACTIONS),true)
VCS_BRANCH=$(GITHUB_REF_NAME)
else
VCS_BRANCH:=$(shell git branch --show-current)
endif
# Only publish releases from the `master` or `develop` branches
RELEASE_PUBLISH=false
PYPI_REPO=testpypi
DOCKER_PUSH=false
CI=false
GITLAB_CI=false
GITHUB_RELEASE_ARGS=--prerelease
ifeq ($(GITLAB_CI),true)
ifeq ($(VCS_BRANCH),master)
RELEASE_PUBLISH=true
PYPI_REPO=pypi
DOCKER_PUSH=true
GITHUB_RELEASE_ARGS=
else ifeq ($(VCS_BRANCH),develop)
RELEASE_PUBLISH=true
endif
endif

# Done with `$(shell ...)`, echo recipe commands going forward
.SHELLFLAGS+= -x


## Top-level targets

.PHONY: all
### Default target
all: build

# Strive for as much consistency as possible in development tasks between the local host
# and inside containers.  To that end, most of the `*-docker` container target recipes
# should run the corresponding `*-local` local host target recipes inside the
# development container.  Top level targets, like `test`, should run as much as possible
# inside the development container.

.PHONY: build
### Set up everything for development from a checkout, local and in containers
build: ./.git/hooks/pre-commit build-local build-docker
.PHONY: build-local
### Set up for development locally, directly on the host
build-local: ./var/log/recreate.log
.PHONY: build-docker
### Set up for development in Docker containers
build-docker: ./var/log/docker-build.log
.PHONY: build-bump
### Bump the package version if on a branch that should trigger a release
build-bump: ~/.gitconfig ./var/log/recreate-build.log
<<<<<<< HEAD
	echo VCS_BRANCH=$(VCS_BRANCH)
	echo GITLAB_CI=$(GITLAB_CI)
	echo RELEASE_BUMP_VERSION=$(RELEASE_BUMP_VERSION)
ifeq ($(RELEASE_BUMP_VERSION),true)
=======
>>>>>>> e19834ef
ifeq ($(CI),true)
# Import the private signing key from CI secrets
	$(MAKE) ./var/log/gpg-import.log
endif
# Collect the versions involved in this release according to conventional commits
	cz_bump_args="--check-consistency --no-verify"
ifneq ($(VCS_BRANCH),master)
	cz_bump_args+=" --prerelease beta"
endif
	exit_code=0
	cz_bump_stdout=$$(./.tox/build/bin/cz bump $${cz_bump_args} --dry-run) ||
	    exit_code=$$?
	rm -fv "./var/cz-bump-no-release.txt"
	if (( $$exit_code == 3 || $$exit_code == 21 ))
	then
# No release necessary for the commits since the last release, don't publish a release
	    echo "true" >"./var/cz-bump-no-release.txt"
	    exit
	elif (( $$exit_code != 0 ))
	then
# Commitizen returned an unexpected exit status code, fail
	    exit $$exit_code
	fi
	next_version="$$(
	    echo "$${cz_bump_stdout}" |
	    sed -nE 's|bump: *version *(.+) *→ *(.+)|\2|p'
	)"
# Update the release notes/changelog
	./.tox/build/bin/towncrier check --compare-with "origin/develop"
	if ! git diff --cached --exit-code
	then
	    set +x
	    echo "CRITICAL: Cannot bump version with staged changes"
	    false
	fi
# Capture the release notes for *just this* release for creating the GitHub release.
# Have to run before the real `$ towncrier build` run without the `--draft` option
# because after that the `newsfragments` will have been deleted.
	./.tox/build/bin/towncrier build --version "$${next_version}" --draft --yes \
	    >"./NEWS-release.rst"
# Build and stage the release notes to be commited by `$ cz bump`
	./.tox/build/bin/towncrier build --version "$${next_version}" --yes
# Increment the version in VCS
	./.tox/build/bin/cz bump $${cz_bump_args}

.PHONY: start
### Run the local development end-to-end stack services in the background as daemons
start: build-docker
	docker compose down
	docker compose up -d
.PHONY: run
### Run the local development end-to-end stack services in the foreground for debugging
run: build-docker
	docker compose down
	docker compose up

.PHONY: check-push
### Perform any checks that should only be run before pushing
check-push: build-docker
	./.tox/build/bin/towncrier check --compare-with "origin/develop"

.PHONY: release
### Publish installable Python packages to PyPI and container images to Docker Hub
release: release-python
ifeq ($(DOCKER_PUSH),true)
	$(MAKE) release-docker
endif
.PHONY: release-python
### Publish installable Python packages to PyPI
release-python: \
		~/.pypirc ~/.local/bin/codecov \
		./var/log/docker-build.log ./var/log/recreate-build.log
# Upload any build or test artifacts to CI/CD providers
ifeq ($(GITLAB_CI),true)
	~/.local/bin/codecov -t "$(CODECOV_TOKEN)" --file "./coverage.xml"
endif
ifeq ($(CI),true)
# Import the private signing key from CI secrets
	$(MAKE) ./var/log/gpg-import.log
endif
# Build Python packages/distributions from the development Docker container for
# consistency/reproducibility.
	docker compose run --rm python-project-structure-devel \
	    ./.tox/py3/bin/pyproject-build -w
# https://twine.readthedocs.io/en/latest/#using-twine
	./.tox/build/bin/twine check ./dist/* ./.tox-docker/dist/*
	if [ ! -z "$$(git status --porcelain)" ]
	then
	    set +x
	    echo "CRITICAL: Checkout is not clean, not publishing release"
	    false
	fi
	if [ -e "./var/cz-bump-no-release.txt" ]
	then
	    exit
	fi
ifeq ($(RELEASE_PUBLISH),true)
# Publish from the local host outside a container for access to user credentials:
# https://twine.readthedocs.io/en/latest/#using-twine
# Only release on `master` or `develop` to avoid duplicate uploads
	./.tox/build/bin/twine upload -s -r "$(PYPI_REPO)" ./dist/* ./.tox-docker/dist/*
# The VCS remote shouldn't reflect the release until the release has been successfully
# published
	git push --no-verify --tags origin $(VCS_BRANCH)
	current_version=$$(./.tox/build/bin/cz version --project)
ifeq ($(GITLAB_CI),true)
	docker compose run --rm gitlab-release-cli release-cli create \
	    --description "./NEWS-release.rst"
	    --tag-name "v$${current_version}"
# assets:
#   links:
#     - name: "Python `sdist` tarball"
#       url: TODO
#       filepath: ".tox/dist/*"
# Create a GitHub release
	gh release create "v$${current_version}" $(GITHUB_RELEASE_ARGS) \
	    --notes-file "./NEWS-release.rst" ./dist/* ./.tox-docker/dist/*
endif
endif
.PHONY: release-docker
### Publish container images to Docker Hub
release-docker: build-docker
# https://docs.docker.com/docker-hub/#step-5-build-and-push-a-container-image-to-docker-hub-from-your-computer
ifeq ($(CI),true)
	$(MAKE) ./var/log/docker-login.log
endif
	docker push -a "merpatterson/python-project-structure"
	docker compose run --rm docker-pushrm

.PHONY: format
### Automatically correct code in this checkout according to linters and style checkers
format: build-local
	./.tox/py3/bin/autoflake -r -i --remove-all-unused-imports \
		--remove-duplicate-keys --remove-unused-variables \
		--remove-unused-variables "./src/pythonprojectstructure/"
	./.tox/py3/bin/autopep8 -v -i -r "./src/pythonprojectstructure/"
	./.tox/py3/bin/black "./src/pythonprojectstructure/"

.PHONY: test
### Format the code and run the full suite of tests, coverage checks, and linters
test: build-docker
# Run from the development Docker container for consistency
	docker compose run --rm python-project-structure-devel make format test-local
.PHONY: test-local
### Run the full suite of tests on the local host
test-local: build-local
	tox
.PHONY: test-docker
### Run the full suite of tests inside a docker container
test-docker: build-docker
	docker compose run --rm python-project-structure-devel make test-local
# Ensure the dist/package has been correctly installed in the image
	docker compose run --rm python-project-structure \
	    python -m pythonprojectstructure --help
	docker compose run --rm python-project-structure python-project-structure --help
.PHONY: test-debug
### Run tests in the main/default environment and invoke the debugger on errors/failures
test-debug: ./var/log/editable.log
	./.tox/py3/bin/pytest --pdb

.PHONY: upgrade
### Update all fixed/pinned dependencies to their latest available versions
upgrade:
	touch "./pyproject.toml"
	$(MAKE) PUID=$(PUID) "test"
# Update VCS hooks from remotes to the latest tag.
	./.tox/build/bin/pre-commit autoupdate

.PHONY: clean
### Restore the checkout to a state as close to an initial clone as possible
clean:
	docker compose --remove-orphans down --rmi "all" -v || true
	./.tox/build/bin/pre-commit uninstall \
	    --hook-type "pre-commit" --hook-type "commit-msg" --hook-type "pre-push" \
	    || true
	./.tox/build/bin/pre-commit clean || true
	git clean -dfx -e "var/"
	rm -rfv "./var/log/"


## Utility targets

.PHONY: expand-template
## Create a file from a template replacing environment variables
expand-template: .SHELLFLAGS = -eu -o pipefail -c
expand-template: ./var/log/host-install.log
	if [ -e "$(target)" ]
	then
	    echo "WARNING: Template $(template) has been updated:"
	    echo "Reconcile changes and \`$$ touch $(target)\`:"
	    diff -u "$(target)" "$(template)" || true
	    false
	fi
	envsubst <"$(template)" >"$(target)"


## Real targets

./requirements.txt: ./pyproject.toml ./setup.cfg ./tox.ini ./requirements-build.txt.in
	$(MAKE) "./var/log/recreate-build.log"
	tox -e "build"

./var/log/recreate.log: \
		./var/log/host-install.log \
		./requirements.txt ./requirements-devel.txt ./tox.ini
	mkdir -pv "$(dir $(@))"
# Prevent uploading unintended distributions
	rm -vf ./dist/* ./.tox/dist/* | tee -a "$(@)"
	tox -r --notest -v | tee -a "$(@)"
# Workaround tox's `usedevelop = true` not working with `./pyproject.toml`
./var/log/editable.log: ./var/log/recreate.log
	./.tox/py3/bin/pip install -e "./" | tee -a "$(@)"
./var/log/recreate-build.log: \
		./var/log/host-install.log ./requirements-build.txt ./tox.ini
	mkdir -pv "$(dir $(@))"
	tox -r -e "build" --notest -v | tee -a "$(@)"

# Docker targets
./var/log/docker-build.log: \
		./Dockerfile ./Dockerfile.devel ./.dockerignore \
		./requirements.txt ./requirements-devel.txt ./bin/entrypoint \
		./docker-compose.yml ./docker-compose.override.yml ./.env \
		./var/log/recreate-build.log
# Ensure access permissions to build artifacts in container volumes.
# If created by `# dockerd`, they end up owned by `root`.
	mkdir -pv "$(dir $(@))" "./var-docker/log/" "./.tox/" "./.tox-docker/" \
	    "./src/python_project_structure.egg-info/" \
	    "./src/python_project_structure-docker.egg-info/"
# Workaround issues with local images and the development image depending on the end
# user image.  It seems that `depends_on` isn't sufficient.
	current_version=$$(./.tox/build/bin/cz version --project)
	major_version=$$(echo $${current_version} | sed -nE 's|([0-9]+).*|\1|p')
	minor_version=$$(
	    echo $${current_version} | sed -nE 's|([0-9]+\.[0-9]+).*|\1|p'
	)
	docker buildx build --pull\
	    --tag "merpatterson/python-project-structure:$${current_version}"\
	    --tag "merpatterson/python-project-structure:$${minor_version}"\
	    --tag "merpatterson/python-project-structure:$${major_version}"\
	    --tag "merpatterson/python-project-structure:latest" "./" | tee -a "$(@)"
	docker compose build python-project-structure-devel | tee -a "$(@)"
# Prepare the testing environment and tools as much as possible to reduce development
# iteration time when using the image.
	docker compose run --rm python-project-structure-devel make build-local

# Local environment variables from a template
./.env: ./.env.in
	$(MAKE) "PUID=$(PUID)" "PGID=$(PGID)" \
	    "template=$(<)" "target=$(@)" expand-template

# Perform any one-time local checkout set up
./var/log/host-install.log:
	mkdir -pv "$(dir $(@))"
	(
	    if ! which pip
	    then
	        if which apk
	        then
	            apk update
	            apk add "gettext" "py3-pip" "gnupg" "github-cli"
	        else
	            sudo apt-get update
	            sudo apt-get install -y "gettext-base" "python3-pip" "gnupg" "gh"
	        fi
	    fi
	    which tox || pip install tox
	) | tee -a "$(@)"

./.git/hooks/pre-commit: ./var/log/recreate.log
	./.tox/build/bin/pre-commit install \
	    --hook-type "pre-commit" --hook-type "commit-msg" --hook-type "pre-push"

~/.local/bin/codecov:
	mkdir -pv "$(dir $(@))"
# https://docs.codecov.com/docs/codecov-uploader#using-the-uploader-with-codecovio-cloud
ifeq ($(UNAME_KERNEL_NAME),Darwin)
	curl --output-dir "$(dir $(@))" -Os \
	    "https://uploader.codecov.io/latest/macos/codecov"
else ifeq ($(UNAME_KERNEL_NAME),Linux)
ifeq ($(OS_ALPINE_VERSION),)
	curl --output-dir "$(dir $(@))" -Os \
	    "https://uploader.codecov.io/latest/linux/codecov"
else
	wget --directory-prefix="$(dir $(@))" \
	    "https://uploader.codecov.io/latest/alpine/codecov"
endif
else
	if $$(which "$(notdir $(@))")
	then
	    ln -v --backup=numbered $$(which "$(notdir $(@))") "$(@)"
	else
	    echo "Could not determine how to install Codecov uploader"
	fi
endif
	chmod +x "$(@)"

# Capture any project initialization tasks for reference.  Not actually usable.
 ./pyproject.toml:
	./.tox/build/bin/cz init

# Emacs editor settings
./.dir-locals.el: ./.dir-locals.el.in
	$(MAKE) "template=$(<)" "target=$(@)" expand-template

# User-created pre-requisites
~/.gitconfig:
	git config --global user.name "$(USER_FULL_NAME)"
	git config --global user.email "$(USER_EMAIL)"
~/.pypirc: ./home/.pypirc.in
	$(MAKE) "template=$(<)" "target=$(@)" expand-template
./var/log/docker-login.log:
	printenv "DOCKER_PASS" | docker login -u "merpatterson" --password-stdin |
	    tee -a "$(@)"

# GPG signing key creation and management in CI
export GPG_PASSPHRASE=
./var/ci-cd-signing-subkey.asc:
# We need a private key in the CI/CD environment for signing release commits and
# artifacts.  Use a subkey so that it can be revoked without affecting your main key.
# This recipe captures what I had to do to export a private signing subkey.  It's not
# widely tested so it should probably only be used for reference.  It worked for me but
# the risk is leaking your main private key so double and triple check all your
# assumptions and results.
# 1. Create a signing subkey with a NEW, SEPARATE passphrase:
#    https://wiki.debian.org/Subkeys#How.3F
# 2. Get the long key ID for that private subkey:
#	gpg --list-secret-keys --keyid-format "LONG"
# 3. Export *just* that private subkey and verify that the main secret key packet is the
#    GPG dummy packet and that the only other private key included is the intended
#    subkey:
#	gpg --armor --export-secret-subkeys "$(GPG_SIGNING_KEYID)!" |
#	    gpg --list-packets
# 4. Export that key as text to a file:
	gpg --armor --export-secret-subkeys "$(GPG_SIGNING_KEYID)!" >"$(@)"
# 5. Confirm that the exported key can be imported into a temporary GNU PG directory and
#    that temporary directory can then be used to sign files:
#	gnupg_homedir=$$(mktemp -d --suffix=".d" "gnupd.XXXXXXXXXX")
#	printenv 'GPG_PASSPHRASE' >"$${gnupg_homedir}/.passphrase"
#	gpg --homedir "$${gnupg_homedir}" --batch --import <"$(@)"
#	echo "Test signature content" >"$${gnupg_homedir}/test-sig.txt"
#	gpgconf --kill gpg-agent
#	gpg --homedir "$${gnupg_homedir}" --batch --pinentry-mode "loopback" \
#	    --passphrase-file "$${gnupg_homedir}/.passphrase" \
#	    --local-user "$(GPG_SIGNING_KEYID)!" --sign "$${gnupg_homedir}/test-sig.txt"
#	gpg --batch --verify "$${gnupg_homedir}/test-sig.txt.gpg"
# 6. Add the contents of this target as a `GPG_SIGNING_PRIVATE_KEY` secret in CI and the
# passphrase for the signing subkey as a `GPG_PASSPHRASE` secret in CI
./var/log/gpg-import.log:
# In each CI run, import the private signing key from the CI secrets
	printenv "GPG_SIGNING_PRIVATE_KEY" | gpg --batch --import | tee -a "$(@)"
	echo 'default-key:0:"$(GPG_SIGNING_KEYID)' | gpgconf —change-options gpg
	git config --global user.signingkey "$(GPG_SIGNING_KEYID)"
# "Unlock" the signing key for the remainder of this CI run:
	printenv 'GPG_PASSPHRASE' >"./var/ci-cd-signing-subkey.passphrase"
	true | gpg --batch --pinentry-mode "loopback" \
	    --passphrase-file "./var/ci-cd-signing-subkey.passphrase" \
	    --sign | gpg --list-packets<|MERGE_RESOLUTION|>--- conflicted
+++ resolved
@@ -82,13 +82,6 @@
 .PHONY: build-bump
 ### Bump the package version if on a branch that should trigger a release
 build-bump: ~/.gitconfig ./var/log/recreate-build.log
-<<<<<<< HEAD
-	echo VCS_BRANCH=$(VCS_BRANCH)
-	echo GITLAB_CI=$(GITLAB_CI)
-	echo RELEASE_BUMP_VERSION=$(RELEASE_BUMP_VERSION)
-ifeq ($(RELEASE_BUMP_VERSION),true)
-=======
->>>>>>> e19834ef
 ifeq ($(CI),true)
 # Import the private signing key from CI secrets
 	$(MAKE) ./var/log/gpg-import.log
