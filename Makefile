## Development, build and maintenance tasks

### Defensive settings for make:
#     https://tech.davis-hansson.com/p/make/
SHELL:=bash
.ONESHELL:
.SHELLFLAGS:=-eu -o pipefail -c
.SILENT:
.DELETE_ON_ERROR:
MAKEFLAGS+=--warn-undefined-variables
MAKEFLAGS+=--no-builtin-rules
PS1?=$$

# Project-specific variables
VCS_REMOTE_PUSH_URL=
GPG_SIGNING_KEYID=2EFF7CCE6828E359
CODECOV_TOKEN=

# Values derived from the environment
USER_NAME:=$(shell id -u -n)
USER_FULL_NAME=$(shell getent passwd "$(USER_NAME)" | cut -d ":" -f 5 | cut -d "," -f 1)
ifeq ($(USER_FULL_NAME),)
USER_FULL_NAME=$(USER_NAME)
endif
USER_EMAIL=$(USER_NAME)@$(shell hostname -f)
PUID:=$(shell id -u)
PGID:=$(shell id -g)
# OS Detection
UNAME_KERNEL_NAME:=$(shell uname)
OS_ALPINE_VERSION:=$(shell cat "/etc/alpine-release" 2>"/dev/null")

# Options controlling behavior
ifeq ($(GITLAB_CI),true)
VCS_BRANCH=$(CI_COMMIT_REF_NAME)
else ifeq ($(GITHUB_ACTIONS),true)
VCS_BRANCH=$(GITHUB_REF_NAME)
else
VCS_BRANCH:=$(shell git branch --show-current)
endif
# Only publish releases from the `master` or `develop` branches
RELEASE_PUBLISH=false
TOWNCRIER_COMPARE_BRANCH=develop
PYPI_REPO=testpypi
PYPI_HOSTNAME=test.pypi.org
DOCKER_BUILD_ARGS=--pull
DOCKER_PUSH=false
CI=false
GITLAB_CI=false
GITHUB_RELEASE_ARGS=--prerelease
ifeq ($(CI),true)
ifneq ($(VCS_BRANCH),master)
DOCKER_BUILD_ARGS+= \
--cache-to type=local,dest=./var/lib/docker \
--cache-from type=local,src=./var/lib/docker
endif
endif
ifeq ($(GITLAB_CI),true)
ifeq ($(VCS_BRANCH),master)
RELEASE_PUBLISH=true
TOWNCRIER_COMPARE_BRANCH=master
PYPI_REPO=pypi
PYPI_HOSTNAME=pypi.org
DOCKER_PUSH=true
GITHUB_RELEASE_ARGS=
else ifeq ($(VCS_BRANCH),develop)
RELEASE_PUBLISH=true
endif
endif

# Done with `$(shell ...)`, echo recipe commands going forward
.SHELLFLAGS+= -x


## Top-level targets

.PHONY: all
### Default target
all: build

# Strive for as much consistency as possible in development tasks between the local host
# and inside containers.  To that end, most of the `*-docker` container target recipes
# should run the corresponding `*-local` local host target recipes inside the
# development container.  Top level targets, like `test`, should run as much as possible
# inside the development container.

.PHONY: build
### Set up everything for development from a checkout, local and in containers
build: ./.git/hooks/pre-commit build-local build-docker
.PHONY: build-local
### Set up for development locally, directly on the host
build-local: ./var/log/recreate.log
.PHONY: build-docker
### Set up for development in Docker containers
build-docker: ./var/log/docker-build.log
.PHONY: build-bump
### Bump the package version if on a branch that should trigger a release
build-bump: ~/.gitconfig ./var/log/recreate-build.log
ifneq ($(VCS_REMOTE_PUSH_URL),)
# Requires a Personal or Project Access Token in the GitLab CI/CD Variables.  That
# variable value should be prefixed with the token name as a HTTP `user:password`
# authentication string:
# https://stackoverflow.com/a/73426417/624787
	set +x
	git config "remote.origin.pushurl" &&
	    git remote set-url --push --delete "origin" '.*'
	git remote set-url --push "origin" "$(VCS_REMOTE_PUSH_URL)"
	set -x
	git push -o ci.skip --no-verify --tags "origin"
endif
# Collect the versions involved in this release according to conventional commits
	cz_bump_args="--check-consistency --no-verify"
ifneq ($(VCS_BRANCH),master)
	cz_bump_args+=" --prerelease beta"
endif
ifeq ($(RELEASE_PUBLISH),true)
	cz_bump_args+=" --gpg-sign"
# Import the private signing key from CI secrets
	$(MAKE) ./var/log/gpg-import.log
endif
	exit_code=0
	cz_bump_stdout=$$(./.tox/build/bin/cz bump $${cz_bump_args} --dry-run) ||
	    exit_code=$$?
	rm -fv "./var/cz-bump-no-release.txt"
	if (( $$exit_code == 3 || $$exit_code == 21 ))
	then
# No release necessary for the commits since the last release, don't publish a release
	    echo "true" >"./var/cz-bump-no-release.txt"
	    exit
	elif (( $$exit_code != 0 ))
	then
# Commitizen returned an unexpected exit status code, fail
	    exit $$exit_code
	fi
	next_version="$$(
	    echo "$${cz_bump_stdout}" |
	    sed -nE 's|.* *[Vv]ersion *(.+) *→ *(.+)|\2|p'
	)"
# Update the release notes/changelog
	git fetch origin "$(TOWNCRIER_COMPARE_BRANCH)"
	./.tox/build/bin/towncrier check \
	    --compare-with "origin/$(TOWNCRIER_COMPARE_BRANCH)"
	if ! git diff --cached --exit-code
	then
	    set +x
	    echo "CRITICAL: Cannot bump version with staged changes"
	    false
	fi
# Capture the release notes for *just this* release for creating the GitHub release.
# Have to run before the real `$ towncrier build` run without the `--draft` option
# because after that the `newsfragments` will have been deleted.
	./.tox/build/bin/towncrier build --version "$${next_version}" --draft --yes \
	    >"./NEWS-release.rst"
# Build and stage the release notes to be commited by `$ cz bump`
	./.tox/build/bin/towncrier build --version "$${next_version}" --yes
# Increment the version in VCS
	./.tox/build/bin/cz bump $${cz_bump_args}

.PHONY: start
### Run the local development end-to-end stack services in the background as daemons
start: build-docker
	docker compose down
	docker compose up -d
.PHONY: run
### Run the local development end-to-end stack services in the foreground for debugging
run: build-docker
	docker compose down
	docker compose up

.PHONY: check-push
### Perform any checks that should only be run before pushing
check-push: build-docker
ifeq ($(RELEASE_PUBLISH),true)
	./.tox/build/bin/towncrier check --compare-with "origin/develop"
endif

.PHONY: release
### Publish installable Python packages to PyPI and container images to Docker Hub
release: release-python
ifeq ($(DOCKER_PUSH),true)
	$(MAKE) release-docker
endif
.PHONY: release-python
### Publish installable Python packages to PyPI
<<<<<<< HEAD
release-python: \
		~/.pypirc ~/.local/bin/codecov \
		./var/log/docker-build.log ./var/log/recreate-build.log
# Upload any build or test artifacts to CI/CD providers
ifeq ($(GITLAB_CI),true)
	~/.local/bin/codecov -t "$(CODECOV_TOKEN)" --file "./coverage.xml"
endif
ifeq ($(RELEASE_PUBLISH),true)
# Import the private signing key from CI secrets
	$(MAKE) ./var/log/gpg-import.log
endif
# Build Python packages/distributions from the development Docker container for
# consistency/reproducibility.
	docker compose run --rm python-project-structure-devel \
	    ./.tox/py3/bin/pyproject-build -w
=======
release-python: ./var/log/docker-build.log ./var/log/recreate-build.log ~/.pypirc
>>>>>>> 662b0d97
# https://twine.readthedocs.io/en/latest/#using-twine
	./.tox/build/bin/twine check ./dist/* ./.tox-docker/dist/*
	if [ ! -z "$$(git status --porcelain)" ]
	then
	    set +x
	    echo "CRITICAL: Checkout is not clean, not publishing release"
	    false
	fi
	if [ -e "./var/cz-bump-no-release.txt" ]
	then
	    exit
	fi
ifeq ($(RELEASE_PUBLISH),true)
# Publish from the local host outside a container for access to user credentials:
# https://twine.readthedocs.io/en/latest/#using-twine
# Only release on `master` or `develop` to avoid duplicate uploads
	./.tox/build/bin/twine upload -s -r "$(PYPI_REPO)" ./dist/* ./.tox-docker/dist/*
# The VCS remote shouldn't reflect the release until the release has been successfully
# published
	git push -o ci.skip --no-verify --tags origin "HEAD:$(VCS_BRANCH)"
	current_version=$$(./.tox/build/bin/cz version --project)
# Create a GitLab release
	./.tox/build/bin/twine upload -s -r "gitlab" ./dist/* ./.tox-docker/dist/*
	release_cli_args="--description $$(realpath ./NEWS-release.rst)"
	release_cli_args+=" --tag-name v$${current_version}"
	release_cli_args+=" --assets-link {\
	\"name\":\"PyPI\",\
	\"url\":\"https://$(PYPI_HOSTNAME)/project/$(CI_PROJECT_NAME)/$${current_version}/\",\
	\"link_type\":\"package\"\
	}"
	release_cli_args+=" --assets-link {\
	\"name\":\"GitLab-PyPI-Package-Registry\",\
	\"url\":\"$(CI_SERVER_URL)/$(CI_PROJECT_PATH)/-/packages/\",\
	\"link_type\":\"package\"\
	}"
	release_cli_args+=" --assets-link {\
	\"name\":\"Docker-Hub-Container-Registry\",\
	\"url\":\"https://hub.docker.com/r/merpatterson/$(CI_PROJECT_NAME)/tags\",\
	\"link_type\":\"image\"\
	}"
	docker compose run --rm gitlab-release-cli release-cli \
	    --server-url "$(CI_SERVER_URL)" --project-id "$(CI_PROJECT_ID)" \
	    create $${release_cli_args}
# Create a GitHub release
	gh release create "v$${current_version}" $(GITHUB_RELEASE_ARGS) \
	    --notes-file "./NEWS-release.rst" ./dist/* ./.tox-docker/dist/*
endif
.PHONY: release-docker
### Publish container images to Docker Hub
release-docker: build-docker
# https://docs.docker.com/docker-hub/#step-5-build-and-push-a-container-image-to-docker-hub-from-your-computer
ifeq ($(CI),true)
	$(MAKE) ./var/log/docker-login.log
endif
	docker push -a "merpatterson/python-project-structure"
	docker compose run --rm docker-pushrm

.PHONY: format
### Automatically correct code in this checkout according to linters and style checkers
format: build-local
	./.tox/py3/bin/autoflake -r -i --remove-all-unused-imports \
		--remove-duplicate-keys --remove-unused-variables \
		--remove-unused-variables "./src/pythonprojectstructure/"
	./.tox/py3/bin/autopep8 -v -i -r "./src/pythonprojectstructure/"
	./.tox/py3/bin/black "./src/pythonprojectstructure/"

.PHONY: test
### Format the code and run the full suite of tests, coverage checks, and linters
test: build-docker
# Run from the development Docker container for consistency
	docker compose run --rm python-project-structure-devel make format test-local
.PHONY: test-local
### Run the full suite of tests on the local host
test-local: build-local
	tox
.PHONY: test-docker
### Run the full suite of tests inside a docker container
test-docker: build-docker
	docker compose run --rm python-project-structure-devel make test-local
# Ensure the dist/package has been correctly installed in the image
	docker compose run --rm python-project-structure \
	    python -m pythonprojectstructure --help
	docker compose run --rm python-project-structure python-project-structure --help
.PHONY: test-debug
### Run tests in the main/default environment and invoke the debugger on errors/failures
test-debug: ./var/log/editable.log
	./.tox/py3/bin/pytest --pdb

.PHONY: upgrade
### Update all fixed/pinned dependencies to their latest available versions
upgrade:
	touch "./pyproject.toml"
	$(MAKE) PUID=$(PUID) "test"
# Update VCS hooks from remotes to the latest tag.
	./.tox/build/bin/pre-commit autoupdate

.PHONY: clean
### Restore the checkout to a state as close to an initial clone as possible
clean:
	docker compose --remove-orphans down --rmi "all" -v || true
	./.tox/build/bin/pre-commit uninstall \
	    --hook-type "pre-commit" --hook-type "commit-msg" --hook-type "pre-push" \
	    || true
	./.tox/build/bin/pre-commit clean || true
	git clean -dfx -e "var/"
	rm -rfv "./var/log/"


## Utility targets

.PHONY: expand-template
## Create a file from a template replacing environment variables
expand-template: .SHELLFLAGS = -eu -o pipefail -c
expand-template: ./var/log/host-install.log
	if [ -e "$(target)" ]
	then
	    echo "WARNING: Template $(template) has been updated:"
	    echo "Reconcile changes and \`$$ touch $(target)\`:"
	    diff -u "$(target)" "$(template)" || true
	    false
	fi
	envsubst <"$(template)" >"$(target)"


## Real targets

./requirements.txt: ./pyproject.toml ./setup.cfg ./tox.ini ./requirements-build.txt.in
	$(MAKE) "./var/log/recreate-build.log"
ifeq ($(CI),true)
# Don't update dependencies in CI/CD so that the release of new versions don't break
# CI/CD runs.
	touch "$(@)"
else
# Only upgrade dependencies locally during local development to ensure changes in
# dependencies are reflected in the frozen versions and to notify developers that new
# versions are available.
	tox -e "build"
endif

./var/log/recreate.log: \
		./var/log/host-install.log \
		./requirements.txt ./requirements-devel.txt ./tox.ini
	mkdir -pv "$(dir $(@))"
# Prevent uploading unintended distributions
	rm -vf ./dist/* ./.tox/dist/* | tee -a "$(@)"
	tox -r --notest -v | tee -a "$(@)"
# Workaround tox's `usedevelop = true` not working with `./pyproject.toml`
./var/log/editable.log: ./var/log/recreate.log
	./.tox/py3/bin/pip install -e "./" | tee -a "$(@)"
./var/log/recreate-build.log: \
		./var/log/host-install.log ./requirements-build.txt ./tox.ini
	mkdir -pv "$(dir $(@))"
	tox -r -e "build" --notest -v | tee -a "$(@)"

# Docker targets
./var/log/docker-build.log: \
		./Dockerfile ./Dockerfile.devel ./.dockerignore \
		./requirements.txt ./requirements-devel.txt ./bin/entrypoint \
		./docker-compose.yml ./docker-compose.override.yml ./.env \
		./var/log/recreate-build.log
# Ensure access permissions to build artifacts in container volumes.
# If created by `# dockerd`, they end up owned by `root`.
	mkdir -pv "$(dir $(@))" "./var-docker/log/" "./.tox/" "./.tox-docker/" \
	    "./src/python_project_structure.egg-info/" \
	    "./src/python_project_structure-docker.egg-info/"
# Workaround issues with local images and the development image depending on the end
# user image.  It seems that `depends_on` isn't sufficient.
	current_version=$$(./.tox/build/bin/cz version --project)
	major_version=$$(echo $${current_version} | sed -nE 's|([0-9]+).*|\1|p')
	minor_version=$$(
	    echo $${current_version} | sed -nE 's|([0-9]+\.[0-9]+).*|\1|p'
	)
ifeq ($(CI),true)
# https://docs.docker.com/build/building/cache/backends/local/#synopsis
	docker buildx create --use --driver=docker-container
endif
	docker buildx build $(DOCKER_BUILD_ARGS)\
	    --tag "merpatterson/python-project-structure:$${current_version}"\
	    --tag "merpatterson/python-project-structure:$${minor_version}"\
	    --tag "merpatterson/python-project-structure:$${major_version}"\
	    --tag "merpatterson/python-project-structure:latest" "./" | tee -a "$(@)"
	docker buildx build $(DOCKER_BUILD_ARGS) \
	    --tag "merpatterson/python-project-structure-devel:latest" \
	    --file "./Dockerfile.devel" "./" | tee -a "$(@)"
# Prepare the testing environment and tools as much as possible to reduce development
# iteration time when using the image.  This also creates the `*.tar.gz` sdist inside
# the container when tox builds it to create its virtualenvs.
	docker compose run --rm python-project-structure-devel make build-local

# Local environment variables from a template
./.env: ./.env.in
	$(MAKE) "PUID=$(PUID)" "PGID=$(PGID)" \
	    "template=$(<)" "target=$(@)" expand-template

# Perform any one-time local checkout set up
./var/log/host-install.log:
	mkdir -pv "$(dir $(@))"
	(
	    if ! which pip
	    then
	        if which apk
	        then
	            sudo apk update
	            sudo apk add "gettext" "py3-pip" "gnupg" "github-cli" "curl"
	        else
	            sudo apt-get update
	            sudo apt-get install -y \
	                "gettext-base" "python3-pip" "gnupg" "gh" "curl"
	        fi
	    fi
	    which tox || pip install tox
	) | tee -a "$(@)"

./.git/hooks/pre-commit: ./var/log/recreate.log
	./.tox/build/bin/pre-commit install \
	    --hook-type "pre-commit" --hook-type "commit-msg" --hook-type "pre-push"

~/.local/bin/codecov:
	mkdir -pv "$(dir $(@))"
# https://docs.codecov.com/docs/codecov-uploader#using-the-uploader-with-codecovio-cloud
ifeq ($(UNAME_KERNEL_NAME),Darwin)
	curl --output-dir "$(dir $(@))" -Os \
	    "https://uploader.codecov.io/latest/macos/codecov"
else ifeq ($(UNAME_KERNEL_NAME),Linux)
ifeq ($(OS_ALPINE_VERSION),)
	curl --output-dir "$(dir $(@))" -Os \
	    "https://uploader.codecov.io/latest/linux/codecov"
else
	wget --directory-prefix="$(dir $(@))" \
	    "https://uploader.codecov.io/latest/alpine/codecov"
endif
else
	if $$(which "$(notdir $(@))")
	then
	    ln -v --backup=numbered $$(which "$(notdir $(@))") "$(@)"
	else
	    echo "Could not determine how to install Codecov uploader"
	fi
endif
	chmod +x "$(@)"

# Capture any project initialization tasks for reference.  Not actually usable.
 ./pyproject.toml:
	./.tox/build/bin/cz init

# Emacs editor settings
./.dir-locals.el: ./.dir-locals.el.in
	$(MAKE) "template=$(<)" "target=$(@)" expand-template

# User-created pre-requisites
~/.gitconfig:
	git config --global user.name "$(USER_FULL_NAME)"
	git config --global user.email "$(USER_EMAIL)"
~/.pypirc: ./home/.pypirc.in
	$(MAKE) "template=$(<)" "target=$(@)" expand-template
./var/log/docker-login.log:
	printenv "DOCKER_PASS" | docker login -u "merpatterson" --password-stdin |
	    tee -a "$(@)"

# GPG signing key creation and management in CI
export GPG_PASSPHRASE=
./var/ci-cd-signing-subkey.asc:
# We need a private key in the CI/CD environment for signing release commits and
# artifacts.  Use a subkey so that it can be revoked without affecting your main key.
# This recipe captures what I had to do to export a private signing subkey.  It's not
# widely tested so it should probably only be used for reference.  It worked for me but
# the risk is leaking your main private key so double and triple check all your
# assumptions and results.
# 1. Create a signing subkey with a NEW, SEPARATE passphrase:
#    https://wiki.debian.org/Subkeys#How.3F
# 2. Get the long key ID for that private subkey:
#	gpg --list-secret-keys --keyid-format "LONG"
# 3. Export *just* that private subkey and verify that the main secret key packet is the
#    GPG dummy packet and that the only other private key included is the intended
#    subkey:
#	gpg --armor --export-secret-subkeys "$(GPG_SIGNING_KEYID)!" |
#	    gpg --list-packets
# 4. Export that key as text to a file:
	gpg --armor --export-secret-subkeys "$(GPG_SIGNING_KEYID)!" >"$(@)"
# 5. Confirm that the exported key can be imported into a temporary GNU PG directory and
#    that temporary directory can then be used to sign files:
#	gnupg_homedir=$$(mktemp -d --suffix=".d" "gnupd.XXXXXXXXXX")
#	printenv 'GPG_PASSPHRASE' >"$${gnupg_homedir}/.passphrase"
#	gpg --homedir "$${gnupg_homedir}" --batch --import <"$(@)"
#	echo "Test signature content" >"$${gnupg_homedir}/test-sig.txt"
#	gpgconf --kill gpg-agent
#	gpg --homedir "$${gnupg_homedir}" --batch --pinentry-mode "loopback" \
#	    --passphrase-file "$${gnupg_homedir}/.passphrase" \
#	    --local-user "$(GPG_SIGNING_KEYID)!" --sign "$${gnupg_homedir}/test-sig.txt"
#	gpg --batch --verify "$${gnupg_homedir}/test-sig.txt.gpg"
# 6. Add the contents of this target as a `GPG_SIGNING_PRIVATE_KEY` secret in CI and the
# passphrase for the signing subkey as a `GPG_PASSPHRASE` secret in CI
./var/log/gpg-import.log:
# In each CI run, import the private signing key from the CI secrets
	printenv "GPG_SIGNING_PRIVATE_KEY" | gpg --batch --import | tee -a "$(@)"
	echo 'default-key:0:"$(GPG_SIGNING_KEYID)' | gpgconf —change-options gpg
	git config --global user.signingkey "$(GPG_SIGNING_KEYID)"
# "Unlock" the signing key for the remainder of this CI run:
	printenv 'GPG_PASSPHRASE' >"./var/ci-cd-signing-subkey.passphrase"
	true | gpg --batch --pinentry-mode "loopback" \
	    --passphrase-file "./var/ci-cd-signing-subkey.passphrase" \
	    --sign | gpg --list-packets<|MERGE_RESOLUTION|>--- conflicted
+++ resolved
@@ -181,7 +181,6 @@
 endif
 .PHONY: release-python
 ### Publish installable Python packages to PyPI
-<<<<<<< HEAD
 release-python: \
 		~/.pypirc ~/.local/bin/codecov \
 		./var/log/docker-build.log ./var/log/recreate-build.log
@@ -197,9 +196,6 @@
 # consistency/reproducibility.
 	docker compose run --rm python-project-structure-devel \
 	    ./.tox/py3/bin/pyproject-build -w
-=======
-release-python: ./var/log/docker-build.log ./var/log/recreate-build.log ~/.pypirc
->>>>>>> 662b0d97
 # https://twine.readthedocs.io/en/latest/#using-twine
 	./.tox/build/bin/twine check ./dist/* ./.tox-docker/dist/*
 	if [ ! -z "$$(git status --porcelain)" ]
