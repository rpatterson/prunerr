# SPDX-FileCopyrightText: 2023 Ross Patterson <me@rpatterson.net>
#
# SPDX-License-Identifier: MIT

## Development, build and maintenance tasks:
#
# To ease discovery for new contributors, variables that act as options affecting
# behavior are at the top.  Then skip to `## Top-level targets:` below to find targets
# intended for use by developers.  The real work, however, is in the recipes for real
# targets that follow.  If making changes here, please start by reading the philosophy
# commentary at the bottom of this file.

# Variables used as options to control behavior:
export TEMPLATE_IGNORE_EXISTING=false
export DOCKER_USER=merpatterson
# TEMPLATE: See comments towards the bottom and update.
GPG_SIGNING_KEYID=2EFF7CCE6828E359
CI_UPSTREAM_NAMESPACE=rpatterson
CI_PROJECT_NAME=project-structure


## "Private" Variables:

# Variables that aren't likely to be of concern those just using and reading top-level
# targets.  Mostly variables whose values are derived from the environment or other
# values.  If adding a variable whose value isn't a literal constant or intended for use
# on the CLI as an option, add it to the appropriate grouping below.  Unfortunately,
# variables referenced in targets or prerequisites need to be defined above those
# references (as opposed to references in recipes), which means we can't move these
# further below for readability and discover.

### Defensive settings for make:
#     https://tech.davis-hansson.com/p/make/
SHELL:=bash
.ONESHELL:
.SHELLFLAGS:=-eu -o pipefail -c
.SILENT:
.DELETE_ON_ERROR:
MAKEFLAGS+=--warn-undefined-variables
MAKEFLAGS+=--no-builtin-rules
PS1?=$$
EMPTY=
COMMA=,

# Values derived from the environment:
USER_NAME:=$(shell id -u -n)
USER_FULL_NAME:=$(shell \
    getent passwd "$(USER_NAME)" | cut -d ":" -f 5 | cut -d "," -f 1)
ifeq ($(USER_FULL_NAME),)
USER_FULL_NAME=$(USER_NAME)
endif
USER_EMAIL:=$(USER_NAME)@$(shell hostname -f)
export PUID:=$(shell id -u)
export PGID:=$(shell id -g)
export CHECKOUT_DIR=$(PWD)
TZ=Etc/UTC
ifneq ("$(wildcard /usr/share/zoneinfo/)","")
TZ=$(shell \
  realpath --relative-to=/usr/share/zoneinfo/ \
  $(firstword $(realpath /private/etc/localtime /etc/localtime)) \
)
endif
export TZ
export DOCKER_GID=$(shell getent group "docker" | cut -d ":" -f 3)

# Values derived from VCS/git:
VCS_LOCAL_BRANCH:=$(shell git branch --show-current)
CI_COMMIT_BRANCH=
GITHUB_REF_TYPE=
GITHUB_REF_NAME=
ifeq ($(VCS_LOCAL_BRANCH),)
ifneq ($(CI_COMMIT_BRANCH),)
VCS_LOCAL_BRANCH=$(CI_COMMIT_BRANCH)
else ifeq ($(GITHUB_REF_TYPE),branch)
VCS_LOCAL_BRANCH=$(GITHUB_REF_NAME)
endif
endif
VCS_TAG=
CI_COMMIT_TAG=
ifeq ($(VCS_TAG),)
ifneq ($(CI_COMMIT_TAG),)
VCS_TAG=$(CI_COMMIT_TAG)
else ifeq ($(GITHUB_REF_TYPE),tag)
VCS_TAG=$(GITHUB_REF_NAME)
endif
endif
ifeq ($(VCS_LOCAL_BRANCH),)
# Guess branch name from tag:
ifneq ($(shell echo "$(VCS_TAG)" | grep -E '^v[0-9]+\.[0-9]+\.[0-9]+$$'),)
# Final release, should be from main:
VCS_LOCAL_BRANCH=main
else ifneq ($(shell echo "$(VCS_TAG)" | grep -E '^v[0-9]+\.[0-9]+\.[0-9]+.+$$'),)
# Pre-release, should be from develop:
VCS_LOCAL_BRANCH=develop
endif
endif
# Reproduce what we need of git's branch and remote configuration and logic:
VCS_CLONE_REMOTE:=$(shell git config "clone.defaultRemoteName")
ifeq ($(VCS_CLONE_REMOTE),)
VCS_CLONE_REMOTE=origin
endif
VCS_PUSH_REMOTE:=$(shell git config "branch.$(VCS_LOCAL_BRANCH).pushRemote")
ifeq ($(VCS_PUSH_REMOTE),)
VCS_PUSH_REMOTE:=$(shell git config "remote.pushDefault")
endif
ifeq ($(VCS_PUSH_REMOTE),)
VCS_PUSH_REMOTE=$(VCS_CLONE_REMOTE)
endif
VCS_UPSTREAM_REMOTE:=$(shell git config "branch.$(VCS_LOCAL_BRANCH).remote")
ifeq ($(VCS_UPSTREAM_REMOTE),)
VCS_UPSTREAM_REMOTE:=$(shell git config "checkout.defaultRemote")
endif
VCS_UPSTREAM_REF:=$(shell git config "branch.$(VCS_LOCAL_BRANCH).merge")
VCS_UPSTREAM_BRANCH=$(VCS_UPSTREAM_REF:refs/heads/%=%)
# Determine the best remote and branch for versioning data, e.g. `v*` tags:
VCS_REMOTE=$(VCS_PUSH_REMOTE)
VCS_BRANCH=$(VCS_LOCAL_BRANCH)
export VCS_BRANCH
# Determine the best remote and branch for release data, e.g. conventional commits:
VCS_COMPARE_REMOTE=$(VCS_UPSTREAM_REMOTE)
ifeq ($(VCS_COMPARE_REMOTE),)
VCS_COMPARE_REMOTE=$(VCS_PUSH_REMOTE)
endif
VCS_COMPARE_BRANCH=$(VCS_UPSTREAM_BRANCH)
ifeq ($(VCS_COMPARE_BRANCH),)
VCS_COMPARE_BRANCH=$(VCS_BRANCH)
endif
# Under CI, check commits and release notes against the branch to be merged into:
CI=false
ifeq ($(CI),true)
ifeq ($(VCS_COMPARE_BRANCH),develop)
VCS_COMPARE_BRANCH=main
else ifneq ($(VCS_BRANCH),main)
VCS_COMPARE_BRANCH=develop
endif
# If pushing to upstream release branches, get release data compared to the previous
# release:
else ifeq ($(VCS_COMPARE_BRANCH),develop)
VCS_COMPARE_BRANCH=main
endif
VCS_BRANCH_SUFFIX=upgrade
VCS_MERGE_BRANCH=$(VCS_BRANCH:%-$(VCS_BRANCH_SUFFIX)=%)
# Assemble the targets used to avoid redundant fetches during release tasks:
VCS_FETCH_TARGETS=./var/git/refs/remotes/$(VCS_REMOTE)/$(VCS_BRANCH)
ifneq ($(VCS_REMOTE)/$(VCS_BRANCH),$(VCS_COMPARE_REMOTE)/$(VCS_COMPARE_BRANCH))
VCS_FETCH_TARGETS+=./var/git/refs/remotes/$(VCS_COMPARE_REMOTE)/$(VCS_COMPARE_BRANCH)
endif
# Also fetch develop for merging back in the final release:
VCS_RELEASE_FETCH_TARGETS=./var/git/refs/remotes/$(VCS_REMOTE)/$(VCS_BRANCH)
ifeq ($(VCS_BRANCH),main)
VCS_RELEASE_FETCH_TARGETS+=./var/git/refs/remotes/$(VCS_COMPARE_REMOTE)/develop
ifneq ($(VCS_REMOTE)/$(VCS_BRANCH),$(VCS_COMPARE_REMOTE)/develop)
ifneq ($(VCS_COMPARE_REMOTE)/$(VCS_COMPARE_BRANCH),$(VCS_COMPARE_REMOTE)/develop)
VCS_FETCH_TARGETS+=./var/git/refs/remotes/$(VCS_COMPARE_REMOTE)/develop
endif
endif
endif
ifneq ($(VCS_MERGE_BRANCH),$(VCS_BRANCH))
VCS_FETCH_TARGETS+=./var/git/refs/remotes/$(VCS_REMOTE)/$(VCS_MERGE_BRANCH)
endif
# Determine the sequence of branches to find closes existing build artifacts, such as
# docker images:
VCS_BRANCHES=$(VCS_BRANCH)
ifneq ($(VCS_BRANCH),main)
ifneq ($(VCS_BRANCH),develop)
VCS_BRANCHES+=develop
endif
VCS_BRANCHES+=main
endif

# Run Python tools in isolated environments managed by Tox:
TOX_EXEC_OPTS=--no-recreate-pkg --skip-pkg-install
TOX_EXEC_BUILD_ARGS=tox exec $(TOX_EXEC_OPTS) -e "build"

# Values used to build Docker images:
DOCKER_FILE=./Dockerfile
export DOCKER_BUILD_ARGS=
export DOCKER_BUILD_PULL=false
# Values used to tag built images:
export DOCKER_VARIANT=
DOCKER_VARIANT_PREFIX=
ifneq ($(DOCKER_VARIANT),)
DOCKER_VARIANT_PREFIX=$(DOCKER_VARIANT)-
endif
export DOCKER_BRANCH_TAG=$(subst /,-,$(VCS_BRANCH))
GITLAB_CI=false
GITHUB_ACTIONS=false
CI_PROJECT_NAMESPACE=$(CI_UPSTREAM_NAMESPACE)
CI_TEMPLATE_REGISTRY_HOST=registry.gitlab.com
ifeq ($(GITHUB_ACTIONS),true)
DOCKER_REGISTRY_HOST=ghcr.io
else
DOCKER_REGISTRY_HOST=$(CI_TEMPLATE_REGISTRY_HOST)
endif
export DOCKER_REGISTRY_HOST
CI_REGISTRY=$(CI_TEMPLATE_REGISTRY_HOST)/$(CI_PROJECT_NAMESPACE)
CI_REGISTRY_IMAGE=$(CI_REGISTRY)/$(CI_PROJECT_NAME)
DOCKER_REGISTRIES=DOCKER GITLAB GITHUB
export DOCKER_REGISTRY=$(firstword $(DOCKER_REGISTRIES))
DOCKER_IMAGE_DOCKER=$(DOCKER_USER)/$(CI_PROJECT_NAME)
DOCKER_IMAGE_GITLAB=$(CI_REGISTRY_IMAGE)
DOCKER_IMAGE_GITHUB=ghcr.io/$(CI_PROJECT_NAMESPACE)/$(CI_PROJECT_NAME)
DOCKER_IMAGE=$(DOCKER_IMAGE_$(DOCKER_REGISTRY))
DOCKER_IMAGES=
ifeq ($(GITLAB_CI),true)
DOCKER_IMAGES+=$(DOCKER_IMAGE_GITLAB)
else ifeq ($(GITHUB_ACTIONS),true)
DOCKER_IMAGES+=$(DOCKER_IMAGE_GITHUB)
else
DOCKER_IMAGES+=$(DOCKER_IMAGE_DOCKER)
endif
# Values used to run built images in containers:
DOCKER_COMPOSE_RUN_ARGS=
DOCKER_COMPOSE_RUN_ARGS+= --rm
ifeq ($(shell tty),not a tty)
DOCKER_COMPOSE_RUN_ARGS+= -T
endif
export DOCKER_PASS

# Values derived from or overridden by CI environments:
GITHUB_REPOSITORY_OWNER=$(CI_UPSTREAM_NAMESPACE)
# Determine if this checkout is a fork of the upstream project:
CI_IS_FORK=false
ifeq ($(GITLAB_CI),true)
USER_EMAIL=$(USER_NAME)@runners-manager.gitlab.com
ifneq ($(VCS_BRANCH),develop)
ifneq ($(VCS_BRANCH),main)
DOCKER_REGISTRIES=GITLAB
endif
endif
ifneq ($(CI_PROJECT_NAMESPACE),$(CI_UPSTREAM_NAMESPACE))
CI_IS_FORK=true
DOCKER_REGISTRIES=GITLAB
DOCKER_IMAGES+=$(DOCKER_REGISTRY_HOST)/$(CI_UPSTREAM_NAMESPACE)/$(CI_PROJECT_NAME)
endif
else ifeq ($(GITHUB_ACTIONS),true)
USER_EMAIL=$(USER_NAME)@actions.github.com
ifneq ($(VCS_BRANCH),develop)
ifneq ($(VCS_BRANCH),main)
DOCKER_REGISTRIES=GITHUB
endif
endif
ifneq ($(GITHUB_REPOSITORY_OWNER),$(CI_UPSTREAM_NAMESPACE))
CI_IS_FORK=true
DOCKER_REGISTRIES=GITHUB
DOCKER_IMAGES+=ghcr.io/$(GITHUB_REPOSITORY_OWNER)/$(CI_PROJECT_NAME)
endif
endif
# Take GitHub auth from env under GitHub actions but from secrets on other hosts:
GITHUB_TOKEN=
PROJECT_GITHUB_PAT=
ifeq ($(GITHUB_TOKEN),)
GITHUB_TOKEN=$(PROJECT_GITHUB_PAT)
else ifeq ($(PROJECT_GITHUB_PAT),)
PROJECT_GITHUB_PAT=$(GITHUB_TOKEN)
endif
GH_TOKEN=$(GITHUB_TOKEN)
export GH_TOKEN
export GITHUB_TOKEN
export PROJECT_GITHUB_PAT

# Values used for publishing releases:
# Safe defaults for testing the release process without publishing to the final/official
# hosts/indexes/registries:
RELEASE_PUBLISH=false
# Only publish releases from the `main` or `develop` branches:
GITHUB_RELEASE_ARGS=--prerelease
# Only publish releases from the `main` or `develop` branches and only under the
# canonical CI/CD platform:
ifeq ($(GITLAB_CI),true)
ifeq ($(VCS_BRANCH),main)
RELEASE_PUBLISH=true
GITHUB_RELEASE_ARGS=
else ifeq ($(VCS_BRANCH),develop)
# Publish pre-releases from the `develop` branch:
RELEASE_PUBLISH=true
endif
DOCKER_PLATFORMS=
ifeq ($(RELEASE_PUBLISH),true)
# TEMPLATE: Choose the platforms on which your end-users need to be able to run the
# image.  These default platforms should cover most common end-user platforms, including
# modern Apple M1 CPUs, Raspberry Pi devices, etc.:
DOCKER_PLATFORMS=linux/amd64 linux/arm64 linux/arm/v7
endif
endif
CI_REGISTRY_USER=$(CI_PROJECT_NAMESPACE)
VCS_REMOTE_PUSH_URL=
CODECOV_TOKEN=
DOCKER_PASS=
export DOCKER_PASS
CI_PROJECT_ID=
export CI_PROJECT_ID
CI_JOB_TOKEN=
export CI_JOB_TOKEN
CI_REGISTRY_PASSWORD=
export CI_REGISTRY_PASSWORD
GH_TOKEN=

# Override variable values if present in `./.env` and if not overridden on the CLI:
include $(wildcard .env)

# Done with `$(shell ...)`, echo recipe commands going forward
.SHELLFLAGS+= -x


## Top-level targets:

.PHONY: all
### The default target.
all: build

.PHONY: start
### Run the local development end-to-end stack services in the background as daemons.
start: build-docker ./.env
	docker compose down
	docker compose up -d

.PHONY: run
### Run the local development end-to-end stack services in the foreground for debugging.
run: build-docker ./.env
	docker compose down
	docker compose up


## Build Targets:
#
# Recipes that make artifacts needed for by end-users, development tasks, other recipes.

.PHONY: build
### Set up everything for development from a checkout, local and in containers.
build: ./.git/hooks/pre-commit ./.env \
		$(HOME)/.local/var/log/project-structure-host-install.log \
		build-docker

.PHONY: build-pkgs
### Ensure the built package is current.
build-pkgs: ./var/git/refs/remotes/$(VCS_REMOTE)/$(VCS_BRANCH) \
		./var-docker/log/build-devel.log
	true "TEMPLATE: Always specific to the type of project"

## Docker Build Targets:
#
# Strive for as much consistency as possible in development tasks between the local host
# and inside containers.  To that end, most of the `*-docker` container target recipes
# should run the corresponding `*-local` local host target recipes inside the
# development container.  Top level targets, like `test`, should run as much as possible
# inside the development container.

.PHONY: build-docker
### Set up for development in Docker containers.
build-docker: build-pkgs ./var-docker/log/build-user.log

.PHONY: build-docker-tags
### Print the list of image tags for the current registry and variant.
build-docker-tags:
	$(MAKE) -e $(DOCKER_REGISTRIES:%=build-docker-tags-%)

.PHONY: $(DOCKER_REGISTRIES:%=build-docker-tags-%)
### Print the list of image tags for the current registry and variant.
$(DOCKER_REGISTRIES:%=build-docker-tags-%): \
		./var/git/refs/remotes/$(VCS_REMOTE)/$(VCS_BRANCH)
	docker_image=$(DOCKER_IMAGE_$(@:build-docker-tags-%=%))
	echo $${docker_image}:$(DOCKER_VARIANT_PREFIX)$(DOCKER_BRANCH_TAG)
ifeq ($(VCS_BRANCH),main)
# Only update tags end users may depend on to be stable from the `main` branch
	VERSION=$$($(TOX_EXEC_BUILD_ARGS) -qq -- cz version --project)
	major_version=$$(echo $${VERSION} | sed -nE 's|([0-9]+).*|\1|p')
	minor_version=$$(
	    echo $${VERSION} | sed -nE 's|([0-9]+\.[0-9]+).*|\1|p'
	)
	echo $${docker_image}:$(DOCKER_VARIANT_PREFIX)v$${minor_version}
	echo $${docker_image}:$(DOCKER_VARIANT_PREFIX)v$${major_version}
	echo $${docker_image}:$(DOCKER_VARIANT_PREFIX)
endif
# This variant is the default used for tags such as `latest`
	echo $${docker_image}:$(DOCKER_VARIANT_PREFIX)$(DOCKER_BRANCH_TAG)
ifeq ($(VCS_BRANCH),main)
	echo $${docker_image}:$(DOCKER_VARIANT_PREFIX)v$${minor_version}
	echo $${docker_image}:$(DOCKER_VARIANT_PREFIX)v$${major_version}
ifeq ($(DOCKER_VARIANT),)
	echo $${docker_image}:latest
else
	echo $${docker_image}:$(DOCKER_VARIANT)
endif
endif

.PHONY: build-docker-build
### Run the actual commands used to build the Docker container image.
build-docker-build: ./Dockerfile \
		$(HOME)/.local/var/log/docker-multi-platform-host-install.log \
		./var/git/refs/remotes/$(VCS_REMOTE)/$(VCS_BRANCH) \
		./var/log/docker-login-DOCKER.log
# Workaround broken interactive session detection:
	docker pull "buildpack-deps"
	docker_build_caches=""
ifeq ($(GITLAB_CI),true)
# Don't cache when building final releases on `main`
	$(MAKE) -e "./var/log/docker-login-GITLAB.log" || true
ifneq ($(VCS_BRANCH),main)
	if $(MAKE) -e pull-docker
	then
	    docker_build_caches+=" --cache-from $(DOCKER_IMAGE_GITLAB):\
	$(DOCKER_VARIANT_PREFIX)$(PYTHON_ENV)-$(DOCKER_BRANCH_TAG)"
	fi
endif
endif
ifeq ($(GITHUB_ACTIONS),true)
	$(MAKE) -e "./var/log/docker-login-GITHUB.log" || true
ifneq ($(VCS_BRANCH),main)
	if $(MAKE) -e pull-docker
	then
	    docker_build_caches+=" --cache-from $(DOCKER_IMAGE_GITHUB):\
	$(DOCKER_VARIANT_PREFIX)$(PYTHON_ENV)-$(DOCKER_BRANCH_TAG)"
	fi
endif
endif
	docker_build_args=""
	for image_tag in $$(
	    $(MAKE) -e --no-print-directory build-docker-tags
	)
	do
	    docker_build_args+=" --tag $${image_tag}"
	done
ifeq ($(DOCKER_VARIANT),)
	docker_build_args+=" --target user"
else
	docker_build_args+=" --target $(DOCKER_VARIANT)"
endif
# https://github.com/moby/moby/issues/39003#issuecomment-879441675
	docker buildx build $(DOCKER_BUILD_ARGS) \
	    --build-arg BUILDKIT_INLINE_CACHE="1" \
	    --build-arg VERSION="$$(
	        $(TOX_EXEC_BUILD_ARGS) -qq -- cz version --project
	    )" \
	    $${docker_build_args} $${docker_build_caches} --file "$(<)" "./"


## Test Targets:
#
# Recipes that run the test suite.

.PHONY: test
### Format the code and run the full suite of tests, coverage checks, and linters.
test: test-lint test-docker-lint test-docker

.PHONY: test-local
### Run the full suite of tests, coverage checks, and linters.
test-local:
	true "TEMPLATE: Always specific to the type of project"

.PHONY: test-lint
### Perform any linter or style checks, including non-code checks.
test-lint: $(HOME)/.local/var/log/project-structure-host-install.log
# Run non-code checks, e.g. documentation:
	tox run -e "build"

.PHONY: test-debug
### Run tests directly on the host and invoke the debugger on errors/failures.
test-debug:
	true "TEMPLATE: Always specific to the type of project"

.PHONY: test-docker
### Run the full suite of tests, coverage checks, and code linters in containers.
test-docker: build-pkgs $(HOME)/.local/var/log/project-structure-host-install.log \
		build-docker ./var/log/codecov-install.log
	docker_run_args="--rm"
	if [ ! -t 0 ]
	then
# No fancy output when running in parallel
	    docker_run_args+=" -T"
	fi
# Ensure the end-user image runs successfully:
	docker compose run --no-deps $${docker_run_args} project-structure true
# Run from the development Docker container for consistency:
	docker compose run $${docker_run_args} project-structure-devel \
	    make -e test-local
# Upload any build or test artifacts to CI/CD providers
ifeq ($(GITLAB_CI),true)
ifneq ($(CODECOV_TOKEN),)
	codecov --nonZero -t "$(CODECOV_TOKEN)" --file "./build/coverage.xml"
else ifneq ($(CI_IS_FORK),true)
	set +x
	echo "ERROR: CODECOV_TOKEN missing from ./.env or CI secrets"
	false
endif
endif

.PHONY: test-docker-lint
### Check the style and content of the `./Dockerfile*` files
test-docker-lint: ./.env ./var/log/docker-login-DOCKER.log
	docker compose pull --quiet hadolint
	docker compose run $(DOCKER_COMPOSE_RUN_ARGS) hadolint
	docker compose run $(DOCKER_COMPOSE_RUN_ARGS) hadolint \
	    hadolint "./build-host/Dockerfile"

.PHONY: test-push
### Perform any checks that should only be run before pushing.
test-push: $(VCS_FETCH_TARGETS) \
		$(HOME)/.local/var/log/project-structure-host-install.log \
		./var-docker/log/build-devel.log ./.env
	vcs_compare_rev="$(VCS_COMPARE_REMOTE)/$(VCS_COMPARE_BRANCH)"
ifeq ($(CI),true)
ifeq ($(VCS_COMPARE_BRANCH),main)
# On `main`, compare with the previous commit on `main`
	vcs_compare_rev="$(VCS_COMPARE_REMOTE)/$(VCS_COMPARE_BRANCH)^"
endif
endif
	if ! git fetch "$(VCS_COMPARE_REMOTE)" "$(VCS_COMPARE_BRANCH)"
	then
# Compare with the pre-release branch if this branch hasn't been pushed yet:
	    vcs_compare_rev="$(VCS_COMPARE_REMOTE)/develop"
	fi
	exit_code=0
	(
	    $(TOX_EXEC_BUILD_ARGS) -- \
	        cz check --rev-range "$${vcs_compare_rev}..HEAD" &&
	    $(TOX_EXEC_BUILD_ARGS) -- \
	        python ./bin/cz-check-bump --compare-ref "$${vcs_compare_rev}"
	) || exit_code=$$?
	if (( $$exit_code == 3 || $$exit_code == 21 ))
	then
	    exit
	elif (( $$exit_code != 0 ))
	then
	    exit $$exit_code
	else
	    docker compose run $(DOCKER_COMPOSE_RUN_ARGS) \
	        project-structure-devel $(TOX_EXEC_BUILD_ARGS) -- \
	        towncrier check --compare-with "$${vcs_compare_rev}"
	fi

.PHONY: test-clean
### Confirm that the checkout is free of uncommitted VCS changes.
test-clean:
	if [ -n "$$(git status --porcelain)" ]
	then
	    set +x
	    echo "Checkout is not clean"
	    false
	fi


## Release Targets:
#
# Recipes that make an changes needed for releases and publish built artifacts to
# end-users.

.PHONY: release
### Publish installable packages and container images as required by commits.
release: release-pkgs release-docker

.PHONY: release-pkgs
### Publish installable packages if conventional commits require a release.
release-pkgs: $(HOME)/.local/var/log/project-structure-host-install.log \
		$(HOME)/.local/var/log/project-structure-host-install.log ./var/log/git-remotes.log \
		./var/git/refs/remotes/$(VCS_REMOTE)/$(VCS_BRANCH) ./.env
# Only release from the `main` or `develop` branches:
ifeq ($(RELEASE_PUBLISH),true)
# Import the private signing key from CI secrets
	$(MAKE) -e ./var/log/gpg-import.log
# Bump the version and build the final release packages:
	$(MAKE) -e build-pkgs
# The VCS remote should reflect the release before the release is published to ensure
# that a published release is never *not* reflected in VCS.  Also ensure the tag is in
# place on any mirrors, using multiple `pushurl` remotes, for those project hosts as
# well:
	$(MAKE) -e test-clean
	true "TEMPLATE: Always specific to the type of project"
	export VERSION=$$($(TOX_EXEC_BUILD_ARGS) -qq -- cz version --project)
# Create a GitLab release
	release_cli_args="--description ./NEWS-VERSION.rst"
	release_cli_args+=" --tag-name v$${VERSION}"
	release_cli_args+=" --assets-link {\
	\"name\":\"Docker-Hub-Container-Registry\",\
	\"url\":\"https://hub.docker.com/r/merpatterson/$(CI_PROJECT_NAME)/tags\",\
	\"link_type\":\"image\"\
	}"
	docker compose pull gitlab-release-cli
	docker compose run --rm gitlab-release-cli release-cli \
	    --server-url "$(CI_SERVER_URL)" --project-id "$(CI_PROJECT_ID)" \
	    create $${release_cli_args}
# Create a GitHub release
	gh release create "v$${VERSION}" $(GITHUB_RELEASE_ARGS) \
	    --notes-file "./NEWS-VERSION.rst" ./dist/project?structure-*
endif

.PHONY: release-docker
### Publish all container images to all container registries.
release-docker: build-docker $(DOCKER_REGISTRIES:%=./var/log/docker-login-%.log) \
		$(HOME)/.local/var/log/docker-multi-platform-host-install.log
# Build other platforms in emulation and rely on the layer cache for bundling the
# previously built native images into the manifests.
	DOCKER_BUILD_ARGS="$(DOCKER_BUILD_ARGS) --push"
ifneq ($(DOCKER_PLATFORMS),)
	DOCKER_BUILD_ARGS+=" --platform $(subst $(EMPTY) ,$(COMMA),$(DOCKER_PLATFORMS))"
else
endif
	export DOCKER_BUILD_ARGS
# Push the end-user manifest and images:
	$(MAKE) -e build-docker-build
# Push the development manifest and images:
	$(MAKE) -e DOCKER_VARIANT="devel" build-docker-build
# Update Docker Hub `README.md` using the `./README.rst` reStructuredText version:
ifeq ($(VCS_BRANCH),main)
	$(MAKE) -e "./var/log/docker-login-DOCKER.log"
	docker compose pull --quiet pandoc docker-pushrm
	docker compose run $(DOCKER_COMPOSE_RUN_ARGS) docker-pushrm
endif

.PHONY: release-bump
### Bump the package version if on a branch that should trigger a release.
release-bump: ~/.gitconfig $(VCS_RELEASE_FETCH_TARGETS) \
		./var/log/git-remotes.log \
		$(HOME)/.local/var/log/project-structure-host-install.log \
		./var-docker/log/build-devel.log ./.env
	if ! git diff --cached --exit-code
	then
	    set +x
	    echo "CRITICAL: Cannot bump version with staged changes"
	    false
	fi
# Ensure the local branch is updated to the forthcoming version bump commit:
	git switch -C "$(VCS_BRANCH)" "$$(git rev-parse HEAD)"
# Check if a release is required:
	exit_code=0
	if [ "$(VCS_BRANCH)" = "main" ] &&
	    $(TOX_EXEC_BUILD_ARGS) -qq -- python ./bin/get-base-version $$(
	        $(TOX_EXEC_BUILD_ARGS) -qq -- cz version --project
	    )
	then
# Release a previous pre-release as final regardless of whether commits since then
# require a release:
	    true
	else
# Is a release required by conventional commits:
	    $(TOX_EXEC_BUILD_ARGS) -qq -- python ./bin/cz-check-bump || exit_code=$$?
	    if (( $$exit_code == 3 || $$exit_code == 21 ))
	    then
# No commits require a release:
	        exit
	    elif (( $$exit_code != 0 ))
	    then
	        exit $$exit_code
	    fi
	fi
# Collect the versions involved in this release according to conventional commits:
	cz_bump_args="--check-consistency --no-verify"
ifneq ($(VCS_BRANCH),main)
	cz_bump_args+=" --prerelease beta"
endif
ifeq ($(RELEASE_PUBLISH),true)
	cz_bump_args+=" --gpg-sign"
# Import the private signing key from CI secrets
	$(MAKE) -e ./var/log/gpg-import.log
endif
# Capture the release notes for *just this* release for creating the GitHub release.
# Have to run before the real `$ towncrier build` run without the `--draft` option
# because after that the `newsfragments` will have been deleted.
	next_version=$$(
	    $(TOX_EXEC_BUILD_ARGS) -qq -- cz bump $${cz_bump_args} --yes --dry-run |
	    sed -nE 's|.* ([^ ]+) *→ *([^ ]+).*|\2|p;q'
	) || true
	docker compose run $(DOCKER_COMPOSE_RUN_ARGS) project-structure-devel \
	    $(TOX_EXEC_ARGS) -qq -- \
	    towncrier build --version "$${next_version}" --draft --yes \
	    >"./NEWS-VERSION.rst"
	git add -- "./NEWS-VERSION.rst"
# Build and stage the release notes to be commited by `$ cz bump`:
	docker compose run $(DOCKER_COMPOSE_RUN_ARGS) project-structure-devel \
	    $(TOX_EXEC_ARGS) -- towncrier build --version "$${next_version}" --yes
# Increment the version in VCS
	$(TOX_EXEC_BUILD_ARGS) -- cz bump $${cz_bump_args}
ifeq ($(VCS_BRANCH),main)
# Merge the bumped version back into `develop`:
	$(MAKE) VCS_BRANCH="main" VCS_MERGE_BRANCH="develop" \
	    VCS_REMOTE="$(VCS_COMPARE_REMOTE)" VCS_MERGE_BRANCH="develop" devel-merge
<<<<<<< HEAD
ifeq ($(CI),true)
	git push --no-verify "$(VCS_COMPARE_REMOTE)" "HEAD:develop"
endif
	git switch -C "$(VCS_BRANCH)" "$$(git rev-parse HEAD)" --
=======
	git switch -C "$(VCS_BRANCH)" "$$(git rev-parse HEAD)"
>>>>>>> 3722bdc2
endif
ifneq ($(GITHUB_ACTIONS),true)
ifneq ($(PROJECT_GITHUB_PAT),)
# Ensure the tag is available for creating the GitHub release below but push *before* to
# GitLab to avoid a race with repository mirrorying:
	git push --no-verify "github" tag "v$${next_version}"
endif
endif
ifeq ($(CI),true)
# Push just this tag to avoid clashes with any previously failed release:
	git push --no-verify "$(VCS_REMOTE)" tag "v$${next_version}"
# Also push the branch:
	git push --no-verify "$(VCS_REMOTE)" "HEAD:$(VCS_BRANCH)"
endif


## Development Targets:
#
# Recipes used by developers to make changes to the code.

.PHONY: devel-format
### Automatically correct code in this checkout according to linters and style checkers.
devel-format: $(HOME)/.local/var/log/project-structure-host-install.log
	true "TEMPLATE: Always specific to the type of project"
	$(TOX_EXEC_BUILD_ARGS) -- reuse addheader -r --skip-unrecognised \
	    --copyright "Ross Patterson <me@rpatterson.net>" --license "MIT" "./"

.PHONY: devel-upgrade
### Update all fixed/pinned dependencies to their latest available versions.
devel-upgrade: $(HOME)/.local/var/log/project-structure-host-install.log
# Update VCS hooks from remotes to the latest tag.
	$(TOX_EXEC_BUILD_ARGS) -- pre-commit autoupdate

.PHONY: devel-upgrade-branch
### Reset an upgrade branch, commit upgraded dependencies on it, and push for review.
<<<<<<< HEAD
devel-upgrade-branch: ~/.gitconfig ./var/log/gpg-import.log \
		./var/git/refs/remotes/$(VCS_REMOTE)/$(VCS_BRANCH) \
		./var/log/git-remotes.log
	remote_branch_exists=false
	if git fetch "$(VCS_REMOTE)" "$(VCS_BRANCH)-upgrade"
	then
	    remote_branch_exists=true
	fi
	git switch -C "$(VCS_BRANCH)-upgrade" --track "$(VCS_BRANCH)" --
=======
devel-upgrade-branch: ~/.gitconfig ./var/git/refs/remotes/$(VCS_REMOTE)/$(VCS_BRANCH)
	git switch -C "$(VCS_BRANCH)-upgrade"
>>>>>>> 3722bdc2
	now=$$(date -u)
	$(MAKE) -e devel-upgrade
	if $(MAKE) -e "test-clean"
	then
# No changes from upgrade, exit successfully but push nothing
	    exit
	fi
# Commit the upgrade changes
	echo "Upgrade all requirements to the latest versions as of $${now}." \
	    >"./newsfragments/+upgrade-requirements.bugfix.rst"
	git add --update "./.pre-commit-config.yaml"
	git add "./newsfragments/+upgrade-requirements.bugfix.rst"
	git_commit_args="--all --gpg-sign"
ifeq ($(CI),true)
# Don't duplicate the CI run from the push below:
	git_push_args+=" --no-verify"
endif
	git commit $${git_commit_args} -m \
	    "fix(deps): Upgrade requirements latest versions"
# Fail if upgrading left untracked files in VCS
	$(MAKE) -e "test-clean"
ifeq ($(CI),true)
# Push any upgrades to the remote for review.  Specify both the ref and the expected ref
# for `--force-with-lease=...` to support pushing to multiple mirrors/remotes via
# multiple `pushUrl`:
	git_push_args="--no-verify"
	if [ "$${remote_branch_exists=true}" == "true" ]
	then
	    git_push_args+=" --force-with-lease=\
	$(VCS_BRANCH)-upgrade:$(VCS_REMOTE)/$(VCS_BRANCH)-upgrade"
	fi
	git push $${git_push_args} "$(VCS_REMOTE)" "HEAD:$(VCS_BRANCH)-upgrade"
endif

.PHONY: devel-merge
### Merge this branch with a suffix back into it's un-suffixed upstream.
devel-merge: ~/.gitconfig ./var/log/git-remotes.log \
		./var/git/refs/remotes/$(VCS_REMOTE)/$(VCS_MERGE_BRANCH)
	merge_rev="$$(git rev-parse HEAD)"
	git switch -C "$(VCS_MERGE_BRANCH)" --track "$(VCS_REMOTE)/$(VCS_MERGE_BRANCH)"
	git merge --ff --gpg-sign -m \
	    $$'Merge branch \'$(VCS_BRANCH)\' into $(VCS_MERGE_BRANCH)\n\n[ci merge]' \
	    "$${merge_rev}"
ifeq ($(CI),true)
	git push --no-verify "$(VCS_REMOTE)" "HEAD:$(VCS_MERGE_BRANCH)"
endif


## Clean Targets:
#
# Recipes used to restore the checkout to initial conditions.

.PHONY: clean
### Restore the checkout to a state as close to an initial clone as possible.
clean:
	docker compose down --remove-orphans --rmi "all" -v || true
	$(TOX_EXEC_BUILD_ARGS) -- pre-commit uninstall \
	    --hook-type "pre-commit" --hook-type "commit-msg" --hook-type "pre-push" \
	    || true
	$(TOX_EXEC_BUILD_ARGS) -- pre-commit clean || true
	git clean -dfx -e "var/" -e ".env"
	rm -rfv "./var/log/" "./var-docker/log/"


## Real Targets:
#
# Recipes that make actual changes and create and update files for the target.

## Docker real targets:

# Build the development image:
./var-docker/log/build-devel.log: ./Dockerfile ./.dockerignore ./bin/entrypoint \
		./build-host/requirements.txt.in ./var-docker/log/rebuild.log \
		./docker-compose.yml ./docker-compose.override.yml ./.env
	true DEBUG Updated prereqs: $(?)
	mkdir -pv "$(dir $(@))"
ifeq ($(DOCKER_BUILD_PULL),true)
# Pull the development image and simulate as if it had been built here.
	if $(MAKE) -e DOCKER_VARIANT="devel" pull-docker
	then
	    touch "$(@)" "./var-docker/log/rebuild.log"
	    exit
	fi
endif
	$(MAKE) -e DOCKER_VARIANT="devel" DOCKER_BUILD_ARGS="--load" \
	    build-docker-build | tee -a "$(@)"
# Represent that host install is baked into the image in the `${HOME}` bind volume:
	docker compose run --rm project-structure-devel touch \
	    "/home/project-structure/.local/var/log/project-structure-host-install.log"

# Build the end-user image:
./var-docker/log/build-user.log: ./var-docker/log/build-devel.log ./Dockerfile \
		./.dockerignore ./bin/entrypoint ./build-host/requirements.txt.in \
		./var-docker/log/rebuild.log
	true DEBUG Updated prereqs: $(?)
# Build the end-user image now that all required artifacts are built"
	mkdir -pv "$(dir $(@))"
	$(MAKE) -e DOCKER_BUILD_ARGS="$(DOCKER_BUILD_ARGS) --load" \
	    build-docker-build >>"$(@)"
# The image installs the host requirements, reflect that in the bind mount volumes
	date >>"$(@:%/build-user.log=%/host-install.log)"

# Marker file used to trigger the rebuild of the image.
# Useful to workaround async timestamp issues when running jobs in parallel:
./var-docker/log/rebuild.log:
	mkdir -pv "$(dir $(@))"
	date >>"$(@)"

# Local environment variables and secrets from a template:
./.env: ./.env.in $(HOME)/.local/var/log/project-structure-host-install.log
	if [ ! -e "$(@)" ]
	then
	    set +x
	    echo "WARNING:Copy '$$ cp -av ./.env.in ./.env', \
	review, adjust values as needed and re-run"
	    exit 1
	fi
	$(call expand_template,$(<),$(@))

# Install all tools required by recipes that have to be installed externally on the
# host.  Use a target file outside this checkout to support multiple checkouts.  Use a
# target specific to this project so that other projects can use the same approach but
# with different requirements.
$(HOME)/.local/var/log/project-structure-host-install.log: ./bin/host-install \
		./build-host/requirements.txt.in
	mkdir -pv "$(dir $(@))"
	"$(<)" |& tee -a "$(@)"

# https://docs.docker.com/build/building/multi-platform/#building-multi-platform-images
$(HOME)/.local/var/log/docker-multi-platform-host-install.log:
	mkdir -pv "$(dir $(@))"
	if ! docker context inspect "multi-platform" |& tee -a "$(@)"
	then
	    docker context create "multi-platform" |& tee -a "$(@)"
	fi
	if ! docker buildx inspect |& tee -a "$(@)" |
	    grep -q '^ *Endpoint: *multi-platform *'
	then
	    (
	        docker buildx create --use "multi-platform" || true
	    ) |& tee -a "$(@)"
	fi

./var/log/codecov-install.log:
	mkdir -pv "$(dir $(@))"
# Install the code test coverage publishing tool
	(
	    if ! which codecov
	    then
	        mkdir -pv ~/.local/bin/
# https://docs.codecov.com/docs/codecov-uploader#using-the-uploader-with-codecovio-cloud
	        if which brew
	        then
# Mac OS X
	            curl --output-dir ~/.local/bin/ -Os \
	                "https://uploader.codecov.io/latest/macos/codecov"
	        elif which apk
	        then
# Alpine
	            wget --directory-prefix ~/.local/bin/ \
	                "https://uploader.codecov.io/latest/alpine/codecov"
	        else
# Other Linux distributions
	            curl --output-dir ~/.local/bin/ -Os \
	                "https://uploader.codecov.io/latest/linux/codecov"
	        fi
	        chmod +x ~/.local/bin/codecov
	    fi
	    if ! which codecov
	    then
	        set +x
	        echo "ERROR: CodeCov CLI tool still not on PATH"
	        false
	    fi
	) | tee -a "$(@)"

# Retrieve VCS data needed for versioning (tags) and release (release notes).
$(VCS_FETCH_TARGETS): ./.git/logs/HEAD
	git_fetch_args=--tags
	if [ "$$(git rev-parse --is-shallow-repository)" == "true" ]
	then
	    git_fetch_args+=" --unshallow"
	fi
	branch_path="$(@:var/git/refs/remotes/%=%)"
	mkdir -pv "$(dir $(@))"
	if ! git fetch $${git_fetch_args} "$${branch_path%%/*}" "$${branch_path#*/}" |&
	    tee -a "$(@)"
	then
# If the local branch doesn't exist, fall back to the pre-release branch:
	    git fetch $${git_fetch_args} "$${branch_path%%/*}" "develop" |&
	        tee -a "$(@)"
	fi

./.git/hooks/pre-commit:
	$(MAKE) -e "$(HOME)/.local/var/log/project-structure-host-install.log"
	$(TOX_EXEC_BUILD_ARGS) -- pre-commit install \
	    --hook-type "pre-commit" --hook-type "commit-msg" --hook-type "pre-push"

# Tell Emacs where to find checkout-local tools needed to check the code.
./.dir-locals.el: ./.dir-locals.el.in
	$(MAKE) -e "template=$(<)" "target=$(@)" expand-template

# Ensure minimal VCS configuration, mostly useful in automation such as CI.
~/.gitconfig:
	git config --global user.name "$(USER_FULL_NAME)"
	git config --global user.email "$(USER_EMAIL)"

./var/log/git-remotes.log:
	mkdir -pv "$(dir $(@))"
	set +x
ifneq ($(VCS_REMOTE_PUSH_URL),)
	if ! git remote get-url --push --all "origin" |
	    grep -q -F "$(VCS_REMOTE_PUSH_URL)"
	then
	    echo "INFO:Adding push url for remote 'origin'"
	    git remote set-url --push --add "origin" "$(VCS_REMOTE_PUSH_URL)" |
	        tee -a "$(@)"
	fi
endif
ifneq ($(GITHUB_ACTIONS),true)
ifneq ($(PROJECT_GITHUB_PAT),)
# Also add a fetch remote for the `$ gh ...` CLI tool to detect:
	if ! git remote get-url "github" >"/dev/null"
	then
	    echo "INFO:Adding remote 'github'"
	    git remote add "github" \
	        "https://$(PROJECT_GITHUB_PAT)@github.com/$(CI_PROJECT_PATH).git" |
	        tee -a "$(@)"
	fi
else ifneq ($(CI_IS_FORK),true)
	set +x
	echo "ERROR: PROJECT_GITHUB_PAT missing from ./.env or CI secrets"
	false
endif
endif
	set -x
# Fail fast if there's still no push access
	git push --no-verify "origin" "HEAD:$(VCS_BRANCH)" | tee -a "$(@)"

./var/log/docker-login-DOCKER.log:
	$(MAKE) "./.env"
	mkdir -pv "$(dir $(@))"
	if [ -n "$${DOCKER_PASS}" ]
	then
	    printenv "DOCKER_PASS" | docker login -u "merpatterson" --password-stdin
	elif [ "$(CI_IS_FORK)" != "true" ]
	then
	    echo "ERROR: DOCKER_PASS missing from ./.env or CI secrets"
	    false
	fi
	date | tee -a "$(@)"
# TEMPLATE: Add a cleanup rule for the GitLab container registry under the project
# settings.
./var/log/docker-login-GITLAB.log: ./.env
	mkdir -pv "$(dir $(@))"
	if [ -n "$${CI_REGISTRY_PASSWORD}" ]
	then
	    printenv "CI_REGISTRY_PASSWORD" |
	        docker login -u "$(CI_REGISTRY_USER)" --password-stdin "$(CI_REGISTRY)"
	elif [ "$(CI_IS_FORK)" != "true" ]
	then
	    echo "ERROR: CI_REGISTRY_PASSWORD missing from ./.env or CI secrets"
	    false
	fi
	date | tee -a "$(@)"
# TEMPLATE: Connect the GitHub container registry to the repository using the `Connect`
# button at the bottom of the container registry's web UI.
./var/log/docker-login-GITHUB.log: ./.env
	mkdir -pv "$(dir $(@))"
	if [ -n "$${PROJECT_GITHUB_PAT}" ]
	then
	    printenv "PROJECT_GITHUB_PAT" |
	        docker login -u "$(GITHUB_REPOSITORY_OWNER)" --password-stdin "ghcr.io"
	elif [ "$(CI_IS_FORK)" != "true" ]
	then
	    echo "ERROR: PROJECT_GITHUB_PAT missing from ./.env or CI secrets"
	    false
	fi
	date | tee -a "$(@)"

# GPG signing key creation and management in CI
export GPG_PASSPHRASE=
GPG_SIGNING_PRIVATE_KEY=
./var/ci-cd-signing-subkey.asc:
# We need a private key in the CI/CD environment for signing release commits and
# artifacts.  Use a subkey so that it can be revoked without affecting your main key.
# This recipe captures what I had to do to export a private signing subkey.  It's not
# widely tested so it should probably only be used for reference.  It worked for me but
# the risk is leaking your main private key so double and triple check all your
# assumptions and results.
# 1. Create a signing subkey with a NEW, SEPARATE passphrase:
#    https://wiki.debian.org/Subkeys#How.3F
# 2. Get the long key ID for that private subkey:
#	gpg --list-secret-keys --keyid-format "LONG"
# 3. Export *just* that private subkey and verify that the main secret key packet is the
#    GPG dummy packet and that the only other private key included is the intended
#    subkey:
#	gpg --armor --export-secret-subkeys "$(GPG_SIGNING_KEYID)!" |
#	    gpg --list-packets
# 4. Export that key as text to a file:
	gpg --armor --export-secret-subkeys "$(GPG_SIGNING_KEYID)!" >"$(@)"
# 5. Confirm that the exported key can be imported into a temporary GNU PG directory and
#    that temporary directory can then be used to sign files:
#	gnupg_homedir=$$(mktemp -d --suffix=".d" "gnupd.XXXXXXXXXX")
#	printenv 'GPG_PASSPHRASE' >"$${gnupg_homedir}/.passphrase"
#	gpg --homedir "$${gnupg_homedir}" --batch --import <"$(@)"
#	echo "Test signature content" >"$${gnupg_homedir}/test-sig.txt"
#	gpgconf --kill gpg-agent
#	gpg --homedir "$${gnupg_homedir}" --batch --pinentry-mode "loopback" \
#	    --passphrase-file "$${gnupg_homedir}/.passphrase" \
#	    --local-user "$(GPG_SIGNING_KEYID)!" --sign "$${gnupg_homedir}/test-sig.txt"
#	gpg --batch --verify "$${gnupg_homedir}/test-sig.txt.gpg"
# 6. Add the contents of this target as a `GPG_SIGNING_PRIVATE_KEY` secret in CI and the
# passphrase for the signing subkey as a `GPG_PASSPHRASE` secret in CI
./var/log/gpg-import.log: ~/.gitconfig
# In each CI run, import the private signing key from the CI secrets
	mkdir -pv "$(dir $(@))"
ifneq ($(and $(GPG_SIGNING_PRIVATE_KEY),$(GPG_PASSPHRASE)),)
	printenv "GPG_SIGNING_PRIVATE_KEY" | gpg --batch --import | tee -a "$(@)"
	echo 'default-key:0:"$(GPG_SIGNING_KEYID)' | gpgconf —change-options gpg
	git config --global user.signingkey "$(GPG_SIGNING_KEYID)"
# "Unlock" the signing key for the remainder of this CI run:
	printenv 'GPG_PASSPHRASE' >"./var/ci-cd-signing-subkey.passphrase"
	true | gpg --batch --pinentry-mode "loopback" \
	    --passphrase-file "./var/ci-cd-signing-subkey.passphrase" \
	    --sign | gpg --list-packets
else
ifneq ($(CI_IS_FORK),true)
	set +x
	echo "ERROR: GPG_SIGNING_PRIVATE_KEY or GPG_PASSPHRASE " \
	    "missing from ./.env or CI secrets"
	false
endif
	date | tee -a "$(@)"
endif

# TEMPLATE: Optionally, use the following command to generate a GitLab CI/CD runner
# configuration, register it with your project, compare it with the template
# prerequisite, apply the appropriate changes and then  run using `$ docker compose up
# gitlab-runner`.  Particularly useful to conserve shared runner minutes:
./var/gitlab-runner/config/config.toml: ./gitlab-runner/config/config.toml.in
	docker compose run --rm gitlab-runner register \
	    --url "https://gitlab.com/" --docker-image "docker" --executor "docker"


## Makefile "functions":
#
# Snippets whose output is frequently used including across recipes:
# https://www.gnu.org/software/make/manual/html_node/Call-Function.html

# Return the most recently built package:
current_pkg=$(shell ls -t ./dist/*$(1) | head -n 1)

define expand_template=
if [ -e "$(2)" ]
then
    if ( ! [ "$(1)" -nt "$(2)" ] ) || [ "$(TEMPLATE_IGNORE_EXISTING)" = "true" ]
    then
        exit
    fi
    envsubst <"$(1)" | diff -u "$(2)" "-" || true
    set +x
    echo "ERROR: Template $(1) has been updated."
    echo "       Reconcile changes and \`$$ touch $(2)\`:"
    false
fi
envsubst <"$(1)" >"$(2)"
endef

<<<<<<< HEAD
.PHONY: pull-docker
### Pull an existing image best to use as a cache for building new images
pull-docker: ./var/git/refs/remotes/$(VCS_REMOTE)/$(VCS_BRANCH) \
		$(HOME)/.local/var/log/project-structure-host-install.log
	export VERSION=$$($(TOX_EXEC_BUILD_ARGS) -qq -- cz version --project)
	for vcs_branch in $(VCS_BRANCHES)
	do
	    docker_tag="$(DOCKER_VARIANT_PREFIX)$${vcs_branch}"
	    for docker_image in $(DOCKER_IMAGES)
	    do
	        if docker pull "$${docker_image}:$${docker_tag}"
	        then
	            docker tag "$${docker_image}:$${docker_tag}" \
	                "$(DOCKER_IMAGE_DOCKER):$${docker_tag}"
	            exit
	        fi
	    done
	done
	set +x
	echo "ERROR: Could not pull any existing docker image"
	false

# TEMPLATE: Run this once for your project.  See the `./var/log/docker-login*.log`
# targets for the authentication environment variables that need to be set or just login
# to those container registries manually and touch these targets.
.PHONY: bootstrap-project
### Run any tasks needed to be run once for a given project by a maintainer
bootstrap-project: \
		./var/log/docker-login-GITLAB.log \
		./var/log/docker-login-GITHUB.log
# Initially seed the build host Docker image to bootstrap CI/CD environments
# GitLab CI/CD:
	$(MAKE) -e -C "./build-host/" DOCKER_IMAGE="$(DOCKER_IMAGE_GITLAB)" release
# GitHub Actions:
	$(MAKE) -e -C "./build-host/" DOCKER_IMAGE="$(DOCKER_IMAGE_GITHUB)" release

=======
>>>>>>> 3722bdc2

## Makefile Development:
#
# Development primarily requires a balance of 2 priorities:
#
# - Ensure the correctness of the code and build artifacts
# - Minimize iteration time overhead in the inner loop of development
#
# This project uses Make to balance those priorities.  Target recipes capture the
# commands necessary to build artifacts, run tests, and check the code.  Top-level
# targets assemble those recipes to put it all together and ensure correctness.  Target
# prerequisites are used to define when build artifacts need to be updated so that
# time isn't wasted on unnecessary updates in the inner loop of development.
#
# The most important Make concept to understand if making changes here is that of real
# targets and prerequisites, as opposed to "phony" targets.  The target is only updated
# if any of its prerequisites are newer, IOW have a more recent modification time, than
# the target.  For example, if a new feature adds library as a new project dependency
# then correctness requires that the fixed/pinned versions be updated to include the new
# library.  Most of the time, however, the fixed/pinned versions don't need to be
# updated and it would waste significant time to always update them in the inner loop of
# development.  We express this relationship in Make by defining the files containing
# the fixed/pinned versions as targets and the `./setup.cfg` file where dependencies are
# defined as a prerequisite:
#
#    ./build/foo.txt: ./foo.txt.in
#    	envsubst <"$(<)" >"$(@)"
#
# To that end, developers should use real target files whenever possible when adding
# recipes to this file.
#
# Sometimes the task we need a recipe to accomplish should only be run when certain
# changes have been made and as such we can use those changed files as prerequisites but
# the task doesn't produce an artifact appropriate for use as the target for the recipe.
# In that case, the recipe can write "simulated" artifact such as by piping output to a
# log file:
#
#     ./var/log/foo.log:
#         mkdir -pv "$(dir $(@))"
#         echo "Do some work here" | tee -a "$(@)"
#
# This is also useful when none of the modification times of produced artifacts can be
# counted on to correctly reflect when any subsequent targets need to be updated when
# using this target as a pre-requisite in turn.  If no output can be captured, then the
# recipe can create arbitrary output:
#
#     ./var/log/foo.log:
#         echo "Do some work here"
#         mkdir -pv "$(dir $(@))"
#         date | tee -a "$(@)"
#
# If a target is needed by the recipe of another target but should *not* trigger updates
# when it's newer, such as one-time host install tasks, then use that target in a
# sub-make instead of as a prerequisite:
#
#     ./var/log/foo.log:
#         $(MAKE) "./var/log/bar.log"
#
# We use a few more Make features than these core features and welcome further use of
# such features:
#
# - `$(@)`:
#   The automatic variable containing the file path for the target
#
# - `$(<)`:
#   The automatic variable containing the file path for the first prerequisite
#
# - `$(FOO:%=foo-%)`:
#   Substitution references to generate transformations of space-separated values
#
# - `$ make FOO=bar ...`:
#   Overriding variables on the command-line when invoking make as "options"
#
# We want to avoid, however, using many more features of Make, particularly the more
# "magical" features, to keep it readable, discover-able, and otherwise accessible to
# developers who may not have significant familiarity with Make.  If there's a good,
# pragmatic reason to add use of further features feel free to make the case but avoid
# them if possible.


## Maintainer targets:
#
# Recipes not used during the normal course of development.

# TEMPLATE: Run this once for your project.  See the `./var/log/docker-login*.log`
# targets for the authentication environment variables that need to be set or just login
# to those container registries manually and touch these targets.
.PHONY: bootstrap-project
### Run any tasks needed to be run once for a given project by a maintainer
bootstrap-project: ./var/log/docker-login-DOCKER.log
# Initially seed the build host Docker image to bootstrap CI/CD environments
	$(MAKE) -e -C "./build-host/" release<|MERGE_RESOLUTION|>--- conflicted
+++ resolved
@@ -674,14 +674,10 @@
 # Merge the bumped version back into `develop`:
 	$(MAKE) VCS_BRANCH="main" VCS_MERGE_BRANCH="develop" \
 	    VCS_REMOTE="$(VCS_COMPARE_REMOTE)" VCS_MERGE_BRANCH="develop" devel-merge
-<<<<<<< HEAD
 ifeq ($(CI),true)
 	git push --no-verify "$(VCS_COMPARE_REMOTE)" "HEAD:develop"
 endif
-	git switch -C "$(VCS_BRANCH)" "$$(git rev-parse HEAD)" --
-=======
 	git switch -C "$(VCS_BRANCH)" "$$(git rev-parse HEAD)"
->>>>>>> 3722bdc2
 endif
 ifneq ($(GITHUB_ACTIONS),true)
 ifneq ($(PROJECT_GITHUB_PAT),)
@@ -717,7 +713,6 @@
 
 .PHONY: devel-upgrade-branch
 ### Reset an upgrade branch, commit upgraded dependencies on it, and push for review.
-<<<<<<< HEAD
 devel-upgrade-branch: ~/.gitconfig ./var/log/gpg-import.log \
 		./var/git/refs/remotes/$(VCS_REMOTE)/$(VCS_BRANCH) \
 		./var/log/git-remotes.log
@@ -726,11 +721,7 @@
 	then
 	    remote_branch_exists=true
 	fi
-	git switch -C "$(VCS_BRANCH)-upgrade" --track "$(VCS_BRANCH)" --
-=======
-devel-upgrade-branch: ~/.gitconfig ./var/git/refs/remotes/$(VCS_REMOTE)/$(VCS_BRANCH)
 	git switch -C "$(VCS_BRANCH)-upgrade"
->>>>>>> 3722bdc2
 	now=$$(date -u)
 	$(MAKE) -e devel-upgrade
 	if $(MAKE) -e "test-clean"
@@ -985,6 +976,7 @@
 # TEMPLATE: Add a cleanup rule for the GitLab container registry under the project
 # settings.
 ./var/log/docker-login-GITLAB.log: ./.env
+	$(MAKE) "./.env"
 	mkdir -pv "$(dir $(@))"
 	if [ -n "$${CI_REGISTRY_PASSWORD}" ]
 	then
@@ -999,6 +991,7 @@
 # TEMPLATE: Connect the GitHub container registry to the repository using the `Connect`
 # button at the bottom of the container registry's web UI.
 ./var/log/docker-login-GITHUB.log: ./.env
+	$(MAKE) "./.env"
 	mkdir -pv "$(dir $(@))"
 	if [ -n "$${PROJECT_GITHUB_PAT}" ]
 	then
@@ -1100,7 +1093,90 @@
 envsubst <"$(1)" >"$(2)"
 endef
 
-<<<<<<< HEAD
+
+## Makefile Development:
+#
+# Development primarily requires a balance of 2 priorities:
+#
+# - Ensure the correctness of the code and build artifacts
+# - Minimize iteration time overhead in the inner loop of development
+#
+# This project uses Make to balance those priorities.  Target recipes capture the
+# commands necessary to build artifacts, run tests, and check the code.  Top-level
+# targets assemble those recipes to put it all together and ensure correctness.  Target
+# prerequisites are used to define when build artifacts need to be updated so that
+# time isn't wasted on unnecessary updates in the inner loop of development.
+#
+# The most important Make concept to understand if making changes here is that of real
+# targets and prerequisites, as opposed to "phony" targets.  The target is only updated
+# if any of its prerequisites are newer, IOW have a more recent modification time, than
+# the target.  For example, if a new feature adds library as a new project dependency
+# then correctness requires that the fixed/pinned versions be updated to include the new
+# library.  Most of the time, however, the fixed/pinned versions don't need to be
+# updated and it would waste significant time to always update them in the inner loop of
+# development.  We express this relationship in Make by defining the files containing
+# the fixed/pinned versions as targets and the `./setup.cfg` file where dependencies are
+# defined as a prerequisite:
+#
+#    ./build/foo.txt: ./foo.txt.in
+#    	envsubst <"$(<)" >"$(@)"
+#
+# To that end, developers should use real target files whenever possible when adding
+# recipes to this file.
+#
+# Sometimes the task we need a recipe to accomplish should only be run when certain
+# changes have been made and as such we can use those changed files as prerequisites but
+# the task doesn't produce an artifact appropriate for use as the target for the recipe.
+# In that case, the recipe can write "simulated" artifact such as by piping output to a
+# log file:
+#
+#     ./var/log/foo.log:
+#         mkdir -pv "$(dir $(@))"
+#         echo "Do some work here" | tee -a "$(@)"
+#
+# This is also useful when none of the modification times of produced artifacts can be
+# counted on to correctly reflect when any subsequent targets need to be updated when
+# using this target as a pre-requisite in turn.  If no output can be captured, then the
+# recipe can create arbitrary output:
+#
+#     ./var/log/foo.log:
+#         echo "Do some work here"
+#         mkdir -pv "$(dir $(@))"
+#         date | tee -a "$(@)"
+#
+# If a target is needed by the recipe of another target but should *not* trigger updates
+# when it's newer, such as one-time host install tasks, then use that target in a
+# sub-make instead of as a prerequisite:
+#
+#     ./var/log/foo.log:
+#         $(MAKE) "./var/log/bar.log"
+#
+# We use a few more Make features than these core features and welcome further use of
+# such features:
+#
+# - `$(@)`:
+#   The automatic variable containing the file path for the target
+#
+# - `$(<)`:
+#   The automatic variable containing the file path for the first prerequisite
+#
+# - `$(FOO:%=foo-%)`:
+#   Substitution references to generate transformations of space-separated values
+#
+# - `$ make FOO=bar ...`:
+#   Overriding variables on the command-line when invoking make as "options"
+#
+# We want to avoid, however, using many more features of Make, particularly the more
+# "magical" features, to keep it readable, discover-able, and otherwise accessible to
+# developers who may not have significant familiarity with Make.  If there's a good,
+# pragmatic reason to add use of further features feel free to make the case but avoid
+# them if possible.
+
+
+## Maintainer targets:
+#
+# Recipes not used during the normal course of development.
+
 .PHONY: pull-docker
 ### Pull an existing image best to use as a cache for building new images
 pull-docker: ./var/git/refs/remotes/$(VCS_REMOTE)/$(VCS_BRANCH) \
@@ -1135,99 +1211,4 @@
 # GitLab CI/CD:
 	$(MAKE) -e -C "./build-host/" DOCKER_IMAGE="$(DOCKER_IMAGE_GITLAB)" release
 # GitHub Actions:
-	$(MAKE) -e -C "./build-host/" DOCKER_IMAGE="$(DOCKER_IMAGE_GITHUB)" release
-
-=======
->>>>>>> 3722bdc2
-
-## Makefile Development:
-#
-# Development primarily requires a balance of 2 priorities:
-#
-# - Ensure the correctness of the code and build artifacts
-# - Minimize iteration time overhead in the inner loop of development
-#
-# This project uses Make to balance those priorities.  Target recipes capture the
-# commands necessary to build artifacts, run tests, and check the code.  Top-level
-# targets assemble those recipes to put it all together and ensure correctness.  Target
-# prerequisites are used to define when build artifacts need to be updated so that
-# time isn't wasted on unnecessary updates in the inner loop of development.
-#
-# The most important Make concept to understand if making changes here is that of real
-# targets and prerequisites, as opposed to "phony" targets.  The target is only updated
-# if any of its prerequisites are newer, IOW have a more recent modification time, than
-# the target.  For example, if a new feature adds library as a new project dependency
-# then correctness requires that the fixed/pinned versions be updated to include the new
-# library.  Most of the time, however, the fixed/pinned versions don't need to be
-# updated and it would waste significant time to always update them in the inner loop of
-# development.  We express this relationship in Make by defining the files containing
-# the fixed/pinned versions as targets and the `./setup.cfg` file where dependencies are
-# defined as a prerequisite:
-#
-#    ./build/foo.txt: ./foo.txt.in
-#    	envsubst <"$(<)" >"$(@)"
-#
-# To that end, developers should use real target files whenever possible when adding
-# recipes to this file.
-#
-# Sometimes the task we need a recipe to accomplish should only be run when certain
-# changes have been made and as such we can use those changed files as prerequisites but
-# the task doesn't produce an artifact appropriate for use as the target for the recipe.
-# In that case, the recipe can write "simulated" artifact such as by piping output to a
-# log file:
-#
-#     ./var/log/foo.log:
-#         mkdir -pv "$(dir $(@))"
-#         echo "Do some work here" | tee -a "$(@)"
-#
-# This is also useful when none of the modification times of produced artifacts can be
-# counted on to correctly reflect when any subsequent targets need to be updated when
-# using this target as a pre-requisite in turn.  If no output can be captured, then the
-# recipe can create arbitrary output:
-#
-#     ./var/log/foo.log:
-#         echo "Do some work here"
-#         mkdir -pv "$(dir $(@))"
-#         date | tee -a "$(@)"
-#
-# If a target is needed by the recipe of another target but should *not* trigger updates
-# when it's newer, such as one-time host install tasks, then use that target in a
-# sub-make instead of as a prerequisite:
-#
-#     ./var/log/foo.log:
-#         $(MAKE) "./var/log/bar.log"
-#
-# We use a few more Make features than these core features and welcome further use of
-# such features:
-#
-# - `$(@)`:
-#   The automatic variable containing the file path for the target
-#
-# - `$(<)`:
-#   The automatic variable containing the file path for the first prerequisite
-#
-# - `$(FOO:%=foo-%)`:
-#   Substitution references to generate transformations of space-separated values
-#
-# - `$ make FOO=bar ...`:
-#   Overriding variables on the command-line when invoking make as "options"
-#
-# We want to avoid, however, using many more features of Make, particularly the more
-# "magical" features, to keep it readable, discover-able, and otherwise accessible to
-# developers who may not have significant familiarity with Make.  If there's a good,
-# pragmatic reason to add use of further features feel free to make the case but avoid
-# them if possible.
-
-
-## Maintainer targets:
-#
-# Recipes not used during the normal course of development.
-
-# TEMPLATE: Run this once for your project.  See the `./var/log/docker-login*.log`
-# targets for the authentication environment variables that need to be set or just login
-# to those container registries manually and touch these targets.
-.PHONY: bootstrap-project
-### Run any tasks needed to be run once for a given project by a maintainer
-bootstrap-project: ./var/log/docker-login-DOCKER.log
-# Initially seed the build host Docker image to bootstrap CI/CD environments
-	$(MAKE) -e -C "./build-host/" release+	$(MAKE) -e -C "./build-host/" DOCKER_IMAGE="$(DOCKER_IMAGE_GITHUB)" release