--- conflicted
+++ resolved
@@ -15,7 +15,11 @@
 # TEMPLATE: See comments towards the bottom and update.
 GPG_SIGNING_KEYID=2EFF7CCE6828E359
 CI_UPSTREAM_NAMESPACE=rpatterson
-CI_PROJECT_NAME=python-project-structure
+CI_PROJECT_NAME=prunerr
+# Project-specific options:
+export DOWNLOAD_VOLUME=$(CHECKOUT_DIR)/media/Library/
+PRUNERR_CMD=exec
+PRUNERR_ARGS=$(PRUNERR_CMD)
 
 
 ## "Private" Variables:
@@ -41,26 +45,7 @@
 EMPTY=
 COMMA=,
 
-<<<<<<< HEAD
-# Variables/options that affect behavior
-export TEMPLATE_IGNORE_EXISTING=false
-# https://devguide.python.org/versions/#supported-versions
-PYTHON_SUPPORTED_MINORS=3.11 3.10 3.9 3.8 3.7
-# Project-specific variables
-export DOCKER_USER=merpatterson
-GPG_SIGNING_KEYID=2EFF7CCE6828E359
-CI_UPSTREAM_NAMESPACE=rpatterson
-CI_PROJECT_NAME=prunerr
-
-# Options affecting target behavior
-export DOWNLOAD_VOLUME=$(CHECKOUT_DIR)/media/Library/
-PRUNERR_CMD=exec
-PRUNERR_ARGS=$(PRUNERR_CMD)
-
-# Values derived from the environment
-=======
 # Values derived from the environment:
->>>>>>> 29857e8d
 USER_NAME:=$(shell id -u -n)
 USER_FULL_NAME:=$(shell \
     getent passwd "$(USER_NAME)" | cut -d ":" -f 5 | cut -d "," -f 1)
@@ -231,19 +216,12 @@
 endif
 export DOCKER_BRANCH_TAG=$(subst /,-,$(VCS_BRANCH))
 DOCKER_VOLUMES=\
-<<<<<<< HEAD
-./var/ ./var/docker/$(PYTHON_ENV)/ \
+./var/docker/$(PYTHON_ENV)/ \
 ./src/prunerr.egg-info/ \
 ./var/docker/$(PYTHON_ENV)/prunerr.egg-info/ \
 ./.tox/ ./var/docker/$(PYTHON_ENV)/.tox/ \
 ./media/Library/
-=======
-./var/docker/$(PYTHON_ENV)/ \
-./src/python_project_structure.egg-info/ \
-./var/docker/$(PYTHON_ENV)/python_project_structure.egg-info/ \
-./.tox/ ./var/docker/$(PYTHON_ENV)/.tox/
 export DOCKER_BUILD_PULL=false
->>>>>>> 29857e8d
 
 # Values derived from or overridden by CI environments:
 GITHUB_REPOSITORY_OWNER=$(CI_UPSTREAM_NAMESPACE)
@@ -366,7 +344,7 @@
 .PHONY: build
 ### Set up everything for development from a checkout, local and in containers.
 build: ./.git/hooks/pre-commit \
-		$(HOME)/.local/var/log/python-project-structure-host-install.log \
+		$(HOME)/.local/var/log/prunerr-host-install.log \
 		build-docker
 
 .PHONY: build-pkgs
@@ -379,14 +357,14 @@
 # Build Python packages/distributions from the development Docker container for
 # consistency/reproducibility.
 	docker compose run $(DOCKER_COMPOSE_RUN_ARGS) -T \
-	    python-project-structure-devel tox run -e "$(PYTHON_ENV)" --pkg-only
+	    prunerr-devel tox run -e "$(PYTHON_ENV)" --pkg-only
 # Copy the wheel to a location accessible to all containers:
 	cp -lfv "$$(
 	    ls -t ./var/docker/$(PYTHON_ENV)/.tox/.pkg/dist/*.whl | head -n 1
 	)" "./dist/"
 # Also build the source distribution:
 	docker compose run $(DOCKER_COMPOSE_RUN_ARGS) -T \
-	    python-project-structure-devel \
+	    prunerr-devel \
 	    tox run -e "$(PYTHON_ENV)" --override "testenv.package=sdist" --pkg-only
 	cp -lfv "$$(
 	    ls -t ./var/docker/$(PYTHON_ENV)/.tox/.pkg/dist/*.tar.gz | head -n 1
@@ -485,41 +463,16 @@
 ### Ensure access permissions to build artifacts in Python version container volumes.
 # If created by `# dockerd`, they end up owned by `root`.
 $(PYTHON_ENVS:%=build-docker-volumes-%): \
-		./src/python_project_structure.egg-info/ ./.tox/
+		./src/prunerr.egg-info/ ./.tox/
 	$(MAKE) -e \
 	    $(@:build-docker-volumes-%=./var/docker/%/) \
-	    $(@:build-docker-volumes-%=./var/docker/%/python_project_structure.egg-info/) \
+	    $(@:build-docker-volumes-%=./var/docker/%/prunerr.egg-info/) \
 	    $(@:build-docker-volumes-%=./var/docker/%/.tox/)
 
 
-<<<<<<< HEAD
-.PHONY: build-pkgs
-### Ensure the built package is current when used outside of tox
-build-pkgs: ./var/git/refs/remotes/$(VCS_PUSH_REMOTE)/$(VCS_BRANCH) \
-		build-docker-volumes-$(PYTHON_ENV) build-docker-pull
-# Defined as a .PHONY recipe so that multiple targets can depend on this as a
-# pre-requisite and it will only be run once per invocation.
-	mkdir -pv "./dist/"
-# Build Python packages/distributions from the development Docker container for
-# consistency/reproducibility.
-	docker compose run $(DOCKER_COMPOSE_RUN_ARGS) -T \
-	    prunerr-devel tox run -e "$(PYTHON_ENV)" --pkg-only
-# Copy the wheel to a location accessible to all containers:
-	cp -lfv "$$(
-	    ls -t ./var/docker/$(PYTHON_ENV)/.tox/.pkg/dist/*.whl | head -n 1
-	)" "./dist/"
-# Also build the source distribution:
-	docker compose run $(DOCKER_COMPOSE_RUN_ARGS) -T \
-	    prunerr-devel \
-	    tox run -e "$(PYTHON_ENV)" --override "testenv.package=sdist" --pkg-only
-	cp -lfv "$$(
-	    ls -t ./var/docker/$(PYTHON_ENV)/.tox/.pkg/dist/*.tar.gz | head -n 1
-	)" "./dist/"
-=======
 ## Test Targets:
 #
 # Recipes that run the test suite.
->>>>>>> 29857e8d
 
 .PHONY: test
 ### Format the code and run the full suite of tests, coverage checks, and linters.
@@ -538,6 +491,8 @@
 .PHONY: test-docker
 ### Run the full suite of tests, coverage checks, and code linters in containers.
 test-docker: build-pkgs ./var/log/codecov-install.log
+# Avoid race condition starting service dependencies:
+	docker compose run --rm prunerr-daemon true
 	$(MAKE) -e -j PYTHON_WHEEL="$(call current_pkg,.whl)" \
 	    DOCKER_BUILD_ARGS="--progress plain" \
 	    $(PYTHON_MINORS:%=test-docker-%)
@@ -562,12 +517,12 @@
 	    docker_run_args+=" -T"
 	fi
 # Ensure the dist/package has been correctly installed in the image
-	docker compose run --no-deps $${docker_run_args} python-project-structure \
-	    python -m pythonprojectstructure --help
-	docker compose run --no-deps $${docker_run_args} python-project-structure \
-	    python-project-structure --help
+	docker compose run --no-deps $${docker_run_args} prunerr-daemon \
+	    python -m prunerr --help
+	docker compose run --no-deps $${docker_run_args} prunerr-daemon \
+	    prunerr --help
 # Run from the development Docker container for consistency
-	docker compose run $${docker_run_args} python-project-structure-devel \
+	docker compose run $${docker_run_args} prunerr-devel \
 	    make -e PYTHON_MINORS="$(PYTHON_MINORS)" PYTHON_WHEEL="$(PYTHON_WHEEL)" \
 	        test-local
 # Upload any build or test artifacts to CI/CD providers
@@ -581,8 +536,209 @@
 	echo "ERROR: CODECOV_TOKEN missing from ./.env or CI secrets"
 	false
 endif
-<<<<<<< HEAD
+endif
+endif
+
+.PHONY: test-docker-lint
+### Check the style and content of the `./Dockerfile*` files.
+test-docker-lint: ./.env build-docker-volumes-$(PYTHON_ENV)
+	docker compose pull hadolint
+	docker compose run $(DOCKER_COMPOSE_RUN_ARGS) -T hadolint \
+	    hadolint "./Dockerfile"
+	docker compose run $(DOCKER_COMPOSE_RUN_ARGS) -T hadolint \
+	    hadolint "./Dockerfile.devel"
+	docker compose run $(DOCKER_COMPOSE_RUN_ARGS) -T hadolint \
+	    hadolint "./build-host/Dockerfile"
+
+.PHONY: test-push
+### Perform any checks that should only be run before pushing.
+test-push: $(VCS_FETCH_TARGETS) \
+		$(HOME)/.local/var/log/prunerr-host-install.log \
+		./var/docker/$(PYTHON_ENV)/log/build-devel.log \
+		build-docker-volumes-$(PYTHON_ENV) ./.env
+ifeq ($(CI),true)
+ifneq ($(PYTHON_MINOR),$(PYTHON_HOST_MINOR))
+# Don't waste CI time, only check for the canonical version:
+	exit
+endif
+endif
+ifeq ($(VCS_COMPARE_BRANCH),master)
+# On `master`, compare with the previous commit on `master`
+	vcs_compare_rev="$(VCS_COMPARE_REMOTE)/$(VCS_COMPARE_BRANCH)^"
+else
+	vcs_compare_rev="$(VCS_COMPARE_REMOTE)/$(VCS_COMPARE_BRANCH)"
+	if ! git fetch "$(VCS_COMPARE_REMOTE)" "$(VCS_COMPARE_BRANCH)"
+	then
+# Compare with the pre-release branch if this branch hasn't been pushed yet:
+	    vcs_compare_rev="$(VCS_COMPARE_REMOTE)/develop"
+	fi
+endif
+	$(TOX_EXEC_BUILD_ARGS) cz check --rev-range "$${vcs_compare_rev}..HEAD"
+	exit_code=0
+	$(TOX_EXEC_BUILD_ARGS) python ./bin/cz-check-bump --compare-ref \
+	    "$${vcs_compare_rev}" || exit_code=$$?
+	if (( $$exit_code == 3 || $$exit_code == 21 ))
+	then
+	    exit
+	elif (( $$exit_code != 0 ))
+	then
+	    exit $$exit_code
+	else
+	    docker compose run $(DOCKER_COMPOSE_RUN_ARGS) \
+	        prunerr-devel $(TOX_EXEC_ARGS) \
+	        towncrier check --compare-with "$${vcs_compare_rev}"
+	fi
+
+.PHONY: test-clean
+### Confirm that the checkout is free of uncommitted VCS changes.
+test-clean:
+	if [ -n "$$(git status --porcelain)" ]
+	then
+	    set +x
+	    echo "Checkout is not clean"
+	    false
+	fi
+
+
+## Release Targets:
+#
+# Recipes that make an changes needed for releases and publish built artifacts to
+# end-users.
+
+.PHONY: release
+### Publish installable Python packages and container images as required by commits.
+release: release-python release-docker
+
+.PHONY: release-python
+### Publish installable Python packages to PyPI.
+release-python: ./var/log/tox/build/build.log \
+		./var/git/refs/remotes/$(VCS_REMOTE)/$(VCS_BRANCH) \
+		~/.pypirc ./.env build-docker-volumes-$(PYTHON_ENV)
+ifeq ($(VCS_BRANCH),master)
+	if ! ./.tox/build/bin/python ./bin/get-base-version $$(
+	    ./.tox/build/bin/cz version --project
+	)
+	then
+# There's no pre-release for which to publish a final release:
+	    exit
+	fi
+else
+# Only release if required by conventional commits:
+	exit_code=0
+	./.tox/build/bin/python ./bin/cz-check-bump || exit_code=$$?
+	if (( $$exit_code == 3 || $$exit_code == 21 ))
+	then
+# No commits require a release:
+	    exit
+	elif (( $$exit_code != 0 ))
+	then
+	    exit $$exit_code
+	fi
+endif
+# Only release from the `master` or `develop` branches:
 ifeq ($(RELEASE_PUBLISH),true)
+# Import the private signing key from CI secrets
+	$(MAKE) -e ./var/log/gpg-import.log
+# Bump the version and build the final release packages:
+	$(MAKE) -e release-bump build-pkgs
+# https://twine.readthedocs.io/en/latest/#using-twine
+	./.tox/build/bin/twine check ./dist/prunerr-*
+# The VCS remote should reflect the release before the release is published to ensure
+# that a published release is never *not* reflected in VCS.  Also ensure the tag is in
+# place on any mirrors, using multiple `pushurl` remotes, for those project hosts as
+# well:
+	$(MAKE) -e test-clean
+	git push --no-verify --tags "$(VCS_REMOTE)" "HEAD:$(VCS_BRANCH)"
+	./.tox/build/bin/twine upload -s -r "$(PYPI_REPO)" \
+	    ./dist/prunerr-*
+	export VERSION=$$(./.tox/build/bin/cz version --project)
+# Create a GitLab release
+	./.tox/build/bin/twine upload -s -r "gitlab" \
+	    ./dist/prunerr-*
+	release_cli_args="--description ./NEWS-release.rst"
+	release_cli_args+=" --tag-name v$${VERSION}"
+	release_cli_args+=" --assets-link {\
+	\"name\":\"PyPI\",\
+	\"url\":\"https://$(PYPI_HOSTNAME)/project/$(CI_PROJECT_NAME)/$${VERSION}/\",\
+	\"link_type\":\"package\"\
+	}"
+	release_cli_args+=" --assets-link {\
+	\"name\":\"GitLab-PyPI-Package-Registry\",\
+	\"url\":\"$(CI_SERVER_URL)/$(CI_PROJECT_PATH)/-/packages/\",\
+	\"link_type\":\"package\"\
+	}"
+	release_cli_args+=" --assets-link {\
+	\"name\":\"Docker-Hub-Container-Registry\",\
+	\"url\":\"https://hub.docker.com/r/merpatterson/$(CI_PROJECT_NAME)/tags\",\
+	\"link_type\":\"image\"\
+	}"
+	docker compose pull gitlab-release-cli
+	docker compose run --rm gitlab-release-cli release-cli \
+	    --server-url "$(CI_SERVER_URL)" --project-id "$(CI_PROJECT_ID)" \
+	    create $${release_cli_args}
+# Create a GitHub release
+	gh release create "v$${VERSION}" $(GITHUB_RELEASE_ARGS) \
+	    --notes-file "./NEWS-release.rst" ./dist/prunerr-*
+endif
+
+.PHONY: release-docker
+### Publish all container images to all container registries.
+release-docker: build-docker-volumes-$(PYTHON_ENV) build-docker \
+		$(DOCKER_REGISTRIES:%=./var/log/docker-login-%.log)
+	$(MAKE) -e -j $(PYTHON_MINORS:%=release-docker-%)
+
+.PHONY: $(PYTHON_MINORS:%=release-docker-%)
+### Publish the container images for one Python version to all container registry.
+$(PYTHON_MINORS:%=release-docker-%): $(DOCKER_REGISTRIES:%=./var/log/docker-login-%.log)
+	export PYTHON_ENV="py$(subst .,,$(@:release-docker-%=%))"
+	$(MAKE) -e -j $(DOCKER_REGISTRIES:%=release-docker-registry-%)
+ifeq ($${PYTHON_ENV},$(PYTHON_LATEST_ENV))
+	docker compose pull pandoc docker-pushrm
+	docker compose run $(DOCKER_COMPOSE_RUN_ARGS) docker-pushrm
+endif
+
+.PHONY: $(DOCKER_REGISTRIES:%=release-docker-registry-%)
+### Publish all container images to one container registry.
+$(DOCKER_REGISTRIES:%=release-docker-registry-%):
+# https://docs.docker.com/docker-hub/#step-5-build-and-push-a-container-image-to-docker-hub-from-your-computer
+	$(MAKE) -e "./var/log/docker-login-$(@:release-docker-registry-%=%).log"
+	for user_tag in $$(
+	    $(MAKE) -e --no-print-directory \
+	        build-docker-tags-$(@:release-docker-registry-%=%)
+	)
+	do
+	    docker push "$${user_tag}"
+	done
+	for devel_tag in $$(
+	    $(MAKE) -e DOCKER_VARIANT="devel" --no-print-directory \
+	        build-docker-tags-$(@:release-docker-registry-%=%)
+	)
+	do
+	    docker push "$${devel_tag}"
+	done
+
+.PHONY: release-bump
+### Bump the package version if on a branch that should trigger a release.
+release-bump: ~/.gitconfig ./var/git/refs/remotes/$(VCS_REMOTE)/$(VCS_BRANCH) \
+		./var/log/git-remotes.log ./var/log/tox/build/build.log \
+		./var/docker/$(PYTHON_ENV)/log/build-devel.log \
+		./.env build-docker-volumes-$(PYTHON_ENV)
+	if ! git diff --cached --exit-code
+	then
+	    set +x
+	    echo "CRITICAL: Cannot bump version with staged changes"
+	    false
+	fi
+# Collect the versions involved in this release according to conventional commits:
+	cz_bump_args="--check-consistency --no-verify"
+ifneq ($(VCS_BRANCH),master)
+	cz_bump_args+=" --prerelease beta"
+endif
+ifeq ($(RELEASE_PUBLISH),true)
+	cz_bump_args+=" --gpg-sign"
+# Import the private signing key from CI secrets
+	$(MAKE) -e ./var/log/gpg-import.log
+endif
 # Capture the release notes for *just this* release for creating the GitHub release.
 # Have to run before the real `$ towncrier build` run without the `--draft` option
 # because after that the `newsfragments` will have been deleted.
@@ -608,364 +764,27 @@
 # If running under CI/CD then the image will be updated in the next pipeline stage.
 # For testing locally, however, ensure the image is up-to-date for subsequent recipes.
 	$(MAKE) -e "./var/docker/$(PYTHON_ENV)/log/build-user.log"
-=======
->>>>>>> 29857e8d
-endif
-endif
-
-<<<<<<< HEAD
-.PHONY: start
-### Run the local development end-to-end stack services in the background as daemons
-start: build-docker-volumes-$(PYTHON_ENV) build-docker-$(PYTHON_MINOR) ./.env
-	docker compose down
-	docker compose up -d
-.PHONY: run
-### Run the local development end-to-end stack services in the foreground for debugging
-run: build-docker-volumes-$(PYTHON_ENV) build-docker-$(PYTHON_MINOR) ./.env
-	docker compose down
-	docker compose up
-.PHONY: run-debug
-### Run a sub-command with a real configuration and post-mortem debugging
-run-debug: ./var/log/editable.log
-# Depends on the user/developer placing their real Prunerr config in:
-#     ~/.config/prunerr.yml
-	DEBUG=true ./.tox/py3/bin/python -m pdb ./.tox/py3/bin/prunerr $(PRUNERR_ARGS)
-=======
-.PHONY: test-docker-lint
-### Check the style and content of the `./Dockerfile*` files.
-test-docker-lint: ./.env build-docker-volumes-$(PYTHON_ENV)
-	docker compose pull hadolint
-	docker compose run $(DOCKER_COMPOSE_RUN_ARGS) -T hadolint \
-	    hadolint "./Dockerfile"
-	docker compose run $(DOCKER_COMPOSE_RUN_ARGS) -T hadolint \
-	    hadolint "./Dockerfile.devel"
-	docker compose run $(DOCKER_COMPOSE_RUN_ARGS) -T hadolint \
-	    hadolint "./build-host/Dockerfile"
->>>>>>> 29857e8d
-
-.PHONY: test-push
-### Perform any checks that should only be run before pushing.
-test-push: $(VCS_FETCH_TARGETS) \
-		$(HOME)/.local/var/log/python-project-structure-host-install.log \
-		./var/docker/$(PYTHON_ENV)/log/build-devel.log \
-		build-docker-volumes-$(PYTHON_ENV) ./.env
-ifeq ($(CI),true)
-ifneq ($(PYTHON_MINOR),$(PYTHON_HOST_MINOR))
-# Don't waste CI time, only check for the canonical version:
-	exit
-endif
-endif
-ifeq ($(VCS_COMPARE_BRANCH),master)
-# On `master`, compare with the previous commit on `master`
-	vcs_compare_rev="$(VCS_COMPARE_REMOTE)/$(VCS_COMPARE_BRANCH)^"
-else
-	vcs_compare_rev="$(VCS_COMPARE_REMOTE)/$(VCS_COMPARE_BRANCH)"
-	if ! git fetch "$(VCS_COMPARE_REMOTE)" "$(VCS_COMPARE_BRANCH)"
-	then
-# Compare with the pre-release branch if this branch hasn't been pushed yet:
-	    vcs_compare_rev="$(VCS_COMPARE_REMOTE)/develop"
-	fi
-endif
-	$(TOX_EXEC_BUILD_ARGS) cz check --rev-range "$${vcs_compare_rev}..HEAD"
-	exit_code=0
-	$(TOX_EXEC_BUILD_ARGS) python ./bin/cz-check-bump --compare-ref \
-	    "$${vcs_compare_rev}" || exit_code=$$?
-	if (( $$exit_code == 3 || $$exit_code == 21 ))
-	then
-	    exit
-	elif (( $$exit_code != 0 ))
-	then
-	    exit $$exit_code
-	else
-	    docker compose run $(DOCKER_COMPOSE_RUN_ARGS) \
-<<<<<<< HEAD
-	        prunerr-devel $(TOX_EXEC_ARGS) \
-	        towncrier check --compare-with \
-	        "$(VCS_UPSTREAM_REMOTE)/$(VCS_COMPARE_BRANCH)"
-=======
-	        python-project-structure-devel $(TOX_EXEC_ARGS) \
-	        towncrier check --compare-with "$${vcs_compare_rev}"
->>>>>>> 29857e8d
-	fi
-
-.PHONY: test-clean
-### Confirm that the checkout is free of uncommitted VCS changes.
-test-clean:
-	if [ -n "$$(git status --porcelain)" ]
-	then
-	    set +x
-	    echo "Checkout is not clean"
-	    false
-	fi
-
-
-## Release Targets:
-#
-# Recipes that make an changes needed for releases and publish built artifacts to
-# end-users.
-
-.PHONY: release
-### Publish installable Python packages and container images as required by commits.
-release: release-python release-docker
-
-.PHONY: release-python
-### Publish installable Python packages to PyPI.
-release-python: ./var/log/tox/build/build.log \
-		./var/git/refs/remotes/$(VCS_REMOTE)/$(VCS_BRANCH) \
-		~/.pypirc ./.env build-docker-volumes-$(PYTHON_ENV)
-ifeq ($(VCS_BRANCH),master)
-	if ! ./.tox/build/bin/python ./bin/get-base-version $$(
-	    ./.tox/build/bin/cz version --project
-	)
-	then
-# There's no pre-release for which to publish a final release:
-	    exit
-	fi
-else
-# Only release if required by conventional commits:
-	exit_code=0
-	./.tox/build/bin/python ./bin/cz-check-bump || exit_code=$$?
-	if (( $$exit_code == 3 || $$exit_code == 21 ))
-	then
-# No commits require a release:
-	    exit
-	elif (( $$exit_code != 0 ))
-	then
-	    exit $$exit_code
-	fi
-endif
-# Only release from the `master` or `develop` branches:
-ifeq ($(RELEASE_PUBLISH),true)
-# Import the private signing key from CI secrets
-	$(MAKE) -e ./var/log/gpg-import.log
-# Bump the version and build the final release packages:
-	$(MAKE) -e release-bump build-pkgs
-# https://twine.readthedocs.io/en/latest/#using-twine
-	./.tox/build/bin/twine check ./dist/python?project?structure-*
-# The VCS remote should reflect the release before the release is published to ensure
-# that a published release is never *not* reflected in VCS.  Also ensure the tag is in
-# place on any mirrors, using multiple `pushurl` remotes, for those project hosts as
-# well:
-	$(MAKE) -e test-clean
-	git push --no-verify --tags "$(VCS_REMOTE)" "HEAD:$(VCS_BRANCH)"
-	./.tox/build/bin/twine upload -s -r "$(PYPI_REPO)" \
-	    ./dist/python?project?structure-*
-	export VERSION=$$(./.tox/build/bin/cz version --project)
-# Create a GitLab release
-<<<<<<< HEAD
-	./.tox/build/bin/twine upload -s -r "gitlab" ./dist/prunerr-*
-=======
-	./.tox/build/bin/twine upload -s -r "gitlab" \
-	    ./dist/python?project?structure-*
->>>>>>> 29857e8d
-	release_cli_args="--description ./NEWS-release.rst"
-	release_cli_args+=" --tag-name v$${VERSION}"
-	release_cli_args+=" --assets-link {\
-	\"name\":\"PyPI\",\
-	\"url\":\"https://$(PYPI_HOSTNAME)/project/$(CI_PROJECT_NAME)/$${VERSION}/\",\
-	\"link_type\":\"package\"\
-	}"
-	release_cli_args+=" --assets-link {\
-	\"name\":\"GitLab-PyPI-Package-Registry\",\
-	\"url\":\"$(CI_SERVER_URL)/$(CI_PROJECT_PATH)/-/packages/\",\
-	\"link_type\":\"package\"\
-	}"
-	release_cli_args+=" --assets-link {\
-	\"name\":\"Docker-Hub-Container-Registry\",\
-	\"url\":\"https://hub.docker.com/r/merpatterson/$(CI_PROJECT_NAME)/tags\",\
-	\"link_type\":\"image\"\
-	}"
-	docker compose pull gitlab-release-cli
-	docker compose run --rm gitlab-release-cli release-cli \
-	    --server-url "$(CI_SERVER_URL)" --project-id "$(CI_PROJECT_ID)" \
-	    create $${release_cli_args}
-# Create a GitHub release
-	gh release create "v$${VERSION}" $(GITHUB_RELEASE_ARGS) \
-	    --notes-file "./NEWS-release.rst" ./dist/prunerr-*
-endif
-
-.PHONY: release-docker
-### Publish all container images to all container registries.
-release-docker: build-docker-volumes-$(PYTHON_ENV) build-docker \
-		$(DOCKER_REGISTRIES:%=./var/log/docker-login-%.log)
-	$(MAKE) -e -j $(PYTHON_MINORS:%=release-docker-%)
-
-.PHONY: $(PYTHON_MINORS:%=release-docker-%)
-### Publish the container images for one Python version to all container registry.
-$(PYTHON_MINORS:%=release-docker-%): $(DOCKER_REGISTRIES:%=./var/log/docker-login-%.log)
-	export PYTHON_ENV="py$(subst .,,$(@:release-docker-%=%))"
-	$(MAKE) -e -j $(DOCKER_REGISTRIES:%=release-docker-registry-%)
-ifeq ($${PYTHON_ENV},$(PYTHON_LATEST_ENV))
-	docker compose pull pandoc docker-pushrm
-	docker compose run $(DOCKER_COMPOSE_RUN_ARGS) docker-pushrm
-endif
-
-.PHONY: $(DOCKER_REGISTRIES:%=release-docker-registry-%)
-### Publish all container images to one container registry.
-$(DOCKER_REGISTRIES:%=release-docker-registry-%):
-# https://docs.docker.com/docker-hub/#step-5-build-and-push-a-container-image-to-docker-hub-from-your-computer
-	$(MAKE) -e "./var/log/docker-login-$(@:release-docker-registry-%=%).log"
-	for user_tag in $$(
-	    $(MAKE) -e --no-print-directory \
-	        build-docker-tags-$(@:release-docker-registry-%=%)
-	)
-	do
-	    docker push "$${user_tag}"
-	done
-	for devel_tag in $$(
-	    $(MAKE) -e DOCKER_VARIANT="devel" --no-print-directory \
-	        build-docker-tags-$(@:release-docker-registry-%=%)
-	)
-	do
-	    docker push "$${devel_tag}"
-	done
-
-<<<<<<< HEAD
-.PHONY: format
-### Automatically correct code in this checkout according to linters and style checkers
-format:  ./var/log/tox/$(PYTHON_ENV)/build.log
+endif
+
+
+## Development Targets:
+#
+# Recipes used by developers to make changes to the code.
+
+.PHONY: devel-format
+### Automatically correct code in this checkout according to linters and style checkers.
+devel-format: $(HOME)/.local/var/log/prunerr-host-install.log
 	$(TOX_EXEC_ARGS) autoflake -r -i --remove-all-unused-imports \
 		--remove-duplicate-keys --remove-unused-variables \
 		--remove-unused-variables "./src/prunerr/"
 	$(TOX_EXEC_ARGS) autopep8 -v -i -r "./src/prunerr/"
 	$(TOX_EXEC_ARGS) black "./src/prunerr/"
 
-.PHONY: lint-docker
-### Check the style and content of the `./Dockerfile*` files
-lint-docker: ./.env build-docker-volumes-$(PYTHON_ENV)
-	docker compose run $(DOCKER_COMPOSE_RUN_ARGS) hadolint \
-	    hadolint "./Dockerfile"
-	docker compose run $(DOCKER_COMPOSE_RUN_ARGS) hadolint \
-	    hadolint "./Dockerfile.devel"
-	docker compose run $(DOCKER_COMPOSE_RUN_ARGS) hadolint \
-	    hadolint "./build-host/Dockerfile"
-
-.PHONY: test
-### Format the code and run the full suite of tests, coverage checks, and linters
-test: lint-docker test-docker
-.PHONY: test-docker
-### Format the code and run the full suite of tests, coverage checks, and linters
-test-docker: build-pkgs ./var/log/codecov-install.log
-# Avoid race condition starting service dependencies:
-	docker compose run --rm prunerr-daemon true
-	$(MAKE) -e -j PYTHON_WHEEL="$(call current_pkg,.whl)" \
-	    DOCKER_BUILD_ARGS="--progress plain" \
-	    $(PYTHON_MINORS:%=test-docker-%)
-.PHONY: $(PYTHON_MINORS:%=test-docker-%)
-### Run the full suite of tests inside a docker container for this Python version
-$(PYTHON_MINORS:%=test-docker-%):
-	$(MAKE) -e \
-	    PYTHON_MINORS="$(@:test-docker-%=%)" \
-	    PYTHON_MINOR="$(@:test-docker-%=%)" \
-	    PYTHON_ENV="py$(subst .,,$(@:test-docker-%=%))" \
-	    test-docker-pyminor
-.PHONY: test-docker-pyminor
-test-docker-pyminor: build-docker-volumes-$(PYTHON_ENV) build-docker-$(PYTHON_MINOR) \
-		./var/log/codecov-install.log
-	docker_run_args="--rm"
-	if [ ! -t 0 ]
-=======
-.PHONY: release-bump
-### Bump the package version if on a branch that should trigger a release.
-release-bump: ~/.gitconfig ./var/git/refs/remotes/$(VCS_REMOTE)/$(VCS_BRANCH) \
-		./var/log/git-remotes.log ./var/log/tox/build/build.log \
-		./var/docker/$(PYTHON_ENV)/log/build-devel.log \
-		./.env build-docker-volumes-$(PYTHON_ENV)
-	if ! git diff --cached --exit-code
->>>>>>> 29857e8d
-	then
-	    set +x
-	    echo "CRITICAL: Cannot bump version with staged changes"
-	    false
-	fi
-<<<<<<< HEAD
-# Ensure the dist/package has been correctly installed in the image
-	docker compose run --no-deps $${docker_run_args} prunerr-daemon \
-	    python -m prunerr --help
-	docker compose run --no-deps $${docker_run_args} prunerr-daemon \
-	    prunerr --help
-# Run from the development Docker container for consistency
-	docker compose run $${docker_run_args} prunerr-devel \
-	    make -e PYTHON_MINORS="$(PYTHON_MINORS)" PYTHON_WHEEL="$(PYTHON_WHEEL)" \
-	        test-local
-# Upload any build or test artifacts to CI/CD providers
-ifeq ($(GITLAB_CI),true)
-ifeq ($(PYTHON_MINOR),$(PYTHON_HOST_MINOR))
-ifneq ($(CODECOV_TOKEN),)
-	codecov --nonZero -t "$(CODECOV_TOKEN)" \
-	    --file "./build/$(PYTHON_ENV)/coverage.xml"
-else
-ifneq ($(CI_IS_FORK),true)
-	set +x
-	echo "ERROR: CODECOV_TOKEN missing from ./.env or CI secrets"
-	false
-endif
-=======
-# Collect the versions involved in this release according to conventional commits:
-	cz_bump_args="--check-consistency --no-verify"
-ifneq ($(VCS_BRANCH),master)
-	cz_bump_args+=" --prerelease beta"
->>>>>>> 29857e8d
-endif
-ifeq ($(RELEASE_PUBLISH),true)
-	cz_bump_args+=" --gpg-sign"
-# Import the private signing key from CI secrets
-	$(MAKE) -e ./var/log/gpg-import.log
-endif
-# Capture the release notes for *just this* release for creating the GitHub release.
-# Have to run before the real `$ towncrier build` run without the `--draft` option
-# because after that the `newsfragments` will have been deleted.
-	next_version=$$(
-	    $(TOX_EXEC_BUILD_ARGS) cz bump $${cz_bump_args} --yes --dry-run |
-	    sed -nE 's|.* ([^ ]+) *→ *([^ ]+).*|\2|p'
-	) || true
-	docker compose run --rm python-project-structure-devel $(TOX_EXEC_ARGS) \
-	    towncrier build --version "$${next_version}" --draft --yes \
-	        >"./NEWS-release.rst"
-# Build and stage the release notes to be commited by `$ cz bump`
-	docker compose run $(DOCKER_COMPOSE_RUN_ARGS) python-project-structure-devel \
-	    $(TOX_EXEC_ARGS) towncrier build --version "$${next_version}" --yes
-# Increment the version in VCS
-	$(TOX_EXEC_BUILD_ARGS) cz bump $${cz_bump_args}
-# Ensure the container image reflects the version bump but we don't need to update the
-# requirements again.
-	touch \
-	    $(PYTHON_ENVS:%=./requirements/%/user.txt) \
-	    $(PYTHON_ENVS:%=./requirements/%/devel.txt) \
-	    $(PYTHON_ENVS:%=./build-host/requirements-%.txt)
-ifneq ($(CI),true)
-# If running under CI/CD then the image will be updated in the next pipeline stage.
-# For testing locally, however, ensure the image is up-to-date for subsequent recipes.
-	$(MAKE) -e "./var/docker/$(PYTHON_ENV)/log/build-user.log"
-endif
-
-
-## Development Targets:
-#
-# Recipes used by developers to make changes to the code.
-
-.PHONY: devel-format
-### Automatically correct code in this checkout according to linters and style checkers.
-devel-format: $(HOME)/.local/var/log/python-project-structure-host-install.log
-	$(TOX_EXEC_ARGS) autoflake -r -i --remove-all-unused-imports \
-		--remove-duplicate-keys --remove-unused-variables \
-		--remove-unused-variables "./src/pythonprojectstructure/"
-	$(TOX_EXEC_ARGS) autopep8 -v -i -r "./src/pythonprojectstructure/"
-	$(TOX_EXEC_ARGS) black "./src/pythonprojectstructure/"
-
 .PHONY: devel-upgrade
 ### Update all fixed/pinned dependencies to their latest available versions.
 devel-upgrade: ./.env build-docker-volumes-$(PYTHON_ENV)
 	touch "./setup.cfg" "./requirements/build.txt.in" \
 	    "./build-host/requirements.txt.in"
-<<<<<<< HEAD
-ifeq ($(CI),true)
-# Pull separately to reduce noisy interactive TTY output where it shouldn't be:
-	docker compose pull --quiet prunerr-devel
-endif
-	docker compose create prunerr-devel
-=======
->>>>>>> 29857e8d
 # Ensure the network is create first to avoid race conditions
 	docker compose create prunerr-devel
 	$(MAKE) -e PIP_COMPILE_ARGS="--upgrade" -j \
@@ -1038,33 +857,9 @@
 	rm -rf "./var/docker/"
 
 
-<<<<<<< HEAD
-## Utility targets
-
-.PHONY: expand-template
-## Create a file from a template replacing environment variables
-expand-template: $(HOME)/.local/var/log/prunerr-host-install.log
-	set +x
-	if [ -e "$(target)" ]
-	then
-ifeq ($(TEMPLATE_IGNORE_EXISTING),true)
-	    exit
-else
-	    envsubst <"$(template)" | diff -u "$(target)" "-" || true
-	    echo "ERROR: Template $(template) has been updated:"
-	    echo "       Reconcile changes and \`$$ touch $(target)\`:"
-	    false
-endif
-	fi
-	envsubst <"$(template)" >"$(target)"
-
-
-## Real targets
-=======
 ## Real Targets:
 #
 # Recipes that make actual changes and create and update files for the target.
->>>>>>> 29857e8d
 
 # Manage fixed/pinned versions in `./requirements/**.txt` files.  Has to be run for each
 # python version in the virtual environment for that Python version:
@@ -1115,11 +910,7 @@
 #     $ ./.tox/build/bin/cz --help
 # Mostly useful for build/release tools.
 $(PYTHON_ALL_ENVS:%=./var/log/tox/%/build.log):
-<<<<<<< HEAD
-	$(MAKE) "$(HOME)/.local/var/log/prunerr-host-install.log"
-=======
-	$(MAKE) -e "$(HOME)/.local/var/log/python-project-structure-host-install.log"
->>>>>>> 29857e8d
+	$(MAKE) -e "$(HOME)/.local/var/log/prunerr-host-install.log"
 	mkdir -pv "$(dir $(@))"
 	tox run $(TOX_EXEC_OPTS) -e "$(@:var/log/tox/%/build.log=%)" --notest |
 	    tee -a "$(@)"
@@ -1127,11 +918,7 @@
 # prerequisite when using Tox-managed virtual environments directly and changes to code
 # need to take effect immediately.
 $(PYTHON_ENVS:%=./var/log/tox/%/editable.log):
-<<<<<<< HEAD
-	$(MAKE) "$(HOME)/.local/var/log/prunerr-host-install.log"
-=======
-	$(MAKE) -e "$(HOME)/.local/var/log/python-project-structure-host-install.log"
->>>>>>> 29857e8d
+	$(MAKE) -e "$(HOME)/.local/var/log/prunerr-host-install.log"
 	mkdir -pv "$(dir $(@))"
 	tox exec $(TOX_EXEC_OPTS) -e "$(@:var/log/tox/%/editable.log=%)" -- \
 	    pip install -e "./" | tee -a "$(@)"
@@ -1151,11 +938,7 @@
 	mkdir -pv "$(dir $(@))"
 # Workaround issues with local images and the development image depending on the end
 # user image.  It seems that `depends_on` isn't sufficient.
-<<<<<<< HEAD
-	$(MAKE) $(HOME)/.local/var/log/prunerr-host-install.log
-=======
-	$(MAKE) -e $(HOME)/.local/var/log/python-project-structure-host-install.log
->>>>>>> 29857e8d
+	$(MAKE) -e $(HOME)/.local/var/log/prunerr-host-install.log
 	export VERSION=$$(./.tox/build/bin/cz version --project)
 ifeq ($(DOCKER_BUILD_PULL),true)
 # Pull the development image and simulate as if it had been built here.
@@ -1164,7 +947,7 @@
 	    touch "$(@)" "./var/docker/$(PYTHON_ENV)/log/rebuild.log"
 # Ensure the virtualenv in the volume is also current:
 	    docker compose run $(DOCKER_COMPOSE_RUN_ARGS) -T \
-	        python-project-structure-devel make -e PYTHON_MINORS="$(PYTHON_MINOR)" \
+	        prunerr-devel make -e PYTHON_MINORS="$(PYTHON_MINOR)" \
 	        "./var/log/tox/$(PYTHON_ENV)/build.log"
 	    exit
 	fi
@@ -1295,18 +1078,6 @@
 # The images install the host requirements, reflect that in the bind mount volumes
 	date >>"$(@:%/build.log=%/host-install.log)"
 
-<<<<<<< HEAD
-.PHONY: $(PYTHON_ENVS:%=build-docker-volumes-%)
-### Ensure access permissions to build artifacts in Python version container volumes
-# If created by `# dockerd`, they end up owned by `root`.
-$(PYTHON_ENVS:%=build-docker-volumes-%): \
-		./var/ ./src/prunerr.egg-info/ ./.tox/
-	$(MAKE) \
-	    $(@:build-docker-volumes-%=./var/docker/%/) \
-	    $(@:build-docker-volumes-%=./var/docker/%/prunerr.egg-info/) \
-	    $(@:build-docker-volumes-%=./var/docker/%/.tox/)
-=======
->>>>>>> 29857e8d
 ./var/ $(PYTHON_ENVS:%=./var/docker/%/) \
 ./src/prunerr.egg-info/ \
 $(PYTHON_ENVS:%=./var/docker/%/prunerr.egg-info/) \
@@ -1320,35 +1091,16 @@
 	mkdir -pv "$(dir $(@))"
 	date >>"$(@)"
 
-<<<<<<< HEAD
-# Target for use as a prerequisite in host targets that depend on the virtualenv having
-# been built.
-$(PYTHON_ALL_ENVS:%=./var/docker/%/.tox/%/bin/activate):
-	python_env=$(notdir $(@:%/bin/activate=%))
-	$(MAKE) build-docker-volumes-$(PYTHON_ENV) \
-	    "./var/docker/$${python_env}/log/build-devel.log"
-	docker compose run $(DOCKER_COMPOSE_RUN_ARGS) -T \
-	    prunerr-devel make -e PYTHON_MINORS="$(PYTHON_MINOR)" \
-	    "./var/log/tox/$${python_env}/build.log"
-
-# Local environment variables from a template
-=======
 # Local environment variables from a template:
->>>>>>> 29857e8d
 ./.env: ./.env.in
 	export TRANSMISSION_PASS="$$(apg -M ncl -n 1)"
 	$(MAKE) -e "template=$(<)" "target=$(@)" expand-template
 
-<<<<<<< HEAD
-# Perform any one-time local checkout set up
-$(HOME)/.local/var/log/prunerr-host-install.log:
-=======
 # Install all tools required by recipes that have to be installed externally on the
 # host.  Use a target file outside this checkout to support multiple checkouts.  Use a
 # target specific to this project so that other projects can use the same approach but
 # with different requirements.
-$(HOME)/.local/var/log/python-project-structure-host-install.log:
->>>>>>> 29857e8d
+$(HOME)/.local/var/log/prunerr-host-install.log:
 	mkdir -pv "$(dir $(@))"
 # Bootstrap the minimum Python environment
 	(
@@ -1427,17 +1179,13 @@
 	fi
 
 ./.git/hooks/pre-commit:
-	$(MAKE) -e "$(HOME)/.local/var/log/python-project-structure-host-install.log"
+	$(MAKE) -e "$(HOME)/.local/var/log/prunerr-host-install.log"
 	$(TOX_EXEC_BUILD_ARGS) pre-commit install \
 	    --hook-type "pre-commit" --hook-type "commit-msg" --hook-type "pre-push"
 
 # Capture any project initialization tasks for reference.  Not actually usable.
 ./pyproject.toml:
-<<<<<<< HEAD
-	$(MAKE) "$(HOME)/.local/var/log/prunerr-host-install.log"
-=======
-	$(MAKE) -e "$(HOME)/.local/var/log/python-project-structure-host-install.log"
->>>>>>> 29857e8d
+	$(MAKE) -e "$(HOME)/.local/var/log/prunerr-host-install.log"
 	$(TOX_EXEC_BUILD_ARGS) cz init
 
 # Tell Emacs where to find checkout-local tools needed to check the code.
@@ -1596,7 +1344,7 @@
 .PHONY: expand-template
 ## Create a file from a template replacing environment variables
 expand-template:
-	$(MAKE) -e "$(HOME)/.local/var/log/python-project-structure-host-install.log"
+	$(MAKE) -e "$(HOME)/.local/var/log/prunerr-host-install.log"
 	set +x
 	if [ -e "$(target)" ]
 	then
