--- conflicted
+++ resolved
@@ -15,14 +15,9 @@
 export PROJECT_NAME=project-structure
 # TEMPLATE: Create an Node Package Manager (NPM) organization and set its name here:
 NPM_SCOPE=rpattersonnet
-<<<<<<< HEAD
 export DOCKER_USER=merpatterson
 
-# Variables used as options to control behavior:
-=======
-
 # Option variables that control behavior:
->>>>>>> 8e4803cb
 export TEMPLATE_IGNORE_EXISTING=false
 # https://devguide.python.org/versions/#supported-versions
 PYTHON_SUPPORTED_MINORS=3.11 3.12 3.10 3.9 3.8
@@ -224,17 +219,12 @@
 ifeq ($(words $(PYTHON_MINORS)),1)
 TOX_RUN_ARGS=run
 endif
-<<<<<<< HEAD
 ifneq ($(PYTHON_WHEEL),)
 TOX_RUN_ARGS+= --installpkg "$(PYTHON_WHEEL)"
 endif
 export TOX_RUN_ARGS
-# The options that support running arbitrary commands in the venvs managed by tox with
-# the least overhead:
-=======
 # The options that support running arbitrary commands in the venvs managed by tox
 # without Tox's startup time:
->>>>>>> 8e4803cb
 TOX_EXEC_OPTS=--no-recreate-pkg --skip-pkg-install
 TOX_EXEC_ARGS=tox exec $(TOX_EXEC_OPTS) -e "$(PYTHON_ENV)"
 TOX_EXEC_BUILD_ARGS=tox exec $(TOX_EXEC_OPTS) -e "build"
@@ -327,13 +317,8 @@
 # Recipes that make artifacts needed for by end-users, development tasks, other recipes.
 
 .PHONY: build
-<<<<<<< HEAD
 ## Set up everything for development from a checkout, local and in containers.
 build: ./.git/hooks/pre-commit ./.env.~out~ $(HOST_TARGET_DOCKER) \
-=======
-## Perform any necessary local setup common to most operations.
-build: ./.git/hooks/pre-commit ./.env.~out~ $(HOST_PREFIX)/bin/docker \
->>>>>>> 8e4803cb
 		$(HOME)/.local/bin/tox ./var/log/npm-install.log \
 		$(PYTHON_ENVS:%=./.tox/%/bin/pip-compile)
 	$(MAKE) -e -j $(PYTHON_ENVS:%=build-requirements-%)
@@ -401,7 +386,12 @@
 	tox exec -e "build" -- sphinx-build -b "$(@:build-docs-%=%)" -W \
 	    "./docs/" "./build/docs/"
 
-<<<<<<< HEAD
+.PHONY: build-date
+# A prerequisite that always triggers it's target.
+build-date:
+	date
+
+
 ## Docker Build Targets:
 #
 # Strive for as much consistency as possible in development tasks between the local host
@@ -504,12 +494,6 @@
 	docker compose run $(DOCKER_COMPOSE_RUN_ARGS) $(PROJECT_NAME)-devel \
 	    make -e PYTHON_MINORS="$(@:build-docker-requirements-%=%)" \
 	    build-requirements-py$(subst .,,$(@:build-docker-requirements-%=%))
-=======
-.PHONY: build-date
-# A prerequisite that always triggers it's target.
-build-date:
-	date
->>>>>>> 8e4803cb
 
 
 ### Test Targets:
@@ -518,27 +502,17 @@
 
 .PHONY: test
 ## Run the full suite of tests, coverage checks, and linters.
-<<<<<<< HEAD
 test: test-lint test-docker
 
 .PHONY: test-local
 ## Run the full suite of tests, coverage checks, and linters on the local host.
-test-local: $(HOME)/.local/bin/tox
-=======
-test: $(HOME)/.local/bin/tox test-lint $(PYTHON_ENVS:%=build-requirements-%)
->>>>>>> 8e4803cb
+test-local: $(HOME)/.local/bin/tox $(PYTHON_ENVS:%=build-requirements-%)
 	tox $(TOX_RUN_ARGS) -e "$(TOX_ENV_LIST)"
 
 .PHONY: test-lint
 ## Perform any linter or style checks, including non-code checks.
-<<<<<<< HEAD
-test-lint: $(HOME)/.local/bin/tox $(HOST_TARGET_DOCKER) ./var/log/npm-install.log \
-		build-docs test-lint-docker test-lint-prose
-# Run linters implemented in Python:
-	tox run -e "build"
-=======
-test-lint: $(HOST_PREFIX)/bin/docker test-lint-code test-lint-docs test-lint-prose
->>>>>>> 8e4803cb
+test-lint: $(HOME)/.local/bin/tox $(HOST_TARGET_DOCKER) test-lint-code \
+		test-lint-docker test-lint-docs test-lint-prose
 # Lint copyright and licensing:
 	docker compose run --rm -T "reuse"
 
@@ -556,13 +530,8 @@
 
 .PHONY: test-lint-prose
 ## Lint prose text for spelling, grammar, and style
-<<<<<<< HEAD
-test-lint-prose: $(HOST_TARGET_DOCKER) ./var/log/vale-sync.log ./.vale.ini \
-		./styles/code.ini
-=======
-test-lint-prose: $(HOST_PREFIX)/bin/docker $(HOME)/.local/bin/tox \
+test-lint-prose: $(HOST_TARGET_DOCKER) $(HOME)/.local/bin/tox \
 		./requirements/$(PYTHON_HOST_ENV)/build.txt ./var/log/npm-install.log
->>>>>>> 8e4803cb
 # Lint all markup files tracked in VCS with Vale:
 # https://vale.sh/docs/topics/scoping/#formats
 	git ls-files -co --exclude-standard -z \
@@ -1079,15 +1048,6 @@
 	$(MAKE) -e "$(HOME)/.local/bin/tox"
 	$(TOX_EXEC_BUILD_ARGS) -- python "$(<)" "./styles/code.ini" "./.vale.ini"
 # Set Vale levels for added style rules:
-<<<<<<< HEAD
-./.vale.ini ./styles/code.ini:
-	$(MAKE)-e "$(HOME)/.local/bin/tox" "./var/log/vale-sync.log"
-	$(TOX_EXEC_BUILD_ARGS) -- python ./bin/vale-set-rule-levels.py --input="$(@)"
-./var/log/vale-sync.log: ./.env.~out~ ./.vale.ini ./styles/code.ini
-	$(MAKE) "$(HOST_TARGET_DOCKER)"
-	mkdir -pv "$(dir $(@))"
-	docker compose run --rm vale sync | tee -a "$(@)"
-=======
 # Must be it's own target because Vale sync takes the sets of styles from the
 # configuration and the configuration needs the styles to set rule levels:
 ./var/log/vale-rule-levels.log: ./styles/RedHat/meta.json
@@ -1097,10 +1057,9 @@
 	    --input="./styles/code.ini"
 # Update style rule definitions from the remotes:
 ./styles/RedHat/meta.json: ./.vale.ini ./styles/code.ini ./.env.~out~
-	$(MAKE) "$(HOST_PREFIX)/bin/docker"
+	$(MAKE) "$(HOST_TARGET_DOCKER)"
 	docker compose run --rm vale sync
 	docker compose run --rm -T vale sync --config="./styles/code.ini"
->>>>>>> 8e4803cb
 
 # Editor and IDE support and integration:
 ./.dir-locals.el.~out~: ./.dir-locals.el.in
