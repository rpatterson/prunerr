# SPDX-FileCopyrightText: 2023 Ross Patterson <me@rpatterson.net>
#
# SPDX-License-Identifier: MIT

# Development, build, and maintenance tasks:
#
# To ease discovery for contributors, place option variables affecting behavior at the
# top. Skip down to `## Top-level targets:` to find targets intended for use by
# developers. The recipes for real targets that follow the top-level targets do the real
# work. If making changes here, start by reading the philosophy commentary at the bottom
# of this file.

# Project specific values:
export PROJECT_NAMESPACE=rpatterson
export PROJECT_NAME=project-structure
# TEMPLATE: Create an Node Package Manager (NPM) organization and set its name here:
NPM_SCOPE=rpattersonnet
export DOCKER_USER=merpatterson

# Option variables that control behavior:
export TEMPLATE_IGNORE_EXISTING=false


### "Private" Variables:

# Variables not of concern those running and reading top-level targets. These variables
# most often derive from the environment or other values. Place variables holding
# literal constants or option variables intended for use on the command-line towards the
# top. Otherwise, add variables to the appropriate following grouping. Make requires
# defining variables referenced in targets or prerequisites before those references, in
# contrast with references in recipes. As a result, the Makefile can't place these
# further down for readability and discover.

# Defensive settings for make:
#     https://tech.davis-hansson.com/p/make/
SHELL:=bash
.ONESHELL:
.SHELLFLAGS:=-eu -o pipefail -c
.SILENT:
.DELETE_ON_ERROR:
MAKEFLAGS+=--warn-undefined-variables
MAKEFLAGS+=--no-builtin-rules
PS1?=$$
EMPTY=
COMMA=,

# Values used to install host operating system packages:
HOST_PREFIX=/usr
HOST_PKG_CMD_PREFIX=sudo
HOST_PKG_BIN=apt-get
HOST_PKG_INSTALL_ARGS=install -y
HOST_PKG_NAMES_ENVSUBST=gettext-base
HOST_PKG_NAMES_PIP=python3-pip
HOST_PKG_NAMES_DOCKER=docker-ce-cli docker-compose-plugin
ifneq ($(shell which "brew"),)
HOST_PREFIX=/usr/local
HOST_PKG_CMD_PREFIX=
HOST_PKG_BIN=brew
HOST_PKG_INSTALL_ARGS=install
HOST_PKG_NAMES_ENVSUBST=gettext
HOST_PKG_NAMES_PIP=python
HOST_PKG_NAMES_DOCKER=docker docker-compose
else ifneq ($(shell which "apk"),)
HOST_PKG_BIN=apk
HOST_PKG_INSTALL_ARGS=add
HOST_PKG_NAMES_ENVSUBST=gettext
HOST_PKG_NAMES_PIP=py3-pip
HOST_PKG_NAMES_DOCKER=docker-cli docker-cli-compose
endif
HOST_PKG_CMD=$(HOST_PKG_CMD_PREFIX) $(HOST_PKG_BIN)
# Detect Docker command-line baked into the build-host image:
HOST_TARGET_DOCKER:=$(shell which docker)
ifeq ($(HOST_TARGET_DOCKER),)
HOST_TARGET_DOCKER=$(HOST_PREFIX)/bin/docker
endif

# Values derived from the environment:
USER_NAME:=$(shell id -u -n)
USER_FULL_NAME:=$(shell \
    getent passwd "$(USER_NAME)" | cut -d ":" -f 5 | cut -d "," -f 1)
ifeq ($(USER_FULL_NAME),)
USER_FULL_NAME=$(USER_NAME)
endif
USER_EMAIL:=$(USER_NAME)@$(shell hostname -f)
export PUID:=$(shell id -u)
export PGID:=$(shell id -g)
export CHECKOUT_DIR=$(PWD)
# Managed user-specific directory out of the checkout:
# https://specifications.freedesktop.org/basedir-spec/0.8/ar01s03.html
STATE_DIR=$(HOME)/.local/state/$(PROJECT_NAME)
TZ=Etc/UTC
ifneq ("$(wildcard /usr/share/zoneinfo/)","")
TZ:=$(shell \
  realpath --relative-to=/usr/share/zoneinfo/ \
  $(firstword $(realpath /private/etc/localtime /etc/localtime)) \
)
endif
export TZ
export DOCKER_GID:=$(shell getent group "docker" | cut -d ":" -f 3)

# Values derived from Version Control Systems (VCS):
VCS_LOCAL_BRANCH:=$(shell git branch --show-current)
VCS_TAG=
ifeq ($(VCS_LOCAL_BRANCH),)
# Guess branch name from tag:
ifneq ($(shell echo "$(VCS_TAG)" | grep -E '^v[0-9]+\.[0-9]+\.[0-9]+$$'),)
# Publish final releases from the `main` branch:
VCS_LOCAL_BRANCH=main
else ifneq ($(shell echo "$(VCS_TAG)" | grep -E '^v[0-9]+\.[0-9]+\.[0-9]+.+$$'),)
# Publish pre-releases from the `develop` branch:
VCS_LOCAL_BRANCH=develop
endif
endif
# Reproduce Git branch and remote configuration and logic:
VCS_CLONE_REMOTE:=$(shell git config "clone.defaultRemoteName")
ifeq ($(VCS_CLONE_REMOTE),)
VCS_CLONE_REMOTE=origin
endif
VCS_PUSH_REMOTE:=$(shell git config "branch.$(VCS_LOCAL_BRANCH).pushRemote")
ifeq ($(VCS_PUSH_REMOTE),)
VCS_PUSH_REMOTE:=$(shell git config "remote.pushDefault")
endif
ifeq ($(VCS_PUSH_REMOTE),)
VCS_PUSH_REMOTE=$(VCS_CLONE_REMOTE)
endif
VCS_UPSTREAM_REMOTE:=$(shell git config "branch.$(VCS_LOCAL_BRANCH).remote")
ifeq ($(VCS_UPSTREAM_REMOTE),)
VCS_UPSTREAM_REMOTE:=$(shell git config "checkout.defaultRemote")
endif
VCS_UPSTREAM_REF:=$(shell git config "branch.$(VCS_LOCAL_BRANCH).merge")
VCS_UPSTREAM_BRANCH=$(VCS_UPSTREAM_REF:refs/heads/%=%)
# Find the remote and branch for `v*` tags versioning data:
VCS_REMOTE=$(VCS_PUSH_REMOTE)
VCS_BRANCH=$(VCS_LOCAL_BRANCH)
# Find the remote and branch for conventional commits release data:
VCS_COMPARE_REMOTE=$(VCS_UPSTREAM_REMOTE)
ifeq ($(VCS_COMPARE_REMOTE),)
VCS_COMPARE_REMOTE=$(VCS_PUSH_REMOTE)
endif
VCS_COMPARE_BRANCH=$(VCS_UPSTREAM_BRANCH)
ifeq ($(VCS_COMPARE_BRANCH),)
VCS_COMPARE_BRANCH=$(VCS_BRANCH)
endif
# If pushing to upstream release branches, get release data compared to the preceding
# release:
ifeq ($(VCS_COMPARE_BRANCH),develop)
VCS_COMPARE_BRANCH=main
endif
VCS_BRANCH_SUFFIX=upgrade
VCS_MERGE_BRANCH=$(VCS_BRANCH:%-$(VCS_BRANCH_SUFFIX)=%)
# Tolerate detached `HEAD`, such as during a rebase:
VCS_FETCH_TARGETS=
ifneq ($(VCS_BRANCH),)
# Assemble the targets used to avoid redundant fetches during release tasks:
VCS_FETCH_TARGETS+=./var/git/refs/remotes/$(VCS_REMOTE)/$(VCS_BRANCH)
ifneq ($(VCS_REMOTE)/$(VCS_BRANCH),$(VCS_COMPARE_REMOTE)/$(VCS_COMPARE_BRANCH))
VCS_FETCH_TARGETS+=./var/git/refs/remotes/$(VCS_COMPARE_REMOTE)/$(VCS_COMPARE_BRANCH)
endif
# Also fetch develop for merging back in the final release:
VCS_RELEASE_FETCH_TARGETS=./var/git/refs/remotes/$(VCS_REMOTE)/$(VCS_BRANCH)
ifeq ($(VCS_BRANCH),main)
VCS_RELEASE_FETCH_TARGETS+=./var/git/refs/remotes/$(VCS_COMPARE_REMOTE)/develop
ifneq ($(VCS_REMOTE)/$(VCS_BRANCH),$(VCS_COMPARE_REMOTE)/develop)
ifneq ($(VCS_COMPARE_REMOTE)/$(VCS_COMPARE_BRANCH),$(VCS_COMPARE_REMOTE)/develop)
VCS_FETCH_TARGETS+=./var/git/refs/remotes/$(VCS_COMPARE_REMOTE)/develop
endif
endif
endif
ifneq ($(VCS_MERGE_BRANCH),$(VCS_BRANCH))
VCS_FETCH_TARGETS+=./var/git/refs/remotes/$(VCS_REMOTE)/$(VCS_MERGE_BRANCH)
endif
endif

# Run Python tools in isolated environments managed by Tox:
TOX_EXEC_OPTS=--no-recreate-pkg --skip-pkg-install
TOX_EXEC_BUILD_ARGS=tox exec $(TOX_EXEC_OPTS) -e "build"

# Values used to build Docker images:
DOCKER_FILE=./Dockerfile
export DOCKER_BUILD_ARGS=
export DOCKER_BUILD_PULL=false
# Values used to tag built images:
export DOCKER_VARIANT=
DOCKER_VARIANT_PREFIX=
ifneq ($(DOCKER_VARIANT),)
DOCKER_VARIANT_PREFIX=$(DOCKER_VARIANT)-
endif
export DOCKER_BRANCH_TAG=$(subst /,-,$(VCS_BRANCH))
DOCKER_REGISTRIES=DOCKER
export DOCKER_REGISTRY=$(firstword $(DOCKER_REGISTRIES))
DOCKER_IMAGE_DOCKER=$(DOCKER_USER)/$(PROJECT_NAME)
DOCKER_IMAGE=$(DOCKER_IMAGE_$(DOCKER_REGISTRY))
# Values used to run built images in containers:
DOCKER_COMPOSE_RUN_ARGS=
DOCKER_COMPOSE_RUN_ARGS+= --rm
ifeq ($(shell tty),not a tty)
DOCKER_COMPOSE_RUN_ARGS+= -T
endif
export DOCKER_PASS

# Values used for publishing releases:
# Safe defaults for testing the release process without publishing to the official
# project hosting services, indexes, and registries:
RELEASE_PUBLISH=false
# Publish releases from the `main` or `develop` branches:
ifeq ($(VCS_BRANCH),main)
RELEASE_PUBLISH=true
else ifeq ($(VCS_BRANCH),develop)
# Publish pre-releases from the `develop` branch:
RELEASE_PUBLISH=true
endif
DOCKER_PLATFORMS=
ifeq ($(RELEASE_PUBLISH),true)
# TEMPLATE: Choose the platforms on which your users run the image. These default
# platforms should cover most common end-user platforms, including modern Apple M1 CPUs,
# Raspberry Pi devices, and AWS Graviton instances:
DOCKER_PLATFORMS=linux/amd64 linux/arm64 linux/arm/v7
endif

# Override variable values if present in `./.env` and if not overridden on the
# command-line:
include $(wildcard .env)

# Finished with `$(shell)`, echo recipe commands going forward
.SHELLFLAGS+= -x

# <!--alex disable hooks-->


### Top-level targets:

.PHONY: all
## The default target.
all: build

.PHONY: start
## Run the local development end-to-end stack services in the background as daemons.
start: build-docker ./.env.~out~
	docker compose down
	docker compose up -d

.PHONY: run
## Run the local development end-to-end stack services in the foreground for debugging.
run: build-docker ./.env.~out~
	docker compose down
	docker compose up


### Build Targets:
#
# Recipes that make artifacts needed for by end-users, development tasks, other recipes.

.PHONY: build
## Setup everything for development from a checkout, local and in containers.
build: ./.git/hooks/pre-commit ./.env.~out~ $(HOST_TARGET_DOCKER) \
		$(HOME)/.local/bin/tox ./var/log/npm-install.log build-docker

.PHONY: build-pkgs
## Ensure the built package is current.
build-pkgs: ./var/git/refs/remotes/$(VCS_REMOTE)/$(VCS_BRANCH) \
		./var-docker/log/build-devel.log
	true "TEMPLATE: Always specific to the project type"

.PHONY: build-docs
## Render the static HTML form of the Sphinx documentation
build-docs: build-docs-html

.PHONY: build-docs-watch
## Serve the Sphinx documentation with live updates
build-docs-watch: $(HOME)/.local/bin/tox
	tox exec -e "build" -- sphinx-watch "./docs/" "./build/docs/html/" "html" --httpd

.PHONY: build-docs-%
# Render the documentation into a specific format.
build-docs-%: $(HOME)/.local/bin/tox
	tox exec -e "build" -- sphinx-build -b "$(@:build-docs-%=%)" -W \
	    "./docs/" "./build/docs/"

.PHONY: build-date
# A prerequisite that always triggers it's target.
build-date:
	date


## Docker Build Targets:
#
# Strive for as much consistency as possible in development tasks between the local host
# and inside containers. To that end, most of the `*-docker` container target recipes
# should run the corresponding `*-local` local host target recipes inside the
# development container. Top level targets, such as `test`, should run as much as
# possible inside the development container.

.PHONY: build-docker
## Set up for development in Docker containers.
build-docker: build-pkgs ./var-docker/log/build-user.log

.PHONY: build-docker-tags
## Print the list of image tags for the current registry and variant.
build-docker-tags:
	$(MAKE) -e $(DOCKER_REGISTRIES:%=build-docker-tags-%)

.PHONY: $(DOCKER_REGISTRIES:%=build-docker-tags-%)
## Print the list of image tags for the current registry and variant.
$(DOCKER_REGISTRIES:%=build-docker-tags-%): $(HOME)/.local/bin/tox
	test -e "./var/git/refs/remotes/$(VCS_REMOTE)/$(VCS_BRANCH)"
	docker_image=$(DOCKER_IMAGE_$(@:build-docker-tags-%=%))
	echo $${docker_image}:$(DOCKER_VARIANT_PREFIX)$(DOCKER_BRANCH_TAG)
ifeq ($(VCS_BRANCH),main)
# Update tags users depend on to be stable from the `main` branch:
	VERSION=$$($(TOX_EXEC_BUILD_ARGS) -qq -- cz version --project)
	major_version=$$(echo $${VERSION} | sed -nE 's|([0-9]+).*|\1|p')
	minor_version=$$(
	    echo $${VERSION} | sed -nE 's|([0-9]+\.[0-9]+).*|\1|p'
	)
	echo $${docker_image}:$(DOCKER_VARIANT_PREFIX)v$${minor_version}
	echo $${docker_image}:$(DOCKER_VARIANT_PREFIX)v$${major_version}
	echo $${docker_image}:$(DOCKER_VARIANT_PREFIX)
endif
# Use this variant as the default used for tags such as `latest`
	echo $${docker_image}:$(DOCKER_VARIANT_PREFIX)$(DOCKER_BRANCH_TAG)
ifeq ($(VCS_BRANCH),main)
	echo $${docker_image}:$(DOCKER_VARIANT_PREFIX)v$${minor_version}
	echo $${docker_image}:$(DOCKER_VARIANT_PREFIX)v$${major_version}
ifeq ($(DOCKER_VARIANT),)
	echo $${docker_image}:latest
else
	echo $${docker_image}:$(DOCKER_VARIANT)
endif
endif

.PHONY: build-docker-build
## Run the actual commands used to build the Docker container image.
build-docker-build: ./Dockerfile $(HOST_TARGET_DOCKER) $(HOME)/.local/bin/tox \
		$(HOME)/.local/state/docker-multi-platform/log/host-install.log \
		./var/git/refs/remotes/$(VCS_REMOTE)/$(VCS_BRANCH) \
		./var/log/docker-login-DOCKER.log
# Workaround broken interactive session detection:
	docker pull "buildpack-deps"
# Assemble the tags for all the variant permutations:
	$(MAKE) "./var/git/refs/remotes/$(VCS_REMOTE)/$(VCS_BRANCH)"
	docker_build_args=""
	for image_tag in $$(
	    $(MAKE) -e --no-print-directory build-docker-tags
	)
	do
	    docker_build_args+=" --tag $${image_tag}"
	done
ifeq ($(DOCKER_VARIANT),)
	docker_build_args+=" --target user"
else
	docker_build_args+=" --target $(DOCKER_VARIANT)"
endif
# https://github.com/moby/moby/issues/39003#issuecomment-879441675
	docker buildx build $(DOCKER_BUILD_ARGS) \
	    --build-arg BUILDKIT_INLINE_CACHE="1" \
	    --build-arg VERSION="$$(
	        $(TOX_EXEC_BUILD_ARGS) -qq -- cz version --project
	    )" $${docker_build_args} --file "$(<)" "./"


### Test Targets:
#
# Recipes that run the test suite.

.PHONY: test
## Run the full suite of tests, coverage checks, and linters.
test: test-lint test-docker

.PHONY: test-local
## Run the full suite of tests, coverage checks, and linters on the local host.
test-local:
	true "TEMPLATE: Always specific to the project type"

.PHONY: test-lint
## Perform any linter or style checks, including non-code checks.
test-lint: $(HOST_TARGET_DOCKER) test-lint-code test-lint-docker test-lint-docs \
		test-lint-prose
# Lint copyright and licensing:
	docker compose run --rm -T "reuse"

.PHONY: test-lint-code
## Lint source code for errors, style, and other issues.
test-lint-code: ./var/log/npm-install.log
# Run linters implemented in JavaScript:
	~/.nvm/nvm-exec npm run lint:code

.PHONY: test-lint-docs
## Lint documentation for errors, broken links, and other issues.
test-lint-docs: $(HOME)/.local/bin/tox
# Run linters implemented in Python:
	tox -e build -x 'testenv:build.commands=bin/test-lint-docs.sh'

.PHONY: test-lint-prose
## Lint prose text for spelling, grammar, and style
test-lint-prose: $(HOST_TARGET_DOCKER) $(HOME)/.local/bin/tox \
		./var/log/npm-install.log
# Lint all markup files tracked in VCS with Vale:
# https://vale.sh/docs/topics/scoping/#formats
	git ls-files -co --exclude-standard -z \
	    ':!NEWS*.rst' ':!LICENSES' ':!styles/Vocab/*.txt' |
	    xargs -r -0 -t -- docker compose run --rm -T vale
# Lint all source code files tracked in VCS with Vale:
	git ls-files -co --exclude-standard -z \
	    ':!styles/*/meta.json' ':!styles/*/*.yml' |
	    xargs -r -0 -t -- \
	    docker compose run --rm -T vale --config="./styles/code.ini"
# Lint source code files tracked in VCS but without extensions with Vale:
	git ls-files -co --exclude-standard -z | grep -Ez '^[^.]+$$' |
	    while read -d $$'\0'
	    do
	        cat "$${REPLY}" |
	            docker compose run --rm -T vale --config="./styles/code.ini" \
	                --ext=".pl"
	    done
# Run linters implemented in Python:
	tox -e build -x 'testenv:build.commands=bin/test-lint-prose.sh'
# Run linters implemented in JavaScript:
	~/.nvm/nvm-exec npm run lint:prose

.PHONY: test-debug
## Run tests directly on the system and start the debugger on errors or failures.
test-debug:
	true "TEMPLATE: Always specific to the project type"

.PHONY: test-docker
## Run the full suite of tests, coverage checks, and code linters in containers.
test-docker: $(HOST_TARGET_DOCKER) build-docker
	docker_run_args="--rm"
	if test ! -t 0
	then
# No fancy output when running in parallel
	    docker_run_args+=" -T"
	fi
# Test that the end-user image can run commands:
	docker compose run --no-deps $${docker_run_args} $(PROJECT_NAME) true
# Run from the development Docker container for consistency:
	docker compose run $${docker_run_args} $(PROJECT_NAME)-devel \
	    make -e test-local

.PHONY: test-lint-docker
## Check the style and content of the `./Dockerfile*` files
test-lint-docker: $(HOST_TARGET_DOCKER) ./.env.~out~ ./var/log/docker-login-DOCKER.log
	docker compose pull --quiet hadolint
	docker compose run $(DOCKER_COMPOSE_RUN_ARGS) hadolint
	docker compose run $(DOCKER_COMPOSE_RUN_ARGS) hadolint \
	    hadolint "./build-host/Dockerfile"
# Ensure that any bind mount volume paths exist in VCS so that `# dockerd` doesn't
# create them as `root`:
	if test -n "$$(
	    ./bin/docker-add-volume-paths.sh "$(CHECKOUT_DIR)" \
	        "/usr/local/src/$(PROJECT_NAME)"
	)"
	then
	    set +x
	    echo "\
	ERROR: Docker bind mount paths didn't exist, force added ignore files.
	       Review ignores above in case they need changes or followup."
	    false
	fi

.PHONY: test-push
## Verify commits before pushing to the remote.
test-push: $(VCS_FETCH_TARGETS) $(HOME)/.local/bin/tox
	vcs_compare_rev="$(VCS_COMPARE_REMOTE)/$(VCS_COMPARE_BRANCH)"
	if ! git fetch "$(VCS_COMPARE_REMOTE)" "$(VCS_COMPARE_BRANCH)"
	then
# For a newly created branch not yet on the remote, compare with the pre-release branch:
	    vcs_compare_rev="$(VCS_COMPARE_REMOTE)/develop"
	fi
	exit_code=0
	(
	    $(TOX_EXEC_BUILD_ARGS) -- \
	        cz check --rev-range "$${vcs_compare_rev}..HEAD" &&
	    $(TOX_EXEC_BUILD_ARGS) -- \
	        python ./bin/cz-check-bump.py --compare-ref "$${vcs_compare_rev}"
	) || exit_code=$$?
	if (( $$exit_code == 3 || $$exit_code == 21 ))
	then
	    exit
	elif (( $$exit_code != 0 ))
	then
	    exit $$exit_code
	else
	    $(TOX_EXEC_BUILD_ARGS) -- \
	        towncrier check --compare-with "$${vcs_compare_rev}"
	fi

.PHONY: test-clean
## Confirm that the checkout has no uncommitted VCS changes.
test-clean:
	if test -n "$$(git status --porcelain)"
	then
	    git status -vv
	    set +x
	    echo "WARNING: Checkout is not clean."
	    false
	fi


### Release Targets:
#
# Recipes that make an changes needed for releases and publish built artifacts to
# end-users.

.PHONY: release
## Publish installable packages if conventional commits require a release.
release: release-pkgs release-docker

.PHONY: release-pkgs
## Publish installable packages if conventional commits require a release.
release-pkgs:
# Don't release unless from the `main` or `develop` branches:
ifeq ($(RELEASE_PUBLISH),true)
	$(MAKE) -e build-pkgs
	$(MAKE) -e test-clean
	true "TEMPLATE: Always specific to the project type"
endif

.PHONY: release-docker
## Publish all container images to all container registries.
release-docker: $(HOST_TARGET_DOCKER) build-docker \
		$(DOCKER_REGISTRIES:%=./var/log/docker-login-%.log) \
		$(HOME)/.local/state/docker-multi-platform/log/host-install.log
# Build other platforms in emulation and rely on the layer cache for bundling the
# native images built before into the manifests:
	DOCKER_BUILD_ARGS="$(DOCKER_BUILD_ARGS) --push"
ifneq ($(DOCKER_PLATFORMS),)
	DOCKER_BUILD_ARGS+=" --platform $(subst $(EMPTY) ,$(COMMA),$(DOCKER_PLATFORMS))"
else
endif
	export DOCKER_BUILD_ARGS
# Push the end-user manifest and images:
	$(MAKE) -e build-docker-build
# Push the development manifest and images:
	$(MAKE) -e DOCKER_VARIANT="devel" build-docker-build
# Update Docker Hub `README.md` by using the `./README.rst` reStructuredText version:
ifeq ($(VCS_BRANCH),main)
	$(MAKE) -e "./var/log/docker-login-DOCKER.log"
	docker compose pull --quiet pandoc docker-pushrm
	docker compose up docker-pushrm
endif

.PHONY: release-bump
## Bump the package version if conventional commits require a release.
<<<<<<< HEAD
release-bump: ~/.gitconfig $(VCS_RELEASE_FETCH_TARGETS) $(HOME)/.local/bin/tox \
		./var/log/npm-install.log ./var/log/git-remotes.log \
		./var-docker/log/build-devel.log ./.env.~out~
=======
release-bump: $(VCS_RELEASE_FETCH_TARGETS) $(HOME)/.local/bin/tox \
		./var/log/npm-install.log
>>>>>>> 9e1c37c1
	if ! git diff --cached --exit-code
	then
	    set +x
	    echo "CRITICAL: Cannot bump version with staged changes"
	    false
	fi
# Update the local branch to the forthcoming version bump commit:
	git switch -C "$(VCS_BRANCH)" "$$(git rev-parse HEAD)"
	exit_code=0
	if test "$(VCS_BRANCH)" = "main" &&
	    $(TOX_EXEC_BUILD_ARGS) -- python ./bin/get-base-version.py $$(
	        $(TOX_EXEC_BUILD_ARGS) -qq -- cz version --project
	    )
	then
# Make a final release from the last pre-release:
	    true
	else
# Do the conventional commits require a release?:
	    $(TOX_EXEC_BUILD_ARGS) -- python ./bin/cz-check-bump.py || exit_code=$$?
	    if (( $$exit_code == 3 || $$exit_code == 21 ))
	    then
# No commits require a release:
	        exit
	    elif (( $$exit_code != 0 ))
	    then
	        exit $$exit_code
	    fi
	fi
# Collect the versions involved in this release according to conventional commits:
	cz_bump_args="--check-consistency --no-verify"
ifneq ($(VCS_BRANCH),main)
	cz_bump_args+=" --prerelease beta"
endif
# Build and stage the release notes:
	next_version=$$(
	    $(TOX_EXEC_BUILD_ARGS) -qq -- cz bump $${cz_bump_args} --yes --dry-run |
	    sed -nE 's|.* ([^ ]+) *→ *([^ ]+).*|\2|p;q'
	) || true
# Assemble the release notes for this next version:
	$(TOX_EXEC_BUILD_ARGS) -qq -- \
	    towncrier build --version "$${next_version}" --draft --yes \
	    >"./NEWS-VERSION.rst"
	git add -- "./NEWS-VERSION.rst"
	$(TOX_EXEC_BUILD_ARGS) -- towncrier build --version "$${next_version}" --yes
# Bump the version in the NPM package metadata:
	~/.nvm/nvm-exec npm --no-git-tag-version version "$${next_version}"
	git add -- "./package*.json"
# Increment the version in VCS
	$(TOX_EXEC_BUILD_ARGS) -- cz bump $${cz_bump_args}
ifeq ($(VCS_BRANCH),main)
# Merge the bumped version back into `develop`:
	$(MAKE) VCS_BRANCH="main" VCS_MERGE_BRANCH="develop" \
	    VCS_REMOTE="$(VCS_COMPARE_REMOTE)" VCS_MERGE_BRANCH="develop" devel-merge
	git switch -C "$(VCS_BRANCH)" "$$(git rev-parse HEAD)"
endif


### Development Targets:
#
# Recipes used by developers to make changes to the code.

.PHONY: devel-format
## Automatically correct code in this checkout according to linters and style checkers.
devel-format: $(HOST_TARGET_DOCKER) ./var/log/npm-install.log
	true "TEMPLATE: Always specific to the project type"
# Add license and copyright header to files missing them:
	git ls-files -co --exclude-standard -z ':!*.license' ':!.reuse' ':!LICENSES' |
	while read -d $$'\0'
	do
	    if ! (
	        test -e  "$${REPLY}.license" ||
	        grep -Eq 'SPDX-License-Identifier:' "$${REPLY}"
	    )
	    then
	        echo "$${REPLY}"
	    fi
	done | xargs -r -t -- \
	    docker compose run --rm -T "reuse" annotate --skip-unrecognised \
	        --copyright "Ross Patterson <me@rpatterson.net>" --license "MIT"
# Run source code formatting tools implemented in JavaScript:
	~/.nvm/nvm-exec npm run format

.PHONY: devel-upgrade
## Update all locked or frozen dependencies to their most recent available versions.
devel-upgrade: $(HOME)/.local/bin/tox
# Update VCS integration from remotes to the most recent tag:
	$(TOX_EXEC_BUILD_ARGS) -- pre-commit autoupdate
# Update the Vale style rule definitions:
	touch "./.vale.ini" "./styles/code.ini"
	$(MAKE) "./var/log/vale-rule-levels.log"

.PHONY: devel-upgrade-branch
## Reset an upgrade branch, commit upgraded dependencies on it, and push for review.
devel-upgrade-branch: ./var/git/refs/remotes/$(VCS_REMOTE)/$(VCS_BRANCH)
	if ! $(MAKE) -e "test-clean"
	then
	    set +x
	    echo "ERROR: Can't upgrade with uncommitted changes."
	    exit 1
	fi
	now=$$(date -u)
	$(MAKE) -e TEMPLATE_IGNORE_EXISTING="true" devel-upgrade
	if $(MAKE) -e "test-clean"
	then
# No changes from upgrade, exit signaling success but push nothing:
	    exit
	fi
	git switch -C "$(VCS_BRANCH)-upgrade"
# Only add changes upgrade-related changes:
	git add --update "./.pre-commit-config.yaml" "./.vale.ini" "./styles/"
# Commit the upgrade changes
	echo "Upgrade all requirements to the most recent versions as of" \
	    >"./newsfragments/+upgrade-requirements.bugfix.rst"
	echo "$${now}." >>"./newsfragments/+upgrade-requirements.bugfix.rst"
	git add "./newsfragments/+upgrade-requirements.bugfix.rst"
	git commit --all --gpg-sign -m \
	    "fix(deps): Upgrade to most recent versions"
# Fail if upgrading left un-tracked files in VCS:
	$(MAKE) -e "test-clean"

.PHONY: devel-merge
## Merge this branch with a suffix back into its un-suffixed upstream.
devel-merge: ./var/git/refs/remotes/$(VCS_REMOTE)/$(VCS_MERGE_BRANCH)
	merge_rev="$$(git rev-parse HEAD)"
	git switch -C "$(VCS_MERGE_BRANCH)" --track "$(VCS_REMOTE)/$(VCS_MERGE_BRANCH)"
	git merge --ff --gpg-sign -m \
	    $$'Merge branch \'$(VCS_BRANCH)\' into $(VCS_MERGE_BRANCH)\n\n[ci merge]' \
	    "$${merge_rev}"


### Clean Targets:
#
# Recipes used to restore the checkout to initial conditions.

.PHONY: clean
## Restore the checkout to an initial clone state.
clean:
	docker compose down --remove-orphans --rmi "all" -v || true
	$(TOX_EXEC_BUILD_ARGS) -- pre-commit uninstall \
	    --hook-type "pre-commit" --hook-type "commit-msg" --hook-type "pre-push" \
	    || true
	$(TOX_EXEC_BUILD_ARGS) -- pre-commit clean || true
	git clean -dfx -e "/var" -e "var-docker/" -e "/.env" -e "*~"
	rm -rfv "./var/log/" "./var-docker/log/"


### Real Targets:
#
# Recipes that make actual changes and create and update files for the target.

# Build Docker container images.
# Build the development image:
./var-docker/log/build-devel.log: ./Dockerfile ./.dockerignore ./bin/entrypoint \
		./docker-compose.yml ./docker-compose.override.yml ./.env.~out~ \
		./var-docker/log/rebuild.log $(HOST_TARGET_DOCKER)
	true DEBUG Updated prereqs: $(?)
	mkdir -pv "$(dir $(@))"
ifeq ($(DOCKER_BUILD_PULL),true)
# Pull the development image and simulate building it here:
	if docker compose pull --quiet $(PROJECT_NAME)-devel
	then
	    touch "$(@)" "./var-docker/log/rebuild.log"
	    exit
	fi
endif
	$(MAKE) -e DOCKER_VARIANT="devel" DOCKER_BUILD_ARGS="--load" \
	    build-docker-build | tee -a "$(@)"
# Build the end-user image:
./var-docker/log/build-user.log: ./var-docker/log/build-devel.log ./Dockerfile \
		./.dockerignore ./bin/entrypoint ./var-docker/log/rebuild.log
	true DEBUG Updated prereqs: $(?)
# Build the user image after building all required artifacts:
	mkdir -pv "$(dir $(@))"
	$(MAKE) -e DOCKER_BUILD_ARGS="$(DOCKER_BUILD_ARGS) --load" \
	    build-docker-build >>"$(@)"
# Marker file used to trigger the rebuild of the image.
# Useful to workaround asynchronous timestamp issues when running jobs in parallel:
./var-docker/log/rebuild.log:
	mkdir -pv "$(dir $(@))"
	date >>"$(@)"
# https://docs.docker.com/build/building/multi-platform/#building-multi-platform-images
$(HOME)/.local/state/docker-multi-platform/log/host-install.log:
	$(MAKE) "$(HOST_TARGET_DOCKER)"
	mkdir -pv "$(dir $(@))"
	if ! docker context inspect "multi-platform" |& tee -a "$(@)"
	then
	    docker context create "multi-platform" |& tee -a "$(@)"
	fi
	if ! docker buildx inspect |& tee -a "$(@)" |
	    grep -q '^ *Endpoint: *multi-platform *'
	then
	    (
	        docker buildx create --use "multi-platform" || true
	    ) |& tee -a "$(@)"
	fi
./var/log/docker-login-DOCKER.log:
	$(MAKE) "$(HOST_TARGET_DOCKER)" "./.env.~out~"
	mkdir -pv "$(dir $(@))"
	if test -n "$${DOCKER_PASS}"
	then
	    printenv "DOCKER_PASS" | docker login -u "$(DOCKER_USER)" --password-stdin
	elif test "$(CI_IS_FORK)" != "true"
	then
	    echo "ERROR: DOCKER_PASS missing from ./.env"
	    false
	fi
	date | tee -a "$(@)"

# Local environment variables and secrets from a template:
./.env.~out~: ./.env.in
	$(call expand_template,$(<),$(@))

./README.md: README.rst
	$(MAKE) "$(HOST_TARGET_DOCKER)"
	docker compose run --rm "pandoc"


### Development Tools:

# VCS configuration and integration:
# Retrieve VCS data needed for versioning, tags, and releases, release notes:
$(VCS_FETCH_TARGETS): ./.git/logs/HEAD
	git_fetch_args="--tags --prune --prune-tags --force"
	if test "$$(git rev-parse --is-shallow-repository)" = "true"
	then
	    git_fetch_args+=" --unshallow"
	fi
	branch_path="$(@:var/git/refs/remotes/%=%)"
	mkdir -pv "$(dir $(@))"
	if ! git fetch $${git_fetch_args} "$${branch_path%%/*}" "$${branch_path#*/}" |&
	    tee -a "$(@)"
	then
# If the local branch doesn't exist, fall back to the pre-release branch:
	    git fetch $${git_fetch_args} "$${branch_path%%/*}" "develop" |&
	        tee -a "$(@)"
	fi
# A target whose `mtime` reflects files added to or removed from VCS:
./var/log/git-ls-files.log: build-date
	mkdir -pv "$(dir $(@))"
	git ls-files >"$(@).~new~"
	if diff -u "$(@)" "$(@).~new~"
	then
	    exit
	fi
	mv -v "$(@).~new~" "$(@)"
./.git/hooks/pre-commit:
	$(MAKE) -e "$(HOME)/.local/bin/tox"
	$(TOX_EXEC_BUILD_ARGS) -- pre-commit install \
	    --hook-type "pre-commit" --hook-type "commit-msg" --hook-type "pre-push"

# Prose linting:
# Map formats unknown by Vale to a common default format:
./var/log/vale-map-formats.log: ./bin/vale-map-formats.py ./.vale.ini \
		./var/log/git-ls-files.log
	$(MAKE) -e "$(HOME)/.local/bin/tox"
	$(TOX_EXEC_BUILD_ARGS) -- python "$(<)" "./styles/code.ini" "./.vale.ini"
# Set Vale levels for added style rules:
# Must be it's own target because Vale sync takes the sets of styles from the
# configuration and the configuration needs the styles to set rule levels:
./var/log/vale-rule-levels.log: ./styles/RedHat/meta.json
	$(MAKE) -e "$(HOME)/.local/bin/tox"
	$(TOX_EXEC_BUILD_ARGS) -- python ./bin/vale-set-rule-levels.py
	$(TOX_EXEC_BUILD_ARGS) -- python ./bin/vale-set-rule-levels.py \
	    --input="./styles/code.ini"
# Update style rule definitions from the remotes:
./styles/RedHat/meta.json: ./.vale.ini ./styles/code.ini ./.env.~out~
	$(MAKE) "$(HOST_TARGET_DOCKER)"
	docker compose run --rm vale sync
	docker compose run --rm -T vale sync --config="./styles/code.ini"

# Editor and IDE support and integration:
./.dir-locals.el.~out~: ./.dir-locals.el.in
	$(call expand_template,$(<),$(@))

# Manage JavaScript tools:
./var/log/npm-install.log: ./package.json ./var/log/nvm-install.log
	mkdir -pv "$(dir $(@))"
	~/.nvm/nvm-exec npm install | tee -a "$(@)"
./package.json:
	$(MAKE) "./var/log/nvm-install.log"
# https://docs.npmjs.com/creating-a-package-json-file#creating-a-default-packagejson-file
	~/.nvm/nvm-exec npm init --yes --scope="@$(NPM_SCOPE)"
./var/log/nvm-install.log: ./.nvmrc
	$(MAKE) "$(HOME)/.nvm/nvm.sh"
	mkdir -pv "$(dir $(@))"
	set +x
	. "$(HOME)/.nvm/nvm.sh" || true
	nvm install | tee -a "$(@)"
# https://github.com/nvm-sh/nvm#install--update-script
$(HOME)/.nvm/nvm.sh:
	set +x
	wget -qO- "https://raw.githubusercontent.com/nvm-sh/nvm/v0.39.3/install.sh"
	    | bash

# Manage Python tools:
$(HOME)/.local/bin/tox:
	$(MAKE) "$(HOME)/.local/bin/pipx"
# https://tox.wiki/en/latest/installation.html#via-pipx
	pipx install "tox"
$(HOME)/.local/bin/pipx:
	$(MAKE) "$(HOST_PREFIX)/bin/pip3"
# https://pypa.github.io/pipx/installation/#install-pipx
	pip3 install --user "pipx"
	python3 -m pipx ensurepath
$(HOST_PREFIX)/bin/pip3:
	$(MAKE) "$(STATE_DIR)/log/host-update.log"
	$(HOST_PKG_CMD) $(HOST_PKG_INSTALL_ARGS) "$(HOST_PKG_NAMES_PIP)"

# Manage tools in containers:
$(HOST_TARGET_DOCKER):
	$(MAKE) "$(STATE_DIR)/log/host-update.log"
	$(HOST_PKG_CMD) $(HOST_PKG_INSTALL_ARGS) "$(HOST_PKG_NAMES_DOCKER)"
	docker info
ifeq ($(HOST_PKG_BIN),brew)
# https://formulae.brew.sh/formula/docker-compose#default
	mkdir -p ~/.docker/cli-plugins
	ln -sfnv "$${HOMEBREW_PREFIX}/opt/docker-compose/bin/docker-compose" \
	    "~/.docker/cli-plugins/docker-compose"
endif

# Support for installing host operating system packages:
$(STATE_DIR)/log/host-update.log:
	if ! $(HOST_PKG_CMD_PREFIX) which $(HOST_PKG_BIN)
	then
	    set +x
	    echo "ERROR: OS not supported for installing system dependencies"
	    false
	fi
	$(HOST_PKG_CMD) update | tee -a "$(@)"


### Makefile "functions":
#
# Snippets used several times, including in different recipes:
# https://www.gnu.org/software/make/manual/html_node/Call-Function.html

# Have to use a placeholder `*.~out~` target instead of the real expanded template
# because targets can't disable `.DELETE_ON_ERROR` on a per-target basis.
#
# Can't use a target and recipe to install `$ envsubst`. Shouldn't update expanded
# templates when `/usr/bin/envsubst` changes but expanding a template requires it to be
# installed. The recipe can't use a sub-make because Make updates any expanded template
# targets used in `include` directives when reading the `./Makefile`, for example
# `./.env`, leading to endless recursion:
define expand_template=
if ! which envsubst
then
    $(HOST_PKG_CMD) update | tee -a "$(STATE_DIR)/log/host-update.log"
    $(HOST_PKG_CMD) $(HOST_PKG_INSTALL_ARGS) "$(HOST_PKG_NAMES_ENVSUBST)"
fi
if test "$(2:%.~out~=%)" -nt "$(1)"
then
    envsubst <"$(1)" >"$(2)"
    exit
fi
if test ! -e "$(2:%.~out~=%)"
then
    touch -d "@0" "$(2:%.~out~=%)"
fi
envsubst <"$(1)" | diff -u "$(2:%.~out~=%)" "-" || true
set +x
echo "WARNING:Template $(1) changed, reconcile and \`$$ touch $(2:%.~out~=%)\`."
set -x
if test ! -s "$(2:%.~out~=%)"
then
    envsubst <"$(1)" >"$(2:%.~out~=%)"
    touch -d "@0" "$(2:%.~out~=%)"
fi
if test "$(TEMPLATE_IGNORE_EXISTING)" = "true"
then
    envsubst <"$(1)" >"$(2)"
    exit
fi
exit 1
endef


### Makefile Development:
#
# Development primarily requires a balance of 2 priorities:
#
# - Correctness of the source code and build artifacts
# - Reduce iteration time in the inner loop of development
#
# This project uses Make to balance those priorities. Target recipes capture the
# commands necessary to build artifacts, run tests, and verify the code. Top-level
# targets compose related target recipes for often needed tasks. Targets use
# prerequisites to define when to update build artifacts prevent time wasted on
# unnecessary updates in the inner loop of development.
#
# Make provides an important feature to achieve that second priority, a framework for
# determining when to do work. Targets define build artifact paths. The target's recipe
# lists the commands that create or update that build artifact. The target's
# prerequisites define when to update that target. Make runs the recipe when any of the
# prerequisites have more recent modification times than the target to update the
# target.
#
# For example, if a feature adds library to the project's dependencies, correctness
# requires the project to update the frozen, or locked versions to include the added
# library. The rest of the time the locked or frozen versions don't need updating and it
# wastes significant time to always update them in the inner loop of development. To
# express such relationships in Make, define targets for the files containing the locked
# or frozen versions and add a prerequisite for the file that defines dependencies:
#
#    ./build/bar.txt: ./bar.txt.in
#    	envsubst <"$(<)" >"$(@)"
#
# To that end, use real target and prerequisite files whenever possible when adding
# recipes to this file. Make calls targets whose name doesn't correspond to a real build
# artifact `.PHONY:` targets. Use `.PHONY:` targets to compose sets or real targets and
# define recipes for tasks that don't produce build artifacts, for example, the
# top-level targets.

# If a recipe doesn't produce an appropriate build artifact, define an arbitrary target
# the recipe writes to, such as piping output to a log file. Also use this approach when
# none of the modification times of produced artifacts reflect when any downstream
# targets need updating:
#
#     ./var/log/some-work.log:
#         mkdir -pv "$(dir $(@))"
#         echo "Do some work here" | tee -a "$(@)"
#
# If the recipe produces no output, the recipe can create arbitrary output:
#
#     ./var/log/bar.log:
#         echo "Do some work here"
#         mkdir -pv "$(dir $(@))"
#         date | tee -a "$(@)"
#
# If the recipe of a target needs another target but updating that other target doesn't
# mean that this target's recipe needs to re-run, such as one-time system install tasks,
# use that target in a sub-make instead of a prerequisite:
#
#     ./var/log/bar.log:
#         $(MAKE) "./var/log/qux.log"
#
# This project uses some more Make features than these core features and welcome further
# use of such features:
#
# - `$(@)`:
#   The automatic variable containing the path for the target
#
# - `$(<)`:
#   The automatic variable containing the path for the first prerequisite
#
# - `$(VARIABLE_FOO:%=bar-%)`:
#   Substitution references to generate transformations of space-separated values
#
# - `$ make OPTION_FOO=bar`:
#   Use "option" variables and support overriding on the command-line
#
# Avoid the more "magical" features of Make, to keep it readable, discover-able, and
# otherwise approachable to developers who might not have significant familiarity with
# Make. If you have good, pragmatic reasons to add use of further features, make the
# case for them but avoid them if possible.


### Maintainer targets:
#
# Recipes not used during the usual course of development.

# TEMPLATE: Run this a single time for your project or when the `./build-host/` image
# changes. See the `./var/log/docker-login*.log` targets for the authentication
# environment variables to set or login to those container registries manually and `$
# touch` these targets.
.PHONY: bootstrap-project
## Run any tasks needed a single time for a given project by a maintainer.
bootstrap-project: ./var/log/docker-login-DOCKER.log
# Initially seed the build host Docker image to bootstrap CI/CD environments
	$(MAKE) -e -C "./build-host/" release<|MERGE_RESOLUTION|>--- conflicted
+++ resolved
@@ -542,14 +542,9 @@
 
 .PHONY: release-bump
 ## Bump the package version if conventional commits require a release.
-<<<<<<< HEAD
-release-bump: ~/.gitconfig $(VCS_RELEASE_FETCH_TARGETS) $(HOME)/.local/bin/tox \
+release-bump: $(VCS_RELEASE_FETCH_TARGETS) $(HOME)/.local/bin/tox \
 		./var/log/npm-install.log ./var/log/git-remotes.log \
 		./var-docker/log/build-devel.log ./.env.~out~
-=======
-release-bump: $(VCS_RELEASE_FETCH_TARGETS) $(HOME)/.local/bin/tox \
-		./var/log/npm-install.log
->>>>>>> 9e1c37c1
 	if ! git diff --cached --exit-code
 	then
 	    set +x
