# SPDX-FileCopyrightText: 2023 Ross Patterson <me@rpatterson.net>
#
# SPDX-License-Identifier: MIT

# Development, build, and maintenance tasks:
#
# To ease discovery for contributors, place option variables affecting behavior at the
# top. Skip down to `## Top-level targets:` to find targets intended for use by
# developers. The recipes for real targets that follow the top-level targets do the real
# work. If making changes here, start by reading the philosophy commentary at the bottom
# of this file.

# Project specific values:
export PROJECT_NAMESPACE=rpatterson
export PROJECT_NAME=project-structure
# TEMPLATE: Create an Node Package Manager (NPM) organization and set its name here:
NPM_SCOPE=rpattersonnet
export DOCKER_USER=merpatterson
# TEMPLATE: See comments towards the bottom and update.
GPG_SIGNING_KEYID=2EFF7CCE6828E359

# Option variables that control behavior:
export TEMPLATE_IGNORE_EXISTING=false


### "Private" Variables:

# Variables not of concern those running and reading top-level targets. These variables
# most often derive from the environment or other values. Place variables holding
# literal constants or option variables intended for use on the command-line towards the
# top. Otherwise, add variables to the appropriate following grouping. Make requires
# defining variables referenced in targets or prerequisites before those references, in
# contrast with references in recipes. As a result, the Makefile can't place these
# further down for readability and discover.

# Defensive settings for make:
#     https://tech.davis-hansson.com/p/make/
SHELL:=bash
.ONESHELL:
.SHELLFLAGS:=-eu -o pipefail -c
.SILENT:
.DELETE_ON_ERROR:
MAKEFLAGS+=--warn-undefined-variables
MAKEFLAGS+=--no-builtin-rules
PS1?=$$
EMPTY=
COMMA=,

# Values used to install host operating system packages:
HOST_PREFIX=/usr
HOST_PKG_CMD_PREFIX=sudo
HOST_PKG_BIN=apt-get
HOST_PKG_INSTALL_ARGS=install -y
HOST_PKG_NAMES_ENVSUBST=gettext-base
HOST_PKG_NAMES_PIP=python3-pip
HOST_PKG_NAMES_DOCKER=docker-ce-cli docker-compose-plugin
HOST_PKG_NAMES_GPG=gnupg
HOST_PKG_NAMES_GHCLI=gh
HOST_PKG_NAMES_CURL=curl
ifneq ($(shell which "brew"),)
HOST_PREFIX=/usr/local
HOST_PKG_CMD_PREFIX=
HOST_PKG_BIN=brew
HOST_PKG_INSTALL_ARGS=install
HOST_PKG_NAMES_ENVSUBST=gettext
HOST_PKG_NAMES_PIP=python
HOST_PKG_NAMES_DOCKER=docker docker-compose
else ifneq ($(shell which "apk"),)
HOST_PKG_BIN=apk
HOST_PKG_INSTALL_ARGS=add
HOST_PKG_NAMES_ENVSUBST=gettext
HOST_PKG_NAMES_PIP=py3-pip
HOST_PKG_NAMES_DOCKER=docker-cli docker-cli-compose
HOST_PKG_NAMES_GHCLI=github-cli
endif
HOST_PKG_CMD=$(HOST_PKG_CMD_PREFIX) $(HOST_PKG_BIN)
# Detect Docker command-line baked into the build-host image:
HOST_TARGET_DOCKER:=$(shell which docker)
ifeq ($(HOST_TARGET_DOCKER),)
HOST_TARGET_DOCKER=$(HOST_PREFIX)/bin/docker
endif

# Values derived from the environment:
USER_NAME:=$(shell id -u -n)
USER_FULL_NAME:=$(shell \
    getent passwd "$(USER_NAME)" | cut -d ":" -f 5 | cut -d "," -f 1)
ifeq ($(USER_FULL_NAME),)
USER_FULL_NAME=$(USER_NAME)
endif
USER_EMAIL:=$(USER_NAME)@$(shell hostname -f)
export PUID:=$(shell id -u)
export PGID:=$(shell id -g)
export CHECKOUT_DIR=$(PWD)
# Managed user-specific directory out of the checkout:
# https://specifications.freedesktop.org/basedir-spec/0.8/ar01s03.html
STATE_DIR=$(HOME)/.local/state/$(PROJECT_NAME)
TZ=Etc/UTC
ifneq ("$(wildcard /usr/share/zoneinfo/)","")
TZ:=$(shell \
  realpath --relative-to=/usr/share/zoneinfo/ \
  $(firstword $(realpath /private/etc/localtime /etc/localtime)) \
)
endif
export TZ
export DOCKER_GID:=$(shell getent group "docker" | cut -d ":" -f 3)

# Values derived from Version Control Systems (VCS):
VCS_LOCAL_BRANCH:=$(shell git branch --show-current)
CI_COMMIT_BRANCH=
GITHUB_REF_TYPE=
GITHUB_REF_NAME=
ifeq ($(VCS_LOCAL_BRANCH),)
ifneq ($(CI_COMMIT_BRANCH),)
VCS_LOCAL_BRANCH=$(CI_COMMIT_BRANCH)
else ifeq ($(GITHUB_REF_TYPE),branch)
VCS_LOCAL_BRANCH=$(GITHUB_REF_NAME)
endif
endif
VCS_TAG=
CI_COMMIT_TAG=
ifeq ($(VCS_TAG),)
ifneq ($(CI_COMMIT_TAG),)
VCS_TAG=$(CI_COMMIT_TAG)
else ifeq ($(GITHUB_REF_TYPE),tag)
VCS_TAG=$(GITHUB_REF_NAME)
endif
endif
ifeq ($(VCS_LOCAL_BRANCH),)
# Guess branch name from tag:
ifneq ($(shell echo "$(VCS_TAG)" | grep -E '^v[0-9]+\.[0-9]+\.[0-9]+$$'),)
# Publish final releases from the `main` branch:
VCS_LOCAL_BRANCH=main
else ifneq ($(shell echo "$(VCS_TAG)" | grep -E '^v[0-9]+\.[0-9]+\.[0-9]+.+$$'),)
# Publish pre-releases from the `develop` branch:
VCS_LOCAL_BRANCH=develop
endif
endif
# Reproduce Git branch and remote configuration and logic:
VCS_CLONE_REMOTE:=$(shell git config "clone.defaultRemoteName")
ifeq ($(VCS_CLONE_REMOTE),)
VCS_CLONE_REMOTE=origin
endif
VCS_PUSH_REMOTE:=$(shell git config "branch.$(VCS_LOCAL_BRANCH).pushRemote")
ifeq ($(VCS_PUSH_REMOTE),)
VCS_PUSH_REMOTE:=$(shell git config "remote.pushDefault")
endif
ifeq ($(VCS_PUSH_REMOTE),)
VCS_PUSH_REMOTE=$(VCS_CLONE_REMOTE)
endif
VCS_UPSTREAM_REMOTE:=$(shell git config "branch.$(VCS_LOCAL_BRANCH).remote")
ifeq ($(VCS_UPSTREAM_REMOTE),)
VCS_UPSTREAM_REMOTE:=$(shell git config "checkout.defaultRemote")
endif
VCS_UPSTREAM_REF:=$(shell git config "branch.$(VCS_LOCAL_BRANCH).merge")
VCS_UPSTREAM_BRANCH=$(VCS_UPSTREAM_REF:refs/heads/%=%)
# Find the remote and branch for `v*` tags versioning data:
VCS_REMOTE=$(VCS_PUSH_REMOTE)
VCS_BRANCH=$(VCS_LOCAL_BRANCH)
export VCS_BRANCH
# Find the remote and branch for conventional commits release data:
VCS_COMPARE_REMOTE=$(VCS_UPSTREAM_REMOTE)
ifeq ($(VCS_COMPARE_REMOTE),)
VCS_COMPARE_REMOTE=$(VCS_PUSH_REMOTE)
endif
VCS_COMPARE_BRANCH=$(VCS_UPSTREAM_BRANCH)
ifeq ($(VCS_COMPARE_BRANCH),)
VCS_COMPARE_BRANCH=$(VCS_BRANCH)
endif
# Under CI, verify commits and release notes by comparing this branch with the branch
# maintainers would merge this branch into:
CI=false
ifeq ($(CI),true)
ifeq ($(VCS_COMPARE_BRANCH),develop)
VCS_COMPARE_BRANCH=main
else ifneq ($(VCS_BRANCH),main)
VCS_COMPARE_BRANCH=develop
endif
# If pushing to upstream release branches, get release data compared to the preceding
# release:
else ifeq ($(VCS_COMPARE_BRANCH),develop)
VCS_COMPARE_BRANCH=main
endif
VCS_BRANCH_SUFFIX=upgrade
VCS_MERGE_BRANCH=$(VCS_BRANCH:%-$(VCS_BRANCH_SUFFIX)=%)
# Tolerate detached `HEAD`, such as during a rebase:
VCS_FETCH_TARGETS=
ifneq ($(VCS_BRANCH),)
# Assemble the targets used to avoid redundant fetches during release tasks:
VCS_FETCH_TARGETS+=./var/git/refs/remotes/$(VCS_REMOTE)/$(VCS_BRANCH)
ifneq ($(VCS_REMOTE)/$(VCS_BRANCH),$(VCS_COMPARE_REMOTE)/$(VCS_COMPARE_BRANCH))
VCS_FETCH_TARGETS+=./var/git/refs/remotes/$(VCS_COMPARE_REMOTE)/$(VCS_COMPARE_BRANCH)
endif
# Also fetch develop for merging back in the final release:
VCS_RELEASE_FETCH_TARGETS=./var/git/refs/remotes/$(VCS_REMOTE)/$(VCS_BRANCH)
ifeq ($(VCS_BRANCH),main)
VCS_RELEASE_FETCH_TARGETS+=./var/git/refs/remotes/$(VCS_COMPARE_REMOTE)/develop
ifneq ($(VCS_REMOTE)/$(VCS_BRANCH),$(VCS_COMPARE_REMOTE)/develop)
ifneq ($(VCS_COMPARE_REMOTE)/$(VCS_COMPARE_BRANCH),$(VCS_COMPARE_REMOTE)/develop)
VCS_FETCH_TARGETS+=./var/git/refs/remotes/$(VCS_COMPARE_REMOTE)/develop
endif
endif
endif
ifneq ($(VCS_MERGE_BRANCH),$(VCS_BRANCH))
VCS_FETCH_TARGETS+=./var/git/refs/remotes/$(VCS_REMOTE)/$(VCS_MERGE_BRANCH)
endif
# The sequence of branches from which to find closest existing build artifacts, such as
# container images:
VCS_BRANCHES=$(VCS_BRANCH)
ifneq ($(VCS_BRANCH),main)
ifneq ($(VCS_BRANCH),develop)
VCS_BRANCHES+=develop
endif
VCS_BRANCHES+=main
endif
endif

# Run Python tools in isolated environments managed by Tox:
TOX_EXEC_OPTS=--no-recreate-pkg --skip-pkg-install
TOX_EXEC_BUILD_ARGS=tox exec $(TOX_EXEC_OPTS) -e "build"

# Values used to build Docker images:
DOCKER_FILE=./Dockerfile
export DOCKER_BUILD_ARGS=
export DOCKER_BUILD_PULL=false
# Values used to tag built images:
export DOCKER_VARIANT=
DOCKER_VARIANT_PREFIX=
ifneq ($(DOCKER_VARIANT),)
DOCKER_VARIANT_PREFIX=$(DOCKER_VARIANT)-
endif
export DOCKER_BRANCH_TAG=$(subst /,-,$(VCS_BRANCH))
GITLAB_CI=false
GITHUB_ACTIONS=false
CI_PROJECT_NAMESPACE=$(CI_UPSTREAM_NAMESPACE)
CI_TEMPLATE_REGISTRY_HOST=registry.gitlab.com
ifeq ($(GITHUB_ACTIONS),true)
DOCKER_REGISTRY_HOST=ghcr.io
else
DOCKER_REGISTRY_HOST=$(CI_TEMPLATE_REGISTRY_HOST)
endif
export DOCKER_REGISTRY_HOST
CI_REGISTRY=$(CI_TEMPLATE_REGISTRY_HOST)/$(CI_PROJECT_NAMESPACE)
CI_REGISTRY_IMAGE=$(CI_REGISTRY)/$(CI_PROJECT_NAME)
DOCKER_REGISTRIES=DOCKER GITLAB GITHUB
export DOCKER_REGISTRY=$(firstword $(DOCKER_REGISTRIES))
DOCKER_IMAGE_DOCKER=$(DOCKER_USER)/$(CI_PROJECT_NAME)
DOCKER_IMAGE_GITLAB=$(CI_REGISTRY_IMAGE)
DOCKER_IMAGE_GITHUB=ghcr.io/$(CI_PROJECT_NAMESPACE)/$(CI_PROJECT_NAME)
DOCKER_IMAGE=$(DOCKER_IMAGE_$(DOCKER_REGISTRY))
DOCKER_IMAGES=
ifeq ($(GITLAB_CI),true)
DOCKER_IMAGES+=$(DOCKER_IMAGE_GITLAB)
else ifeq ($(GITHUB_ACTIONS),true)
DOCKER_IMAGES+=$(DOCKER_IMAGE_GITHUB)
else
DOCKER_IMAGES+=$(DOCKER_IMAGE_DOCKER)
endif
# Values used to run built images in containers:
DOCKER_COMPOSE_RUN_ARGS=
DOCKER_COMPOSE_RUN_ARGS+= --rm
ifeq ($(shell tty),not a tty)
DOCKER_COMPOSE_RUN_ARGS+= -T
endif
export DOCKER_PASS

# Values derived from or overridden by CI environments:
CI_UPSTREAM_NAMESPACE=$(PROJECT_NAMESPACE)
CI_PROJECT_NAME=$(PROJECT_NAME)
ifeq ($(CI),true)
TEMPLATE_IGNORE_EXISTING=true
endif
GITHUB_REPOSITORY_OWNER=$(CI_UPSTREAM_NAMESPACE)
# Is this checkout a fork of the upstream project?:
CI_IS_FORK=false
ifeq ($(GITLAB_CI),true)
USER_EMAIL=$(USER_NAME)@runners-manager.gitlab.com
ifneq ($(VCS_BRANCH),develop)
ifneq ($(VCS_BRANCH),main)
DOCKER_REGISTRIES=GITLAB
endif
endif
ifneq ($(CI_PROJECT_NAMESPACE),$(CI_UPSTREAM_NAMESPACE))
CI_IS_FORK=true
DOCKER_REGISTRIES=GITLAB
DOCKER_IMAGES+=$(DOCKER_REGISTRY_HOST)/$(CI_UPSTREAM_NAMESPACE)/$(CI_PROJECT_NAME)
endif
else ifeq ($(GITHUB_ACTIONS),true)
USER_EMAIL=$(USER_NAME)@actions.github.com
ifneq ($(VCS_BRANCH),develop)
ifneq ($(VCS_BRANCH),main)
DOCKER_REGISTRIES=GITHUB
endif
endif
ifneq ($(GITHUB_REPOSITORY_OWNER),$(CI_UPSTREAM_NAMESPACE))
CI_IS_FORK=true
DOCKER_REGISTRIES=GITHUB
DOCKER_IMAGES+=ghcr.io/$(GITHUB_REPOSITORY_OWNER)/$(CI_PROJECT_NAME)
endif
endif
# Take GitHub auth from the environment under GitHub actions but from secrets on other
# project hosts:
GITHUB_TOKEN=
PROJECT_GITHUB_PAT=
ifeq ($(GITHUB_TOKEN),)
GITHUB_TOKEN=$(PROJECT_GITHUB_PAT)
else ifeq ($(PROJECT_GITHUB_PAT),)
PROJECT_GITHUB_PAT=$(GITHUB_TOKEN)
endif
GH_TOKEN=$(GITHUB_TOKEN)
export GH_TOKEN
export GITHUB_TOKEN
export PROJECT_GITHUB_PAT

# Values used for publishing releases:
# Safe defaults for testing the release process without publishing to the official
# project hosting services, indexes, and registries:
RELEASE_PUBLISH=false
# Publish releases from the `main` or `develop` branches:
GITHUB_RELEASE_ARGS=--prerelease
# Only publish releases from the `main` or `develop` branches and only under the
# canonical CI/CD platform:
ifeq ($(GITLAB_CI),true)
ifeq ($(VCS_BRANCH),main)
RELEASE_PUBLISH=true
GITHUB_RELEASE_ARGS=
else ifeq ($(VCS_BRANCH),develop)
# Publish pre-releases from the `develop` branch:
RELEASE_PUBLISH=true
endif
DOCKER_PLATFORMS=
ifeq ($(RELEASE_PUBLISH),true)
# TEMPLATE: Choose the platforms on which your users run the image. These default
# platforms should cover most common end-user platforms, including modern Apple M1 CPUs,
# Raspberry Pi devices, and AWS Graviton instances:
DOCKER_PLATFORMS=linux/amd64 linux/arm64 linux/arm/v7
endif
endif
CI_REGISTRY_USER=$(CI_PROJECT_NAMESPACE)
VCS_REMOTE_PUSH_URL=
CODECOV_TOKEN=
DOCKER_PASS=
export DOCKER_PASS
CI_PROJECT_ID=
export CI_PROJECT_ID
CI_JOB_TOKEN=
export CI_JOB_TOKEN
CI_REGISTRY_PASSWORD=
export CI_REGISTRY_PASSWORD
GH_TOKEN=

# Override variable values if present in `./.env` and if not overridden on the
# command-line:
include $(wildcard .env)

# Finished with `$(shell)`, echo recipe commands going forward
.SHELLFLAGS+= -x

# <!--alex disable hooks-->


### Top-level targets:

.PHONY: all
## The default target.
all: build

.PHONY: start
## Run the local development end-to-end stack services in the background as daemons.
start: build-docker ./.env.~out~
	docker compose down
	docker compose up -d

.PHONY: run
## Run the local development end-to-end stack services in the foreground for debugging.
run: build-docker ./.env.~out~
	docker compose down
	docker compose up


### Build Targets:
#
# Recipes that make artifacts needed for by end-users, development tasks, other recipes.

.PHONY: build
## Setup everything for development from a checkout, local and in containers.
build: ./.git/hooks/pre-commit ./.env.~out~ $(HOST_TARGET_DOCKER) \
		$(HOME)/.local/bin/tox ./var/log/npm-install.log build-docker

.PHONY: build-pkgs
## Ensure the built package is current.
build-pkgs: ./var/git/refs/remotes/$(VCS_REMOTE)/$(VCS_BRANCH) \
		./var-docker/log/build-devel.log
	true "TEMPLATE: Always specific to the project type"

.PHONY: build-docs
## Render the static HTML form of the Sphinx documentation
build-docs: build-docs-html

.PHONY: build-docs-watch
## Serve the Sphinx documentation with live updates
build-docs-watch: $(HOME)/.local/bin/tox
	tox exec -e "build" -- sphinx-watch "./docs/" "./build/docs/html/" "html" --httpd

.PHONY: build-docs-%
# Render the documentation into a specific format.
build-docs-%: $(HOME)/.local/bin/tox
	tox exec -e "build" -- sphinx-build -b "$(@:build-docs-%=%)" -W \
	    "./docs/" "./build/docs/"

.PHONY: build-perms
## Report and fix any problems with permissions in the checkout.
build-perms:
# Change only the files in VCS to avoid time consuming recursion into build artifacts.
# Consider anything else that ends up with wrong ownership a build bug:
	set +x
	git ls-files -z | while read -d $$'\0' git_file
	do
	    echo -ne "$$(dirname "$${git_file}")"'\0'
	    echo -ne "$${git_file}"'\0'
	done | xargs -0 -- chown "$(PUID):$(PGID)"
	set -x
	chown -R "$(PUID):$(PGID)" "$$(git rev-parse --git-dir)"

.PHONY: build-date
# A prerequisite that always triggers it's target.
build-date:
	date


## Docker Build Targets:
#
# Strive for as much consistency as possible in development tasks between the local host
# and inside containers. To that end, most of the `*-docker` container target recipes
# should run the corresponding `*-local` local host target recipes inside the
# development container. Top level targets, such as `test`, should run as much as
# possible inside the development container.

.PHONY: build-docker
## Set up for development in Docker containers.
build-docker: build-pkgs ./var-docker/log/build-user.log

.PHONY: build-docker-tags
## Print the list of image tags for the current registry and variant.
build-docker-tags:
	$(MAKE) -e $(DOCKER_REGISTRIES:%=build-docker-tags-%)

.PHONY: $(DOCKER_REGISTRIES:%=build-docker-tags-%)
## Print the list of image tags for the current registry and variant.
$(DOCKER_REGISTRIES:%=build-docker-tags-%): $(HOME)/.local/bin/tox
	test -e "./var/git/refs/remotes/$(VCS_REMOTE)/$(VCS_BRANCH)"
	docker_image=$(DOCKER_IMAGE_$(@:build-docker-tags-%=%))
	echo $${docker_image}:$(DOCKER_VARIANT_PREFIX)$(DOCKER_BRANCH_TAG)
ifeq ($(VCS_BRANCH),main)
# Update tags users depend on to be stable from the `main` branch:
	VERSION=$$($(TOX_EXEC_BUILD_ARGS) -qq -- cz version --project)
	major_version=$$(echo $${VERSION} | sed -nE 's|([0-9]+).*|\1|p')
	minor_version=$$(
	    echo $${VERSION} | sed -nE 's|([0-9]+\.[0-9]+).*|\1|p'
	)
	echo $${docker_image}:$(DOCKER_VARIANT_PREFIX)v$${minor_version}
	echo $${docker_image}:$(DOCKER_VARIANT_PREFIX)v$${major_version}
	echo $${docker_image}:$(DOCKER_VARIANT_PREFIX)
endif
# Use this variant as the default used for tags such as `latest`
	echo $${docker_image}:$(DOCKER_VARIANT_PREFIX)$(DOCKER_BRANCH_TAG)
ifeq ($(VCS_BRANCH),main)
	echo $${docker_image}:$(DOCKER_VARIANT_PREFIX)v$${minor_version}
	echo $${docker_image}:$(DOCKER_VARIANT_PREFIX)v$${major_version}
ifeq ($(DOCKER_VARIANT),)
	echo $${docker_image}:latest
else
	echo $${docker_image}:$(DOCKER_VARIANT)
endif
endif

.PHONY: build-docker-build
## Run the actual commands used to build the Docker container image.
build-docker-build: ./Dockerfile $(HOST_TARGET_DOCKER) $(HOME)/.local/bin/tox \
		$(HOME)/.local/state/docker-multi-platform/log/host-install.log \
		./var/git/refs/remotes/$(VCS_REMOTE)/$(VCS_BRANCH) \
		./var/log/docker-login-DOCKER.log
# Workaround broken interactive session detection:
	docker pull "buildpack-deps"
# Pull images to use as build caches:
	docker_build_caches=""
ifeq ($(GITLAB_CI),true)
# Don't cache when building final releases on `main`
	$(MAKE) -e "./var/log/docker-login-GITLAB.log" || true
ifneq ($(VCS_BRANCH),main)
	if $(MAKE) -e pull-docker
	then
	    docker_build_caches+=" --cache-from $(DOCKER_IMAGE_GITLAB):\
	$(DOCKER_VARIANT_PREFIX)$(PYTHON_ENV)-$(DOCKER_BRANCH_TAG)"
	fi
endif
endif
ifeq ($(GITHUB_ACTIONS),true)
	$(MAKE) -e "./var/log/docker-login-GITHUB.log" || true
ifneq ($(VCS_BRANCH),main)
	if $(MAKE) -e pull-docker
	then
	    docker_build_caches+=" --cache-from $(DOCKER_IMAGE_GITHUB):\
	$(DOCKER_VARIANT_PREFIX)$(PYTHON_ENV)-$(DOCKER_BRANCH_TAG)"
	fi
endif
endif
# Assemble the tags for all the variant permutations:
	$(MAKE) "./var/git/refs/remotes/$(VCS_REMOTE)/$(VCS_BRANCH)"
	docker_build_args=""
	for image_tag in $$(
	    $(MAKE) -e --no-print-directory build-docker-tags
	)
	do
	    docker_build_args+=" --tag $${image_tag}"
	done
ifeq ($(DOCKER_VARIANT),)
	docker_build_args+=" --target user"
else
	docker_build_args+=" --target $(DOCKER_VARIANT)"
endif
# https://github.com/moby/moby/issues/39003#issuecomment-879441675
	docker buildx build $(DOCKER_BUILD_ARGS) \
	    --build-arg BUILDKIT_INLINE_CACHE="1" \
	    --build-arg VERSION="$$(
	        $(TOX_EXEC_BUILD_ARGS) -qq -- cz version --project
	    )" $${docker_build_args} $${docker_build_caches} --file "$(<)" "./"


### Test Targets:
#
# Recipes that run the test suite.

.PHONY: test
## Run the full suite of tests, coverage checks, and linters.
test: test-lint test-docker

.PHONY: test-local
## Run the full suite of tests, coverage checks, and linters on the local host.
test-local:
	true "TEMPLATE: Always specific to the project type"

.PHONY: test-lint
## Perform any linter or style checks, including non-code checks.
test-lint: $(HOST_TARGET_DOCKER) test-lint-code test-lint-docker test-lint-docs \
		test-lint-prose
# Lint copyright and licensing:
	docker compose run --rm -T "reuse"

.PHONY: test-lint-code
## Lint source code for errors, style, and other issues.
test-lint-code: ./var/log/npm-install.log
# Run linters implemented in JavaScript:
	~/.nvm/nvm-exec npm run lint:code

.PHONY: test-lint-docs
## Lint documentation for errors, broken links, and other issues.
test-lint-docs: $(HOME)/.local/bin/tox
# Run linters implemented in Python:
	tox -e build -x 'testenv:build.commands=bin/test-lint-docs.sh'

.PHONY: test-lint-prose
## Lint prose text for spelling, grammar, and style
test-lint-prose: $(HOST_TARGET_DOCKER) $(HOME)/.local/bin/tox \
		./var/log/npm-install.log
# Lint all markup files tracked in VCS with Vale:
# https://vale.sh/docs/topics/scoping/#formats
	git ls-files -co --exclude-standard -z \
	    ':!NEWS*.rst' ':!LICENSES' ':!styles/Vocab/*.txt' |
	    xargs -r -0 -t -- docker compose run --rm -T vale
# Lint all source code files tracked in VCS with Vale:
	git ls-files -co --exclude-standard -z \
	    ':!styles/*/meta.json' ':!styles/*/*.yml' |
	    xargs -r -0 -t -- \
	    docker compose run --rm -T vale --config="./styles/code.ini"
# Lint source code files tracked in VCS but without extensions with Vale:
	git ls-files -co --exclude-standard -z | grep -Ez '^[^.]+$$' |
	    while read -d $$'\0'
	    do
	        cat "$${REPLY}" |
	            docker compose run --rm -T vale --config="./styles/code.ini" \
	                --ext=".pl"
	    done
# Run linters implemented in Python:
	tox -e build -x 'testenv:build.commands=bin/test-lint-prose.sh'
# Run linters implemented in JavaScript:
	~/.nvm/nvm-exec npm run lint:prose

.PHONY: test-debug
## Run tests directly on the system and start the debugger on errors or failures.
test-debug:
	true "TEMPLATE: Always specific to the project type"

.PHONY: test-docker
## Run the full suite of tests, coverage checks, and code linters in containers.
test-docker: $(HOST_TARGET_DOCKER) build-docker
	docker_run_args="--rm"
	if test ! -t 0
	then
# No fancy output when running in parallel
	    docker_run_args+=" -T"
	fi
# Test that the end-user image can run commands:
	docker compose run --no-deps $${docker_run_args} $(PROJECT_NAME) true
# Run from the development Docker container for consistency:
	docker compose run $${docker_run_args} $(PROJECT_NAME)-devel \
	    make -e test-local
# Upload any build or test artifacts to CI/CD providers
ifeq ($(GITLAB_CI),true)
ifneq ($(CODECOV_TOKEN),)
	$(MAKE) "$(HOME)/.local/bin/codecov"
# TEMPLATE: Write coverage results in Cobertura XML format to
# `./build/reports/coverage.xml` and un-comment:
#	codecov --nonZero -t "$(CODECOV_TOKEN)" --file "./build/reports/coverage.xml"
else ifneq ($(CI_IS_FORK),true)
	set +x
	echo "ERROR: CODECOV_TOKEN missing from ./.env or CI secrets"
	false
endif
endif

.PHONY: test-lint-docker
## Check the style and content of the `./Dockerfile*` files
test-lint-docker: $(HOST_TARGET_DOCKER) ./.env.~out~ ./var/log/docker-login-DOCKER.log
	docker compose pull --quiet hadolint
	docker compose run $(DOCKER_COMPOSE_RUN_ARGS) hadolint
	docker compose run $(DOCKER_COMPOSE_RUN_ARGS) hadolint \
	    hadolint "./build-host/Dockerfile"
# Ensure that any bind mount volume paths exist in VCS so that `# dockerd` doesn't
# create them as `root`:
	if test -n "$$(
	    ./bin/docker-add-volume-paths.sh "$(CHECKOUT_DIR)" \
	        "/usr/local/src/$(PROJECT_NAME)"
	)"
	then
	    set +x
	    echo "\
	ERROR: Docker bind mount paths didn't exist, force added ignore files.
	       Review ignores above in case they need changes or followup."
	    false
	fi

.PHONY: test-push
## Verify commits before pushing to the remote.
test-push: $(VCS_FETCH_TARGETS) $(HOME)/.local/bin/tox
	vcs_compare_rev="$(VCS_COMPARE_REMOTE)/$(VCS_COMPARE_BRANCH)"
ifeq ($(CI),true)
ifeq ($(VCS_COMPARE_BRANCH),main)
# On `main`, compare with the preceding commit on `main`:
	vcs_compare_rev="$(VCS_COMPARE_REMOTE)/$(VCS_COMPARE_BRANCH)^"
endif
endif
	if ! git fetch "$(VCS_COMPARE_REMOTE)" "$(VCS_COMPARE_BRANCH)"
	then
# For a newly created branch not yet on the remote, compare with the pre-release branch:
	    vcs_compare_rev="$(VCS_COMPARE_REMOTE)/develop"
	fi
	exit_code=0
	(
	    $(TOX_EXEC_BUILD_ARGS) -- \
	        cz check --rev-range "$${vcs_compare_rev}..HEAD" &&
	    $(TOX_EXEC_BUILD_ARGS) -- \
	        python ./bin/cz-check-bump.py --compare-ref "$${vcs_compare_rev}"
	) || exit_code=$$?
	if (( $$exit_code == 3 || $$exit_code == 21 ))
	then
	    exit
	elif (( $$exit_code != 0 ))
	then
	    exit $$exit_code
	else
	    $(TOX_EXEC_BUILD_ARGS) -- \
	        towncrier check --compare-with "$${vcs_compare_rev}"
	fi

.PHONY: test-clean
## Confirm that the checkout has no uncommitted VCS changes.
test-clean:
	if test -n "$$(git status --porcelain)"
	then
	    git status -vv
	    set +x
	    echo "WARNING: Checkout is not clean."
	    false
	fi


### Release Targets:
#
# Recipes that make an changes needed for releases and publish built artifacts to
# end-users.

.PHONY: release
## Publish installable packages if conventional commits require a release.
release: release-pkgs release-docker

.PHONY: release-pkgs
## Publish installable packages if conventional commits require a release.
release-pkgs: $(HOST_TARGET_DOCKER) ./var/log/git-remotes.log \
		./var/git/refs/remotes/$(VCS_REMOTE)/$(VCS_BRANCH) ./.env.~out~ \
		$(HOST_PREFIX)/bin/gh
# Don't release unless from the `main` or `develop` branches:
ifeq ($(RELEASE_PUBLISH),true)
# Import the private signing key from CI secrets
	$(MAKE) -e "./var/log/gpg-import.log"
# Bump the version and build the final release packages:
	$(MAKE) -e build-pkgs
# Ensure VCS has captured all the effects of building the release:
	$(MAKE) -e test-clean
	true "TEMPLATE: Always specific to the project type"
	export VERSION=$$($(TOX_EXEC_BUILD_ARGS) -qq -- cz version --project)
# Create a GitLab release
	release_cli_args="--description ./NEWS-VERSION.rst"
	release_cli_args+=" --tag-name v$${VERSION}"
	release_cli_args+=" --assets-link {\
	\"name\":\"Docker-Hub-Container-Registry\",\
	\"url\":\"https://hub.docker.com/r/$(DOCKER_USER)/$(CI_PROJECT_NAME)/tags\",\
	\"link_type\":\"image\"\
	}"
	docker compose pull gitlab-release-cli
	docker compose run --rm gitlab-release-cli release-cli \
	    --server-url "$(CI_SERVER_URL)" --project-id "$(CI_PROJECT_ID)" \
	    create $${release_cli_args}
# Create a GitHub release
	gh release create "v$${VERSION}" $(GITHUB_RELEASE_ARGS) \
	    --notes-file "./NEWS-VERSION.rst" ./dist/project?structure-*
endif

.PHONY: release-docker
## Publish all container images to all container registries.
release-docker: $(HOST_TARGET_DOCKER) build-docker \
		$(DOCKER_REGISTRIES:%=./var/log/docker-login-%.log) \
		$(HOME)/.local/state/docker-multi-platform/log/host-install.log
# Build other platforms in emulation and rely on the layer cache for bundling the
# native images built before into the manifests:
	DOCKER_BUILD_ARGS="$(DOCKER_BUILD_ARGS) --push"
ifneq ($(DOCKER_PLATFORMS),)
	DOCKER_BUILD_ARGS+=" --platform $(subst $(EMPTY) ,$(COMMA),$(DOCKER_PLATFORMS))"
else
endif
	export DOCKER_BUILD_ARGS
# Push the end-user manifest and images:
	$(MAKE) -e build-docker-build
# Push the development manifest and images:
	$(MAKE) -e DOCKER_VARIANT="devel" build-docker-build
# Update Docker Hub `README.md` by using the `./README.rst` reStructuredText version:
ifeq ($(VCS_BRANCH),main)
	$(MAKE) -e "./var/log/docker-login-DOCKER.log"
	docker compose pull --quiet pandoc docker-pushrm
	docker compose up docker-pushrm
endif

.PHONY: release-bump
## Bump the package version if conventional commits require a release.
release-bump: $(VCS_RELEASE_FETCH_TARGETS) $(HOME)/.local/bin/tox \
		./var/log/npm-install.log ./var/log/git-remotes.log \
		./var-docker/log/build-devel.log ./.env.~out~
	if ! git diff --cached --exit-code
	then
	    set +x
	    echo "CRITICAL: Cannot bump version with staged changes"
	    false
	fi
# Update the local branch to the forthcoming version bump commit:
	git switch -C "$(VCS_BRANCH)" "$$(git rev-parse HEAD)"
	exit_code=0
	if test "$(VCS_BRANCH)" = "main" &&
	    $(TOX_EXEC_BUILD_ARGS) -- python ./bin/get-base-version.py $$(
	        $(TOX_EXEC_BUILD_ARGS) -qq -- cz version --project
	    )
	then
# Make a final release from the last pre-release:
	    true
	else
# Do the conventional commits require a release?:
	    $(TOX_EXEC_BUILD_ARGS) -- python ./bin/cz-check-bump.py || exit_code=$$?
	    if (( $$exit_code == 3 || $$exit_code == 21 ))
	    then
# No commits require a release:
	        exit
	    elif (( $$exit_code != 0 ))
	    then
	        exit $$exit_code
	    fi
	fi
# Collect the versions involved in this release according to conventional commits:
	cz_bump_args="--check-consistency --no-verify"
ifneq ($(VCS_BRANCH),main)
	cz_bump_args+=" --prerelease beta"
endif
ifeq ($(RELEASE_PUBLISH),true)
	cz_bump_args+=" --gpg-sign"
# Import the private signing key from CI secrets
	$(MAKE) -e ./var/log/gpg-import.log
endif
# Capture the release notes for *only this* release for creating the GitHub release.
# Have to run before the real `$ towncrier build` run without the `--draft` option
# because it deletes the `newsfragments`.
	next_version=$$(
	    $(TOX_EXEC_BUILD_ARGS) -qq -- cz bump $${cz_bump_args} --yes --dry-run |
	    sed -nE 's|.* ([^ ]+) *→ *([^ ]+).*|\2|p;q'
	) || true
# Assemble the release notes for this next version:
	$(TOX_EXEC_BUILD_ARGS) -qq -- \
	    towncrier build --version "$${next_version}" --draft --yes \
	    >"./NEWS-VERSION.rst"
	git add -- "./NEWS-VERSION.rst"
	$(TOX_EXEC_BUILD_ARGS) -- towncrier build --version "$${next_version}" --yes
# Bump the version in the NPM package metadata:
	~/.nvm/nvm-exec npm --no-git-tag-version version "$${next_version}"
	git add -- "./package*.json"
# Increment the version in VCS
	$(TOX_EXEC_BUILD_ARGS) -- cz bump $${cz_bump_args}
ifeq ($(VCS_BRANCH),main)
# Merge the bumped version back into `develop`:
	$(MAKE) VCS_BRANCH="main" VCS_MERGE_BRANCH="develop" \
	    VCS_REMOTE="$(VCS_COMPARE_REMOTE)" VCS_MERGE_BRANCH="develop" devel-merge
ifeq ($(CI),true)
	git push --no-verify "$(VCS_COMPARE_REMOTE)" "HEAD:develop"
endif
	git switch -C "$(VCS_BRANCH)" "$$(git rev-parse HEAD)"
endif
ifneq ($(GITHUB_ACTIONS),true)
ifneq ($(PROJECT_GITHUB_PAT),)
# Make the tag available for creating the following GitHub release but push to GitHub
# *before* pushing to GitLab to avoid a race with repository mirroring:
	git push --no-verify "github" tag "v$${next_version}"
endif
endif
ifeq ($(CI),true)
# Push only this tag to avoid clashes with any preceding failed release:
	git push --no-verify "$(VCS_REMOTE)" tag "v$${next_version}"
# Also push the branch:
	git push --no-verify "$(VCS_REMOTE)" "HEAD:$(VCS_BRANCH)"
endif


### Development Targets:
#
# Recipes used by developers to make changes to the code.

.PHONY: devel-format
## Automatically correct code in this checkout according to linters and style checkers.
devel-format: $(HOST_TARGET_DOCKER) ./var/log/npm-install.log
	true "TEMPLATE: Always specific to the project type"
# Add license and copyright header to files missing them:
	git ls-files -co --exclude-standard -z ':!*.license' ':!.reuse' ':!LICENSES' |
	while read -d $$'\0'
	do
	    if ! (
	        test -e  "$${REPLY}.license" ||
	        grep -Eq 'SPDX-License-Identifier:' "$${REPLY}"
	    )
	    then
	        echo "$${REPLY}"
	    fi
	done | xargs -r -t -- \
	    docker compose run --rm -T "reuse" annotate --skip-unrecognised \
	        --copyright "Ross Patterson <me@rpatterson.net>" --license "MIT"
# Run source code formatting tools implemented in JavaScript:
	~/.nvm/nvm-exec npm run format

.PHONY: devel-upgrade
## Update all locked or frozen dependencies to their most recent available versions.
devel-upgrade: $(HOME)/.local/bin/tox
# Update VCS integration from remotes to the most recent tag:
	$(TOX_EXEC_BUILD_ARGS) -- pre-commit autoupdate
# Update the Vale style rule definitions:
	touch "./.vale.ini" "./styles/code.ini"
	$(MAKE) "./var/log/vale-rule-levels.log"

.PHONY: devel-upgrade-branch
## Reset an upgrade branch, commit upgraded dependencies on it, and push for review.
<<<<<<< HEAD
devel-upgrade-branch: ~/.gitconfig ./var/log/gpg-import.log \
		./var/git/refs/remotes/$(VCS_REMOTE)/$(VCS_BRANCH) \
		./var/log/git-remotes.log
=======
devel-upgrade-branch: ./var/git/refs/remotes/$(VCS_REMOTE)/$(VCS_BRANCH)
>>>>>>> b54ffca7
	if ! $(MAKE) -e "test-clean"
	then
	    set +x
	    echo "ERROR: Can't upgrade with uncommitted changes."
	    exit 1
	fi
	remote_branch_exists=false
	if git fetch "$(VCS_REMOTE)" "$(VCS_BRANCH)-upgrade"
	then
	    remote_branch_exists=true
	fi
	now=$$(date -u)
	$(MAKE) -e TEMPLATE_IGNORE_EXISTING="true" devel-upgrade
	if $(MAKE) -e "test-clean"
	then
# No changes from upgrade, exit signaling success but push nothing:
	    exit
	fi
	git switch -C "$(VCS_BRANCH)-upgrade"
# Only add changes upgrade-related changes:
	git add --update "./.pre-commit-config.yaml" "./.vale.ini" "./styles/"
# Commit the upgrade changes
	echo "Upgrade all requirements to the most recent versions as of" \
	    >"./newsfragments/+upgrade-requirements.bugfix.rst"
	echo "$${now}." >>"./newsfragments/+upgrade-requirements.bugfix.rst"
	git add "./newsfragments/+upgrade-requirements.bugfix.rst"
	git_commit_args="--all --gpg-sign"
ifeq ($(CI),true)
# Don't duplicate the CI run from the following push:
	git_push_args+=" --no-verify"
endif
	git commit $${git_commit_args} -m \
	    "fix(deps): Upgrade to most recent versions"
# Fail if upgrading left un-tracked files in VCS:
	$(MAKE) -e "test-clean"
ifeq ($(CI),true)
# Push any upgrades to the remote for review. Specify both the ref and the expected ref
# for `--force-with-lease=` to support pushing to more than one mirror or remote by
# using more than one `pushUrl`:
	git_push_args="--no-verify"
	if test "$${remote_branch_exists=true}" = "true"
	then
	    git_push_args+=" --force-with-lease=\
	$(VCS_BRANCH)-upgrade:$(VCS_REMOTE)/$(VCS_BRANCH)-upgrade"
	fi
	git push $${git_push_args} "$(VCS_REMOTE)" "HEAD:$(VCS_BRANCH)-upgrade"
endif

.PHONY: devel-merge
## Merge this branch with a suffix back into its un-suffixed upstream.
<<<<<<< HEAD
devel-merge: ~/.gitconfig ./var/log/git-remotes.log \
		./var/git/refs/remotes/$(VCS_REMOTE)/$(VCS_MERGE_BRANCH)
=======
devel-merge: ./var/git/refs/remotes/$(VCS_REMOTE)/$(VCS_MERGE_BRANCH)
>>>>>>> b54ffca7
	merge_rev="$$(git rev-parse HEAD)"
	git switch -C "$(VCS_MERGE_BRANCH)" --track "$(VCS_REMOTE)/$(VCS_MERGE_BRANCH)"
	git merge --ff --gpg-sign -m \
	    $$'Merge branch \'$(VCS_BRANCH)\' into $(VCS_MERGE_BRANCH)\n\n[ci merge]' \
	    "$${merge_rev}"
ifeq ($(CI),true)
	git push --no-verify "$(VCS_REMOTE)" "HEAD:$(VCS_MERGE_BRANCH)"
endif


### Clean Targets:
#
# Recipes used to restore the checkout to initial conditions.

.PHONY: clean
## Restore the checkout to an initial clone state.
clean:
	docker compose down --remove-orphans --rmi "all" -v || true
	$(TOX_EXEC_BUILD_ARGS) -- pre-commit uninstall \
	    --hook-type "pre-commit" --hook-type "commit-msg" --hook-type "pre-push" \
	    || true
	$(TOX_EXEC_BUILD_ARGS) -- pre-commit clean || true
	git clean -dfx -e "/var" -e "var-docker/" -e "/.env" -e "*~"
	rm -rfv "./var/log/" "./var-docker/log/"


### Real Targets:
#
# Recipes that make actual changes and create and update files for the target.

# Build Docker container images.
# Build the development image:
./var-docker/log/build-devel.log: ./Dockerfile ./.dockerignore ./bin/entrypoint.sh \
		./docker-compose.yml ./docker-compose.override.yml ./.env.~out~ \
		./var-docker/log/rebuild.log $(HOST_TARGET_DOCKER)
	true DEBUG Updated prereqs: $(?)
	mkdir -pv "$(dir $(@))"
ifeq ($(DOCKER_BUILD_PULL),true)
# Pull the development image and simulate building it here:
	if $(MAKE) -e DOCKER_VARIANT="devel" pull-docker
	then
	    touch "$(@)" "./var-docker/log/rebuild.log"
	    exit
	fi
endif
	$(MAKE) -e DOCKER_VARIANT="devel" DOCKER_BUILD_ARGS="--load" \
	    build-docker-build | tee -a "$(@)"
# Build the end-user image:
./var-docker/log/build-user.log: ./var-docker/log/build-devel.log ./Dockerfile \
		./.dockerignore ./bin/entrypoint.sh ./var-docker/log/rebuild.log
	true DEBUG Updated prereqs: $(?)
# Build the user image after building all required artifacts:
	mkdir -pv "$(dir $(@))"
	$(MAKE) -e DOCKER_BUILD_ARGS="$(DOCKER_BUILD_ARGS) --load" \
	    build-docker-build >>"$(@)"
# Marker file used to trigger the rebuild of the image.
# Useful to workaround asynchronous timestamp issues when running jobs in parallel:
./var-docker/log/rebuild.log:
	mkdir -pv "$(dir $(@))"
	date >>"$(@)"
# https://docs.docker.com/build/building/multi-platform/#building-multi-platform-images
$(HOME)/.local/state/docker-multi-platform/log/host-install.log:
	$(MAKE) "$(HOST_TARGET_DOCKER)"
	mkdir -pv "$(dir $(@))"
	if ! docker context inspect "multi-platform" |& tee -a "$(@)"
	then
	    docker context create "multi-platform" |& tee -a "$(@)"
	fi
	if ! docker buildx inspect |& tee -a "$(@)" |
	    grep -q '^ *Endpoint: *multi-platform *'
	then
	    (
	        docker buildx create --use "multi-platform" || true
	    ) |& tee -a "$(@)"
	fi
./var/log/docker-login-DOCKER.log:
	$(MAKE) "$(HOST_TARGET_DOCKER)" "./.env.~out~"
	mkdir -pv "$(dir $(@))"
	if test -n "$${DOCKER_PASS}"
	then
	    printenv "DOCKER_PASS" | docker login -u "$(DOCKER_USER)" --password-stdin
	elif test "$(CI_IS_FORK)" != "true"
	then
	    echo "ERROR: DOCKER_PASS missing from ./.env or CI secrets"
	    false
	fi
	date | tee -a "$(@)"
# TEMPLATE: Add a cleanup rule for the GitLab container registry under the project
# settings.
./var/log/docker-login-GITLAB.log:
	$(MAKE) "./.env.~out~"
	mkdir -pv "$(dir $(@))"
	if test -n "$${CI_REGISTRY_PASSWORD}"
	then
	    printenv "CI_REGISTRY_PASSWORD" |
	        docker login -u "$(CI_REGISTRY_USER)" --password-stdin "$(CI_REGISTRY)"
	elif test "$(CI_IS_FORK)" != "true"
	then
	    echo "ERROR: CI_REGISTRY_PASSWORD missing from ./.env or CI secrets"
	    false
	fi
	date | tee -a "$(@)"
# TEMPLATE: Connect the GitHub container registry to the repository by using the
# `Connect` button at the bottom of the container registry's web UI.
./var/log/docker-login-GITHUB.log:
	$(MAKE) "./.env.~out~"
	mkdir -pv "$(dir $(@))"
	if test -n "$${PROJECT_GITHUB_PAT}"
	then
	    printenv "PROJECT_GITHUB_PAT" |
	        docker login -u "$(GITHUB_REPOSITORY_OWNER)" --password-stdin "ghcr.io"
	elif test "$(CI_IS_FORK)" != "true"
	then
	    echo "ERROR: PROJECT_GITHUB_PAT missing from ./.env or CI secrets"
	    false
	fi
	date | tee -a "$(@)"

# Local environment variables and secrets from a template:
./.env.~out~: ./.env.in
	$(call expand_template,$(<),$(@))

./README.md: README.rst
	$(MAKE) "$(HOST_TARGET_DOCKER)"
	docker compose run --rm "pandoc"


### Development Tools:

# VCS configuration and integration:
# Retrieve VCS data needed for versioning, tags, and releases, release notes:
$(VCS_FETCH_TARGETS): ./.git/logs/HEAD
	git_fetch_args="--tags --prune --prune-tags --force"
	if test "$$(git rev-parse --is-shallow-repository)" = "true"
	then
	    git_fetch_args+=" --unshallow"
	fi
	branch_path="$(@:var/git/refs/remotes/%=%)"
	mkdir -pv "$(dir $(@))"
	if ! git fetch $${git_fetch_args} "$${branch_path%%/*}" "$${branch_path#*/}" |&
	    tee -a "$(@)"
	then
# If the local branch doesn't exist, fall back to the pre-release branch:
	    git fetch $${git_fetch_args} "$${branch_path%%/*}" "develop" |&
	        tee -a "$(@)"
	fi
# A target whose `mtime` reflects files added to or removed from VCS:
./var/log/git-ls-files.log: build-date
	mkdir -pv "$(dir $(@))"
	git ls-files >"$(@).~new~"
	if diff -u "$(@)" "$(@).~new~"
	then
	    exit
	fi
	mv -v "$(@).~new~" "$(@)"
./.git/hooks/pre-commit:
	$(MAKE) -e "$(HOME)/.local/bin/tox"
	$(TOX_EXEC_BUILD_ARGS) -- pre-commit install \
	    --hook-type "pre-commit" --hook-type "commit-msg" --hook-type "pre-push"
<<<<<<< HEAD
# Initialize minimal VCS configuration, useful in automation such as CI:
~/.gitconfig:
	git config --global user.name "$(USER_FULL_NAME)"
	git config --global user.email "$(USER_EMAIL)"
./var/log/git-remotes.log:
	mkdir -pv "$(dir $(@))"
	set +x
ifneq ($(VCS_REMOTE_PUSH_URL),)
	if ! git remote get-url --push --all "origin" |
	    grep -q -F "$(VCS_REMOTE_PUSH_URL)"
	then
	    echo "INFO:Adding push url for remote 'origin'"
	    git remote set-url --push --add "origin" "$(VCS_REMOTE_PUSH_URL)" |
	        tee -a "$(@)"
	fi
endif
ifneq ($(GITHUB_ACTIONS),true)
ifneq ($(PROJECT_GITHUB_PAT),)
# Also add a fetch remote for the `$ gh` command-line tool to detect:
	if ! git remote get-url "github" >"/dev/null"
	then
	    echo "INFO:Adding remote 'github'"
	    git remote add "github" \
	        "https://$(PROJECT_GITHUB_PAT)@github.com/$(CI_PROJECT_PATH).git" |
	        tee -a "$(@)"
	fi
else ifneq ($(CI_IS_FORK),true)
	set +x
	echo "ERROR: PROJECT_GITHUB_PAT missing from ./.env or CI secrets"
	false
endif
endif
	set -x
# Fail fast if there's still no push access:
	git push --no-verify "origin" "HEAD:$(VCS_BRANCH)" | tee -a "$(@)"
=======
>>>>>>> b54ffca7

# Prose linting:
# Map formats unknown by Vale to a common default format:
./var/log/vale-map-formats.log: ./bin/vale-map-formats.py ./.vale.ini \
		./var/log/git-ls-files.log
	$(MAKE) -e "$(HOME)/.local/bin/tox"
	$(TOX_EXEC_BUILD_ARGS) -- python "$(<)" "./styles/code.ini" "./.vale.ini"
# Set Vale levels for added style rules:
# Must be it's own target because Vale sync takes the sets of styles from the
# configuration and the configuration needs the styles to set rule levels:
./var/log/vale-rule-levels.log: ./styles/RedHat/meta.json
	$(MAKE) -e "$(HOME)/.local/bin/tox"
	$(TOX_EXEC_BUILD_ARGS) -- python ./bin/vale-set-rule-levels.py
	$(TOX_EXEC_BUILD_ARGS) -- python ./bin/vale-set-rule-levels.py \
	    --input="./styles/code.ini"
# Update style rule definitions from the remotes:
./styles/RedHat/meta.json: ./.vale.ini ./styles/code.ini ./.env.~out~
	$(MAKE) "$(HOST_TARGET_DOCKER)"
	docker compose run --rm vale sync
	docker compose run --rm -T vale sync --config="./styles/code.ini"

# Editor and IDE support and integration:
./.dir-locals.el.~out~: ./.dir-locals.el.in
	$(call expand_template,$(<),$(@))

# Manage JavaScript tools:
./var/log/npm-install.log: ./package.json ./var/log/nvm-install.log
	mkdir -pv "$(dir $(@))"
	~/.nvm/nvm-exec npm install | tee -a "$(@)"
./package.json:
	$(MAKE) "./var/log/nvm-install.log"
# https://docs.npmjs.com/creating-a-package-json-file#creating-a-default-packagejson-file
	~/.nvm/nvm-exec npm init --yes --scope="@$(NPM_SCOPE)"
./var/log/nvm-install.log: ./.nvmrc
	$(MAKE) "$(HOME)/.nvm/nvm.sh"
	mkdir -pv "$(dir $(@))"
	set +x
	. "$(HOME)/.nvm/nvm.sh" || true
	nvm install | tee -a "$(@)"
# https://github.com/nvm-sh/nvm#install--update-script
$(HOME)/.nvm/nvm.sh:
	set +x
	wget -qO- "https://raw.githubusercontent.com/nvm-sh/nvm/v0.39.3/install.sh"
	    | bash

# Manage Python tools:
$(HOME)/.local/bin/tox:
	$(MAKE) "$(HOME)/.local/bin/pipx"
# https://tox.wiki/en/latest/installation.html#via-pipx
	pipx install "tox"
$(HOME)/.local/bin/pipx:
	$(MAKE) "$(HOST_PREFIX)/bin/pip3"
# https://pypa.github.io/pipx/installation/#install-pipx
	pip3 install --user "pipx"
	python3 -m pipx ensurepath
$(HOST_PREFIX)/bin/pip3:
	$(MAKE) "$(STATE_DIR)/log/host-update.log"
	$(HOST_PKG_CMD) $(HOST_PKG_INSTALL_ARGS) "$(HOST_PKG_NAMES_PIP)"

# Manage tools in containers:
$(HOST_TARGET_DOCKER):
	$(MAKE) "$(STATE_DIR)/log/host-update.log"
	$(HOST_PKG_CMD) $(HOST_PKG_INSTALL_ARGS) "$(HOST_PKG_NAMES_DOCKER)"
	docker info
ifeq ($(HOST_PKG_BIN),brew)
# https://formulae.brew.sh/formula/docker-compose#default
	mkdir -p ~/.docker/cli-plugins
	ln -sfnv "$${HOMEBREW_PREFIX}/opt/docker-compose/bin/docker-compose" \
	    "~/.docker/cli-plugins/docker-compose"
endif

# Support for installing host operating system packages:
$(STATE_DIR)/log/host-update.log:
	if ! $(HOST_PKG_CMD_PREFIX) which $(HOST_PKG_BIN)
	then
	    set +x
	    echo "ERROR: OS not supported for installing system dependencies"
	    false
	fi
	$(HOST_PKG_CMD) update | tee -a "$(@)"

# Install the code test coverage publishing tool:
$(HOME)/.local/bin/codecov: ./build-host/bin/install-codecov.sh $(HOST_PREFIX)/bin/curl
	"$(<)"
$(HOST_PREFIX)/bin/curl:
	$(MAKE) "$(STATE_DIR)/log/host-update.log"
	$(HOST_PKG_CMD) $(HOST_PKG_INSTALL_ARGS) "$(HOST_PKG_NAMES_CURL)"

# GNU Privacy Guard (GPG) signing key creation and management in CI:
export GPG_PASSPHRASE=
GPG_SIGNING_PRIVATE_KEY=
./var/ci-cd-signing-subkey.asc: $(HOST_PREFIX)/bin/gpg
# Signing release commits and artifacts requires a GPG private key in the CI/CD
# environment. Use a subkey that you can revoke without affecting your main key. This
# recipe captures what I had to do to export a private signing subkey. It's not widely
# tested so you should probably only use this for reference. It worked for me but this
# process risks leaking your main private key so confirm all your assumptions and
# results well.
#
# 1. Create a signing subkey with a *new*, *separate* passphrase:
#    https://wiki.debian.org/Subkeys#How.3F
# 2. Get the long key ID for that private subkey:
#	gpg --list-secret-keys --keyid-format "long"
# 3. Export *only* that private subkey and verify that the main secret key packet is the
#    GPG dummy packet and that the only other private key included is the intended
#    subkey:
#	gpg --armor --export-secret-subkeys "$(GPG_SIGNING_KEYID)!" |
#	    gpg --list-packets
# 4. Export that key as text to a file:
	gpg --armor --export-secret-subkeys "$(GPG_SIGNING_KEYID)!" >"$(@)"
# 5. Confirm that a temporary GNU PG directory can import the exported key and that it
#    can sign files:
#	gnupg_homedir=$$(mktemp -d --suffix=".d" "gnupd.XXXXXXXXXX")
#	printenv 'GPG_PASSPHRASE' >"$${gnupg_homedir}/.passphrase"
#	gpg --homedir "$${gnupg_homedir}" --batch --import <"$(@)"
#	echo "Test signature content" >"$${gnupg_homedir}/test-sig.txt"
#	gpgconf --kill gpg-agent
#	gpg --homedir "$${gnupg_homedir}" --batch --pinentry-mode "loopback" \
#	    --passphrase-file "$${gnupg_homedir}/.passphrase" \
#	    --local-user "$(GPG_SIGNING_KEYID)!" --sign "$${gnupg_homedir}/test-sig.txt"
#	gpg --batch --verify "$${gnupg_homedir}/test-sig.txt.gpg"
# 6. Add the contents of this target as a `GPG_SIGNING_PRIVATE_KEY` secret in CI and the
# passphrase for the signing subkey as a `GPG_PASSPHRASE` secret in CI
./var/log/gpg-import.log: ~/.gitconfig $(HOST_PREFIX)/bin/gpg
# In each CI run, import the private signing key from the CI secrets
	mkdir -pv "$(dir $(@))"
ifneq ($(and $(GPG_SIGNING_PRIVATE_KEY),$(GPG_PASSPHRASE)),)
	printenv "GPG_SIGNING_PRIVATE_KEY" | gpg --batch --import | tee -a "$(@)"
	echo 'default-key:0:"$(GPG_SIGNING_KEYID)' | gpgconf —change-options gpg
	git config --global user.signingkey "$(GPG_SIGNING_KEYID)"
# "Unlock" the signing key for the rest of this CI run:
	printenv 'GPG_PASSPHRASE' >"./var/ci-cd-signing-subkey.passphrase"
	true | gpg --batch --pinentry-mode "loopback" \
	    --passphrase-file "./var/ci-cd-signing-subkey.passphrase" \
	    --sign | gpg --list-packets
else
ifneq ($(CI_IS_FORK),true)
	set +x
	echo "ERROR: GPG_SIGNING_PRIVATE_KEY or GPG_PASSPHRASE " \
	    "missing from ./.env or CI secrets"
	false
endif
	date | tee -a "$(@)"
endif
$(HOST_PREFIX)/bin/gpg:
	$(MAKE) "$(STATE_DIR)/log/host-update.log"
	$(HOST_PKG_CMD) $(HOST_PKG_INSTALL_ARGS) "$(HOST_PKG_NAMES_GPG)"

$(HOST_PREFIX)/bin/gh:
	$(MAKE) "$(STATE_DIR)/log/host-update.log"
	$(HOST_PKG_CMD) $(HOST_PKG_INSTALL_ARGS) "$(HOST_PKG_NAMES_GHCLI)"

# TEMPLATE: Optionally, use the following command to generate a GitLab CI/CD runner
# configuration, register it with your project, compare it with the template
# prerequisite, apply the appropriate changes and then run by using `$ docker compose up
# gitlab-runner`. Useful to conserve shared runner minutes:
./var/gitlab-runner/config/config.toml: ./gitlab-runner/config/config.toml.in
	docker compose run --rm gitlab-runner register \
	    --url "https://gitlab.com/" --docker-image "docker" --executor "docker"


### Makefile "functions":
#
# Snippets used several times, including in different recipes:
# https://www.gnu.org/software/make/manual/html_node/Call-Function.html

# Have to use a placeholder `*.~out~` target instead of the real expanded template
# because targets can't disable `.DELETE_ON_ERROR` on a per-target basis.
#
# Can't use a target and recipe to install `$ envsubst`. Shouldn't update expanded
# templates when `/usr/bin/envsubst` changes but expanding a template requires it to be
# installed. The recipe can't use a sub-make because Make updates any expanded template
# targets used in `include` directives when reading the `./Makefile`, for example
# `./.env`, leading to endless recursion:
define expand_template=
if ! which envsubst
then
    $(HOST_PKG_CMD) update | tee -a "$(STATE_DIR)/log/host-update.log"
    $(HOST_PKG_CMD) $(HOST_PKG_INSTALL_ARGS) "$(HOST_PKG_NAMES_ENVSUBST)"
fi
if test "$(2:%.~out~=%)" -nt "$(1)"
then
    envsubst <"$(1)" >"$(2)"
    exit
fi
if test ! -e "$(2:%.~out~=%)"
then
    touch -d "@0" "$(2:%.~out~=%)"
fi
if test "$(CI)" != "true"
then
    envsubst <"$(1)" | diff -u "$(2:%.~out~=%)" "-" || true
fi
set +x
echo "WARNING:Template $(1) changed, reconcile and \`$$ touch $(2:%.~out~=%)\`."
set -x
if test ! -s "$(2:%.~out~=%)"
then
    envsubst <"$(1)" >"$(2:%.~out~=%)"
    touch -d "@0" "$(2:%.~out~=%)"
fi
if test "$(TEMPLATE_IGNORE_EXISTING)" = "true"
then
    envsubst <"$(1)" >"$(2)"
    exit
fi
exit 1
endef


### Makefile Development:
#
# Development primarily requires a balance of 2 priorities:
#
# - Correctness of the source code and build artifacts
# - Reduce iteration time in the inner loop of development
#
# This project uses Make to balance those priorities. Target recipes capture the
# commands necessary to build artifacts, run tests, and verify the code. Top-level
# targets compose related target recipes for often needed tasks. Targets use
# prerequisites to define when to update build artifacts prevent time wasted on
# unnecessary updates in the inner loop of development.
#
# Make provides an important feature to achieve that second priority, a framework for
# determining when to do work. Targets define build artifact paths. The target's recipe
# lists the commands that create or update that build artifact. The target's
# prerequisites define when to update that target. Make runs the recipe when any of the
# prerequisites have more recent modification times than the target to update the
# target.
#
# For example, if a feature adds library to the project's dependencies, correctness
# requires the project to update the frozen, or locked versions to include the added
# library. The rest of the time the locked or frozen versions don't need updating and it
# wastes significant time to always update them in the inner loop of development. To
# express such relationships in Make, define targets for the files containing the locked
# or frozen versions and add a prerequisite for the file that defines dependencies:
#
#    ./build/bar.txt: ./bar.txt.in
#    	envsubst <"$(<)" >"$(@)"
#
# To that end, use real target and prerequisite files whenever possible when adding
# recipes to this file. Make calls targets whose name doesn't correspond to a real build
# artifact `.PHONY:` targets. Use `.PHONY:` targets to compose sets or real targets and
# define recipes for tasks that don't produce build artifacts, for example, the
# top-level targets.

# If a recipe doesn't produce an appropriate build artifact, define an arbitrary target
# the recipe writes to, such as piping output to a log file. Also use this approach when
# none of the modification times of produced artifacts reflect when any downstream
# targets need updating:
#
#     ./var/log/some-work.log:
#         mkdir -pv "$(dir $(@))"
#         echo "Do some work here" | tee -a "$(@)"
#
# If the recipe produces no output, the recipe can create arbitrary output:
#
#     ./var/log/bar.log:
#         echo "Do some work here"
#         mkdir -pv "$(dir $(@))"
#         date | tee -a "$(@)"
#
# If the recipe of a target needs another target but updating that other target doesn't
# mean that this target's recipe needs to re-run, such as one-time system install tasks,
# use that target in a sub-make instead of a prerequisite:
#
#     ./var/log/bar.log:
#         $(MAKE) "./var/log/qux.log"
#
# This project uses some more Make features than these core features and welcome further
# use of such features:
#
# - `$(@)`:
#   The automatic variable containing the path for the target
#
# - `$(<)`:
#   The automatic variable containing the path for the first prerequisite
#
# - `$(VARIABLE_FOO:%=bar-%)`:
#   Substitution references to generate transformations of space-separated values
#
# - `$ make OPTION_FOO=bar`:
#   Use "option" variables and support overriding on the command-line
#
# Avoid the more "magical" features of Make, to keep it readable, discover-able, and
# otherwise approachable to developers who might not have significant familiarity with
# Make. If you have good, pragmatic reasons to add use of further features, make the
# case for them but avoid them if possible.


### Maintainer targets:
#
# Recipes not used during the usual course of development.

<<<<<<< HEAD
.PHONY: pull-docker
## Pull an existing image best to use as a cache for building new images
pull-docker: ./var/git/refs/remotes/$(VCS_REMOTE)/$(VCS_BRANCH) $(HOST_TARGET_DOCKER)
	export VERSION=$$($(TOX_EXEC_BUILD_ARGS) -qq -- cz version --project)
	for vcs_branch in $(VCS_BRANCHES)
	do
	    docker_tag="$(DOCKER_VARIANT_PREFIX)$${vcs_branch}"
	    for docker_image in $(DOCKER_IMAGES)
	    do
	        if docker pull "$${docker_image}:$${docker_tag}"
	        then
	            docker tag "$${docker_image}:$${docker_tag}" \
	                "$(DOCKER_IMAGE_DOCKER):$${docker_tag}"
	            exit
	        fi
	    done
	done
	set +x
	echo "ERROR: Could not pull any existing docker image"
	false

# TEMPLATE: Run this a single time for your project or when the `./build-host/` image
# changes. See the `./var/log/docker-login*.log` targets for the authentication
# environment variables to set or login to those container registries manually and `$
# touch` these targets.
.PHONY: bootstrap-project
## Run any tasks needed a single time for a given project by a maintainer.
bootstrap-project: \
		./var/log/docker-login-GITLAB.log \
		./var/log/docker-login-GITHUB.log
=======
# TEMPLATE: Only necessary if you customize the `./build-host/` image.  Different
# projects can use the same image, even across individuals and organizations.  If you do
# need to customize the image, then run this a single time for each customized
# image. See the `./var/log/docker-login*.log` targets for the authentication
# environment variables to set or login to those container registries manually and `$
# touch` these targets.
.PHONY: bootstrap-project
bootstrap-project: ./var/log/docker-login-DOCKER.log
>>>>>>> b54ffca7
# Initially seed the build host Docker image to bootstrap CI/CD environments
# GitLab CI/CD:
	$(MAKE) -e -C "./build-host/" DOCKER_IMAGE="$(DOCKER_IMAGE_GITLAB)" release
# GitHub Actions:
	$(MAKE) -e -C "./build-host/" DOCKER_IMAGE="$(DOCKER_IMAGE_GITHUB)" release<|MERGE_RESOLUTION|>--- conflicted
+++ resolved
@@ -870,13 +870,9 @@
 
 .PHONY: devel-upgrade-branch
 ## Reset an upgrade branch, commit upgraded dependencies on it, and push for review.
-<<<<<<< HEAD
-devel-upgrade-branch: ~/.gitconfig ./var/log/gpg-import.log \
+devel-upgrade-branch: ./var/log/gpg-import.log \
 		./var/git/refs/remotes/$(VCS_REMOTE)/$(VCS_BRANCH) \
 		./var/log/git-remotes.log
-=======
-devel-upgrade-branch: ./var/git/refs/remotes/$(VCS_REMOTE)/$(VCS_BRANCH)
->>>>>>> b54ffca7
 	if ! $(MAKE) -e "test-clean"
 	then
 	    set +x
@@ -927,12 +923,8 @@
 
 .PHONY: devel-merge
 ## Merge this branch with a suffix back into its un-suffixed upstream.
-<<<<<<< HEAD
-devel-merge: ~/.gitconfig ./var/log/git-remotes.log \
+devel-merge: ./var/log/git-remotes.log \
 		./var/git/refs/remotes/$(VCS_REMOTE)/$(VCS_MERGE_BRANCH)
-=======
-devel-merge: ./var/git/refs/remotes/$(VCS_REMOTE)/$(VCS_MERGE_BRANCH)
->>>>>>> b54ffca7
 	merge_rev="$$(git rev-parse HEAD)"
 	git switch -C "$(VCS_MERGE_BRANCH)" --track "$(VCS_REMOTE)/$(VCS_MERGE_BRANCH)"
 	git merge --ff --gpg-sign -m \
@@ -1092,11 +1084,7 @@
 	$(MAKE) -e "$(HOME)/.local/bin/tox"
 	$(TOX_EXEC_BUILD_ARGS) -- pre-commit install \
 	    --hook-type "pre-commit" --hook-type "commit-msg" --hook-type "pre-push"
-<<<<<<< HEAD
 # Initialize minimal VCS configuration, useful in automation such as CI:
-~/.gitconfig:
-	git config --global user.name "$(USER_FULL_NAME)"
-	git config --global user.email "$(USER_EMAIL)"
 ./var/log/git-remotes.log:
 	mkdir -pv "$(dir $(@))"
 	set +x
@@ -1128,8 +1116,6 @@
 	set -x
 # Fail fast if there's still no push access:
 	git push --no-verify "origin" "HEAD:$(VCS_BRANCH)" | tee -a "$(@)"
-=======
->>>>>>> b54ffca7
 
 # Prose linting:
 # Map formats unknown by Vale to a common default format:
@@ -1253,7 +1239,7 @@
 #	gpg --batch --verify "$${gnupg_homedir}/test-sig.txt.gpg"
 # 6. Add the contents of this target as a `GPG_SIGNING_PRIVATE_KEY` secret in CI and the
 # passphrase for the signing subkey as a `GPG_PASSPHRASE` secret in CI
-./var/log/gpg-import.log: ~/.gitconfig $(HOST_PREFIX)/bin/gpg
+./var/log/gpg-import.log: $(HOST_PREFIX)/bin/gpg
 # In each CI run, import the private signing key from the CI secrets
 	mkdir -pv "$(dir $(@))"
 ifneq ($(and $(GPG_SIGNING_PRIVATE_KEY),$(GPG_PASSPHRASE)),)
@@ -1424,7 +1410,6 @@
 #
 # Recipes not used during the usual course of development.
 
-<<<<<<< HEAD
 .PHONY: pull-docker
 ## Pull an existing image best to use as a cache for building new images
 pull-docker: ./var/git/refs/remotes/$(VCS_REMOTE)/$(VCS_BRANCH) $(HOST_TARGET_DOCKER)
@@ -1446,16 +1431,6 @@
 	echo "ERROR: Could not pull any existing docker image"
 	false
 
-# TEMPLATE: Run this a single time for your project or when the `./build-host/` image
-# changes. See the `./var/log/docker-login*.log` targets for the authentication
-# environment variables to set or login to those container registries manually and `$
-# touch` these targets.
-.PHONY: bootstrap-project
-## Run any tasks needed a single time for a given project by a maintainer.
-bootstrap-project: \
-		./var/log/docker-login-GITLAB.log \
-		./var/log/docker-login-GITHUB.log
-=======
 # TEMPLATE: Only necessary if you customize the `./build-host/` image.  Different
 # projects can use the same image, even across individuals and organizations.  If you do
 # need to customize the image, then run this a single time for each customized
@@ -1463,8 +1438,9 @@
 # environment variables to set or login to those container registries manually and `$
 # touch` these targets.
 .PHONY: bootstrap-project
-bootstrap-project: ./var/log/docker-login-DOCKER.log
->>>>>>> b54ffca7
+bootstrap-project: \
+		./var/log/docker-login-GITLAB.log \
+		./var/log/docker-login-GITHUB.log
 # Initially seed the build host Docker image to bootstrap CI/CD environments
 # GitLab CI/CD:
 	$(MAKE) -e -C "./build-host/" DOCKER_IMAGE="$(DOCKER_IMAGE_GITLAB)" release
