--- conflicted
+++ resolved
@@ -640,14 +640,10 @@
 endif
 # Only release from the `master` or `develop` branches:
 ifeq ($(RELEASE_PUBLISH),true)
-<<<<<<< HEAD
 # Import the private signing key from CI secrets
 	$(MAKE) -e ./var/log/gpg-import.log
 # Bump the version and build the final release packages:
-	$(MAKE) -e release-bump build-pkgs
-=======
 	$(MAKE) -e build-pkgs
->>>>>>> d04bfbb8
 # https://twine.readthedocs.io/en/latest/#using-twine
 	./.tox/build/bin/twine check ./dist/python?project?structure-*
 # The VCS remote should reflect the release before the release is published to ensure
@@ -655,28 +651,7 @@
 # place on any mirrors, using multiple `pushurl` remotes, for those project hosts as
 # well:
 	$(MAKE) -e test-clean
-<<<<<<< HEAD
-ifeq ($(VCS_BRANCH),master)
-# Merge the bumped version back into `develop`:
-	bump_rev="$$(git rev-parse HEAD)"
-	git checkout --track "$(VCS_COMPARE_REMOTE)/develop" --
-	git merge --ff --gpg-sign \
-	    -m "Merge branch 'master' release back into develop" "$${bump_rev}"
-	git push --no-verify --tags "$(VCS_COMPARE_REMOTE)" "HEAD:develop"
-	git checkout "$${bump_rev}" --
-endif
-ifneq ($(GITHUB_ACTIONS),true)
-ifneq ($(PROJECT_GITHUB_PAT),)
-# Ensure the tag is available for creating the GitHub release below but push *before* to
-# GitLab to avoid a race with repository mirrorying:
-	git push --no-verify --tags "github" "HEAD:$(VCS_BRANCH)"
-endif
-endif
-	git push --no-verify --tags "$(VCS_REMOTE)" "HEAD:$(VCS_BRANCH)"
 	./.tox/build/bin/twine upload -s -r "$(PYPI_REPO)" \
-=======
-	$(TOX_EXEC_BUILD_ARGS) twine upload -s -r "$(PYPI_REPO)" \
->>>>>>> d04bfbb8
 	    ./dist/python?project?structure-*
 	export VERSION=$$(./.tox/build/bin/cz version --project)
 # Create a GitLab release
@@ -799,7 +774,20 @@
 	git checkout --track "$(VCS_COMPARE_REMOTE)/develop" --
 	git merge --ff --gpg-sign \
 	    -m "Merge branch 'master' release back into develop" "$${bump_rev}"
+ifeq ($(CI),true)
+	git push --no-verify --tags "$(VCS_COMPARE_REMOTE)" "HEAD:develop"
+endif
 	git checkout "$(VCS_BRANCH)" --
+endif
+ifneq ($(GITHUB_ACTIONS),true)
+ifneq ($(PROJECT_GITHUB_PAT),)
+# Ensure the tag is available for creating the GitHub release below but push *before* to
+# GitLab to avoid a race with repository mirrorying:
+	git push --no-verify --tags "github" "HEAD:$(VCS_BRANCH)"
+endif
+endif
+ifeq ($(CI),true)
+	git push --no-verify --tags "$(VCS_REMOTE)" "HEAD:$(VCS_BRANCH)"
 endif
 
 
