--- conflicted
+++ resolved
@@ -525,7 +525,7 @@
 
 .PHONY: test-docker
 ### Run the full suite of tests, coverage checks, and code linters in containers.
-test-docker: build-pkgs $(HOME)/.local/var/log/$(PROJECT_NAME)-host-install.log \
+test-docker: build-pkgs $(STATE_DIR)/log/host-install.log \
 		build-docker
 	docker_run_args="--rm"
 	if [ ! -t 0 ]
@@ -615,13 +615,9 @@
 
 .PHONY: release-pkgs
 ### Publish installable packages if conventional commits require a release.
-<<<<<<< HEAD
-release-pkgs: $(HOME)/.local/var/log/$(PROJECT_NAME)-host-install.log \
+release-pkgs: $(STATE_DIR)/log/host-install.log \
 		./var/log/git-remotes.log \
 		./var/git/refs/remotes/$(VCS_REMOTE)/$(VCS_BRANCH) ./.env.~out~
-=======
-release-pkgs: $(STATE_DIR)/log/host-install.log
->>>>>>> 96115a93
 # Don't release unless from the `main` or `develop` branches:
 ifeq ($(RELEASE_PUBLISH),true)
 # Import the private signing key from CI secrets
@@ -1321,7 +1317,7 @@
 .PHONY: pull-docker
 ### Pull an existing image best to use as a cache for building new images
 pull-docker: ./var/git/refs/remotes/$(VCS_REMOTE)/$(VCS_BRANCH) \
-		$(HOME)/.local/var/log/$(PROJECT_NAME)-host-install.log
+		$(STATE_DIR)/log/host-install.log
 	export VERSION=$$($(TOX_EXEC_BUILD_ARGS) -qq -- cz version --project)
 	for vcs_branch in $(VCS_BRANCHES)
 	do
