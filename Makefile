--- conflicted
+++ resolved
@@ -482,19 +482,13 @@
 # end-users.
 
 .PHONY: release
-<<<<<<< HEAD
 ### Publish installable Python packages and container images as required by commits.
 release: release-python release-docker
 
 .PHONY: release-python
 ### Publish installable Python packages to PyPI.
 release-python: $(HOME)/.local/var/log/python-project-structure-host-install.log \
-		./var/git/refs/remotes/$(VCS_REMOTE)/$(VCS_BRANCH) ~/.pypirc
-=======
-### Publish installable Python packages if conventional commits require a release.
-release: $(HOME)/.local/var/log/python-project-structure-host-install.log \
 		$(VCS_RELEASE_FETCH_TARGETS) ~/.pypirc
->>>>>>> f837b3e7
 ifeq ($(VCS_BRANCH),master)
 	if ! $(TOX_EXEC_BUILD_ARGS) python ./bin/get-base-version $$(
 	    $(TOX_EXEC_BUILD_ARGS) cz version --project
