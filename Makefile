--- conflicted
+++ resolved
@@ -44,7 +44,6 @@
 USER_FULL_NAME=$(USER_NAME)
 endif
 USER_EMAIL:=$(USER_NAME)@$(shell hostname -f)
-<<<<<<< HEAD
 export PUID:=$(shell id -u)
 export PGID:=$(shell id -g)
 export CHECKOUT_DIR=$(PWD)
@@ -57,8 +56,6 @@
 endif
 export TZ
 export DOCKER_GID=$(shell getent group "docker" | cut -d ":" -f 3)
-=======
->>>>>>> 67c002ef
 
 # Values concerning supported Python versions:
 # Use the same Python version tox would as a default.
