## Development, build and maintenance tasks

### Defensive settings for make:
#     https://tech.davis-hansson.com/p/make/
SHELL:=bash
.ONESHELL:
.SHELLFLAGS:=-eu -o pipefail -c
.SILENT:
.DELETE_ON_ERROR:
MAKEFLAGS+=--warn-undefined-variables
MAKEFLAGS+=--no-builtin-rules
PS1?=$$
EMPTY=
COMMA=,

# Variables/options that affect behavior
export TEMPLATE_IGNORE_EXISTING=false
# https://devguide.python.org/versions/#supported-versions
PYTHON_SUPPORTED_MINORS=3.11 3.10 3.9 3.8 3.7
export DOCKER_USER=merpatterson
# Project-specific variables
GPG_SIGNING_KEYID=2EFF7CCE6828E359
GITLAB_REPOSITORY_OWNER=rpatterson
GITHUB_REPOSITORY_OWNER=$(GITLAB_REPOSITORY_OWNER)
<<<<<<< HEAD

# Options affecting target behavior
export DOWNLOAD_VOLUME=/media/Library/
PRUNERR_CMD=exec
PRUNERR_ARGS=$(PRUNERR_CMD)
=======
>>>>>>> 2cf478ec

# Values derived from the environment
USER_NAME:=$(shell id -u -n)
USER_FULL_NAME:=$(shell getent passwd "$(USER_NAME)" | cut -d ":" -f 5 | cut -d "," -f 1)
ifeq ($(USER_FULL_NAME),)
USER_FULL_NAME=$(USER_NAME)
endif
USER_EMAIL:=$(USER_NAME)@$(shell hostname -f)
export PUID:=$(shell id -u)
export PGID:=$(shell id -g)
export CHECKOUT_DIR=$(PWD)
export TZ=Etc/UTC
ifneq ("$(wildcard /usr/share/zoneinfo/)","")
export TZ=$(shell \
  realpath --relative-to=/usr/share/zoneinfo/ \
  $(firstword $(realpath /private/etc/localtime /etc/localtime)) \
)
endif
# Use the same Python version tox would as a default:
# https://tox.wiki/en/latest/config.html#base_python
PYTHON_HOST_MINOR:=$(shell pip --version | sed -nE 's|.* \(python ([0-9]+.[0-9]+)\)$$|\1|p')
export PYTHON_HOST_ENV=py$(subst .,,$(PYTHON_HOST_MINOR))
# Determine the latest installed Python version of the supported versions
PYTHON_BASENAMES=$(PYTHON_SUPPORTED_MINORS:%=python%)
define PYTHON_AVAIL_EXECS :=
    $(foreach PYTHON_BASENAME,$(PYTHON_BASENAMES),$(shell which $(PYTHON_BASENAME)))
endef
PYTHON_LATEST_EXEC=$(firstword $(PYTHON_AVAIL_EXECS))
PYTHON_LATEST_BASENAME=$(notdir $(PYTHON_LATEST_EXEC))
export PYTHON_MINOR=$(PYTHON_HOST_MINOR)
ifeq ($(PYTHON_MINOR),)
# Fallback to the latest installed supported Python version
export PYTHON_MINOR=$(PYTHON_LATEST_BASENAME:python%=%)
endif
export DOCKER_GID=$(shell getent group "docker" | cut -d ":" -f 3)

# Values derived from constants
# Support passing in the Python versions to test, including testing one version:
#     $ make PYTHON_MINORS=3.11 test
PYTHON_LATEST_MINOR=$(firstword $(PYTHON_SUPPORTED_MINORS))
PYTHON_LATEST_ENV=py$(subst .,,$(PYTHON_LATEST_MINOR))
PYTHON_MINORS=$(PYTHON_SUPPORTED_MINORS)
ifeq ($(PYTHON_MINOR),)
export PYTHON_MINOR=$(firstword $(PYTHON_MINORS))
else ifeq ($(findstring $(PYTHON_MINOR),$(PYTHON_MINORS)),)
export PYTHON_MINOR=$(firstword $(PYTHON_MINORS))
endif
export PYTHON_ENV=py$(subst .,,$(PYTHON_MINOR))
PYTHON_SHORT_MINORS=$(subst .,,$(PYTHON_MINORS))
PYTHON_ENVS=$(PYTHON_SHORT_MINORS:%=py%)
PYTHON_ALL_ENVS=$(PYTHON_ENVS) build
TOX_ENV_LIST=$(subst $(EMPTY) ,$(COMMA),$(PYTHON_ENVS))
export TOX_RUN_ARGS=run-parallel --parallel auto --parallel-live
ifeq ($(words $(PYTHON_MINORS)),1)
export TOX_RUN_ARGS=run
endif
# The options that allow for rapid execution of arbitrary commands in the venvs managed
# by tox
TOX_EXEC_OPTS=--no-recreate-pkg --skip-pkg-install
TOX_EXEC_ARGS=tox exec $(TOX_EXEC_OPTS) -e "$(PYTHON_ENV)" --
TOX_EXEC_BUILD_ARGS=tox exec $(TOX_EXEC_OPTS) -e "build" --
CI=false
DOCKER_COMPOSE_RUN_ARGS=--rm
ifneq ($(CI),true)
DOCKER_COMPOSE_RUN_ARGS+= --quiet-pull
endif
DOCKER_BUILD_ARGS=
DOCKER_REGISTRIES=DOCKER GITLAB GITHUB
export DOCKER_REGISTRY=$(firstword $(DOCKER_REGISTRIES))
<<<<<<< HEAD
DOCKER_IMAGE_DOCKER=$(DOCKER_USER)/prunerr
DOCKER_IMAGE_GITLAB=$(CI_REGISTRY_IMAGE)
DOCKER_IMAGE_GITHUB=ghcr.io/$(GITHUB_REPOSITORY_OWNER)/prunerr
=======
DOCKER_IMAGE_DOCKER=$(DOCKER_USER)/python-project-structure
DOCKER_IMAGE_GITLAB=$(CI_REGISTRY_IMAGE)
DOCKER_IMAGE_GITHUB=ghcr.io/$(GITHUB_REPOSITORY_OWNER)/python-project-structure
>>>>>>> 2cf478ec
DOCKER_IMAGE=$(DOCKER_IMAGE_$(DOCKER_REGISTRY))
export DOCKER_VARIANT=
DOCKER_VARIANT_PREFIX=
ifneq ($(DOCKER_VARIANT),)
DOCKER_VARIANT_PREFIX=$(DOCKER_VARIANT)-
endif
DOCKER_VOLUMES=\
./var/ ./var/docker/$(PYTHON_ENV)/ \
./src/prunerr.egg-info/ \
./var/docker/$(PYTHON_ENV)/prunerr.egg-info/ \
./.tox/ ./var/docker/$(PYTHON_ENV)/.tox/ \
$(DOWNLOAD_VOLUME)

# Safe defaults for testing the release process without publishing to the final/official
# hosts/indexes/registries:
BUILD_REQUIREMENTS=true
PIP_COMPILE_ARGS=--upgrade
RELEASE_PUBLISH=false
TOWNCRIER_COMPARE_BRANCH=develop
PYPI_REPO=testpypi
PYPI_HOSTNAME=test.pypi.org
# Determine which branch is checked out depending on the environment
GITLAB_CI=false
GITHUB_ACTIONS=false
ifeq ($(GITLAB_CI),true)
USER_EMAIL=$(USER_NAME)@runners-manager.gitlab.com
export VCS_BRANCH=$(CI_COMMIT_REF_NAME)
else ifeq ($(GITHUB_ACTIONS),true)
USER_EMAIL=$(USER_NAME)@actions.github.com
export VCS_BRANCH=$(GITHUB_REF_NAME)
else
export VCS_BRANCH:=$(shell git branch --show-current)
endif
# Only publish releases from the `master` or `develop` branches:
DOCKER_PUSH=false
CI=false
GITHUB_RELEASE_ARGS=--prerelease
ifeq ($(CI),true)
# Compile requirements on CI/CD as a check to make sure all changes to dependencies have
# been reflected in the frozen/pinned versions, but don't upgrade packages so that
# external changes, such as new PyPI releases, don't turn CI/CD red spuriously and
# unrelated to the contributor's actual changes.
PIP_COMPILE_ARGS=
endif
ifeq ($(GITLAB_CI),true)
ifeq ($(VCS_BRANCH),master)
RELEASE_PUBLISH=true
TOWNCRIER_COMPARE_BRANCH=master
PYPI_REPO=pypi
PYPI_HOSTNAME=pypi.org
DOCKER_PUSH=true
GITHUB_RELEASE_ARGS=
else ifeq ($(VCS_BRANCH),develop)
# Publish pre-releases from the `develop` branch:
RELEASE_PUBLISH=true
endif
endif
CI_REGISTRY_USER=$(GITLAB_REPOSITORY_OWNER)
CI_REGISTRY=registry.gitlab.com/$(GITLAB_REPOSITORY_OWNER)
<<<<<<< HEAD
CI_REGISTRY_IMAGE=$(CI_REGISTRY)/prunerr
=======
CI_REGISTRY_IMAGE=$(CI_REGISTRY)/python-project-structure
>>>>>>> 2cf478ec
# Address undefined variables warnings when running under local development
VCS_REMOTE_PUSH_URL=
CODECOV_TOKEN=
PROJECT_GITHUB_PAT=

# Done with `$(shell ...)`, echo recipe commands going forward
.SHELLFLAGS+= -x


## Top-level targets

.PHONY: all
### Default target
all: build

# Strive for as much consistency as possible in development tasks between the local host
# and inside containers.  To that end, most of the `*-docker` container target recipes
# should run the corresponding `*-local` local host target recipes inside the
# development container.  Top level targets, like `test`, should run as much as possible
# inside the development container.

.PHONY: build
### Set up everything for development from a checkout, local and in containers
build: ./.git/hooks/pre-commit build-docker

.PHONY: build-docker
### Set up for development in Docker containers
build-docker: ./.env $(HOME)/.local/var/log/prunerr-host-install.log
ifeq ($(RELEASE_PUBLISH),true)
	if [ -e "./build/next-version.txt" ]
	then
# Ensure the build is made from the version bump commit if it was done elsewhere:
	    git pull --ff-only "origin" "v$$(cat "./build/next-version.txt")"
	fi
endif
# Avoid parallel tox recreations stomping on each other
	$(MAKE) "./var/log/tox/build/build.log"
	$(MAKE) -e -j DOCKER_BUILD_ARGS="--progress plain" \
	    $(PYTHON_MINORS:%=build-docker-%)
.PHONY: $(PYTHON_MINORS:%=build-docker-%)
### Set up for development in a Docker container for one Python version
$(PYTHON_MINORS:%=build-docker-%):
	$(MAKE) -e \
	    PYTHON_MINORS="$(@:build-docker-%=%)" \
	    PYTHON_MINOR="$(@:build-docker-%=%)" \
	    PYTHON_ENV="py$(subst .,,$(@:build-docker-%=%))" \
	    "./var/docker/py$(subst .,,$(@:build-docker-%=%))/log/build.log"
.PHONY: $(DOCKER_REGISTRIES:%=build-docker-tags-%)
### Print the list of image tags for the current registry and variant
$(DOCKER_REGISTRIES:%=build-docker-tags-%):
	docker_image=$(DOCKER_IMAGE_$(@:build-docker-tags-%=%))
	export VERSION=$$(./.tox/build/bin/cz version --project)
	major_version=$$(echo $${VERSION} | sed -nE 's|([0-9]+).*|\1|p')
	minor_version=$$(
	    echo $${VERSION} | sed -nE 's|([0-9]+\.[0-9]+).*|\1|p'
	)
	echo $${docker_image}:$(DOCKER_VARIANT_PREFIX)$(PYTHON_ENV)-$(VCS_BRANCH)
ifeq ($(VCS_BRANCH),master)
# Only update tags end users may depend on to be stable from the `master` branch
	echo $${docker_image}:$(DOCKER_VARIANT_PREFIX)$(PYTHON_ENV)-$${minor_version}
	echo $${docker_image}:$(DOCKER_VARIANT_PREFIX)$(PYTHON_ENV)-$${major_version}
	echo $${docker_image}:$(DOCKER_VARIANT_PREFIX)$(PYTHON_ENV)
endif
# This variant is the default used for tags such as `latest`
ifeq ($(PYTHON_ENV),$(PYTHON_LATEST_ENV))
	echo $${docker_image}:$(DOCKER_VARIANT_PREFIX)$(VCS_BRANCH)
ifeq ($(VCS_BRANCH),master)
	echo $${docker_image}:$(DOCKER_VARIANT_PREFIX)$${minor_version}
	echo $${docker_image}:$(DOCKER_VARIANT_PREFIX)$${major_version}
ifeq ($(DOCKER_VARIANT),)
	echo $${docker_image}:latest
else
	echo $${docker_image}:$(DOCKER_VARIANT)
endif
endif
endif
.PHONY: build-docker-tags
### Print the list of image tags for the current registry and variant
build-docker-tags:
	$(MAKE) $(DOCKER_REGISTRIES:%=build-docker-tags-%)

.PHONY: $(PYTHON_ENVS:%=build-requirements-%)
### Compile fixed/pinned dependency versions if necessary
$(PYTHON_ENVS:%=build-requirements-%):
# Avoid parallel tox recreations stomping on each other
	$(MAKE) "$(@:build-requirements-%=./var/log/tox/%/build.log)"
	targets="./requirements/$(@:build-requirements-%=%)/user.txt \
	    ./requirements/$(@:build-requirements-%=%)/devel.txt \
	    ./requirements/$(@:build-requirements-%=%)/build.txt \
	    ./build-host/requirements-$(@:build-requirements-%=%).txt"
# Workaround race conditions in pip's HTTP file cache:
# https://github.com/pypa/pip/issues/6970#issuecomment-527678672
	$(MAKE) -e -j $${targets} ||
	    $(MAKE) -e -j $${targets} ||
	    $(MAKE) -e -j $${targets}
.PHONY: $(PYTHON_MINORS:%=build-docker-requirements-%)
### Pull container images and compile fixed/pinned dependency versions if necessary
$(PYTHON_MINORS:%=build-docker-requirements-%): ./.env
	export PYTHON_MINOR="$(@:build-docker-requirements-%=%)"
	export PYTHON_ENV="py$(subst .,,$(@:build-docker-requirements-%=%))"
	$(MAKE) build-docker-volumes-$${PYTHON_ENV}
	docker compose run $(DOCKER_COMPOSE_RUN_ARGS) -T \
	    prunerr-devel make -e \
	    PYTHON_MINORS="$(@:build-docker-requirements-%=%)" \
	    PIP_COMPILE_ARGS="$(PIP_COMPILE_ARGS)" \
	    build-requirements-py$(subst .,,$(@:build-docker-requirements-%=%))


.PHONY: build-wheel
### Build the package/distribution format that is fastest to install
build-wheel: \
		./var/docker/$(PYTHON_ENV)/log/build.log \
		./var/docker/$(PYTHON_ENV)/.tox/$(PYTHON_ENV)/bin/activate
# Retrieve VCS data needed for versioning (tags) and release (release notes)
	git fetch --tags origin "$(VCS_BRANCH)"
	ln -sfv "$$(
	    docker compose run $(DOCKER_COMPOSE_RUN_ARGS) \
	        prunerr-devel tox exec -q -e $(PYTHON_ENV) -- \
	        pyproject-build -w |
	    sed -nE 's|^Successfully built (.+\.whl)$$|\1|p'
	)" "./dist/.current.whl"

.PHONY: build-bump
### Bump the package version if on a branch that should trigger a release
build-bump: \
		~/.gitconfig ./var/log/git-remotes.log \
<<<<<<< HEAD
		$(HOME)/.local/var/log/prunerr-host-install.log \
=======
		$(HOME)/.local/var/log/python-project-structure-host-install.log \
>>>>>>> 2cf478ec
		./var/docker/$(PYTHON_ENV)/log/build.log \
		./var/docker/$(PYTHON_ENV)/.tox/$(PYTHON_ENV)/bin/activate
# Retrieve VCS data needed for versioning (tags) and release (release notes)
	git_fetch_args=--tags
	if [ "$$(git rev-parse --is-shallow-repository)" == "true" ]
	then
	    git_fetch_args+=" --unshallow"
	fi
	git fetch $${git_fetch_args} origin "$(TOWNCRIER_COMPARE_BRANCH)"
# Collect the versions involved in this release according to conventional commits
	cz_bump_args="--check-consistency --no-verify"
ifneq ($(VCS_BRANCH),master)
	cz_bump_args+=" --prerelease beta"
endif
ifeq ($(RELEASE_PUBLISH),true)
	cz_bump_args+=" --gpg-sign"
# Import the private signing key from CI secrets
	$(MAKE) -e ./var/log/gpg-import.log
endif
# Run first in case any input is needed from the developer
	exit_code=0
	$(TOX_EXEC_BUILD_ARGS) cz bump $${cz_bump_args} --dry-run || exit_code=$$?
# Check if a release and thus a version bump is needed for the commits since the last
# release:
	next_version=$$(
	    $(TOX_EXEC_BUILD_ARGS) cz bump $${cz_bump_args} --yes --dry-run |
	    sed -nE 's|.* ([^ ]+) *→ *([^ ]+).*|\2|p'
	) || true
	rm -fv "./build/next-version.txt"
	if (( $$exit_code == 3 || $$exit_code == 21 ))
	then
# No release necessary for the commits since the last release, don't publish a release
	    exit
	elif (( $$exit_code == 0 ))
	then
	    mkdir -pv "./build/"
	    echo "$${next_version}" >"./build/next-version.txt"
	else
# Commitizen returned an unexpected exit status code, fail
	    exit $$exit_code
	fi
# Update the release notes/changelog
	docker compose run $(DOCKER_COMPOSE_RUN_ARGS) prunerr-devel \
	    $(TOX_EXEC_ARGS) \
	    towncrier check --compare-with "origin/$(TOWNCRIER_COMPARE_BRANCH)"
	if ! git diff --cached --exit-code
	then
	    set +x
	    echo "CRITICAL: Cannot bump version with staged changes"
	    false
	fi
# Capture the release notes for *just this* release for creating the GitHub release.
# Have to run before the real `$ towncrier build` run without the `--draft` option
# because after that the `newsfragments` will have been deleted.
<<<<<<< HEAD
	docker compose run --rm prunerr-devel $(TOX_EXEC_ARGS) \
=======
	docker compose run --rm python-project-structure-devel $(TOX_EXEC_ARGS) \
>>>>>>> 2cf478ec
	    towncrier build --version "$${next_version}" --draft --yes \
	        >"./NEWS-release.rst"
# Build and stage the release notes to be commited by `$ cz bump`
	docker compose run $(DOCKER_COMPOSE_RUN_ARGS) prunerr-devel \
	    $(TOX_EXEC_ARGS) towncrier build --version "$${next_version}" --yes
# Increment the version in VCS
	$(TOX_EXEC_BUILD_ARGS) cz bump $${cz_bump_args}
# Prevent uploading unintended distributions
	rm -vf ./dist/*
# Ensure the container image reflects the version bump but we don't need to update the
# requirements again.
	touch \
	    $(PYTHON_ENVS:%=./requirements/%/user.txt) \
	    $(PYTHON_ENVS:%=./requirements/%/devel.txt) \
	    $(PYTHON_ENVS:%=./build-host/requirements-%.txt)
ifneq ($(CI),true)
# If running under CI/CD then the image will be updated in the next pipeline stage.
# For testing locally, however, ensure the image is up-to-date for subsequent recipes.
	$(MAKE) -e "./var/docker/$(PYTHON_ENV)/log/build.log"
endif
ifeq ($(RELEASE_PUBLISH),true)
# The VCS remote should reflect the release before the release is published to ensure
# that a published release is never *not* reflected in VCS.  Also ensure the tag is in
# place on any mirrors, using multiple `pushurl` remotes, for those project hosts as
# well:
	git push -o ci.skip --no-verify --tags "origin" "HEAD:$(VCS_BRANCH)"
endif

.PHONY: start
### Run the local development end-to-end stack services in the background as daemons
start: build-docker-$(PYTHON_MINOR) ./.env
	docker compose down
	docker compose up -d
.PHONY: run
### Run the local development end-to-end stack services in the foreground for debugging
run: build-docker-$(PYTHON_MINOR) ./.env
	docker compose down
	docker compose up
.PHONY: run-debug
### Run a sub-command with a real configuration and post-mortem debugging
run-debug: ./var/log/editable.log
# Depends on the user/developer placing their real Prunerr config in:
#     ~/.config/prunerr.yml
	DEBUG=true ./.tox/py3/bin/python -m pdb ./.tox/py3/bin/prunerr $(PRUNERR_ARGS)

.PHONY: check-push
### Perform any checks that should only be run before pushing
check-push: build-docker-$(PYTHON_MINOR) ./.env
	docker compose run $(DOCKER_COMPOSE_RUN_ARGS) prunerr-devel \
	    $(TOX_EXEC_ARGS) \
	    towncrier check --compare-with "origin/$(TOWNCRIER_COMPARE_BRANCH)"
.PHONY: check-clean
### Confirm that the checkout is free of uncommitted VCS changes
check-clean: $(HOME)/.local/var/log/prunerr-host-install.log
	if [ -n "$$(git status --porcelain)" ]
	then
	    set +x
	    echo "CRITICAL: Checkout is not clean, not publishing release"
	    false
	fi

.PHONY: release
### Publish installable Python packages to PyPI and container images to Docker Hub
release: release-python
	$(MAKE) -e release-docker

.PHONY: release-python
### Publish installable Python packages to PyPI
release-python: \
		~/.pypirc ./var/log/codecov-install.log \
<<<<<<< HEAD
		$(HOME)/.local/var/log/prunerr-host-install.log \
=======
		$(HOME)/.local/var/log/python-project-structure-host-install.log \
>>>>>>> 2cf478ec
		./.env $(DOCKER_VOLUMES) ./dist/.current.whl
# Upload any build or test artifacts to CI/CD providers
ifeq ($(GITLAB_CI),true)
	codecov --nonZero -t "$(CODECOV_TOKEN)" \
	    --file "./build/$(PYTHON_ENV)/coverage.xml"
endif
ifeq ($(RELEASE_PUBLISH),true)
	if [ -e "./build/next-version.txt" ]
	then
# Ensure the release is made from the version bump commit if it was done elsewhere:
	    git pull --ff-only "origin" "v$$(cat "./build/next-version.txt")"
	fi
# Import the private signing key from CI secrets
	$(MAKE) -e ./var/log/gpg-import.log
endif
# Build Python packages/distributions from the development Docker container for
# consistency/reproducibility.
	export VERSION=$$(./.tox/build/bin/cz version --project)
	docker pull "$(DOCKER_IMAGE):devel-$(PYTHON_ENV)-$(VCS_BRANCH)" || true
	mkdir -pv "./var/docker/$(PYTHON_ENV)/log/"
	touch "./var/docker/$(PYTHON_ENV)/log/build.log"
	$(MAKE) -e "./var/docker/$(PYTHON_ENV)/.tox/$(PYTHON_ENV)/bin/activate"
	docker compose run $(DOCKER_COMPOSE_RUN_ARGS) prunerr-devel \
	    $(TOX_EXEC_ARGS) pyproject-build -s
# https://twine.readthedocs.io/en/latest/#using-twine
	$(TOX_EXEC_BUILD_ARGS) twine check ./dist/prunerr-*
	$(MAKE) "check-clean"
	if [ ! -e "./build/next-version.txt" ]
	then
	    exit
	fi
# Only release from the `master` or `develop` branches:
ifeq ($(RELEASE_PUBLISH),true)
# https://twine.readthedocs.io/en/latest/#using-twine
	$(TOX_EXEC_BUILD_ARGS) twine upload -s -r "$(PYPI_REPO)" \
<<<<<<< HEAD
	    ./dist/prunerr-*
	export VERSION=$$(./.tox/build/bin/cz version --project)
# Create a GitLab release
	./.tox/build/bin/twine upload -s -r "gitlab" ./dist/prunerr-*
=======
	    ./dist/python?project?structure-*
	export VERSION=$$(./.tox/build/bin/cz version --project)
# Create a GitLab release
	./.tox/build/bin/twine upload -s -r "gitlab" ./dist/python?project?structure-*
>>>>>>> 2cf478ec
	release_cli_args="--description ./NEWS-release.rst"
	release_cli_args+=" --tag-name v$${VERSION}"
	release_cli_args+=" --assets-link {\
	\"name\":\"PyPI\",\
	\"url\":\"https://$(PYPI_HOSTNAME)/project/$(CI_PROJECT_NAME)/$${VERSION}/\",\
	\"link_type\":\"package\"\
	}"
	release_cli_args+=" --assets-link {\
	\"name\":\"GitLab-PyPI-Package-Registry\",\
	\"url\":\"$(CI_SERVER_URL)/$(CI_PROJECT_PATH)/-/packages/\",\
	\"link_type\":\"package\"\
	}"
	release_cli_args+=" --assets-link {\
	\"name\":\"Docker-Hub-Container-Registry\",\
	\"url\":\"https://hub.docker.com/r/merpatterson/$(CI_PROJECT_NAME)/tags\",\
	\"link_type\":\"image\"\
	}"
	docker compose run --rm gitlab-release-cli release-cli \
	    --server-url "$(CI_SERVER_URL)" --project-id "$(CI_PROJECT_ID)" \
	    create $${release_cli_args}
# Create a GitHub release
	gh release create "v$${VERSION}" $(GITHUB_RELEASE_ARGS) \
<<<<<<< HEAD
	    --notes-file "./NEWS-release.rst" ./dist/prunerr-*
=======
	    --notes-file "./NEWS-release.rst" ./dist/python?project?structure-*
>>>>>>> 2cf478ec
endif

.PHONY: release-docker
### Publish all container images to all container registries
release-docker: build-docker
	$(MAKE) $(DOCKER_REGISTRIES:%=./var/log/docker-login-%.log)
	$(MAKE) -e -j $(PYTHON_MINORS:%=release-docker-%)
.PHONY: $(PYTHON_MINORS:%=release-docker-%)
### Publish the container images for one Python version to all container registry
$(PYTHON_MINORS:%=release-docker-%):
	export PYTHON_ENV="py$(subst .,,$(@:release-docker-%=%))"
	$(MAKE) $(DOCKER_REGISTRIES:%=./var/log/docker-login-%.log)
	$(MAKE) -e -j $(DOCKER_REGISTRIES:%=release-docker-registry-%)
ifeq ($${PYTHON_ENV},$(PYTHON_LATEST_ENV))
	docker compose run $(DOCKER_COMPOSE_RUN_ARGS) docker-pushrm
endif
.PHONY: $(DOCKER_REGISTRIES:%=release-docker-registry-%)
### Publish all container images to one container registry
$(DOCKER_REGISTRIES:%=release-docker-registry-%):
# https://docs.docker.com/docker-hub/#step-5-build-and-push-a-container-image-to-docker-hub-from-your-computer
	$(MAKE) "./var/log/docker-login-$(@:release-docker-registry-%=%).log"
	for user_tag in $$(
	    $(MAKE) -e --no-print-directory \
	        build-docker-tags-$(@:release-docker-registry-%=%)
	)
	do
	    docker push "$${user_tag}"
	done
	for devel_tag in $$(
	    $(MAKE) -e DOCKER_VARIANT="devel" --no-print-directory \
	        build-docker-tags-$(@:release-docker-registry-%=%)
	)
	do
	    docker push "$${devel_tag}"
	done

.PHONY: format
### Automatically correct code in this checkout according to linters and style checkers
format: $(HOME)/.local/var/log/prunerr-host-install.log
	$(TOX_EXEC_ARGS) autoflake -r -i --remove-all-unused-imports \
		--remove-duplicate-keys --remove-unused-variables \
		--remove-unused-variables "./src/prunerr/"
	$(TOX_EXEC_ARGS) autopep8 -v -i -r "./src/prunerr/"
	$(TOX_EXEC_ARGS) black "./src/prunerr/"

.PHONY: lint-docker
### Check the style and content of the `./Dockerfile*` files
lint-docker: ./.env $(DOCKER_VOLUMES)
	docker compose run $(DOCKER_COMPOSE_RUN_ARGS) hadolint \
	    hadolint "./Dockerfile"
	docker compose run $(DOCKER_COMPOSE_RUN_ARGS) hadolint \
	    hadolint "./Dockerfile.devel"
	docker compose run $(DOCKER_COMPOSE_RUN_ARGS) hadolint \
	    hadolint "./build-host/Dockerfile"

.PHONY: test
### Format the code and run the full suite of tests, coverage checks, and linters
test: lint-docker test-docker
.PHONY: test-docker
### Format the code and run the full suite of tests, coverage checks, and linters
test-docker: ./.env build-wheel
# Avoid race condition starting service dependencies:
	docker compose run --rm prunerr-daemon true
	$(MAKE) -e -j \
	    TOX_RUN_ARGS="run --installpkg ./dist/$$(
	        readlink "./dist/.current.whl"
	    )" \
	    DOCKER_BUILD_ARGS="--progress plain" \
	    $(PYTHON_MINORS:%=test-docker-%)
.PHONY: $(PYTHON_MINORS:%=test-docker-%)
### Run the full suite of tests inside a docker container for this Python version
$(PYTHON_MINORS:%=test-docker-%):
	$(MAKE) -e \
	    PYTHON_MINORS="$(@:test-docker-%=%)" \
	    PYTHON_MINOR="$(@:test-docker-%=%)" \
	    PYTHON_ENV="py$(subst .,,$(@:test-docker-%=%))" \
	    test-docker-pyminor
.PHONY: test-docker-pyminor
test-docker-pyminor: build-docker-$(PYTHON_MINOR)
	docker_run_args="--rm"
	if [ ! -t 0 ]
	then
# No fancy output when running in parallel
	    docker_run_args+=" -T"
	fi
# Ensure the dist/package has been correctly installed in the image
<<<<<<< HEAD
	docker compose run $${docker_run_args} prunerr-daemon \
	    python -m prunerr --help
	docker compose run $${docker_run_args} prunerr-daemon \
	    prunerr --help
=======
	docker compose run --no-deps $${docker_run_args} python-project-structure \
	    python -m pythonprojectstructure --help
	docker compose run --no-deps $${docker_run_args} python-project-structure \
	    python-project-structure --help
>>>>>>> 2cf478ec
# Run from the development Docker container for consistency
	docker compose run $${docker_run_args} prunerr-devel \
	    make -e PYTHON_MINORS="$(PYTHON_MINORS)" TOX_RUN_ARGS="$(TOX_RUN_ARGS)" \
	        test-local
.PHONY: test-local
### Run the full suite of tests on the local host
test-local:
	tox $(TOX_RUN_ARGS) -e "$(TOX_ENV_LIST)"
.PHONY: test-debug
### Run tests in the main/default environment and invoke the debugger on errors/failures
test-debug: ./var/log/tox/$(PYTHON_ENV)/editable.log
	$(TOX_EXEC_ARGS) pytest --pdb

.PHONY: upgrade
### Update all fixed/pinned dependencies to their latest available versions
upgrade: ./.env $(DOCKER_VOLUMES)
	touch "./setup.cfg" "./requirements/build.txt.in" "./build-host/requirements.txt.in"
ifeq ($(CI),true)
# Pull separately to reduce noisy interactive TTY output where it shouldn't be:
	docker compose pull --quiet prunerr-devel
endif
	docker compose create prunerr-devel
# Ensure the network is create first to avoid race conditions
<<<<<<< HEAD
	docker compose create prunerr-devel
=======
	docker compose create python-project-structure-devel
>>>>>>> 2cf478ec
	$(MAKE) -e PIP_COMPILE_ARGS="--upgrade" -j \
	    $(PYTHON_MINORS:%=build-docker-requirements-%)
# Update VCS hooks from remotes to the latest tag.
	$(TOX_EXEC_BUILD_ARGS) pre-commit autoupdate
.PHONY: upgrade-branch
### Reset an upgrade branch, commit upgraded dependencies on it, and push for review
upgrade-branch: ~/.gitconfig ./var/log/git-remotes.log
	git fetch "origin" "$(VCS_BRANCH)"
	git fetch "origin" "$(VCS_BRANCH)-upgrade"
	if git show-ref -q --heads "$(VCS_BRANCH)-upgrade"
	then
# Reset an existing local branch to the latest upstream before upgrading
	    git checkout "$(VCS_BRANCH)-upgrade"
	    git reset --hard "origin/$(VCS_BRANCH)"
	else
# Create a new local branch from the latest upstream before upgrading
	    git checkout -b "$(VCS_BRANCH)-upgrade" "origin/$(VCS_BRANCH)"
	fi
	$(MAKE) TEMPLATE_IGNORE_EXISTING="true" upgrade
	if $(MAKE) "check-clean"
	then
# No changes from upgrade, exit successfully but push nothing
	    exit
	fi
# Commit the upgrade changes
	echo "Upgrade all requirements and dependencies to the latest versions." \
	    >"./src/prunerr/newsfragments/upgrade-requirements.misc.rst"
	git add --update \
	    './build-host/requirements-*.txt' './requirements/*/build.txt' \
	    "./.pre-commit-config.yaml"
	git add \
	    "./src/prunerr/newsfragments/upgrade-requirements.misc.rst"
	git commit --all --signoff -m \
	    "build(deps): Upgrade requirements latest versions"
# Fail if upgrading left untracked files in VCS
	$(MAKE) "check-clean"
# Push any upgrades to the remote for review.  Specify both the ref and the expected ref
# for `--force-with-lease=...` to support pushing to multiple mirrors/remotes via
# multiple `pushUrl`:
	git push \
	    --force-with-lease="$(VCS_BRANCH)-upgrade:origin/$(VCS_BRANCH)-upgrade" \
	    --no-verify "origin" "HEAD:$(VCS_BRANCH)-upgrade"

# TEMPLATE: Run this once for your project.  See the `./var/log/docker-login*.log`
# targets for the authentication environment variables that need to be set or just login
# to those container registries manually and touch these targets.
.PHONY: bootstrap-project
### Run any tasks needed to be run once for a given project by a maintainer
bootstrap-project: \
		./var/log/docker-login-GITLAB.log \
		./var/log/docker-login-GITHUB.log
# Initially seed the build host Docker image to bootstrap CI/CD environments
# GitLab CI/CD:
	$(MAKE) -C "./build-host/" DOCKER_IMAGE="$(DOCKER_IMAGE_GITLAB)" release
# GitHub Actions:
	$(MAKE) -C "./build-host/" DOCKER_IMAGE="$(DOCKER_IMAGE_GITHUB)" release

.PHONY: clean
### Restore the checkout to a state as close to an initial clone as possible
clean:
	docker compose down --remove-orphans --rmi "all" -v || true
	$(TOX_EXEC_BUILD_ARGS) pre-commit uninstall \
	    --hook-type "pre-commit" --hook-type "commit-msg" --hook-type "pre-push" \
	    || true
	$(TOX_EXEC_BUILD_ARGS) pre-commit clean || true
	git clean -dfx -e "var/" -e ".env"
	rm -rfv "./var/log/"
	rm -rf "./var/docker/"


## Utility targets

.PHONY: expand-template
## Create a file from a template replacing environment variables
expand-template: $(HOME)/.local/var/log/prunerr-host-install.log
	set +x
	if [ -e "$(target)" ]
	then
ifeq ($(TEMPLATE_IGNORE_EXISTING),true)
	    exit
else
	    envsubst <"$(template)" | diff -u "$(target)" "-" || true
	    echo "ERROR: Template $(template) has been updated:"
	    echo "       Reconcile changes and \`$$ touch $(target)\`:"
	    false
endif
	fi
	envsubst <"$(template)" >"$(target)"


## Debug targets

.PHONY: debug-github-checkout
## Reproduce the GitHub Actions shallow git checkout
debug-github-checkout:
	git init "$(CHECKOUT_DIR)"
	cd "$(CHECKOUT_DIR)"
	git remote add origin \
	    "https://github.com/$(GITHUB_REPOSITORY_OWNER)/python-project-structure"
	git -c protocol.version=2 fetch --no-tags --prune --progress \
	    --no-recurse-submodules --depth=1 "origin" "$(VCS_BRANCH)"
	git checkout --progress --force -B "$(VCS_BRANCH)" "origin/$(VCS_BRANCH)"

## Real targets

# Manage fixed/pinned versions in `./requirements/**.txt` files.  Has to be run for each
# python version in the virtual environment for that Python version:
# https://github.com/jazzband/pip-tools#cross-environment-usage-of-requirementsinrequirementstxt-and-pip-compile
$(PYTHON_ENVS:%=./requirements/%/devel.txt): ./pyproject.toml ./setup.cfg ./tox.ini
	true DEBUG Updated prereqs: $(?)
	$(MAKE) "$(@:requirements/%/devel.txt=./var/log/tox/%/build.log)"
	./.tox/$(@:requirements/%/devel.txt=%)/bin/pip-compile \
	    --resolver "backtracking" $(PIP_COMPILE_ARGS) --extra "devel" \
	    --output-file "$(@)" "$(<)"
	mkdir -pv "./var/log/"
	touch "./var/log/rebuild.log"
$(PYTHON_ENVS:%=./requirements/%/user.txt): ./pyproject.toml ./setup.cfg ./tox.ini
	true DEBUG Updated prereqs: $(?)
	$(MAKE) "$(@:requirements/%/user.txt=./var/log/tox/%/build.log)"
	./.tox/$(@:requirements/%/user.txt=%)/bin/pip-compile \
	    --resolver "backtracking" $(PIP_COMPILE_ARGS) --output-file "$(@)" "$(<)"
	mkdir -pv "./var/log/"
	touch "./var/log/rebuild.log"
$(PYTHON_ENVS:%=./build-host/requirements-%.txt): ./build-host/requirements.txt.in
	true DEBUG Updated prereqs: $(?)
	$(MAKE) "$(@:build-host/requirements-%.txt=./var/log/tox/%/build.log)"
	./.tox/$(@:build-host/requirements-%.txt=%)/bin/pip-compile \
	    --resolver "backtracking" $(PIP_COMPILE_ARGS) --output-file "$(@)" "$(<)"
# Only update the installed tox version for the latest/host/main/default Python version
	if [ "$(@:build-host/requirements-%.txt=%)" = "$(PYTHON_ENV)" ]
	then
# Don't install tox into one of it's own virtual environments
	    if [ -n "$${VIRTUAL_ENV:-}" ]
	    then
	        pip_bin="$$(which -a pip | grep -v "^$${VIRTUAL_ENV}/bin/" | head -n 1)"
	    else
	        pip_bin="pip"
	    fi
	    "$${pip_bin}" install -r "$(@)"
	fi
	mkdir -pv "./var/log/"
	touch "./var/log/rebuild.log"
$(PYTHON_ENVS:%=./requirements/%/build.txt): ./requirements/build.txt.in
	true DEBUG Updated prereqs: $(?)
	$(MAKE) "$(@:requirements/%/build.txt=./var/log/tox/%/build.log)"
	./.tox/$(@:requirements/%/build.txt=%)/bin/pip-compile \
	    --resolver "backtracking" $(PIP_COMPILE_ARGS) --output-file "$(@)" "$(<)"

# Workaround tox's `usedevelop = true` not working with `./pyproject.toml`
$(PYTHON_ALL_ENVS:%=./var/log/tox/%/build.log): \
		$(HOME)/.local/var/log/prunerr-host-install.log
	mkdir -pv "$(dir $(@))"
	tox exec $(TOX_EXEC_OPTS) -e "$(@:var/log/tox/%/build.log=%)" -- python -c "" |
	    tee -a "$(@)"
$(PYTHON_ENVS:%=./var/log/tox/%/editable.log):
	$(MAKE) "$(HOME)/.local/var/log/prunerr-host-install.log"
	mkdir -pv "$(dir $(@))"
	tox exec $(TOX_EXEC_OPTS) -e "$(@:var/log/tox/%/editable.log=%)" -- \
	    pip install -e "./" | tee -a "$(@)"

# Build a wheel package but only if one hasn't already been made
./dist/.current.whl:
	$(MAKE) build-wheel

# Docker targets
./var/docker/$(PYTHON_ENV)/log/build.log: \
		./Dockerfile ./Dockerfile.devel ./.dockerignore ./bin/entrypoint \
		./pyproject.toml ./setup.cfg ./tox.ini \
		./build-host/requirements.txt.in ./docker-compose.yml \
		./docker-compose.override.yml ./.env ./var/log/tox/build/build.log \
		./var/docker/$(PYTHON_ENV)/log/rebuild.log $(DOCKER_VOLUMES)
	true DEBUG Updated prereqs: $(?)
	mkdir -pv "$(dir $(@))" \
# Workaround issues with local images and the development image depending on the end
# user image.  It seems that `depends_on` isn't sufficient.
<<<<<<< HEAD
	$(MAKE) $(HOME)/.local/var/log/prunerr-host-install.log
=======
	$(MAKE) $(HOME)/.local/var/log/python-project-structure-host-install.log
>>>>>>> 2cf478ec
# Retrieve VCS data needed for versioning (tags) and release (release notes)
	git fetch --tags origin "$(VCS_BRANCH)"
	export VERSION=$$(./.tox/build/bin/cz version --project)
# https://github.com/moby/moby/issues/39003#issuecomment-879441675
	docker_build_args="$(DOCKER_BUILD_ARGS) \
	    --build-arg BUILDKIT_INLINE_CACHE=1 \
	    --build-arg PYTHON_MINOR=$(PYTHON_MINOR) \
	    --build-arg PYTHON_ENV=$(PYTHON_ENV) \
	    --build-arg VERSION=$${VERSION}"
	docker_build_user_tags=""
	for user_tag in $$($(MAKE) -e --no-print-directory build-docker-tags)
	do
	    docker_build_user_tags+="--tag $${user_tag} "
	done
	docker_build_caches=""
ifeq ($(GITLAB_CI),true)
# Don't cache when building final releases on `master`
	$(MAKE) -e "./var/log/docker-login-GITLAB.log"
ifneq ($(VCS_BRANCH),master)
	docker pull "$(DOCKER_IMAGE_GITLAB):$(PYTHON_ENV)-$(VCS_BRANCH)" || true
	docker_build_caches+=" \
	--cache-from $(DOCKER_IMAGE_GITLAB):$(PYTHON_ENV)-$(VCS_BRANCH)"
endif
endif
ifeq ($(GITHUB_ACTIONS),true)
	$(MAKE) -e "./var/log/docker-login-GITHUB.log"
ifneq ($(VCS_BRANCH),master)
# Can't use the GitHub Actions cache when we're only pushing images from GitLab CI/CD
	docker pull "$(DOCKER_IMAGE_GITHUB):$(PYTHON_ENV)-$(VCS_BRANCH)" || true
	docker_build_caches+=" \
	--cache-from $(DOCKER_IMAGE_GITHUB):$(PYTHON_ENV)-$(VCS_BRANCH)"
endif
endif
# This variant is the default used for tags such as `latest`
ifeq ($(CI),true)
# Workaround broken interactive session detection
	docker pull "python:${PYTHON_MINOR}"
endif
	docker buildx build --pull $${docker_build_args} $${docker_build_user_tags} \
	    $${docker_build_caches} "./"
# Ensure any subsequent builds have optimal caches
ifeq ($(GITLAB_CI),true)
	docker push "$(DOCKER_IMAGE_GITLAB):$(PYTHON_ENV)-$(VCS_BRANCH)"
endif
ifeq ($(GITHUB_ACTIONS),true)
	docker push "$(DOCKER_IMAGE_GITHUB):$(PYTHON_ENV)-$(VCS_BRANCH)"
endif
# Build the development image
	docker_build_devel_tags=""
	for devel_tag in $$(
	    $(MAKE) -e DOCKER_VARIANT="devel" --no-print-directory build-docker-tags
	)
	do
	    docker_build_devel_tags+="--tag $${devel_tag} "
	done
	docker_build_caches=""
ifeq ($(GITLAB_CI),true)
ifneq ($(VCS_BRANCH),master)
	docker pull "$(DOCKER_IMAGE_GITLAB):devel-$(PYTHON_ENV)-$(VCS_BRANCH)" || true
	docker_build_caches+=" --cache-from \
	$(DOCKER_IMAGE_GITLAB):devel-$(PYTHON_ENV)-$(VCS_BRANCH)"
endif
endif
ifeq ($(GITHUB_ACTIONS),true)
ifneq ($(VCS_BRANCH),master)
	docker pull "$(DOCKER_IMAGE_GITHUB):devel-$(PYTHON_ENV)-$(VCS_BRANCH)" || true
	docker_build_caches+=" --cache-from \
	$(DOCKER_IMAGE_GITHUB):devel-$(PYTHON_ENV)-$(VCS_BRANCH)"
endif
endif
	docker buildx build --pull $${docker_build_args} $${docker_build_devel_tags} \
	    $${docker_build_caches} --file "./Dockerfile.devel" "./"
# Ensure any subsequent builds have optimal caches
ifeq ($(GITLAB_CI),true)
	docker push "$(DOCKER_IMAGE_GITLAB):devel-$(PYTHON_ENV)-$(VCS_BRANCH)"
endif
ifeq ($(GITHUB_ACTIONS),true)
	docker push "$(DOCKER_IMAGE_GITHUB):devel-$(PYTHON_ENV)-$(VCS_BRANCH)"
endif
	date >>"$(@)"
# The image installs the host requirements, reflect that in the bind mount volumes
	date >>"$(@:%/build.log=%/host-install.log)"
# Update the pinned/frozen versions, if needed, using the container.  If changed, then
# we may need to re-build the container image again to ensure it's current and correct.
ifeq ($(BUILD_REQUIREMENTS),true)
	docker compose run $(DOCKER_COMPOSE_RUN_ARGS) -T \
	    prunerr-devel make -e PYTHON_MINORS="$(PYTHON_MINOR)" \
	    build-requirements-$(PYTHON_ENV)
	$(MAKE) -e "$(@)"
endif

.PHONY: $(PYTHON_ENVS:%=build-docker-volumes-%)
### Ensure access permissions to build artifacts in Python version container volumes
# If created by `# dockerd`, they end up owned by `root`.
$(PYTHON_ENVS:%=build-docker-volumes-%): \
		./var/ ./src/prunerr.egg-info/ ./.tox/
	$(MAKE) \
	    $(@:build-docker-volumes-%=./var/docker/%/) \
	    $(@:build-docker-volumes-%=./var/docker/%/prunerr.egg-info/) \
	    $(@:build-docker-volumes-%=./var/docker/%/.tox/)
./var/ $(PYTHON_ENVS:%=./var/docker/%/) \
./src/prunerr.egg-info/ \
$(PYTHON_ENVS:%=./var/docker/%/prunerr.egg-info/) \
./.tox/ $(PYTHON_ENVS:%=./var/docker/%/.tox/) \
$(DOWNLOAD_VOLUME):
	mkdir -pv "$(@)"

# Marker file used to trigger the rebuild of the image for just one Python version.
# Useful to workaround async timestamp issues when running jobs in parallel.
./var/docker/$(PYTHON_ENV)/log/rebuild.log:
	mkdir -pv "$(dir $(@))"
	date >>"$(@)"

# Target for use as a prerequisite in host targets that depend on the virtualenv having
# been built.
$(PYTHON_ALL_ENVS:%=./var/docker/%/.tox/%/bin/activate):
	python_env=$(notdir $(@:%/bin/activate=%))
	$(MAKE) "./var/docker/$${python_env}/log/build.log"
	docker compose run $(DOCKER_COMPOSE_RUN_ARGS) -T \
	    prunerr-devel make -e PYTHON_MINORS="$(PYTHON_MINOR)" \
	    "./var/log/tox/$${python_env}/build.log"

# Local environment variables from a template
./.env: ./.env.in
	export TRANSMISSION_PASS="$$(apg -n 1)"
	$(MAKE) -e "template=$(<)" "target=$(@)" expand-template

# Perform any one-time local checkout set up
$(HOME)/.local/var/log/prunerr-host-install.log:
	mkdir -pv "$(dir $(@))"
# Bootstrap the minimum Python environment
	(
	    if ! which pip
	    then
	        if which apk
	        then
	            sudo apk update
<<<<<<< HEAD
	            sudo apk add "gettext" "py3-pip" "gnupg" "github-cli" "curl" "apg"
=======
	            sudo apk add "gettext" "py3-pip" "gnupg" "github-cli" "curl"
>>>>>>> 2cf478ec
	        elif which apt-get
	        then
	            sudo apt-get update
	            sudo apt-get install -y \
<<<<<<< HEAD
	                "gettext-base" "python3-pip" "gnupg" "gh" "curl" "apg"
=======
	                "gettext-base" "python3-pip" "gnupg" "gh" "curl"
>>>>>>> 2cf478ec
	        else
	            set +x
	            echo "ERROR: OS not supported for installing host dependencies"
	            false
	        fi
	    fi
	    if [ -e ./build-host/requirements-$(PYTHON_HOST_ENV).txt ]
	    then
	        pip install -r "./build-host/requirements-$(PYTHON_HOST_ENV).txt"
	    else
	        pip install -r "./build-host/requirements.txt.in"
	    fi
	) | tee -a "$(@)"

./var/log/codecov-install.log:
	mkdir -pv "$(dir $(@))"
# Install the code test coverage publishing tool
	(
	    if ! which codecov
	    then
	        mkdir -pv ~/.local/bin/
# https://docs.codecov.com/docs/codecov-uploader#using-the-uploader-with-codecovio-cloud
	        if which brew
	        then
# Mac OS X
	            curl --output-dir ~/.local/bin/ -Os \
	                "https://uploader.codecov.io/latest/macos/codecov"
	        elif which apk
	        then
# Alpine
	            wget --directory-prefix ~/.local/bin/ \
	                "https://uploader.codecov.io/latest/alpine/codecov"
	        else
# Other Linux distributions
	            curl --output-dir ~/.local/bin/ -Os \
	                "https://uploader.codecov.io/latest/linux/codecov"
	        fi
	        chmod +x ~/.local/bin/codecov
	    fi
	    if ! which codecov
	    then
	        set +x
	        echo "ERROR: CodeCov CLI tool still not on PATH"
	        false
	    fi
	) | tee -a "$(@)"

./.git/hooks/pre-commit:
	$(MAKE) "$(HOME)/.local/var/log/prunerr-host-install.log"
	$(TOX_EXEC_BUILD_ARGS) pre-commit install \
	    --hook-type "pre-commit" --hook-type "commit-msg" --hook-type "pre-push"

# Capture any project initialization tasks for reference.  Not actually usable.
./pyproject.toml:
	$(MAKE) "$(HOME)/.local/var/log/prunerr-host-install.log"
	$(TOX_EXEC_BUILD_ARGS) cz init

# Emacs editor settings
./.dir-locals.el: ./.dir-locals.el.in
	$(MAKE) -e "template=$(<)" "target=$(@)" expand-template

# User-created pre-requisites
~/.gitconfig:
	git config --global user.name "$(USER_FULL_NAME)"
	git config --global user.email "$(USER_EMAIL)"
./var/log/git-remotes.log:
ifeq ($(RELEASE_PUBLISH),true)
	set +x
ifneq ($(VCS_REMOTE_PUSH_URL),)
# Requires a Personal or Project Access Token in the GitLab CI/CD Variables.  That
# variable value should be prefixed with the token name as a HTTP `user:password`
# authentication string:
# https://stackoverflow.com/a/73426417/624787
	git remote set-url --push --add "origin" "$(VCS_REMOTE_PUSH_URL)"
endif
ifneq ($(GITHUB_ACTIONS),true)
ifneq ($(PROJECT_GITHUB_PAT),)
# Also push to the mirror with the `ci.skip` option to avoid redundant runs on the
# mirror.
	git remote set-url --push --add "origin" \
	    "https://$(PROJECT_GITHUB_PAT)@github.com/$(CI_PROJECT_PATH).git"
endif
endif
	set -x
# Fail fast if there's still no push access
	git push -o ci.skip --no-verify --tags "origin"
endif
~/.pypirc: ./home/.pypirc.in
	$(MAKE) -e "template=$(<)" "target=$(@)" expand-template

./var/log/docker-login-DOCKER.log: ./.env
	mkdir -pv "$(dir $(@))"
	set +x
	source "./.env"
	export DOCKER_PASS
	set -x
	printenv "DOCKER_PASS" | docker login -u "merpatterson" --password-stdin
	date | tee -a "$(@)"
./var/log/docker-login-GITLAB.log: ./.env
	mkdir -pv "$(dir $(@))"
	set +x
	source "./.env"
	export CI_REGISTRY_PASSWORD
	set -x
	printenv "CI_REGISTRY_PASSWORD" |
	    docker login -u "$(CI_REGISTRY_USER)" --password-stdin "$(CI_REGISTRY)"
	date | tee -a "$(@)"
./var/log/docker-login-GITHUB.log: ./.env
	mkdir -pv "$(dir $(@))"
	set +x
	source "./.env"
	export PROJECT_GITHUB_PAT
	set -x
	printenv "PROJECT_GITHUB_PAT" |
	    docker login -u "$(GITHUB_REPOSITORY_OWNER)" --password-stdin "ghcr.io"
	date | tee -a "$(@)"

# GPG signing key creation and management in CI
export GPG_PASSPHRASE=
./var/ci-cd-signing-subkey.asc:
# We need a private key in the CI/CD environment for signing release commits and
# artifacts.  Use a subkey so that it can be revoked without affecting your main key.
# This recipe captures what I had to do to export a private signing subkey.  It's not
# widely tested so it should probably only be used for reference.  It worked for me but
# the risk is leaking your main private key so double and triple check all your
# assumptions and results.
# 1. Create a signing subkey with a NEW, SEPARATE passphrase:
#    https://wiki.debian.org/Subkeys#How.3F
# 2. Get the long key ID for that private subkey:
#	gpg --list-secret-keys --keyid-format "LONG"
# 3. Export *just* that private subkey and verify that the main secret key packet is the
#    GPG dummy packet and that the only other private key included is the intended
#    subkey:
#	gpg --armor --export-secret-subkeys "$(GPG_SIGNING_KEYID)!" |
#	    gpg --list-packets
# 4. Export that key as text to a file:
	gpg --armor --export-secret-subkeys "$(GPG_SIGNING_KEYID)!" >"$(@)"
# 5. Confirm that the exported key can be imported into a temporary GNU PG directory and
#    that temporary directory can then be used to sign files:
#	gnupg_homedir=$$(mktemp -d --suffix=".d" "gnupd.XXXXXXXXXX")
#	printenv 'GPG_PASSPHRASE' >"$${gnupg_homedir}/.passphrase"
#	gpg --homedir "$${gnupg_homedir}" --batch --import <"$(@)"
#	echo "Test signature content" >"$${gnupg_homedir}/test-sig.txt"
#	gpgconf --kill gpg-agent
#	gpg --homedir "$${gnupg_homedir}" --batch --pinentry-mode "loopback" \
#	    --passphrase-file "$${gnupg_homedir}/.passphrase" \
#	    --local-user "$(GPG_SIGNING_KEYID)!" --sign "$${gnupg_homedir}/test-sig.txt"
#	gpg --batch --verify "$${gnupg_homedir}/test-sig.txt.gpg"
# 6. Add the contents of this target as a `GPG_SIGNING_PRIVATE_KEY` secret in CI and the
# passphrase for the signing subkey as a `GPG_PASSPHRASE` secret in CI
./var/log/gpg-import.log:
# In each CI run, import the private signing key from the CI secrets
	printenv "GPG_SIGNING_PRIVATE_KEY" | gpg --batch --import | tee -a "$(@)"
	echo 'default-key:0:"$(GPG_SIGNING_KEYID)' | gpgconf —change-options gpg
	git config --global user.signingkey "$(GPG_SIGNING_KEYID)"
# "Unlock" the signing key for the remainder of this CI run:
	printenv 'GPG_PASSPHRASE' >"./var/ci-cd-signing-subkey.passphrase"
	true | gpg --batch --pinentry-mode "loopback" \
	    --passphrase-file "./var/ci-cd-signing-subkey.passphrase" \
	    --sign | gpg --list-packets<|MERGE_RESOLUTION|>--- conflicted
+++ resolved
@@ -22,14 +22,11 @@
 GPG_SIGNING_KEYID=2EFF7CCE6828E359
 GITLAB_REPOSITORY_OWNER=rpatterson
 GITHUB_REPOSITORY_OWNER=$(GITLAB_REPOSITORY_OWNER)
-<<<<<<< HEAD
 
 # Options affecting target behavior
 export DOWNLOAD_VOLUME=/media/Library/
 PRUNERR_CMD=exec
 PRUNERR_ARGS=$(PRUNERR_CMD)
-=======
->>>>>>> 2cf478ec
 
 # Values derived from the environment
 USER_NAME:=$(shell id -u -n)
@@ -99,15 +96,9 @@
 DOCKER_BUILD_ARGS=
 DOCKER_REGISTRIES=DOCKER GITLAB GITHUB
 export DOCKER_REGISTRY=$(firstword $(DOCKER_REGISTRIES))
-<<<<<<< HEAD
 DOCKER_IMAGE_DOCKER=$(DOCKER_USER)/prunerr
 DOCKER_IMAGE_GITLAB=$(CI_REGISTRY_IMAGE)
 DOCKER_IMAGE_GITHUB=ghcr.io/$(GITHUB_REPOSITORY_OWNER)/prunerr
-=======
-DOCKER_IMAGE_DOCKER=$(DOCKER_USER)/python-project-structure
-DOCKER_IMAGE_GITLAB=$(CI_REGISTRY_IMAGE)
-DOCKER_IMAGE_GITHUB=ghcr.io/$(GITHUB_REPOSITORY_OWNER)/python-project-structure
->>>>>>> 2cf478ec
 DOCKER_IMAGE=$(DOCKER_IMAGE_$(DOCKER_REGISTRY))
 export DOCKER_VARIANT=
 DOCKER_VARIANT_PREFIX=
@@ -167,11 +158,7 @@
 endif
 CI_REGISTRY_USER=$(GITLAB_REPOSITORY_OWNER)
 CI_REGISTRY=registry.gitlab.com/$(GITLAB_REPOSITORY_OWNER)
-<<<<<<< HEAD
 CI_REGISTRY_IMAGE=$(CI_REGISTRY)/prunerr
-=======
-CI_REGISTRY_IMAGE=$(CI_REGISTRY)/python-project-structure
->>>>>>> 2cf478ec
 # Address undefined variables warnings when running under local development
 VCS_REMOTE_PUSH_URL=
 CODECOV_TOKEN=
@@ -298,11 +285,7 @@
 ### Bump the package version if on a branch that should trigger a release
 build-bump: \
 		~/.gitconfig ./var/log/git-remotes.log \
-<<<<<<< HEAD
 		$(HOME)/.local/var/log/prunerr-host-install.log \
-=======
-		$(HOME)/.local/var/log/python-project-structure-host-install.log \
->>>>>>> 2cf478ec
 		./var/docker/$(PYTHON_ENV)/log/build.log \
 		./var/docker/$(PYTHON_ENV)/.tox/$(PYTHON_ENV)/bin/activate
 # Retrieve VCS data needed for versioning (tags) and release (release notes)
@@ -357,11 +340,7 @@
 # Capture the release notes for *just this* release for creating the GitHub release.
 # Have to run before the real `$ towncrier build` run without the `--draft` option
 # because after that the `newsfragments` will have been deleted.
-<<<<<<< HEAD
 	docker compose run --rm prunerr-devel $(TOX_EXEC_ARGS) \
-=======
-	docker compose run --rm python-project-structure-devel $(TOX_EXEC_ARGS) \
->>>>>>> 2cf478ec
 	    towncrier build --version "$${next_version}" --draft --yes \
 	        >"./NEWS-release.rst"
 # Build and stage the release notes to be commited by `$ cz bump`
@@ -432,11 +411,7 @@
 ### Publish installable Python packages to PyPI
 release-python: \
 		~/.pypirc ./var/log/codecov-install.log \
-<<<<<<< HEAD
 		$(HOME)/.local/var/log/prunerr-host-install.log \
-=======
-		$(HOME)/.local/var/log/python-project-structure-host-install.log \
->>>>>>> 2cf478ec
 		./.env $(DOCKER_VOLUMES) ./dist/.current.whl
 # Upload any build or test artifacts to CI/CD providers
 ifeq ($(GITLAB_CI),true)
@@ -472,17 +447,10 @@
 ifeq ($(RELEASE_PUBLISH),true)
 # https://twine.readthedocs.io/en/latest/#using-twine
 	$(TOX_EXEC_BUILD_ARGS) twine upload -s -r "$(PYPI_REPO)" \
-<<<<<<< HEAD
 	    ./dist/prunerr-*
 	export VERSION=$$(./.tox/build/bin/cz version --project)
 # Create a GitLab release
 	./.tox/build/bin/twine upload -s -r "gitlab" ./dist/prunerr-*
-=======
-	    ./dist/python?project?structure-*
-	export VERSION=$$(./.tox/build/bin/cz version --project)
-# Create a GitLab release
-	./.tox/build/bin/twine upload -s -r "gitlab" ./dist/python?project?structure-*
->>>>>>> 2cf478ec
 	release_cli_args="--description ./NEWS-release.rst"
 	release_cli_args+=" --tag-name v$${VERSION}"
 	release_cli_args+=" --assets-link {\
@@ -505,11 +473,7 @@
 	    create $${release_cli_args}
 # Create a GitHub release
 	gh release create "v$${VERSION}" $(GITHUB_RELEASE_ARGS) \
-<<<<<<< HEAD
 	    --notes-file "./NEWS-release.rst" ./dist/prunerr-*
-=======
-	    --notes-file "./NEWS-release.rst" ./dist/python?project?structure-*
->>>>>>> 2cf478ec
 endif
 
 .PHONY: release-docker
@@ -596,17 +560,10 @@
 	    docker_run_args+=" -T"
 	fi
 # Ensure the dist/package has been correctly installed in the image
-<<<<<<< HEAD
-	docker compose run $${docker_run_args} prunerr-daemon \
+	docker compose run --no-deps $${docker_run_args} prunerr-daemon \
 	    python -m prunerr --help
-	docker compose run $${docker_run_args} prunerr-daemon \
+	docker compose run --no-deps $${docker_run_args} prunerr-daemon \
 	    prunerr --help
-=======
-	docker compose run --no-deps $${docker_run_args} python-project-structure \
-	    python -m pythonprojectstructure --help
-	docker compose run --no-deps $${docker_run_args} python-project-structure \
-	    python-project-structure --help
->>>>>>> 2cf478ec
 # Run from the development Docker container for consistency
 	docker compose run $${docker_run_args} prunerr-devel \
 	    make -e PYTHON_MINORS="$(PYTHON_MINORS)" TOX_RUN_ARGS="$(TOX_RUN_ARGS)" \
@@ -630,11 +587,7 @@
 endif
 	docker compose create prunerr-devel
 # Ensure the network is create first to avoid race conditions
-<<<<<<< HEAD
 	docker compose create prunerr-devel
-=======
-	docker compose create python-project-structure-devel
->>>>>>> 2cf478ec
 	$(MAKE) -e PIP_COMPILE_ARGS="--upgrade" -j \
 	    $(PYTHON_MINORS:%=build-docker-requirements-%)
 # Update VCS hooks from remotes to the latest tag.
@@ -810,11 +763,7 @@
 	mkdir -pv "$(dir $(@))" \
 # Workaround issues with local images and the development image depending on the end
 # user image.  It seems that `depends_on` isn't sufficient.
-<<<<<<< HEAD
 	$(MAKE) $(HOME)/.local/var/log/prunerr-host-install.log
-=======
-	$(MAKE) $(HOME)/.local/var/log/python-project-structure-host-install.log
->>>>>>> 2cf478ec
 # Retrieve VCS data needed for versioning (tags) and release (release notes)
 	git fetch --tags origin "$(VCS_BRANCH)"
 	export VERSION=$$(./.tox/build/bin/cz version --project)
@@ -952,20 +901,12 @@
 	        if which apk
 	        then
 	            sudo apk update
-<<<<<<< HEAD
 	            sudo apk add "gettext" "py3-pip" "gnupg" "github-cli" "curl" "apg"
-=======
-	            sudo apk add "gettext" "py3-pip" "gnupg" "github-cli" "curl"
->>>>>>> 2cf478ec
 	        elif which apt-get
 	        then
 	            sudo apt-get update
 	            sudo apt-get install -y \
-<<<<<<< HEAD
 	                "gettext-base" "python3-pip" "gnupg" "gh" "curl" "apg"
-=======
-	                "gettext-base" "python3-pip" "gnupg" "gh" "curl"
->>>>>>> 2cf478ec
 	        else
 	            set +x
 	            echo "ERROR: OS not supported for installing host dependencies"
