## Development, build and maintenance tasks

### Defensive settings for make:
#     https://tech.davis-hansson.com/p/make/
SHELL:=bash
.ONESHELL:
.SHELLFLAGS:=-eu -o pipefail -c
.SILENT:
.DELETE_ON_ERROR:
MAKEFLAGS+=--warn-undefined-variables
MAKEFLAGS+=--no-builtin-rules
PS1?=$$

# Project-specific variables
GPG_SIGNING_KEYID=2EFF7CCE6828E359
GITHUB_REPOSITORY_OWNER=rpatterson
CI_REGISTRY_IMAGE=registry.gitlab.com/$(GITHUB_REPOSITORY_OWNER)/prunerr

# Options affecting target behavior
PRUNERR_CMD=exec
PRUNERR_ARGS=$(PRUNERR_CMD)

# Values derived from the environment
USER_NAME:=$(shell id -u -n)
USER_FULL_NAME=$(shell getent passwd "$(USER_NAME)" | cut -d ":" -f 5 | cut -d "," -f 1)
ifeq ($(USER_FULL_NAME),)
USER_FULL_NAME=$(USER_NAME)
endif
USER_EMAIL=$(USER_NAME)@$(shell hostname -f)
PUID:=$(shell id -u)
PGID:=$(shell id -g)

# Safe defaults for testing the release process without publishing to the final/official
# hosts/indexes/registries:
RELEASE_PUBLISH=false
TOWNCRIER_COMPARE_BRANCH=develop
PYPI_REPO=testpypi
PYPI_HOSTNAME=test.pypi.org
# Determine which branch is checked out depending on the environment
GITLAB_CI=false
GITHUB_ACTIONS=false
ifeq ($(GITLAB_CI),true)
VCS_BRANCH=$(CI_COMMIT_REF_NAME)
else ifeq ($(GITHUB_ACTIONS),true)
VCS_BRANCH=$(GITHUB_REF_NAME)
else
VCS_BRANCH:=$(shell git branch --show-current)
endif
# Only publish releases from the `master` or `develop` branches:
DOCKER_PUSH=false
CI=false
GITHUB_RELEASE_ARGS=--prerelease
ifeq ($(GITLAB_CI),true)
ifeq ($(VCS_BRANCH),master)
RELEASE_PUBLISH=true
TOWNCRIER_COMPARE_BRANCH=master
PYPI_REPO=pypi
PYPI_HOSTNAME=pypi.org
DOCKER_PUSH=true
GITHUB_RELEASE_ARGS=
else ifeq ($(VCS_BRANCH),develop)
# Publish pre-releases from the `develop` branch:
RELEASE_PUBLISH=true
endif
endif
# Address undefined variables warnings when running under local development
VCS_REMOTE_PUSH_URL=
CODECOV_TOKEN=
GH_TOKEN=

# Done with `$(shell ...)`, echo recipe commands going forward
.SHELLFLAGS+= -x


## Top-level targets

.PHONY: all
### Default target
all: build

# Strive for as much consistency as possible in development tasks between the local host
# and inside containers.  To that end, most of the `*-docker` container target recipes
# should run the corresponding `*-local` local host target recipes inside the
# development container.  Top level targets, like `test`, should run as much as possible
# inside the development container.

.PHONY: build
### Set up everything for development from a checkout, local and in containers
build: ./.git/hooks/pre-commit build-local build-docker
.PHONY: build-local
### Set up for development locally, directly on the host
build-local: ./var/log/recreate.log
.PHONY: build-docker
### Set up for development in Docker containers
build-docker: ./var/log/docker-build.log
.PHONY: build-bump
### Bump the package version if on a branch that should trigger a release
build-bump: ~/.gitconfig ./var/log/recreate-build.log ./var/log/docker-build.log
ifeq ($(RELEASE_PUBLISH),true)
	set +x
ifneq ($(VCS_REMOTE_PUSH_URL),)
# Requires a Personal or Project Access Token in the GitLab CI/CD Variables.  That
# variable value should be prefixed with the token name as a HTTP `user:password`
# authentication string:
# https://stackoverflow.com/a/73426417/624787
	git remote set-url --push "origin" "$(VCS_REMOTE_PUSH_URL)"
# Fail fast if there's still no push access
	git push -o ci.skip --no-verify --tags "origin"
endif
ifneq ($(GITHUB_ACTIONS),true)
ifneq ($(GH_TOKEN),)
# Also push to the mirror with the `ci.skip` option to avoid redundant runs on the
# mirror.
	git remote add "github" \
	    "https://$(GH_TOKEN)@github.com/$(CI_PROJECT_PATH).git"
	git push -o ci.skip --no-verify --tags "github"
endif
endif
	set -x
endif
# Collect the versions involved in this release according to conventional commits
	cz_bump_args="--check-consistency --no-verify"
ifneq ($(VCS_BRANCH),master)
	cz_bump_args+=" --prerelease beta"
endif
ifeq ($(RELEASE_PUBLISH),true)
	cz_bump_args+=" --gpg-sign"
# Import the private signing key from CI secrets
	$(MAKE) ./var/log/gpg-import.log
endif
# Run first in case any input is needed from the developer
	exit_code=0
	./.tox/build/bin/cz bump $${cz_bump_args} --dry-run || exit_code=$$?
	rm -fv "./var/cz-bump-no-release.txt"
	if (( $$exit_code == 3 || $$exit_code == 21 ))
	then
# No release necessary for the commits since the last release, don't publish a release
	    echo "true" >"./var/cz-bump-no-release.txt"
	    exit
	elif (( $$exit_code != 0 ))
	then
# Commitizen returned an unexpected exit status code, fail
	    exit $$exit_code
	fi
	next_version="$$(
	    ./.tox/build/bin/cz bump $${cz_bump_args} --dry-run |
	    sed -nE 's|.* *[Vv]ersion *(.+) *→ *(.+)|\2|p'
	)"
# Update the release notes/changelog
<<<<<<< HEAD
	git fetch origin "$(TOWNCRIER_COMPARE_BRANCH)"
	docker compose run --rm prunerr-devel \
=======
	git fetch --no-tags origin "$(TOWNCRIER_COMPARE_BRANCH)"
	docker compose run --rm python-project-structure-devel \
>>>>>>> abd9b88f
	    towncrier check --compare-with "origin/$(TOWNCRIER_COMPARE_BRANCH)"
	if ! git diff --cached --exit-code
	then
	    set +x
	    echo "CRITICAL: Cannot bump version with staged changes"
	    false
	fi
# Capture the release notes for *just this* release for creating the GitHub release.
# Have to run before the real `$ towncrier build` run without the `--draft` option
# because after that the `newsfragments` will have been deleted.
	docker compose run --rm python-project-structure-devel \
	    towncrier build --version "$${next_version}" --draft --yes \
	        >"./NEWS-release.rst"
# Build and stage the release notes to be commited by `$ cz bump`
	docker compose run --rm prunerr-devel \
	    towncrier build --version "$${next_version}" --yes
# Increment the version in VCS
	./.tox/build/bin/cz bump $${cz_bump_args}
# Ensure the container image reflects the version bump but we don't need to update the
# requirements again.
	touch "./requirements.txt"
	$(MAKE) "./var/log/docker-build.log"

.PHONY: start
### Run the local development end-to-end stack services in the background as daemons
start: build-docker
	docker compose down
	docker compose up -d
.PHONY: run
### Run the local development end-to-end stack services in the foreground for debugging
run: build-docker
	docker compose down
	docker compose up
.PHONY: run-debug
### Run a sub-command with a real configuration and post-mortem debugging
run-debug: ./var/log/editable.log
# Depends on the user/developer placing their real Prunerr config in:
#     ~/.config/prunerr.yml
	DEBUG=true ./.tox/py3/bin/python -m pdb ./.tox/py3/bin/prunerr $(PRUNERR_ARGS)

.PHONY: check-push
### Perform any checks that should only be run before pushing
check-push: build-docker
ifeq ($(RELEASE_PUBLISH),true)
	docker compose run --rm prunerr-devel \
	    towncrier check --compare-with "origin/develop"
endif

.PHONY: release
### Publish installable Python packages to PyPI and container images to Docker Hub
release: release-python
ifeq ($(RELEASE_PUBLISH),true)
	$(MAKE) release-docker
endif
.PHONY: release-python
### Publish installable Python packages to PyPI
release-python: \
		~/.pypirc ./var/log/codecov-install.log \
		./var/log/docker-build.log ./var/log/recreate-build.log
# Upload any build or test artifacts to CI/CD providers
ifeq ($(GITLAB_CI),true)
	codecov -t "$(CODECOV_TOKEN)" --file "./coverage.xml"
endif
ifeq ($(RELEASE_PUBLISH),true)
# Import the private signing key from CI secrets
	$(MAKE) ./var/log/gpg-import.log
endif
# Build Python packages/distributions from the development Docker container for
# consistency/reproducibility.
	docker compose run --rm prunerr-devel pyproject-build -w
# https://twine.readthedocs.io/en/latest/#using-twine
	./.tox/build/bin/twine check ./dist/* ./.tox-docker/.pkg/dist/*
	if [ ! -z "$$(git status --porcelain)" ]
	then
	    set +x
	    echo "CRITICAL: Checkout is not clean, not publishing release"
	    false
	fi
	if [ -e "./var/cz-bump-no-release.txt" ]
	then
	    exit
	fi
ifeq ($(RELEASE_PUBLISH),true)
# Publish from the local host outside a container for access to user credentials:
# https://twine.readthedocs.io/en/latest/#using-twine
# Only release on `master` or `develop` to avoid duplicate uploads
	./.tox/build/bin/twine upload -s -r "$(PYPI_REPO)" \
	    ./dist/* ./.tox-docker/.pkg/dist/*
# The VCS remote shouldn't reflect the release until the release has been successfully
# published
	git push -o ci.skip --no-verify --tags "origin" "HEAD:$(VCS_BRANCH)"
	current_version=$$(./.tox/build/bin/cz version --project)
# Create a GitLab release
	./.tox/build/bin/twine upload -s -r "gitlab" ./dist/* ./.tox-docker/.pkg/dist/*
	release_cli_args="--description ./NEWS-release.rst"
	release_cli_args+=" --tag-name v$${current_version}"
	release_cli_args+=" --assets-link {\
	\"name\":\"PyPI\",\
	\"url\":\"https://$(PYPI_HOSTNAME)/project/$(CI_PROJECT_NAME)/$${current_version}/\",\
	\"link_type\":\"package\"\
	}"
	release_cli_args+=" --assets-link {\
	\"name\":\"GitLab-PyPI-Package-Registry\",\
	\"url\":\"$(CI_SERVER_URL)/$(CI_PROJECT_PATH)/-/packages/\",\
	\"link_type\":\"package\"\
	}"
	release_cli_args+=" --assets-link {\
	\"name\":\"Docker-Hub-Container-Registry\",\
	\"url\":\"https://hub.docker.com/r/merpatterson/$(CI_PROJECT_NAME)/tags\",\
	\"link_type\":\"image\"\
	}"
	docker compose run --rm gitlab-release-cli release-cli \
	    --server-url "$(CI_SERVER_URL)" --project-id "$(CI_PROJECT_ID)" \
	    create $${release_cli_args}
# Create a GitHub release
# Ensure the tag is in place on the GitHub mirror so we can create the project host
# release object:
	git push -o ci.skip --no-verify --tags "github"
	gh release create "v$${current_version}" $(GITHUB_RELEASE_ARGS) \
	    --notes-file "./NEWS-release.rst" ./dist/* ./.tox-docker/.pkg/dist/*
endif
.PHONY: release-docker
### Publish container images to Docker Hub
release-docker: build-docker
# https://docs.docker.com/docker-hub/#step-5-build-and-push-a-container-image-to-docker-hub-from-your-computer
ifeq ($(CI),true)
	$(MAKE) ./var/log/docker-login.log
endif
	docker push "merpatterson/prunerr:$(VCS_BRANCH)"
	docker push "merpatterson/prunerr:devel-$(VCS_BRANCH)"
	docker push "$(CI_REGISTRY_IMAGE):$(VCS_BRANCH)"
	docker push "$(CI_REGISTRY_IMAGE):devel-$(VCS_BRANCH)"
	docker push "ghcr.io/rpatterson/prunerr:$(VCS_BRANCH)"
	docker push "ghcr.io/rpatterson/prunerr:devel-$(VCS_BRANCH)"
ifeq ($(VCS_BRANCH),master)
# Only update tags end users may depend on to be stable from the `master` branch
	current_version=$$(./.tox/build/bin/cz version --project)
	major_version=$$(echo $${current_version} | sed -nE 's|([0-9]+).*|\1|p')
	minor_version=$$(
	    echo $${current_version} | sed -nE 's|([0-9]+\.[0-9]+).*|\1|p'
	)
	docker push "merpatterson/prunerr:$${minor_version}"
	docker push "merpatterson/prunerr:$${major_version}"
	docker push "merpatterson/prunerr:latest"
	docker push "merpatterson/prunerr:devel"
	docker push "$(CI_REGISTRY_IMAGE):$${minor_version}"
	docker push "$(CI_REGISTRY_IMAGE):$${major_version}"
	docker push "$(CI_REGISTRY_IMAGE):latest"
	docker push "$(CI_REGISTRY_IMAGE):devel"
	docker push "ghcr.io/rpatterson/prunerr:$${minor_version}"
	docker push "ghcr.io/rpatterson/prunerr:$${major_version}"
	docker push "ghcr.io/rpatterson/prunerr:latest"
	docker push "ghcr.io/rpatterson/prunerr:devel"
	docker compose run --rm docker-pushrm
endif

.PHONY: format
### Automatically correct code in this checkout according to linters and style checkers
format: build-local
	./.tox/py3/bin/autoflake -r -i --remove-all-unused-imports \
		--remove-duplicate-keys --remove-unused-variables \
		--remove-unused-variables "./src/prunerr/"
	./.tox/py3/bin/autopep8 -v -i -r "./src/prunerr/"
	./.tox/py3/bin/black "./src/prunerr/"

.PHONY: test
### Format the code and run the full suite of tests, coverage checks, and linters
test: build-docker
# Run from the development Docker container for consistency
	docker compose run --rm prunerr-devel make format test-local
.PHONY: test-local
### Run the full suite of tests on the local host
test-local: build-local
	tox
.PHONY: test-docker
### Run the full suite of tests inside a docker container
test-docker: build-docker
	docker compose run --rm prunerr-devel make test-local
# Ensure the dist/package has been correctly installed in the image
	docker compose run --rm prunerr python -m prunerr --help
	docker compose run --rm prunerr prunerr --help
.PHONY: test-debug
### Run tests in the main/default environment and invoke the debugger on errors/failures
test-debug: ./var/log/editable.log
	./.tox/py3/bin/pytest --pdb

.PHONY: upgrade
### Update all fixed/pinned dependencies to their latest available versions
upgrade:
	touch "./pyproject.toml"
	$(MAKE) PUID=$(PUID) "test"
# Update VCS hooks from remotes to the latest tag.
	./.tox/build/bin/pre-commit autoupdate

.PHONY: clean
### Restore the checkout to a state as close to an initial clone as possible
clean:
	docker compose --remove-orphans down --rmi "all" -v || true
	./.tox/build/bin/pre-commit uninstall \
	    --hook-type "pre-commit" --hook-type "commit-msg" --hook-type "pre-push" \
	    || true
	./.tox/build/bin/pre-commit clean || true
	git clean -dfx -e "var/"
	rm -rfv "./var/log/"


## Utility targets

.PHONY: expand-template
## Create a file from a template replacing environment variables
expand-template: .SHELLFLAGS = -eu -o pipefail -c
expand-template: ./var/log/host-install.log
	if [ -e "$(target)" ]
	then
	    diff -u "$(target)" "$(template)" || true
	    echo "ERROR: Template $(template) has been updated:"
	    echo "       Reconcile changes and \`$$ touch $(target)\`:"
	    false
	fi
	envsubst <"$(template)" >"$(target)"


## Real targets

./requirements.txt: ./pyproject.toml ./setup.cfg ./tox.ini ./requirements-build.txt.in
	$(MAKE) "./var/log/recreate-build.log"
ifeq ($(CI),true)
# Don't update dependencies in CI/CD so that the release of new versions don't break
# CI/CD runs.
	touch "$(@)"
else
# Only upgrade dependencies locally during local development to ensure changes in
# dependencies are reflected in the frozen versions and to notify developers that new
# versions are available.
	tox -e "build"
endif

./var/log/recreate.log: \
		./var/log/host-install.log \
		./requirements.txt ./requirements-devel.txt ./tox.ini
	mkdir -pv "$(dir $(@))"
# Prevent uploading unintended distributions
	rm -vf ./dist/* ./.tox/dist/* | tee -a "$(@)"
	tox -r --notest -v | tee -a "$(@)"
# Workaround tox's `usedevelop = true` not working with `./pyproject.toml`
./var/log/editable.log: ./var/log/recreate.log
	./.tox/py3/bin/pip install -e "./" | tee -a "$(@)"
./var/log/recreate-build.log: \
		./var/log/host-install.log ./requirements-build.txt ./tox.ini
	mkdir -pv "$(dir $(@))"
	tox -r -e "build" --notest -v | tee -a "$(@)"

# Docker targets
./var/log/docker-build.log: \
		./Dockerfile ./Dockerfile.devel ./.dockerignore \
		./requirements.txt ./requirements-devel.txt ./bin/entrypoint \
		./docker-compose.yml ./docker-compose.override.yml ./.env \
		./var/log/recreate-build.log
# Ensure access permissions to build artifacts in container volumes.
# If created by `# dockerd`, they end up owned by `root`.
	mkdir -pv "$(dir $(@))" "./var-docker/log/" "./.tox/" "./.tox-docker/" \
	    "./src/prunerr.egg-info/" \
	    "./src/prunerr-docker.egg-info/"
# Workaround issues with local images and the development image depending on the end
# user image.  It seems that `depends_on` isn't sufficient.
	current_version=$$(./.tox/build/bin/cz version --project)
# https://github.com/moby/moby/issues/39003#issuecomment-879441675
	docker_build_args=" \
	    --build-arg BUILDKIT_INLINE_CACHE=1 \
	    --build-arg VERSION=$${current_version}"
	docker_build_user_tags=" \
	    --tag merpatterson/prunerr:local \
	    --tag merpatterson/prunerr:$(VCS_BRANCH) \
	    --tag merpatterson/prunerr:$${current_version}\
	    --tag $(CI_REGISTRY_IMAGE):$(VCS_BRANCH) \
	    --tag $(CI_REGISTRY_IMAGE):$${current_version}\
	    --tag ghcr.io/rpatterson/prunerr:$(VCS_BRANCH) \
	    --tag ghcr.io/rpatterson/prunerr:$${current_version}"
ifeq ($(VCS_BRANCH),master)
# Only update tags end users may depend on to be stable from the `master` branch
	major_version=$$(echo $${current_version} | sed -nE 's|([0-9]+).*|\1|p')
	minor_version=$$(
	    echo $${current_version} | sed -nE 's|([0-9]+\.[0-9]+).*|\1|p'
	)
	docker_build_user_tags+=" \
	    --tag merpatterson/prunerr:$${minor_version} \
	    --tag merpatterson/prunerr:$${major_version} \
	    --tag merpatterson/prunerr:latest \
	    --tag $(CI_REGISTRY_IMAGE):$${minor_version} \
	    --tag $(CI_REGISTRY_IMAGE):$${major_version} \
	    --tag $(CI_REGISTRY_IMAGE):latest \
	    --tag ghcr.io/rpatterson/prunerr:$${minor_version} \
	    --tag ghcr.io/rpatterson/prunerr:$${major_version} \
	    --tag ghcr.io/rpatterson/prunerr:latest"
endif
	docker_build_caches=""
ifeq ($(GITLAB_CI),true)
# Don't cache when building final releases on `master`
ifneq ($(VCS_BRANCH),master)
	docker pull "$(CI_REGISTRY_IMAGE):$(VCS_BRANCH)" || true
	docker_build_caches+=" --cache-from $(CI_REGISTRY_IMAGE):$(VCS_BRANCH)"
endif
endif
ifeq ($(GITHUB_ACTIONS),true)
ifneq ($(VCS_BRANCH),master)
# Can't use the GitHub Actions cache when we're only pushing images from GitLab CI/CD
	docker pull "ghcr.io/rpatterson/prunerr:$(VCS_BRANCH)" || true
	docker_build_caches+=" --cache-from \
	    ghcr.io/rpatterson/prunerr:$(VCS_BRANCH)"
endif
endif
	docker buildx build --pull $${docker_build_args} $${docker_build_user_tags} \
	    $${docker_build_caches} "./" | tee -a "$(@)"
# Build the development image
	docker_build_caches=""
ifeq ($(GITLAB_CI),true)
ifneq ($(VCS_BRANCH),master)
	docker pull "$(CI_REGISTRY_IMAGE):devel-$(VCS_BRANCH)" || true
	docker_build_caches+=" --cache-from $(CI_REGISTRY_IMAGE):devel-$(VCS_BRANCH)"
endif
endif
ifeq ($(GITHUB_ACTIONS),true)
ifneq ($(VCS_BRANCH),master)
	docker pull "ghcr.io/rpatterson/prunerr:devel-$(VCS_BRANCH)" || true
	docker_build_caches+=" --cache-from \
	    ghcr.io/rpatterson/prunerr:devel-$(VCS_BRANCH)"
endif
endif
	docker buildx build $${docker_build_args} $${docker_build_caches} \
	    --tag "merpatterson/prunerr:devel" \
	    --tag "merpatterson/prunerr:devel-$(VCS_BRANCH)" \
	    --tag "$(CI_REGISTRY_IMAGE):devel" \
	    --tag "$(CI_REGISTRY_IMAGE):devel-$(VCS_BRANCH)" \
	    --tag "ghcr.io/rpatterson/prunerr:devel" \
	    --tag "ghcr.io/rpatterson/prunerr:devel-$(VCS_BRANCH)" \
	    --file "./Dockerfile.devel" "./" | tee -a "$(@)"

# Local environment variables from a template
./.env: ./.env.in /usr/bin/apg
	export TRANSMISSION_PASS="$$(apg -n 1)"
	$(MAKE) -e "PUID=$(PUID)" "PGID=$(PGID)" \
	    "template=$(<)" "target=$(@)" expand-template
/usr/bin/apg:
	apt-get update
	apt-get install -y "$(@:/usr/bin/%=%)"

# Perform any one-time local checkout set up
./var/log/host-install.log:
	mkdir -pv "$(dir $(@))"
# Bootstrap the minimum Python environment
	(
	    if ! which pip
	    then
	        if which apk
	        then
	            sudo apk update
	            sudo apk add "gettext" "py3-pip" "gnupg" "github-cli" "curl"
	        elif which apt-get
	        then
	            sudo apt-get update
	            sudo apt-get install -y \
	                "gettext-base" "python3-pip" "gnupg" "gh" "curl"
	        else
	            set +x
	            echo "ERROR: OS not supported for installing host dependencies"
	            false
	        fi
	    fi
	    which tox || pip install tox
	) | tee -a "$(@)"
./var/log/codecov-install.log:
	mkdir -pv "$(dir $(@))"
# Install the code test coverage publishing tool
	(
	    if ! which codecov
	    then
	        mkdir -pv ~/.local/bin/
# https://docs.codecov.com/docs/codecov-uploader#using-the-uploader-with-codecovio-cloud
	        if which brew
	        then
# Mac OS X
	            curl --output-dir ~/.local/bin/ -Os \
	                "https://uploader.codecov.io/latest/macos/codecov"
	        elif which apk
	        then
# Alpine
	            wget --directory-prefix ~/.local/bin/ \
	                "https://uploader.codecov.io/latest/alpine/codecov"
	        else
# Other Linux distributions
	            curl --output-dir ~/.local/bin/ -Os \
	                "https://uploader.codecov.io/latest/linux/codecov"
	        fi
	        chmod +x ~/.local/bin/codecov
	    fi
	    if ! which codecov
	    then
	        set +x
	        echo "ERROR: CodeCov CLI tool still not on PATH"
	        false
	    fi
	) | tee -a "$(@)"

./.git/hooks/pre-commit: ./var/log/recreate.log
	./.tox/build/bin/pre-commit install \
	    --hook-type "pre-commit" --hook-type "commit-msg" --hook-type "pre-push"

# Capture any project initialization tasks for reference.  Not actually usable.
 ./pyproject.toml:
	./.tox/build/bin/cz init

# Emacs editor settings
./.dir-locals.el: ./.dir-locals.el.in
	$(MAKE) "template=$(<)" "target=$(@)" expand-template

# User-created pre-requisites
~/.gitconfig:
	git config --global user.name "$(USER_FULL_NAME)"
	git config --global user.email "$(USER_EMAIL)"
~/.pypirc: ./home/.pypirc.in
	$(MAKE) "template=$(<)" "target=$(@)" expand-template
./var/log/docker-login.log:
	printenv "DOCKER_PASS" | docker login -u "merpatterson" --password-stdin |
	    tee -a "$(@)"
	printenv "CI_REGISTRY_PASSWORD" |
	    docker login -u "$(CI_REGISTRY_USER)" --password-stdin "$(CI_REGISTRY)"
	printenv "GH_TOKEN" |
	    docker login -u "$(GITHUB_REPOSITORY_OWNER)" --password-stdin "ghcr.io"

# GPG signing key creation and management in CI
export GPG_PASSPHRASE=
./var/ci-cd-signing-subkey.asc:
# We need a private key in the CI/CD environment for signing release commits and
# artifacts.  Use a subkey so that it can be revoked without affecting your main key.
# This recipe captures what I had to do to export a private signing subkey.  It's not
# widely tested so it should probably only be used for reference.  It worked for me but
# the risk is leaking your main private key so double and triple check all your
# assumptions and results.
# 1. Create a signing subkey with a NEW, SEPARATE passphrase:
#    https://wiki.debian.org/Subkeys#How.3F
# 2. Get the long key ID for that private subkey:
#	gpg --list-secret-keys --keyid-format "LONG"
# 3. Export *just* that private subkey and verify that the main secret key packet is the
#    GPG dummy packet and that the only other private key included is the intended
#    subkey:
#	gpg --armor --export-secret-subkeys "$(GPG_SIGNING_KEYID)!" |
#	    gpg --list-packets
# 4. Export that key as text to a file:
	gpg --armor --export-secret-subkeys "$(GPG_SIGNING_KEYID)!" >"$(@)"
# 5. Confirm that the exported key can be imported into a temporary GNU PG directory and
#    that temporary directory can then be used to sign files:
#	gnupg_homedir=$$(mktemp -d --suffix=".d" "gnupd.XXXXXXXXXX")
#	printenv 'GPG_PASSPHRASE' >"$${gnupg_homedir}/.passphrase"
#	gpg --homedir "$${gnupg_homedir}" --batch --import <"$(@)"
#	echo "Test signature content" >"$${gnupg_homedir}/test-sig.txt"
#	gpgconf --kill gpg-agent
#	gpg --homedir "$${gnupg_homedir}" --batch --pinentry-mode "loopback" \
#	    --passphrase-file "$${gnupg_homedir}/.passphrase" \
#	    --local-user "$(GPG_SIGNING_KEYID)!" --sign "$${gnupg_homedir}/test-sig.txt"
#	gpg --batch --verify "$${gnupg_homedir}/test-sig.txt.gpg"
# 6. Add the contents of this target as a `GPG_SIGNING_PRIVATE_KEY` secret in CI and the
# passphrase for the signing subkey as a `GPG_PASSPHRASE` secret in CI
./var/log/gpg-import.log:
# In each CI run, import the private signing key from the CI secrets
	printenv "GPG_SIGNING_PRIVATE_KEY" | gpg --batch --import | tee -a "$(@)"
	echo 'default-key:0:"$(GPG_SIGNING_KEYID)' | gpgconf —change-options gpg
	git config --global user.signingkey "$(GPG_SIGNING_KEYID)"
# "Unlock" the signing key for the remainder of this CI run:
	printenv 'GPG_PASSPHRASE' >"./var/ci-cd-signing-subkey.passphrase"
	true | gpg --batch --pinentry-mode "loopback" \
	    --passphrase-file "./var/ci-cd-signing-subkey.passphrase" \
	    --sign | gpg --list-packets<|MERGE_RESOLUTION|>--- conflicted
+++ resolved
@@ -147,13 +147,8 @@
 	    sed -nE 's|.* *[Vv]ersion *(.+) *→ *(.+)|\2|p'
 	)"
 # Update the release notes/changelog
-<<<<<<< HEAD
-	git fetch origin "$(TOWNCRIER_COMPARE_BRANCH)"
+	git fetch --no-tags origin "$(TOWNCRIER_COMPARE_BRANCH)"
 	docker compose run --rm prunerr-devel \
-=======
-	git fetch --no-tags origin "$(TOWNCRIER_COMPARE_BRANCH)"
-	docker compose run --rm python-project-structure-devel \
->>>>>>> abd9b88f
 	    towncrier check --compare-with "origin/$(TOWNCRIER_COMPARE_BRANCH)"
 	if ! git diff --cached --exit-code
 	then
@@ -164,7 +159,7 @@
 # Capture the release notes for *just this* release for creating the GitHub release.
 # Have to run before the real `$ towncrier build` run without the `--draft` option
 # because after that the `newsfragments` will have been deleted.
-	docker compose run --rm python-project-structure-devel \
+	docker compose run --rm prunerr-devel \
 	    towncrier build --version "$${next_version}" --draft --yes \
 	        >"./NEWS-release.rst"
 # Build and stage the release notes to be commited by `$ cz bump`
