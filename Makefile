--- conflicted
+++ resolved
@@ -750,17 +750,11 @@
 	    docker_run_args+=" -T"
 	fi
 # Ensure the dist/package has been correctly installed in the image
-<<<<<<< HEAD
 	docker compose run --no-deps $${docker_run_args} $(PROJECT_NAME) \
 	    python -m "$(PYTHON_PROJECT_PACKAGE)" --help
 	docker compose run --no-deps $${docker_run_args} $(PROJECT_NAME) \
 	    $(PROJECT_NAME) --help
-# Run from the development Docker container for consistency
-=======
-	docker compose run --no-deps $${docker_run_args} $(PROJECT_NAME) python -c \
-	    'import $(PYTHON_PROJECT_PACKAGE); print($(PYTHON_PROJECT_PACKAGE))'
 # Run from the development Docker container for consistency:
->>>>>>> 69f0f525
 	docker compose run $${docker_run_args} $(PROJECT_NAME)-devel \
 	    make -e PYTHON_MINORS="$(PYTHON_MINORS)" PYTHON_WHEEL="$(PYTHON_WHEEL)" \
 	        test-local
