--- conflicted
+++ resolved
@@ -191,7 +191,6 @@
 # Increment the version in VCS
 	$(TOX_EXEC_BUILD_ARGS) cz bump $${cz_bump_args}
 # Prevent uploading unintended distributions
-<<<<<<< HEAD
 	rm -vf ./dist/*
 # Ensure the container image reflects the version bump but we don't need to update the
 # requirements again.
@@ -200,6 +199,11 @@
 	    $(PYTHON_ENVS:%=./requirements/%/devel.txt) \
 	    $(PYTHON_ENVS:%=./requirements/%/host.txt)
 	$(MAKE) -e "./var/docker/$(PYTHON_ENV)/log/build.log"
+ifeq ($(RELEASE_PUBLISH),true)
+# The VCS remote should reflect the release before the release is published to ensure
+# that a published release is never *not* reflected in VCS.
+	git push --no-verify --tags origin $(VCS_BRANCH)
+endif
 
 .PHONY: start
 ### Run the local development end-to-end stack services in the background as daemons
@@ -211,14 +215,6 @@
 run: build-docker
 	docker compose down
 	docker compose up
-=======
-	rm -vf ./.tox/.pkg/dist/*
-ifeq ($(RELEASE_PUBLISH),true)
-# The VCS remote should reflect the release before the release is published to ensure
-# that a published release is never *not* reflected in VCS.
-	git push --no-verify --tags origin $(VCS_BRANCH)
-endif
->>>>>>> ee207b0f
 
 .PHONY: check-push
 ### Perform any checks that should only be run before pushing
@@ -263,14 +259,7 @@
 # https://twine.readthedocs.io/en/latest/#using-twine
 # Only release on `master` or `develop` to avoid duplicate uploads
 	$(TOX_EXEC_BUILD_ARGS) twine upload -s -r "$(PYPI_REPO)" \
-<<<<<<< HEAD
 	    ./dist/python?project?structure-*
-# The VCS remote shouldn't reflect the release until the release has been successfully
-# published
-	git push --no-verify --tags origin $(VCS_BRANCH)
-=======
-	    ./.tox/.pkg/dist/python?project?structure-*
->>>>>>> ee207b0f
 endif
 .PHONY: release-docker
 ### Publish container images to Docker Hub
