# SPDX-FileCopyrightText: 2023 Ross Patterson <me@rpatterson.net>
#
# SPDX-License-Identifier: MIT

## Development, build and maintenance tasks:
#
# To ease discovery for new contributors, variables that act as options affecting
# behavior are at the top.  Then skip to `## Top-level targets:` below to find targets
# intended for use by developers.  The real work, however, is in the recipes for real
# targets that follow.  If making changes here, please start by reading the philosophy
# commentary at the bottom of this file.

# Variables used as options to control behavior:
export TEMPLATE_IGNORE_EXISTING=false
# https://devguide.python.org/versions/#supported-versions
PYTHON_SUPPORTED_MINORS=3.10 3.11 3.9 3.8 3.7
<<<<<<< HEAD
export DOCKER_USER=merpatterson
=======
>>>>>>> e843fe16


## "Private" Variables:

# Variables that aren't likely to be of concern those just using and reading top-level
# targets.  Mostly variables whose values are derived from the environment or other
# values.  If adding a variable whose value isn't a literal constant or intended for use
# on the CLI as an option, add it to the appropriate grouping below.  Unfortunately,
# variables referenced in targets or prerequisites need to be defined above those
# references (as opposed to references in recipes), which means we can't move these
# further below for readability and discover.

### Defensive settings for make:
#     https://tech.davis-hansson.com/p/make/
SHELL:=bash
.ONESHELL:
.SHELLFLAGS:=-eu -o pipefail -c
.SILENT:
.DELETE_ON_ERROR:
MAKEFLAGS+=--warn-undefined-variables
MAKEFLAGS+=--no-builtin-rules
PS1?=$$
EMPTY=
COMMA=,

# Values derived from the environment:
USER_NAME:=$(shell id -u -n)
USER_FULL_NAME:=$(shell \
    getent passwd "$(USER_NAME)" | cut -d ":" -f 5 | cut -d "," -f 1)
ifeq ($(USER_FULL_NAME),)
USER_FULL_NAME=$(USER_NAME)
endif
USER_EMAIL:=$(USER_NAME)@$(shell hostname -f)
export PUID:=$(shell id -u)
export PGID:=$(shell id -g)
export CHECKOUT_DIR=$(PWD)
TZ=Etc/UTC
ifneq ("$(wildcard /usr/share/zoneinfo/)","")
TZ=$(shell \
  realpath --relative-to=/usr/share/zoneinfo/ \
  $(firstword $(realpath /private/etc/localtime /etc/localtime)) \
)
endif
export TZ
export DOCKER_GID=$(shell getent group "docker" | cut -d ":" -f 3)

# Values concerning supported Python versions:
# Use the same Python version tox would as a default.
# https://tox.wiki/en/latest/config.html#base_python
PYTHON_HOST_MINOR:=$(shell \
    pip3 --version | sed -nE 's|.* \(python ([0-9]+.[0-9]+)\)$$|\1|p;q')
export PYTHON_HOST_ENV=py$(subst .,,$(PYTHON_HOST_MINOR))
# Determine the latest installed Python version of the supported versions
PYTHON_BASENAMES=$(PYTHON_SUPPORTED_MINORS:%=python%)
PYTHON_AVAIL_EXECS:=$(foreach \
    PYTHON_BASENAME,$(PYTHON_BASENAMES),$(shell which $(PYTHON_BASENAME)))
PYTHON_LATEST_EXEC=$(firstword $(PYTHON_AVAIL_EXECS))
PYTHON_LATEST_BASENAME=$(notdir $(PYTHON_LATEST_EXEC))
PYTHON_MINOR=$(PYTHON_HOST_MINOR)
ifeq ($(PYTHON_MINOR),)
# Fallback to the latest installed supported Python version
PYTHON_MINOR=$(PYTHON_LATEST_BASENAME:python%=%)
endif
PYTHON_LATEST_MINOR=$(firstword $(PYTHON_SUPPORTED_MINORS))
PYTHON_LATEST_ENV=py$(subst .,,$(PYTHON_LATEST_MINOR))
PYTHON_MINORS=$(PYTHON_SUPPORTED_MINORS)
ifeq ($(PYTHON_MINOR),)
export PYTHON_MINOR=$(firstword $(PYTHON_MINORS))
else ifeq ($(findstring $(PYTHON_MINOR),$(PYTHON_MINORS)),)
export PYTHON_MINOR=$(firstword $(PYTHON_MINORS))
endif
export PYTHON_MINOR
export PYTHON_ENV=py$(subst .,,$(PYTHON_MINOR))
PYTHON_SHORT_MINORS=$(subst .,,$(PYTHON_MINORS))
PYTHON_ENVS=$(PYTHON_SHORT_MINORS:%=py%)
PYTHON_ALL_ENVS=$(PYTHON_ENVS) build
export PYTHON_WHEEL=

# Values concerning supported Python versions:
# Use the same Python version tox would as a default.
# https://tox.wiki/en/latest/config.html#base_python
PYTHON_HOST_MINOR:=$(shell \
    pip3 --version | sed -nE 's|.* \(python ([0-9]+.[0-9]+)\)$$|\1|p;q')
export PYTHON_HOST_ENV=py$(subst .,,$(PYTHON_HOST_MINOR))
# Determine the latest installed Python version of the supported versions
PYTHON_BASENAMES=$(PYTHON_SUPPORTED_MINORS:%=python%)
PYTHON_AVAIL_EXECS:=$(foreach \
    PYTHON_BASENAME,$(PYTHON_BASENAMES),$(shell which $(PYTHON_BASENAME)))
PYTHON_LATEST_EXEC=$(firstword $(PYTHON_AVAIL_EXECS))
PYTHON_LATEST_BASENAME=$(notdir $(PYTHON_LATEST_EXEC))
PYTHON_MINOR=$(PYTHON_HOST_MINOR)
ifeq ($(PYTHON_MINOR),)
# Fallback to the latest installed supported Python version
PYTHON_MINOR=$(PYTHON_LATEST_BASENAME:python%=%)
endif
PYTHON_LATEST_MINOR=$(firstword $(PYTHON_SUPPORTED_MINORS))
PYTHON_LATEST_ENV=py$(subst .,,$(PYTHON_LATEST_MINOR))
PYTHON_MINORS=$(PYTHON_SUPPORTED_MINORS)
ifeq ($(PYTHON_MINOR),)
PYTHON_MINOR=$(firstword $(PYTHON_MINORS))
else ifeq ($(findstring $(PYTHON_MINOR),$(PYTHON_MINORS)),)
PYTHON_MINOR=$(firstword $(PYTHON_MINORS))
endif
export PYTHON_ENV=py$(subst .,,$(PYTHON_MINOR))
PYTHON_SHORT_MINORS=$(subst .,,$(PYTHON_MINORS))
PYTHON_ENVS=$(PYTHON_SHORT_MINORS:%=py%)
PYTHON_ALL_ENVS=$(PYTHON_ENVS) build

# Values concerning supported Python versions:
# Use the same Python version tox would as a default.
# https://tox.wiki/en/latest/config.html#base_python
PYTHON_HOST_MINOR:=$(shell \
    pip3 --version | sed -nE 's|.* \(python ([0-9]+.[0-9]+)\)$$|\1|p;q')
export PYTHON_HOST_ENV=py$(subst .,,$(PYTHON_HOST_MINOR))
# Determine the latest installed Python version of the supported versions
PYTHON_BASENAMES=$(PYTHON_SUPPORTED_MINORS:%=python%)
PYTHON_AVAIL_EXECS:=$(foreach \
    PYTHON_BASENAME,$(PYTHON_BASENAMES),$(shell which $(PYTHON_BASENAME)))
PYTHON_LATEST_EXEC=$(firstword $(PYTHON_AVAIL_EXECS))
PYTHON_LATEST_BASENAME=$(notdir $(PYTHON_LATEST_EXEC))
PYTHON_MINOR=$(PYTHON_HOST_MINOR)
ifeq ($(PYTHON_MINOR),)
# Fallback to the latest installed supported Python version
PYTHON_MINOR=$(PYTHON_LATEST_BASENAME:python%=%)
endif
PYTHON_LATEST_MINOR=$(firstword $(PYTHON_SUPPORTED_MINORS))
PYTHON_LATEST_ENV=py$(subst .,,$(PYTHON_LATEST_MINOR))
PYTHON_MINORS=$(PYTHON_SUPPORTED_MINORS)
ifeq ($(PYTHON_MINOR),)
PYTHON_MINOR=$(firstword $(PYTHON_MINORS))
else ifeq ($(findstring $(PYTHON_MINOR),$(PYTHON_MINORS)),)
PYTHON_MINOR=$(firstword $(PYTHON_MINORS))
endif
export PYTHON_ENV=py$(subst .,,$(PYTHON_MINOR))
PYTHON_SHORT_MINORS=$(subst .,,$(PYTHON_MINORS))
PYTHON_ENVS=$(PYTHON_SHORT_MINORS:%=py%)
PYTHON_ALL_ENVS=$(PYTHON_ENVS) build
PYTHON_EXTRAS=test devel

# Values derived from VCS/git:
VCS_LOCAL_BRANCH:=$(shell git branch --show-current)
VCS_TAG=
ifeq ($(VCS_LOCAL_BRANCH),)
# Guess branch name from tag:
ifneq ($(shell echo "$(VCS_TAG)" | grep -E '^v[0-9]+\.[0-9]+\.[0-9]+$$'),)
# Final release, should be from main:
VCS_LOCAL_BRANCH=main
else ifneq ($(shell echo "$(VCS_TAG)" | grep -E '^v[0-9]+\.[0-9]+\.[0-9]+.+$$'),)
# Pre-release, should be from develop:
VCS_LOCAL_BRANCH=develop
endif
endif
# Reproduce what we need of git's branch and remote configuration and logic:
VCS_CLONE_REMOTE:=$(shell git config "clone.defaultRemoteName")
ifeq ($(VCS_CLONE_REMOTE),)
VCS_CLONE_REMOTE=origin
endif
VCS_PUSH_REMOTE:=$(shell git config "branch.$(VCS_LOCAL_BRANCH).pushRemote")
ifeq ($(VCS_PUSH_REMOTE),)
VCS_PUSH_REMOTE:=$(shell git config "remote.pushDefault")
endif
ifeq ($(VCS_PUSH_REMOTE),)
VCS_PUSH_REMOTE=$(VCS_CLONE_REMOTE)
endif
VCS_UPSTREAM_REMOTE:=$(shell git config "branch.$(VCS_LOCAL_BRANCH).remote")
ifeq ($(VCS_UPSTREAM_REMOTE),)
VCS_UPSTREAM_REMOTE:=$(shell git config "checkout.defaultRemote")
endif
VCS_UPSTREAM_REF:=$(shell git config "branch.$(VCS_LOCAL_BRANCH).merge")
VCS_UPSTREAM_BRANCH=$(VCS_UPSTREAM_REF:refs/heads/%=%)
# Determine the best remote and branch for versioning data, e.g. `v*` tags:
VCS_REMOTE=$(VCS_PUSH_REMOTE)
VCS_BRANCH=$(VCS_LOCAL_BRANCH)
# Determine the best remote and branch for release data, e.g. conventional commits:
VCS_COMPARE_REMOTE=$(VCS_UPSTREAM_REMOTE)
ifeq ($(VCS_COMPARE_REMOTE),)
VCS_COMPARE_REMOTE=$(VCS_PUSH_REMOTE)
endif
VCS_COMPARE_BRANCH=$(VCS_UPSTREAM_BRANCH)
ifeq ($(VCS_COMPARE_BRANCH),)
VCS_COMPARE_BRANCH=$(VCS_BRANCH)
endif
# If pushing to upstream release branches, get release data compared to the previous
# release:
ifeq ($(VCS_COMPARE_BRANCH),develop)
VCS_COMPARE_BRANCH=main
endif
VCS_BRANCH_SUFFIX=upgrade
VCS_MERGE_BRANCH=$(VCS_BRANCH:%-$(VCS_BRANCH_SUFFIX)=%)
# Assemble the targets used to avoid redundant fetches during release tasks:
VCS_FETCH_TARGETS=./var/git/refs/remotes/$(VCS_REMOTE)/$(VCS_BRANCH)
ifneq ($(VCS_REMOTE)/$(VCS_BRANCH),$(VCS_COMPARE_REMOTE)/$(VCS_COMPARE_BRANCH))
VCS_FETCH_TARGETS+=./var/git/refs/remotes/$(VCS_COMPARE_REMOTE)/$(VCS_COMPARE_BRANCH)
endif
# Also fetch develop for merging back in the final release:
VCS_RELEASE_FETCH_TARGETS=./var/git/refs/remotes/$(VCS_REMOTE)/$(VCS_BRANCH)
ifeq ($(VCS_BRANCH),main)
VCS_RELEASE_FETCH_TARGETS+=./var/git/refs/remotes/$(VCS_COMPARE_REMOTE)/develop
ifneq ($(VCS_REMOTE)/$(VCS_BRANCH),$(VCS_COMPARE_REMOTE)/develop)
ifneq ($(VCS_COMPARE_REMOTE)/$(VCS_COMPARE_BRANCH),$(VCS_COMPARE_REMOTE)/develop)
VCS_FETCH_TARGETS+=./var/git/refs/remotes/$(VCS_COMPARE_REMOTE)/develop
endif
endif
endif
ifneq ($(VCS_MERGE_BRANCH),$(VCS_BRANCH))
VCS_FETCH_TARGETS+=./var/git/refs/remotes/$(VCS_REMOTE)/$(VCS_MERGE_BRANCH)
endif

# Values used to run Tox:
TOX_ENV_LIST=$(subst $(EMPTY) ,$(COMMA),$(PYTHON_ENVS))
TOX_RUN_ARGS=run-parallel --parallel auto --parallel-live
ifeq ($(words $(PYTHON_MINORS)),1)
TOX_RUN_ARGS=run
endif
<<<<<<< HEAD
ifneq ($(PYTHON_WHEEL),)
TOX_RUN_ARGS+= --installpkg "$(PYTHON_WHEEL)"
endif
export TOX_RUN_ARGS
=======
>>>>>>> e843fe16
# The options that allow for rapid execution of arbitrary commands in the venvs managed
# by tox
TOX_EXEC_OPTS=--no-recreate-pkg --skip-pkg-install
TOX_EXEC_ARGS=tox exec $(TOX_EXEC_OPTS) -e "$(PYTHON_ENV)"
TOX_EXEC_BUILD_ARGS=tox exec $(TOX_EXEC_OPTS) -e "build"
PIP_COMPILE_EXTRA=
<<<<<<< HEAD

# Values used to build Docker images:
DOCKER_FILE=./Dockerfile
export DOCKER_BUILD_ARGS=
export DOCKER_BUILD_PULL=false
# Values used to tag built images:
export DOCKER_VARIANT=
DOCKER_VARIANT_PREFIX=
ifneq ($(DOCKER_VARIANT),)
DOCKER_VARIANT_PREFIX=$(DOCKER_VARIANT)-
endif
export DOCKER_BRANCH_TAG=$(subst /,-,$(VCS_BRANCH))
DOCKER_REGISTRIES=DOCKER
export DOCKER_REGISTRY=$(firstword $(DOCKER_REGISTRIES))
DOCKER_IMAGE_DOCKER=$(DOCKER_USER)/project-structure
DOCKER_IMAGE=$(DOCKER_IMAGE_$(DOCKER_REGISTRY))
# Values used to run built images in containers:
DOCKER_COMPOSE_RUN_ARGS=
DOCKER_COMPOSE_RUN_ARGS+= --rm
ifeq ($(shell tty),not a tty)
DOCKER_COMPOSE_RUN_ARGS+= -T
endif
export DOCKER_PASS
=======
>>>>>>> e843fe16

# Values used for publishing releases:
# Safe defaults for testing the release process without publishing to the final/official
# hosts/indexes/registries:
RELEASE_PUBLISH=false
PYPI_REPO=testpypi
# Only publish releases from the `main` or `develop` branches:
ifeq ($(VCS_BRANCH),main)
RELEASE_PUBLISH=true
else ifeq ($(VCS_BRANCH),develop)
# Publish pre-releases from the `develop` branch:
RELEASE_PUBLISH=true
endif
<<<<<<< HEAD
DOCKER_PLATFORMS=
ifeq ($(RELEASE_PUBLISH),true)
PYPI_REPO=pypi
ifeq ($(PYTHON_MINOR),$(PYTHON_HOST_MINOR))
# Only build and publish multi-platform images for the canonical Python version:
# TEMPLATE: Choose the platforms on which your end-users need to be able to run the
# image.  These default platforms should cover most common end-user platforms, including
# modern Apple M1 CPUs, Raspberry Pi devices, etc.:
DOCKER_PLATFORMS=linux/amd64 linux/arm64 linux/arm/v7
endif
=======
ifeq ($(RELEASE_PUBLISH),true)
PYPI_REPO=pypi
>>>>>>> e843fe16
endif
# Address undefined variables warnings when running under local development
PYPI_PASSWORD=
export PYPI_PASSWORD
TEST_PYPI_PASSWORD=
export TEST_PYPI_PASSWORD

# Override variable values if present in `./.env` and if not overridden on the CLI:
include $(wildcard .env)

# Done with `$(shell ...)`, echo recipe commands going forward
.SHELLFLAGS+= -x


## Top-level targets:

.PHONY: all
### The default target.
all: build

.PHONY: start
### Run the local development end-to-end stack services in the background as daemons.
start: build-docker-$(PYTHON_MINOR) ./.env
	docker compose down
	docker compose up -d

.PHONY: run
### Run the local development end-to-end stack services in the foreground for debugging.
run: build-docker ./.env
	docker compose down
	docker compose up


## Build Targets:
#
# Recipes that make artifacts needed for by end-users, development tasks, other recipes.

.PHONY: build
<<<<<<< HEAD
### Set up everything for development from a checkout, local and in containers.
build: ./.git/hooks/pre-commit ./.env \
		$(HOME)/.local/var/log/project-structure-host-install.log \
		build-docker
=======
### Perform any currently necessary local set-up common to most operations.
build: \
		./.git/hooks/pre-commit ./.env \
		$(HOME)/.local/var/log/project-structure-host-install.log \
		$(PYTHON_ENVS:%=./.tox/%/bin/pip-compile)
	$(MAKE) -e -j $(PYTHON_ENVS:%=build-requirements-%)
>>>>>>> e843fe16

.PHONY: $(PYTHON_ENVS:%=build-requirements-%)
### Compile fixed/pinned dependency versions if necessary.
$(PYTHON_ENVS:%=build-requirements-%):
# Avoid parallel tox recreations stomping on each other
	$(MAKE) -e "$(@:build-requirements-%=./.tox/%/bin/pip-compile)"
	targets="./requirements/$(@:build-requirements-%=%)/user.txt \
<<<<<<< HEAD
	    ./requirements/$(@:build-requirements-%=%)/devel.txt \
=======
	    $(PYTHON_EXTRAS:%=./requirements/$(@:build-requirements-%=%)/%.txt) \
>>>>>>> e843fe16
	    ./requirements/$(@:build-requirements-%=%)/build.txt \
	    ./build-host/requirements-$(@:build-requirements-%=%).txt"
# Workaround race conditions in pip's HTTP file cache:
# https://github.com/pypa/pip/issues/6970#issuecomment-527678672
	$(MAKE) -e -j $${targets} ||
	    $(MAKE) -e -j $${targets} ||
	    $(MAKE) -e -j $${targets}

.PHONY: build-requirements-compile
### Compile the requirements for one Python version and one type/extra.
build-requirements-compile:
	$(MAKE) -e "./.tox/$(PYTHON_ENV)/bin/pip-compile"
	pip_compile_opts="--resolver backtracking --upgrade"
ifneq ($(PIP_COMPILE_EXTRA),)
	pip_compile_opts+=" --extra $(PIP_COMPILE_EXTRA)"
endif
	./.tox/$(PYTHON_ENV)/bin/pip-compile $${pip_compile_opts} \
	    --output-file "$(PIP_COMPILE_OUT)" "$(PIP_COMPILE_SRC)"

.PHONY: build-pkgs
### Ensure the built package is current when used outside of tox.
<<<<<<< HEAD
build-pkgs: ./var/git/refs/remotes/$(VCS_REMOTE)/$(VCS_BRANCH) \
		./var-docker/$(PYTHON_ENV)/log/build-devel.log
# Defined as a .PHONY recipe so that multiple targets can depend on this as a
# pre-requisite and it will only be run once per invocation.
	rm -vf ./dist/*
# Build Python packages/distributions from the development Docker container for
# consistency/reproducibility.
	docker compose run $(DOCKER_COMPOSE_RUN_ARGS) project-structure-devel \
	    tox run -e "$(PYTHON_ENV)" --pkg-only
# Copy the wheel to a location accessible to all containers:
	cp -lfv "$$(
	    ls -t ./var-docker/$(PYTHON_ENV)/.tox/.pkg/dist/*.whl | head -n 1
	)" "./dist/"
# Also build the source distribution:
	docker compose run $(DOCKER_COMPOSE_RUN_ARGS) project-structure-devel \
	    tox run -e "$(PYTHON_ENV)" --override "testenv.package=sdist" --pkg-only
	cp -lfv "$$(
	    ls -t ./var-docker/$(PYTHON_ENV)/.tox/.pkg/dist/*.tar.gz | head -n 1
	)" "./dist/"

## Docker Build Targets:
#
# Strive for as much consistency as possible in development tasks between the local host
# and inside containers.  To that end, most of the `*-docker` container target recipes
# should run the corresponding `*-local` local host target recipes inside the
# development container.  Top level targets, like `test`, should run as much as possible
# inside the development container.

.PHONY: build-docker
### Set up for development in Docker containers.
build-docker: build-pkgs ./var-docker/$(PYTHON_ENV)/log/build-user.log
	tox run $(TOX_EXEC_OPTS) --notest -e "build"
	$(MAKE) -e -j PYTHON_WHEEL="$(call current_pkg,.whl)" \
	    DOCKER_BUILD_ARGS="$(DOCKER_BUILD_ARGS) --progress plain" \
	    $(PYTHON_MINORS:%=build-docker-%)

.PHONY: $(PYTHON_MINORS:%=build-docker-%)
### Set up for development in a Docker container for one Python version.
$(PYTHON_MINORS:%=build-docker-%):
	$(MAKE) -e \
	    PYTHON_MINORS="$(@:build-docker-%=%)" \
	    PYTHON_MINOR="$(@:build-docker-%=%)" \
	    PYTHON_ENV="py$(subst .,,$(@:build-docker-%=%))" \
	    "./var-docker/py$(subst .,,$(@:build-docker-%=%))/log/build-user.log"

.PHONY: build-docker-tags
### Print the list of image tags for the current registry and variant.
build-docker-tags:
	$(MAKE) -e $(DOCKER_REGISTRIES:%=build-docker-tags-%)

.PHONY: $(DOCKER_REGISTRIES:%=build-docker-tags-%)
### Print the list of image tags for the current registry and variant.
$(DOCKER_REGISTRIES:%=build-docker-tags-%): \
		./var/git/refs/remotes/$(VCS_REMOTE)/$(VCS_BRANCH)
	docker_image=$(DOCKER_IMAGE_$(@:build-docker-tags-%=%))
	echo $${docker_image}:$(DOCKER_VARIANT_PREFIX)$(PYTHON_ENV)-$(DOCKER_BRANCH_TAG)
ifeq ($(VCS_BRANCH),main)
# Only update tags end users may depend on to be stable from the `main` branch
	VERSION=$$($(TOX_EXEC_BUILD_ARGS) -qq -- cz version --project)
	major_version=$$(echo $${VERSION} | sed -nE 's|([0-9]+).*|\1|p')
	minor_version=$$(
	    echo $${VERSION} | sed -nE 's|([0-9]+\.[0-9]+).*|\1|p'
	)
	echo $${docker_image}:$(DOCKER_VARIANT_PREFIX)$(PYTHON_ENV)-v$${minor_version}
	echo $${docker_image}:$(DOCKER_VARIANT_PREFIX)$(PYTHON_ENV)-v$${major_version}
	echo $${docker_image}:$(DOCKER_VARIANT_PREFIX)$(PYTHON_ENV)
endif
# This variant is the default used for tags such as `latest`
ifeq ($(PYTHON_MINOR),$(PYTHON_HOST_MINOR))
	echo $${docker_image}:$(DOCKER_VARIANT_PREFIX)$(DOCKER_BRANCH_TAG)
ifeq ($(VCS_BRANCH),main)
	echo $${docker_image}:$(DOCKER_VARIANT_PREFIX)v$${minor_version}
	echo $${docker_image}:$(DOCKER_VARIANT_PREFIX)v$${major_version}
ifeq ($(DOCKER_VARIANT),)
	echo $${docker_image}:latest
else
	echo $${docker_image}:$(DOCKER_VARIANT)
endif
endif
endif

.PHONY: build-docker-build
### Run the actual commands used to build the Docker container image.
build-docker-build: ./Dockerfile \
		$(HOME)/.local/var/log/docker-multi-platform-host-install.log \
		./var/git/refs/remotes/$(VCS_REMOTE)/$(VCS_BRANCH) \
		./var/log/docker-login-DOCKER.log
# Workaround broken interactive session detection:
	docker pull "python:$(PYTHON_MINOR)"
	docker_build_args=""
	for image_tag in $$(
	    $(MAKE) -e --no-print-directory build-docker-tags
	)
	do
	    docker_build_args+=" --tag $${image_tag}"
	done
ifeq ($(DOCKER_VARIANT),)
	docker_build_args+=" --target user"
else
	docker_build_args+=" --target $(DOCKER_VARIANT)"
endif
# https://github.com/moby/moby/issues/39003#issuecomment-879441675
	docker buildx build $(DOCKER_BUILD_ARGS) \
	    --build-arg BUILDKIT_INLINE_CACHE="1" \
	    --build-arg PYTHON_MINOR="$(PYTHON_MINOR)" \
	    --build-arg PYTHON_ENV="$(PYTHON_ENV)" \
	    --build-arg VERSION="$$(
	        $(TOX_EXEC_BUILD_ARGS) -qq -- cz version --project
	    )" $${docker_build_args} --file "$(<)" "./"

.PHONY: $(PYTHON_MINORS:%=build-docker-requirements-%)
### Pull container images and compile fixed/pinned dependency versions if necessary.
$(PYTHON_MINORS:%=build-docker-requirements-%): ./.env
	export PYTHON_MINOR="$(@:build-docker-requirements-%=%)"
	export PYTHON_ENV="py$(subst .,,$(@:build-docker-requirements-%=%))"
	$(MAKE) -e "./var-docker/$${PYTHON_ENV}/log/build-devel.log"
	docker compose run $(DOCKER_COMPOSE_RUN_ARGS) project-structure-devel \
	    make -e PYTHON_MINORS="$(@:build-docker-requirements-%=%)" \
	    build-requirements-py$(subst .,,$(@:build-docker-requirements-%=%))
=======
build-pkgs: ./var/git/refs/remotes/$(VCS_REMOTE)/$(VCS_BRANCH)
# Defined as a .PHONY recipe so that multiple targets can depend on this as a
# pre-requisite and it will only be run once per invocation.
	rm -vf ./dist/*
	tox run -e "$(PYTHON_ENV)" --pkg-only
# Copy the wheel to a location not managed by tox:
	cp -lfv "$$(ls -t ./.tox/.pkg/dist/*.whl | head -n 1)" "./dist/"
# Also build the source distribution:
	tox run -e "$(PYTHON_ENV)" --override "testenv.package=sdist" --pkg-only
	cp -lfv "$$(ls -t ./.tox/.pkg/dist/*.tar.gz | head -n 1)" "./dist/"
>>>>>>> e843fe16


## Test Targets:
#
# Recipes that run the test suite.

.PHONY: test
<<<<<<< HEAD
### Format the code and run the full suite of tests, coverage checks, and linters.
test: test-docker-lint test-docker

.PHONY: test-local
### Run the full suite of tests, coverage checks, and linters on the local host.
test-local:
=======
### Run the full suite of tests, coverage checks, and linters.
test: build
>>>>>>> e843fe16
	tox $(TOX_RUN_ARGS) -e "$(TOX_ENV_LIST)"

.PHONY: test-debug
### Run tests directly on the host and invoke the debugger on errors/failures.
test-debug: ./.tox/$(PYTHON_ENV)/log/editable.log
	$(TOX_EXEC_ARGS) -- pytest --pdb
<<<<<<< HEAD

.PHONY: test-docker
### Run the full suite of tests, coverage checks, and code linters in containers.
test-docker: build-pkgs
	tox run $(TOX_EXEC_OPTS) --notest -e "build"
	$(MAKE) -e -j PYTHON_WHEEL="$(call current_pkg,.whl)" \
	    DOCKER_BUILD_ARGS="$(DOCKER_BUILD_ARGS) --progress plain" \
	    DOCKER_COMPOSE_RUN_ARGS="$(DOCKER_COMPOSE_RUN_ARGS) -T" \
	    $(PYTHON_MINORS:%=test-docker-%)

.PHONY: $(PYTHON_MINORS:%=test-docker-%)
### Run the full suite of tests inside a docker container for one Python version.
$(PYTHON_MINORS:%=test-docker-%):
	$(MAKE) -e \
	    PYTHON_MINORS="$(@:test-docker-%=%)" \
	    PYTHON_MINOR="$(@:test-docker-%=%)" \
	    PYTHON_ENV="py$(subst .,,$(@:test-docker-%=%))" \
	    test-docker-pyminor

.PHONY: test-docker-pyminor
### Run the full suite of tests inside a docker container for this Python version.
test-docker-pyminor: build-docker-$(PYTHON_MINOR)
	docker_run_args="--rm"
	if [ ! -t 0 ]
	then
# No fancy output when running in parallel
	    docker_run_args+=" -T"
	fi
# Ensure the dist/package has been correctly installed in the image
	docker compose run --no-deps $${docker_run_args} project-structure \
	    python -c 'import projectstructure; print(projectstructure)'
# Run from the development Docker container for consistency
	docker compose run $${docker_run_args} project-structure-devel \
	    make -e PYTHON_MINORS="$(PYTHON_MINORS)" PYTHON_WHEEL="$(PYTHON_WHEEL)" \
	        test-local

.PHONY: test-docker-lint
### Check the style and content of the `./Dockerfile*` files
test-docker-lint: ./.env ./var/log/docker-login-DOCKER.log
	docker compose pull --quiet hadolint
	docker compose run $(DOCKER_COMPOSE_RUN_ARGS) hadolint
	docker compose run $(DOCKER_COMPOSE_RUN_ARGS) hadolint \
	    hadolint "./build-host/Dockerfile"
=======
>>>>>>> e843fe16

.PHONY: test-push
### Perform any checks that should only be run before pushing.
test-push: $(VCS_FETCH_TARGETS) \
		$(HOME)/.local/var/log/project-structure-host-install.log \
		./var-docker/$(PYTHON_ENV)/log/build-devel.log ./.env
	vcs_compare_rev="$(VCS_COMPARE_REMOTE)/$(VCS_COMPARE_BRANCH)"
	if ! git fetch "$(VCS_COMPARE_REMOTE)" "$(VCS_COMPARE_BRANCH)"
	then
# Compare with the pre-release branch if this branch hasn't been pushed yet:
	    vcs_compare_rev="$(VCS_COMPARE_REMOTE)/develop"
	fi
	exit_code=0
	(
	    $(TOX_EXEC_BUILD_ARGS) -- \
	        cz check --rev-range "$${vcs_compare_rev}..HEAD" &&
	    $(TOX_EXEC_BUILD_ARGS) -- \
	        python ./bin/cz-check-bump --compare-ref "$${vcs_compare_rev}"
	) || exit_code=$$?
	if (( $$exit_code == 3 || $$exit_code == 21 ))
	then
	    exit
	elif (( $$exit_code != 0 ))
	then
	    exit $$exit_code
	else
	    docker compose run $(DOCKER_COMPOSE_RUN_ARGS) \
	        project-structure-devel $(TOX_EXEC_ARGS) -- \
	        towncrier check --compare-with "$${vcs_compare_rev}"
	fi

.PHONY: test-clean
### Confirm that the checkout is free of uncommitted VCS changes.
test-clean:
	if [ -n "$$(git status --porcelain)" ]
	then
	    set +x
	    echo "Checkout is not clean"
	    false
	fi


## Release Targets:
#
# Recipes that make an changes needed for releases and publish built artifacts to
# end-users.

.PHONY: release
<<<<<<< HEAD
### Publish installable Python packages and container images as required by commits.
release: release-python release-docker

.PHONY: release-python
### Publish installable Python packages to PyPI if conventional commits require.
release-python: $(HOME)/.local/var/log/project-structure-host-install.log ~/.pypirc
=======
### Publish installable Python packages if conventional commits require a release.
release: $(HOME)/.local/var/log/project-structure-host-install.log ~/.pypirc
>>>>>>> e843fe16
# Only release from the `main` or `develop` branches:
ifeq ($(RELEASE_PUBLISH),true)
	$(MAKE) -e build-pkgs
# https://twine.readthedocs.io/en/latest/#using-twine
	$(TOX_EXEC_BUILD_ARGS) -- twine check ./dist/project?structure-*
# The VCS remote should reflect the release before the release is published to ensure
# that a published release is never *not* reflected in VCS.
	$(MAKE) -e test-clean
	$(TOX_EXEC_BUILD_ARGS) -- twine upload -s -r "$(PYPI_REPO)" \
	    ./dist/project?structure-*
<<<<<<< HEAD
endif

.PHONY: release-docker
### Publish all container images to all container registries.
release-docker: build-docker \
		$(DOCKER_REGISTRIES:%=./var/log/docker-login-%.log)
	$(MAKE) -e -j DOCKER_COMPOSE_RUN_ARGS="$(DOCKER_COMPOSE_RUN_ARGS) -T" \
	    $(PYTHON_MINORS:%=release-docker-%)

.PHONY: $(PYTHON_MINORS:%=release-docker-%)
### Publish the container images for one Python version to all container registries.
$(PYTHON_MINORS:%=release-docker-%): \
		$(DOCKER_REGISTRIES:%=./var/log/docker-login-%.log) \
		$(HOME)/.local/var/log/docker-multi-platform-host-install.log
	export PYTHON_ENV="py$(subst .,,$(@:release-docker-%=%))"
# Build other platforms in emulation and rely on the layer cache for bundling the
# previously built native images into the manifests.
	DOCKER_BUILD_ARGS="$(DOCKER_BUILD_ARGS) --push"
ifneq ($(DOCKER_PLATFORMS),)
	DOCKER_BUILD_ARGS+=" --platform $(subst $(EMPTY) ,$(COMMA),$(DOCKER_PLATFORMS))"
else
endif
	export DOCKER_BUILD_ARGS
# Push the end-user manifest and images:
	PYTHON_WHEEL="$$(ls -t ./dist/*.whl | head -n 1)"
	$(MAKE) -e DOCKER_BUILD_ARGS="$${DOCKER_BUILD_ARGS}\
	    --build-arg PYTHON_WHEEL=$${PYTHON_WHEEL}" build-docker-build
# Push the development manifest and images:
	$(MAKE) -e DOCKER_VARIANT="devel" build-docker-build
# Update Docker Hub `README.md` using the `./README.rst` reStructuredText version using
# the official/canonical Python version:
ifeq ($(VCS_BRANCH),main)
	if [ "$${PYTHON_ENV}" == "$(PYTHON_HOST_ENV)" ]
	then
	    $(MAKE) -e "./var/log/docker-login-DOCKER.log"
	    docker compose pull --quiet pandoc docker-pushrm
	    docker compose run $(DOCKER_COMPOSE_RUN_ARGS) docker-pushrm
	fi
=======
>>>>>>> e843fe16
endif

.PHONY: release-bump
### Bump the package version if on a branch that should trigger a release.
release-bump: ~/.gitconfig $(VCS_RELEASE_FETCH_TARGETS) \
		./var/log/git-remotes.log \
		$(HOME)/.local/var/log/project-structure-host-install.log \
		./var-docker/$(PYTHON_ENV)/log/build-devel.log ./.env
	if ! git diff --cached --exit-code
	then
	    set +x
	    echo "CRITICAL: Cannot bump version with staged changes"
	    false
	fi
# Ensure the local branch is updated to the forthcoming version bump commit:
	git switch -C "$(VCS_BRANCH)" "$$(git rev-parse HEAD)"
# Check if a release is required:
	exit_code=0
	if [ "$(VCS_BRANCH)" = "main" ] &&
	    $(TOX_EXEC_BUILD_ARGS) -- python ./bin/get-base-version $$(
	        $(TOX_EXEC_BUILD_ARGS) -qq -- cz version --project
	    )
	then
# Release a previous pre-release as final regardless of whether commits since then
# require a release:
	    true
	else
# Is a release required by conventional commits:
	    $(TOX_EXEC_BUILD_ARGS) -- python ./bin/cz-check-bump || exit_code=$$?
	    if (( $$exit_code == 3 || $$exit_code == 21 ))
	    then
# No commits require a release:
	        exit
	    elif (( $$exit_code != 0 ))
	    then
	        exit $$exit_code
	    fi
	fi
# Collect the versions involved in this release according to conventional commits:
	cz_bump_args="--check-consistency --no-verify"
ifneq ($(VCS_BRANCH),main)
	cz_bump_args+=" --prerelease beta"
endif
# Build and stage the release notes to be commited by `$ cz bump`
	next_version=$$(
	    $(TOX_EXEC_BUILD_ARGS) -qq -- cz bump $${cz_bump_args} --yes --dry-run |
	    sed -nE 's|.* ([^ ]+) *→ *([^ ]+).*|\2|p;q'
	) || true
	docker compose run $(DOCKER_COMPOSE_RUN_ARGS) project-structure-devel \
	    $(TOX_EXEC_ARGS) -qq -- \
	    towncrier build --version "$${next_version}" --draft --yes \
	    >"./NEWS-VERSION.rst"
	git add -- "./NEWS-VERSION.rst"
	docker compose run $(DOCKER_COMPOSE_RUN_ARGS) project-structure-devel \
	    $(TOX_EXEC_ARGS) -- towncrier build --version "$${next_version}" --yes
# Increment the version in VCS
	$(TOX_EXEC_BUILD_ARGS) -- cz bump $${cz_bump_args}
# Ensure the container image reflects the version bump but we don't need to update the
# requirements again.
	touch \
	    $(PYTHON_ENVS:%=./requirements/%/user.txt) \
	    $(PYTHON_ENVS:%=./requirements/%/devel.txt) \
	    $(PYTHON_ENVS:%=./build-host/requirements-%.txt)
ifeq ($(VCS_BRANCH),main)
# Merge the bumped version back into `develop`:
	$(MAKE) VCS_BRANCH="main" VCS_MERGE_BRANCH="develop" \
	    VCS_REMOTE="$(VCS_COMPARE_REMOTE)" VCS_MERGE_BRANCH="develop" devel-merge
	git switch -C "$(VCS_BRANCH)" "$$(git rev-parse HEAD)"
endif


## Development Targets:
#
# Recipes used by developers to make changes to the code.

.PHONY: devel-format
### Automatically correct code in this checkout according to linters and style checkers.
devel-format: $(HOME)/.local/var/log/project-structure-host-install.log
	$(TOX_EXEC_ARGS) -- autoflake -r -i --remove-all-unused-imports \
		--remove-duplicate-keys --remove-unused-variables \
		--remove-unused-variables "./src/projectstructure/"
	$(TOX_EXEC_ARGS) -- autopep8 -v -i -r "./src/projectstructure/"
	$(TOX_EXEC_ARGS) -- black "./src/projectstructure/"
	$(TOX_EXEC_ARGS) -- reuse addheader -r --skip-unrecognised \
	    --copyright "Ross Patterson <me@rpatterson.net>" --license "MIT" "./"

.PHONY: devel-upgrade
### Update all fixed/pinned dependencies to their latest available versions.
<<<<<<< HEAD
devel-upgrade: ./.env \
		./var-docker/$(PYTHON_ENV)/log/build-devel.log \
		./var/log/tox/build/build.log
	touch "./setup.cfg" "./requirements/build.txt.in" \
	    "./build-host/requirements.txt.in"
# Ensure the network is create first to avoid race conditions
	docker compose create project-structure-devel
	$(MAKE) -e -j PIP_COMPILE_ARGS="--upgrade" \
	    DOCKER_COMPOSE_RUN_ARGS="$(DOCKER_COMPOSE_RUN_ARGS) -T" \
	    $(PYTHON_MINORS:%=build-docker-requirements-%)
=======
devel-upgrade: $(PYTHON_ENVS:%=./.tox/%/bin/pip-compile)
	touch "./setup.cfg" "./requirements/build.txt.in" \
	    "./build-host/requirements.txt.in"
	$(MAKE) -e -j $(PYTHON_ENVS:%=build-requirements-%)
>>>>>>> e843fe16
# Update VCS hooks from remotes to the latest tag.
	$(TOX_EXEC_BUILD_ARGS) -- pre-commit autoupdate

.PHONY: devel-upgrade-branch
### Reset an upgrade branch, commit upgraded dependencies on it, and push for review.
devel-upgrade-branch: ~/.gitconfig ./var/git/refs/remotes/$(VCS_REMOTE)/$(VCS_BRANCH)
	git switch -C "$(VCS_BRANCH)-upgrade"
	now=$$(date -u)
	$(MAKE) -e devel-upgrade
	if $(MAKE) -e "test-clean"
	then
# No changes from upgrade, exit successfully but push nothing
	    exit
	fi
# Commit the upgrade changes
	echo "Upgrade all requirements to the latest versions as of $${now}." \
	    >"./newsfragments/+upgrade-requirements.bugfix.rst"
	git add --update './build-host/requirements-*.txt' './requirements/*/*.txt' \
	    "./.pre-commit-config.yaml"
	git add "./newsfragments/+upgrade-requirements.bugfix.rst"
	git commit --all --gpg-sign -m \
	    "fix(deps): Upgrade requirements latest versions"
# Fail if upgrading left untracked files in VCS
	$(MAKE) -e "test-clean"

.PHONY: devel-merge
### Merge this branch with a suffix back into it's un-suffixed upstream.
devel-merge: ~/.gitconfig ./var/git/refs/remotes/$(VCS_REMOTE)/$(VCS_MERGE_BRANCH)
	merge_rev="$$(git rev-parse HEAD)"
	git switch -C "$(VCS_MERGE_BRANCH)" --track "$(VCS_REMOTE)/$(VCS_MERGE_BRANCH)"
	git merge --ff --gpg-sign -m \
	    $$'Merge branch \'$(VCS_BRANCH)\' into $(VCS_MERGE_BRANCH)\n\n[ci merge]' \
	    "$${merge_rev}"


## Clean Targets:
#
# Recipes used to restore the checkout to initial conditions.

.PHONY: clean
### Restore the checkout to a state as close to an initial clone as possible.
clean:
	docker compose down --remove-orphans --rmi "all" -v || true
	$(TOX_EXEC_BUILD_ARGS) -- pre-commit uninstall \
	    --hook-type "pre-commit" --hook-type "commit-msg" --hook-type "pre-push" \
	    || true
	$(TOX_EXEC_BUILD_ARGS) -- pre-commit clean || true
	git clean -dfx -e "var/" -e ".env"
	git clean -dfx "./var-docker/py*/.tox/" \
	    "./var-docker/py*/project_structure.egg-info/"
	rm -rfv "./var/log/" "./var-docker/py*/log/"


## Real Targets:
#
# Recipes that make actual changes and create and update files for the target.

# Manage fixed/pinned versions in `./requirements/**.txt` files.  Has to be run for each
# python version in the virtual environment for that Python version:
# https://github.com/jazzband/pip-tools#cross-environment-usage-of-requirementsinrequirementstxt-and-pip-compile
<<<<<<< HEAD
$(PYTHON_ENVS:%=./requirements/%/devel.txt): ./pyproject.toml ./setup.cfg ./tox.ini
	true DEBUG Updated prereqs: $(?)
	$(MAKE) -e PYTHON_ENV="$(@:requirements/%/devel.txt=%)" \
	    PIP_COMPILE_EXTRA="devel" PIP_COMPILE_SRC="$(<)" PIP_COMPILE_OUT="$(@)" \
	    build-requirements-compile
	mkdir -pv "./var/log/"
	touch "./var/log/rebuild.log"
=======
python_combine_requirements=$(PYTHON_ENVS:%=./requirements/%/$(1).txt)
$(foreach extra,$(PYTHON_EXTRAS),$(call python_combine_requirements,$(extra))): \
		./pyproject.toml ./setup.cfg ./tox.ini
	true DEBUG Updated prereqs: $(?)
	extra_basename="$$(basename "$(@)")"
	$(MAKE) -e PYTHON_ENV="$$(basename "$$(dirname "$(@)")")" \
	    PIP_COMPILE_EXTRA="$${extra_basename%.txt}" \
	    PIP_COMPILE_SRC="$(<)" PIP_COMPILE_OUT="$(@)" \
	    build-requirements-compile
>>>>>>> e843fe16
$(PYTHON_ENVS:%=./requirements/%/user.txt): ./pyproject.toml ./setup.cfg ./tox.ini
	true DEBUG Updated prereqs: $(?)
	$(MAKE) -e PYTHON_ENV="$(@:requirements/%/user.txt=%)" PIP_COMPILE_SRC="$(<)" \
	    PIP_COMPILE_OUT="$(@)" build-requirements-compile
<<<<<<< HEAD
	mkdir -pv "./var/log/"
	touch "./var/log/rebuild.log"
=======
>>>>>>> e843fe16
$(PYTHON_ENVS:%=./build-host/requirements-%.txt): ./build-host/requirements.txt.in
	true DEBUG Updated prereqs: $(?)
	$(MAKE) -e PYTHON_ENV="$(@:build-host/requirements-%.txt=%)" \
	    PIP_COMPILE_SRC="$(<)" PIP_COMPILE_OUT="$(@)" build-requirements-compile
# Only update the installed tox version for the latest/host/main/default Python version
	if [ "$(@:build-host/requirements-%.txt=%)" = "$(PYTHON_ENV)" ]
	then
# Don't install tox into one of it's own virtual environments
	    if [ -n "$${VIRTUAL_ENV:-}" ]
	    then
	        pip_bin="$$(which -a pip3 | grep -v "^$${VIRTUAL_ENV}/bin/" | head -n 1)"
	    else
<<<<<<< HEAD
	        pip_bin="pip3"
	    fi
	    "$${pip_bin}" install -r "$(@)"
	fi
	mkdir -pv "./var/log/"
	touch "./var/log/rebuild.log"
=======
	        pip_bin="pip"
	    fi
	    "$${pip_bin}" install -r "$(@)"
	fi
>>>>>>> e843fe16
$(PYTHON_ENVS:%=./requirements/%/build.txt): ./requirements/build.txt.in
	true DEBUG Updated prereqs: $(?)
	$(MAKE) -e PYTHON_ENV="$(@:requirements/%/build.txt=%)" PIP_COMPILE_SRC="$(<)" \
	    PIP_COMPILE_OUT="$(@)" build-requirements-compile

# Targets used as pre-requisites to ensure virtual environments managed by tox have been
# created and can be used directly to save time on Tox's overhead when we don't need
# Tox's logic about when to update/recreate them, e.g.:
#     $ ./.tox/build/bin/cz --help
# Mostly useful for build/release tools.
$(PYTHON_ALL_ENVS:%=./.tox/%/bin/pip-compile):
	$(MAKE) -e "$(HOME)/.local/var/log/project-structure-host-install.log"
<<<<<<< HEAD
	mkdir -pv "$(dir $(@))"
	tox run $(TOX_EXEC_OPTS) -e "$(@:.tox/%/bin/pip-compile=%)" --notest |&
	    tee -a "$(@)"
=======
	tox run $(TOX_EXEC_OPTS) -e "$(@:.tox/%/bin/pip-compile=%)" --notest
>>>>>>> e843fe16
# Workaround tox's `usedevelop = true` not working with `./pyproject.toml`.  Use as a
# prerequisite when using Tox-managed virtual environments directly and changes to code
# need to take effect immediately.
$(PYTHON_ENVS:%=./.tox/%/log/editable.log):
	$(MAKE) -e "$(HOME)/.local/var/log/project-structure-host-install.log"
	mkdir -pv "$(dir $(@))"
	tox exec $(TOX_EXEC_OPTS) -e "$(@:./.tox/%/log/editable.log=%)" -- \
	    pip3 install -e "./" |& tee -a "$(@)"

<<<<<<< HEAD
## Docker real targets:

# Build the development image:
./var-docker/$(PYTHON_ENV)/log/build-devel.log: ./Dockerfile ./.dockerignore \
		./bin/entrypoint ./build-host/requirements.txt.in \
		./var-docker/$(PYTHON_ENV)/log/rebuild.log \
		./pyproject.toml ./setup.cfg ./tox.ini \
		./docker-compose.yml ./docker-compose.override.yml ./.env
	true DEBUG Updated prereqs: $(?)
	mkdir -pv "$(dir $(@))"
ifeq ($(DOCKER_BUILD_PULL),true)
# Pull the development image and simulate as if it had been built here.
	if docker compose pull --quiet project-structure-devel
	then
	    touch "$(@)" "./var-docker/$(PYTHON_ENV)/log/rebuild.log"
# Ensure the virtualenv in the volume is also current:
	    docker compose run $(DOCKER_COMPOSE_RUN_ARGS) \
	        project-structure-devel make -e PYTHON_MINORS="$(PYTHON_MINOR)" \
	        "./var/log/tox/$(PYTHON_ENV)/build.log"
	    exit
	fi
endif
	$(MAKE) -e DOCKER_VARIANT="devel" DOCKER_BUILD_ARGS="--load" \
	    build-docker-build | tee -a "$(@)"
# Represent that host install is baked into the image in the `${HOME}` bind volume:
	docker compose run --rm project-structure-devel touch \
	    "/home/project-structure/.local/var/log/project-structure-host-install.log"
# Update the pinned/frozen versions, if needed, using the container.  If changed, then
# we may need to re-build the container image again to ensure it's current and correct.
	docker compose run $(DOCKER_COMPOSE_RUN_ARGS) project-structure-devel \
	    make -e PYTHON_MINORS="$(PYTHON_MINOR)" build-requirements-$(PYTHON_ENV)
	$(MAKE) -e "$(@)"

# Build the end-user image:
./var-docker/$(PYTHON_ENV)/log/build-user.log: \
		./var-docker/$(PYTHON_ENV)/log/build-devel.log ./Dockerfile \
		./.dockerignore ./bin/entrypoint ./build-host/requirements.txt.in \
		./var-docker/$(PYTHON_ENV)/log/rebuild.log
	true DEBUG Updated prereqs: $(?)
ifeq ($(PYTHON_WHEEL),)
	$(MAKE) -e "build-pkgs"
	PYTHON_WHEEL="$$(ls -t ./dist/*.whl | head -n 1)"
endif
# Build the end-user image now that all required artifacts are built"
	mkdir -pv "$(dir $(@))"
	$(MAKE) -e DOCKER_BUILD_ARGS="$(DOCKER_BUILD_ARGS) --load \
	--build-arg PYTHON_WHEEL=$${PYTHON_WHEEL}" build-docker-build >>"$(@)"
# The image installs the host requirements, reflect that in the bind mount volumes
	date >>"$(@:%/build-user.log=%/host-install.log)"

# Marker file used to trigger the rebuild of the image for just one Python version.
# Useful to workaround async timestamp issues when running jobs in parallel:
./var-docker/$(PYTHON_ENV)/log/rebuild.log:
	mkdir -pv "$(dir $(@))"
	date >>"$(@)"
=======
./README.md: README.rst
	docker compose run --rm "pandoc"
>>>>>>> e843fe16

# Local environment variables and secrets from a template:
./.env: ./.env.in $(HOME)/.local/var/log/project-structure-host-install.log
	if [ ! -e "$(@)" ]
	then
	    set +x
	    echo "WARNING:Copy '$$ cp -av ./.env.in ./.env', \
	review, adjust values as needed and re-run"
	    exit 1
	fi
	$(call expand_template,$(<),$(@))

# Install all tools required by recipes that have to be installed externally on the
# host.  Use a target file outside this checkout to support multiple checkouts.  Use a
# target specific to this project so that other projects can use the same approach but
# with different requirements.
$(HOME)/.local/var/log/project-structure-host-install.log: ./bin/host-install \
		./build-host/requirements.txt.in
	mkdir -pv "$(dir $(@))"
	"$(<)" |& tee -a "$(@)"

# https://docs.docker.com/build/building/multi-platform/#building-multi-platform-images
$(HOME)/.local/var/log/docker-multi-platform-host-install.log:
	mkdir -pv "$(dir $(@))"
	if ! docker context inspect "multi-platform" |& tee -a "$(@)"
	then
	    docker context create "multi-platform" |& tee -a "$(@)"
	fi
	if ! docker buildx inspect |& tee -a "$(@)" |
	    grep -q '^ *Endpoint: *multi-platform *'
	then
	    (
	        docker buildx create --use "multi-platform" || true
	    ) |& tee -a "$(@)"
	fi

# Retrieve VCS data needed for versioning (tags) and release (release notes).
$(VCS_FETCH_TARGETS): ./.git/logs/HEAD
	git_fetch_args=--tags
	if [ "$$(git rev-parse --is-shallow-repository)" == "true" ]
	then
	    git_fetch_args+=" --unshallow"
	fi
	branch_path="$(@:var/git/refs/remotes/%=%)"
	mkdir -pv "$(dir $(@))"
	if ! git fetch $${git_fetch_args} "$${branch_path%%/*}" "$${branch_path#*/}" |&
	    tee -a "$(@)"
	then
# If the local branch doesn't exist, fall back to the pre-release branch:
	    git fetch $${git_fetch_args} "$${branch_path%%/*}" "develop" |&
	        tee -a "$(@)"
	fi

./.git/hooks/pre-commit:
	$(MAKE) -e "$(HOME)/.local/var/log/project-structure-host-install.log"
	$(TOX_EXEC_BUILD_ARGS) -- pre-commit install \
	    --hook-type "pre-commit" --hook-type "commit-msg" --hook-type "pre-push"

# Capture any project initialization tasks for reference.  Not actually usable.
./pyproject.toml:
	$(MAKE) -e "$(HOME)/.local/var/log/project-structure-host-install.log"
	$(TOX_EXEC_BUILD_ARGS) -- cz init

# Tell Emacs where to find checkout-local tools needed to check the code.
./.dir-locals.el: ./.dir-locals.el.in
	$(MAKE) -e "template=$(<)" "target=$(@)" expand-template

# Ensure minimal VCS configuration, mostly useful in automation such as CI.
~/.gitconfig:
	git config --global user.name "$(USER_FULL_NAME)"
	git config --global user.email "$(USER_EMAIL)"

# Ensure release publishing authentication, mostly useful in automation such as CI.
~/.pypirc: ./home/.pypirc.in
	$(MAKE) -e "template=$(<)" "target=$(@)" expand-template

<<<<<<< HEAD
./var/log/docker-login-DOCKER.log:
	$(MAKE) "./.env"
	mkdir -pv "$(dir $(@))"
	if [ -n "$${DOCKER_PASS}" ]
	then
	    printenv "DOCKER_PASS" | docker login -u "merpatterson" --password-stdin
	elif [ "$(CI_IS_FORK)" != "true" ]
	then
	    echo "ERROR: DOCKER_PASS missing from ./.env"
	    false
	fi
	date | tee -a "$(@)"

=======
>>>>>>> e843fe16

## Makefile "functions":
#
# Snippets whose output is frequently used including across recipes:
# https://www.gnu.org/software/make/manual/html_node/Call-Function.html

# Return the most recently built package:
current_pkg=$(shell ls -t ./dist/*$(1) | head -n 1)

define expand_template=
if [ -e "$(2)" ]
then
    if ( ! [ "$(1)" -nt "$(2)" ] ) || [ "$(TEMPLATE_IGNORE_EXISTING)" = "true" ]
    then
        touch "$(2)"
        exit
    fi
    envsubst <"$(1)" | diff -u "$(2)" "-" || true
    set +x
    echo "ERROR: Template $(1) has been updated."
    echo "       Reconcile changes and \`$$ touch $(2)\`:"
    false
fi
envsubst <"$(1)" >"$(2)"
endef


## Makefile Development:
#
# Development primarily requires a balance of 2 priorities:
#
# - Ensure the correctness of the code and build artifacts
# - Minimize iteration time overhead in the inner loop of development
#
# This project uses Make to balance those priorities.  Target recipes capture the
# commands necessary to build artifacts, run tests, and check the code.  Top-level
# targets assemble those recipes to put it all together and ensure correctness.  Target
# prerequisites are used to define when build artifacts need to be updated so that
# time isn't wasted on unnecessary updates in the inner loop of development.
#
# The most important Make concept to understand if making changes here is that of real
# targets and prerequisites, as opposed to "phony" targets.  The target is only updated
# if any of its prerequisites are newer, IOW have a more recent modification time, than
# the target.  For example, if a new feature adds library as a new project dependency
# then correctness requires that the fixed/pinned versions be updated to include the new
# library.  Most of the time, however, the fixed/pinned versions don't need to be
# updated and it would waste significant time to always update them in the inner loop of
# development.  We express this relationship in Make by defining the files containing
# the fixed/pinned versions as targets and the `./setup.cfg` file where dependencies are
# defined as a prerequisite:
#
#    ./requirements.txt: setup.cfg
#        ./.tox/py310/bin/pip-compile --output-file "$(@)" "$(<)"
#
# To that end, developers should use real target files whenever possible when adding
# recipes to this file.
#
# Sometimes the task we need a recipe to accomplish should only be run when certain
# changes have been made and as such we can use those changed files as prerequisites but
# the task doesn't produce an artifact appropriate for use as the target for the recipe.
# In that case, the recipe can write "simulated" artifact such as by piping output to a
# log file:
#
#     ./var/log/foo.log:
#         mkdir -pv "$(dir $(@))"
#         ./.tox/build/bin/python "./bin/foo.py" | tee -a "$(@)"
#
# This is also useful when none of the modification times of produced artifacts can be
# counted on to correctly reflect when any subsequent targets need to be updated when
# using this target as a pre-requisite in turn.  If no output can be captured, then the
# recipe can create arbitrary output:
#
#     ./var/log/foo.log:
#         ./.tox/build/bin/python "./bin/foo.py"
#         mkdir -pv "$(dir $(@))"
#         date | tee -a "$(@)"
#
# If a target is needed by the recipe of another target but should *not* trigger updates
# when it's newer, such as one-time host install tasks, then use that target in a
# sub-make instead of as a prerequisite:
#
#     ./var/log/foo.log:
#         $(MAKE) "./var/log/bar.log"
#
# We use a few more Make features than these core features and welcome further use of
# such features:
#
# - `$(@)`:
#   The automatic variable containing the file path for the target
#
# - `$(<)`:
#   The automatic variable containing the file path for the first prerequisite
#
# - `$(FOO:%=foo-%)`:
#   Substitution references to generate transformations of space-separated values
#
# - `$ make FOO=bar ...`:
#   Overriding variables on the command-line when invoking make as "options"
#
# We want to avoid, however, using many more features of Make, particularly the more
# "magical" features, to keep it readable, discover-able, and otherwise accessible to
# developers who may not have significant familiarity with Make.  If there's a good,
# pragmatic reason to add use of further features feel free to make the case but avoid
# them if possible.


## Maintainer targets:
#
# Recipes not used during the normal course of development.

# TEMPLATE: Run this once for your project.  See the `./var/log/docker-login*.log`
# targets for the authentication environment variables that need to be set or just login
# to those container registries manually and touch these targets.
.PHONY: bootstrap-project
### Run any tasks needed to be run once for a given project by a maintainer
bootstrap-project: ./var/log/docker-login-DOCKER.log
# Initially seed the build host Docker image to bootstrap CI/CD environments
	$(MAKE) -e -C "./build-host/" release<|MERGE_RESOLUTION|>--- conflicted
+++ resolved
@@ -14,10 +14,7 @@
 export TEMPLATE_IGNORE_EXISTING=false
 # https://devguide.python.org/versions/#supported-versions
 PYTHON_SUPPORTED_MINORS=3.10 3.11 3.9 3.8 3.7
-<<<<<<< HEAD
 export DOCKER_USER=merpatterson
-=======
->>>>>>> e843fe16
 
 
 ## "Private" Variables:
@@ -94,68 +91,8 @@
 PYTHON_SHORT_MINORS=$(subst .,,$(PYTHON_MINORS))
 PYTHON_ENVS=$(PYTHON_SHORT_MINORS:%=py%)
 PYTHON_ALL_ENVS=$(PYTHON_ENVS) build
+PYTHON_EXTRAS=test devel
 export PYTHON_WHEEL=
-
-# Values concerning supported Python versions:
-# Use the same Python version tox would as a default.
-# https://tox.wiki/en/latest/config.html#base_python
-PYTHON_HOST_MINOR:=$(shell \
-    pip3 --version | sed -nE 's|.* \(python ([0-9]+.[0-9]+)\)$$|\1|p;q')
-export PYTHON_HOST_ENV=py$(subst .,,$(PYTHON_HOST_MINOR))
-# Determine the latest installed Python version of the supported versions
-PYTHON_BASENAMES=$(PYTHON_SUPPORTED_MINORS:%=python%)
-PYTHON_AVAIL_EXECS:=$(foreach \
-    PYTHON_BASENAME,$(PYTHON_BASENAMES),$(shell which $(PYTHON_BASENAME)))
-PYTHON_LATEST_EXEC=$(firstword $(PYTHON_AVAIL_EXECS))
-PYTHON_LATEST_BASENAME=$(notdir $(PYTHON_LATEST_EXEC))
-PYTHON_MINOR=$(PYTHON_HOST_MINOR)
-ifeq ($(PYTHON_MINOR),)
-# Fallback to the latest installed supported Python version
-PYTHON_MINOR=$(PYTHON_LATEST_BASENAME:python%=%)
-endif
-PYTHON_LATEST_MINOR=$(firstword $(PYTHON_SUPPORTED_MINORS))
-PYTHON_LATEST_ENV=py$(subst .,,$(PYTHON_LATEST_MINOR))
-PYTHON_MINORS=$(PYTHON_SUPPORTED_MINORS)
-ifeq ($(PYTHON_MINOR),)
-PYTHON_MINOR=$(firstword $(PYTHON_MINORS))
-else ifeq ($(findstring $(PYTHON_MINOR),$(PYTHON_MINORS)),)
-PYTHON_MINOR=$(firstword $(PYTHON_MINORS))
-endif
-export PYTHON_ENV=py$(subst .,,$(PYTHON_MINOR))
-PYTHON_SHORT_MINORS=$(subst .,,$(PYTHON_MINORS))
-PYTHON_ENVS=$(PYTHON_SHORT_MINORS:%=py%)
-PYTHON_ALL_ENVS=$(PYTHON_ENVS) build
-
-# Values concerning supported Python versions:
-# Use the same Python version tox would as a default.
-# https://tox.wiki/en/latest/config.html#base_python
-PYTHON_HOST_MINOR:=$(shell \
-    pip3 --version | sed -nE 's|.* \(python ([0-9]+.[0-9]+)\)$$|\1|p;q')
-export PYTHON_HOST_ENV=py$(subst .,,$(PYTHON_HOST_MINOR))
-# Determine the latest installed Python version of the supported versions
-PYTHON_BASENAMES=$(PYTHON_SUPPORTED_MINORS:%=python%)
-PYTHON_AVAIL_EXECS:=$(foreach \
-    PYTHON_BASENAME,$(PYTHON_BASENAMES),$(shell which $(PYTHON_BASENAME)))
-PYTHON_LATEST_EXEC=$(firstword $(PYTHON_AVAIL_EXECS))
-PYTHON_LATEST_BASENAME=$(notdir $(PYTHON_LATEST_EXEC))
-PYTHON_MINOR=$(PYTHON_HOST_MINOR)
-ifeq ($(PYTHON_MINOR),)
-# Fallback to the latest installed supported Python version
-PYTHON_MINOR=$(PYTHON_LATEST_BASENAME:python%=%)
-endif
-PYTHON_LATEST_MINOR=$(firstword $(PYTHON_SUPPORTED_MINORS))
-PYTHON_LATEST_ENV=py$(subst .,,$(PYTHON_LATEST_MINOR))
-PYTHON_MINORS=$(PYTHON_SUPPORTED_MINORS)
-ifeq ($(PYTHON_MINOR),)
-PYTHON_MINOR=$(firstword $(PYTHON_MINORS))
-else ifeq ($(findstring $(PYTHON_MINOR),$(PYTHON_MINORS)),)
-PYTHON_MINOR=$(firstword $(PYTHON_MINORS))
-endif
-export PYTHON_ENV=py$(subst .,,$(PYTHON_MINOR))
-PYTHON_SHORT_MINORS=$(subst .,,$(PYTHON_MINORS))
-PYTHON_ENVS=$(PYTHON_SHORT_MINORS:%=py%)
-PYTHON_ALL_ENVS=$(PYTHON_ENVS) build
-PYTHON_EXTRAS=test devel
 
 # Values derived from VCS/git:
 VCS_LOCAL_BRANCH:=$(shell git branch --show-current)
@@ -232,20 +169,16 @@
 ifeq ($(words $(PYTHON_MINORS)),1)
 TOX_RUN_ARGS=run
 endif
-<<<<<<< HEAD
 ifneq ($(PYTHON_WHEEL),)
 TOX_RUN_ARGS+= --installpkg "$(PYTHON_WHEEL)"
 endif
 export TOX_RUN_ARGS
-=======
->>>>>>> e843fe16
 # The options that allow for rapid execution of arbitrary commands in the venvs managed
 # by tox
 TOX_EXEC_OPTS=--no-recreate-pkg --skip-pkg-install
 TOX_EXEC_ARGS=tox exec $(TOX_EXEC_OPTS) -e "$(PYTHON_ENV)"
 TOX_EXEC_BUILD_ARGS=tox exec $(TOX_EXEC_OPTS) -e "build"
 PIP_COMPILE_EXTRA=
-<<<<<<< HEAD
 
 # Values used to build Docker images:
 DOCKER_FILE=./Dockerfile
@@ -269,8 +202,6 @@
 DOCKER_COMPOSE_RUN_ARGS+= -T
 endif
 export DOCKER_PASS
-=======
->>>>>>> e843fe16
 
 # Values used for publishing releases:
 # Safe defaults for testing the release process without publishing to the final/official
@@ -284,7 +215,6 @@
 # Publish pre-releases from the `develop` branch:
 RELEASE_PUBLISH=true
 endif
-<<<<<<< HEAD
 DOCKER_PLATFORMS=
 ifeq ($(RELEASE_PUBLISH),true)
 PYPI_REPO=pypi
@@ -295,10 +225,6 @@
 # modern Apple M1 CPUs, Raspberry Pi devices, etc.:
 DOCKER_PLATFORMS=linux/amd64 linux/arm64 linux/arm/v7
 endif
-=======
-ifeq ($(RELEASE_PUBLISH),true)
-PYPI_REPO=pypi
->>>>>>> e843fe16
 endif
 # Address undefined variables warnings when running under local development
 PYPI_PASSWORD=
@@ -337,19 +263,10 @@
 # Recipes that make artifacts needed for by end-users, development tasks, other recipes.
 
 .PHONY: build
-<<<<<<< HEAD
 ### Set up everything for development from a checkout, local and in containers.
 build: ./.git/hooks/pre-commit ./.env \
 		$(HOME)/.local/var/log/project-structure-host-install.log \
 		build-docker
-=======
-### Perform any currently necessary local set-up common to most operations.
-build: \
-		./.git/hooks/pre-commit ./.env \
-		$(HOME)/.local/var/log/project-structure-host-install.log \
-		$(PYTHON_ENVS:%=./.tox/%/bin/pip-compile)
-	$(MAKE) -e -j $(PYTHON_ENVS:%=build-requirements-%)
->>>>>>> e843fe16
 
 .PHONY: $(PYTHON_ENVS:%=build-requirements-%)
 ### Compile fixed/pinned dependency versions if necessary.
@@ -357,11 +274,7 @@
 # Avoid parallel tox recreations stomping on each other
 	$(MAKE) -e "$(@:build-requirements-%=./.tox/%/bin/pip-compile)"
 	targets="./requirements/$(@:build-requirements-%=%)/user.txt \
-<<<<<<< HEAD
-	    ./requirements/$(@:build-requirements-%=%)/devel.txt \
-=======
 	    $(PYTHON_EXTRAS:%=./requirements/$(@:build-requirements-%=%)/%.txt) \
->>>>>>> e843fe16
 	    ./requirements/$(@:build-requirements-%=%)/build.txt \
 	    ./build-host/requirements-$(@:build-requirements-%=%).txt"
 # Workaround race conditions in pip's HTTP file cache:
@@ -383,7 +296,6 @@
 
 .PHONY: build-pkgs
 ### Ensure the built package is current when used outside of tox.
-<<<<<<< HEAD
 build-pkgs: ./var/git/refs/remotes/$(VCS_REMOTE)/$(VCS_BRANCH) \
 		./var-docker/$(PYTHON_ENV)/log/build-devel.log
 # Defined as a .PHONY recipe so that multiple targets can depend on this as a
@@ -503,18 +415,6 @@
 	docker compose run $(DOCKER_COMPOSE_RUN_ARGS) project-structure-devel \
 	    make -e PYTHON_MINORS="$(@:build-docker-requirements-%=%)" \
 	    build-requirements-py$(subst .,,$(@:build-docker-requirements-%=%))
-=======
-build-pkgs: ./var/git/refs/remotes/$(VCS_REMOTE)/$(VCS_BRANCH)
-# Defined as a .PHONY recipe so that multiple targets can depend on this as a
-# pre-requisite and it will only be run once per invocation.
-	rm -vf ./dist/*
-	tox run -e "$(PYTHON_ENV)" --pkg-only
-# Copy the wheel to a location not managed by tox:
-	cp -lfv "$$(ls -t ./.tox/.pkg/dist/*.whl | head -n 1)" "./dist/"
-# Also build the source distribution:
-	tox run -e "$(PYTHON_ENV)" --override "testenv.package=sdist" --pkg-only
-	cp -lfv "$$(ls -t ./.tox/.pkg/dist/*.tar.gz | head -n 1)" "./dist/"
->>>>>>> e843fe16
 
 
 ## Test Targets:
@@ -522,24 +422,18 @@
 # Recipes that run the test suite.
 
 .PHONY: test
-<<<<<<< HEAD
 ### Format the code and run the full suite of tests, coverage checks, and linters.
 test: test-docker-lint test-docker
 
 .PHONY: test-local
 ### Run the full suite of tests, coverage checks, and linters on the local host.
 test-local:
-=======
-### Run the full suite of tests, coverage checks, and linters.
-test: build
->>>>>>> e843fe16
 	tox $(TOX_RUN_ARGS) -e "$(TOX_ENV_LIST)"
 
 .PHONY: test-debug
 ### Run tests directly on the host and invoke the debugger on errors/failures.
 test-debug: ./.tox/$(PYTHON_ENV)/log/editable.log
 	$(TOX_EXEC_ARGS) -- pytest --pdb
-<<<<<<< HEAD
 
 .PHONY: test-docker
 ### Run the full suite of tests, coverage checks, and code linters in containers.
@@ -583,8 +477,6 @@
 	docker compose run $(DOCKER_COMPOSE_RUN_ARGS) hadolint
 	docker compose run $(DOCKER_COMPOSE_RUN_ARGS) hadolint \
 	    hadolint "./build-host/Dockerfile"
-=======
->>>>>>> e843fe16
 
 .PHONY: test-push
 ### Perform any checks that should only be run before pushing.
@@ -633,17 +525,12 @@
 # end-users.
 
 .PHONY: release
-<<<<<<< HEAD
 ### Publish installable Python packages and container images as required by commits.
 release: release-python release-docker
 
 .PHONY: release-python
 ### Publish installable Python packages to PyPI if conventional commits require.
 release-python: $(HOME)/.local/var/log/project-structure-host-install.log ~/.pypirc
-=======
-### Publish installable Python packages if conventional commits require a release.
-release: $(HOME)/.local/var/log/project-structure-host-install.log ~/.pypirc
->>>>>>> e843fe16
 # Only release from the `main` or `develop` branches:
 ifeq ($(RELEASE_PUBLISH),true)
 	$(MAKE) -e build-pkgs
@@ -654,7 +541,6 @@
 	$(MAKE) -e test-clean
 	$(TOX_EXEC_BUILD_ARGS) -- twine upload -s -r "$(PYPI_REPO)" \
 	    ./dist/project?structure-*
-<<<<<<< HEAD
 endif
 
 .PHONY: release-docker
@@ -693,8 +579,6 @@
 	    docker compose pull --quiet pandoc docker-pushrm
 	    docker compose run $(DOCKER_COMPOSE_RUN_ARGS) docker-pushrm
 	fi
-=======
->>>>>>> e843fe16
 endif
 
 .PHONY: release-bump
@@ -783,10 +667,7 @@
 
 .PHONY: devel-upgrade
 ### Update all fixed/pinned dependencies to their latest available versions.
-<<<<<<< HEAD
-devel-upgrade: ./.env \
-		./var-docker/$(PYTHON_ENV)/log/build-devel.log \
-		./var/log/tox/build/build.log
+devel-upgrade: ./.env ./var-docker/$(PYTHON_ENV)/log/build-devel.log
 	touch "./setup.cfg" "./requirements/build.txt.in" \
 	    "./build-host/requirements.txt.in"
 # Ensure the network is create first to avoid race conditions
@@ -794,12 +675,6 @@
 	$(MAKE) -e -j PIP_COMPILE_ARGS="--upgrade" \
 	    DOCKER_COMPOSE_RUN_ARGS="$(DOCKER_COMPOSE_RUN_ARGS) -T" \
 	    $(PYTHON_MINORS:%=build-docker-requirements-%)
-=======
-devel-upgrade: $(PYTHON_ENVS:%=./.tox/%/bin/pip-compile)
-	touch "./setup.cfg" "./requirements/build.txt.in" \
-	    "./build-host/requirements.txt.in"
-	$(MAKE) -e -j $(PYTHON_ENVS:%=build-requirements-%)
->>>>>>> e843fe16
 # Update VCS hooks from remotes to the latest tag.
 	$(TOX_EXEC_BUILD_ARGS) -- pre-commit autoupdate
 
@@ -860,15 +735,6 @@
 # Manage fixed/pinned versions in `./requirements/**.txt` files.  Has to be run for each
 # python version in the virtual environment for that Python version:
 # https://github.com/jazzband/pip-tools#cross-environment-usage-of-requirementsinrequirementstxt-and-pip-compile
-<<<<<<< HEAD
-$(PYTHON_ENVS:%=./requirements/%/devel.txt): ./pyproject.toml ./setup.cfg ./tox.ini
-	true DEBUG Updated prereqs: $(?)
-	$(MAKE) -e PYTHON_ENV="$(@:requirements/%/devel.txt=%)" \
-	    PIP_COMPILE_EXTRA="devel" PIP_COMPILE_SRC="$(<)" PIP_COMPILE_OUT="$(@)" \
-	    build-requirements-compile
-	mkdir -pv "./var/log/"
-	touch "./var/log/rebuild.log"
-=======
 python_combine_requirements=$(PYTHON_ENVS:%=./requirements/%/$(1).txt)
 $(foreach extra,$(PYTHON_EXTRAS),$(call python_combine_requirements,$(extra))): \
 		./pyproject.toml ./setup.cfg ./tox.ini
@@ -878,16 +744,14 @@
 	    PIP_COMPILE_EXTRA="$${extra_basename%.txt}" \
 	    PIP_COMPILE_SRC="$(<)" PIP_COMPILE_OUT="$(@)" \
 	    build-requirements-compile
->>>>>>> e843fe16
+	mkdir -pv "./var/log/"
+	touch "./var/log/rebuild.log"
 $(PYTHON_ENVS:%=./requirements/%/user.txt): ./pyproject.toml ./setup.cfg ./tox.ini
 	true DEBUG Updated prereqs: $(?)
 	$(MAKE) -e PYTHON_ENV="$(@:requirements/%/user.txt=%)" PIP_COMPILE_SRC="$(<)" \
 	    PIP_COMPILE_OUT="$(@)" build-requirements-compile
-<<<<<<< HEAD
 	mkdir -pv "./var/log/"
 	touch "./var/log/rebuild.log"
-=======
->>>>>>> e843fe16
 $(PYTHON_ENVS:%=./build-host/requirements-%.txt): ./build-host/requirements.txt.in
 	true DEBUG Updated prereqs: $(?)
 	$(MAKE) -e PYTHON_ENV="$(@:build-host/requirements-%.txt=%)" \
@@ -900,19 +764,12 @@
 	    then
 	        pip_bin="$$(which -a pip3 | grep -v "^$${VIRTUAL_ENV}/bin/" | head -n 1)"
 	    else
-<<<<<<< HEAD
 	        pip_bin="pip3"
 	    fi
 	    "$${pip_bin}" install -r "$(@)"
 	fi
 	mkdir -pv "./var/log/"
 	touch "./var/log/rebuild.log"
-=======
-	        pip_bin="pip"
-	    fi
-	    "$${pip_bin}" install -r "$(@)"
-	fi
->>>>>>> e843fe16
 $(PYTHON_ENVS:%=./requirements/%/build.txt): ./requirements/build.txt.in
 	true DEBUG Updated prereqs: $(?)
 	$(MAKE) -e PYTHON_ENV="$(@:requirements/%/build.txt=%)" PIP_COMPILE_SRC="$(<)" \
@@ -925,13 +782,7 @@
 # Mostly useful for build/release tools.
 $(PYTHON_ALL_ENVS:%=./.tox/%/bin/pip-compile):
 	$(MAKE) -e "$(HOME)/.local/var/log/project-structure-host-install.log"
-<<<<<<< HEAD
-	mkdir -pv "$(dir $(@))"
-	tox run $(TOX_EXEC_OPTS) -e "$(@:.tox/%/bin/pip-compile=%)" --notest |&
-	    tee -a "$(@)"
-=======
 	tox run $(TOX_EXEC_OPTS) -e "$(@:.tox/%/bin/pip-compile=%)" --notest
->>>>>>> e843fe16
 # Workaround tox's `usedevelop = true` not working with `./pyproject.toml`.  Use as a
 # prerequisite when using Tox-managed virtual environments directly and changes to code
 # need to take effect immediately.
@@ -941,7 +792,6 @@
 	tox exec $(TOX_EXEC_OPTS) -e "$(@:./.tox/%/log/editable.log=%)" -- \
 	    pip3 install -e "./" |& tee -a "$(@)"
 
-<<<<<<< HEAD
 ## Docker real targets:
 
 # Build the development image:
@@ -958,9 +808,8 @@
 	then
 	    touch "$(@)" "./var-docker/$(PYTHON_ENV)/log/rebuild.log"
 # Ensure the virtualenv in the volume is also current:
-	    docker compose run $(DOCKER_COMPOSE_RUN_ARGS) \
-	        project-structure-devel make -e PYTHON_MINORS="$(PYTHON_MINOR)" \
-	        "./var/log/tox/$(PYTHON_ENV)/build.log"
+	    docker compose run $(DOCKER_COMPOSE_RUN_ARGS) project-structure-devel \
+	        tox run $(TOX_EXEC_OPTS) -e "$(PYTHON_ENV)" --notest
 	    exit
 	fi
 endif
@@ -997,10 +846,6 @@
 ./var-docker/$(PYTHON_ENV)/log/rebuild.log:
 	mkdir -pv "$(dir $(@))"
 	date >>"$(@)"
-=======
-./README.md: README.rst
-	docker compose run --rm "pandoc"
->>>>>>> e843fe16
 
 # Local environment variables and secrets from a template:
 ./.env: ./.env.in $(HOME)/.local/var/log/project-structure-host-install.log
@@ -1077,7 +922,6 @@
 ~/.pypirc: ./home/.pypirc.in
 	$(MAKE) -e "template=$(<)" "target=$(@)" expand-template
 
-<<<<<<< HEAD
 ./var/log/docker-login-DOCKER.log:
 	$(MAKE) "./.env"
 	mkdir -pv "$(dir $(@))"
@@ -1091,8 +935,6 @@
 	fi
 	date | tee -a "$(@)"
 
-=======
->>>>>>> e843fe16
 
 ## Makefile "functions":
 #
