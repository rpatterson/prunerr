# SPDX-FileCopyrightText: 2023 Ross Patterson <me@rpatterson.net>
#
# SPDX-License-Identifier: MIT

# Development, build, and maintenance tasks:
#
# To ease discovery for contributors, place option variables affecting behavior at the
# top. Skip down to `## Top-level targets:` to find targets intended for use by
# developers. The recipes for real targets that follow the top-level targets do the real
# work. If making changes here, start by reading the philosophy commentary at the bottom
# of this file.

# Project specific values:
export PROJECT_NAMESPACE=rpatterson
export PROJECT_NAME=prunerr
NPM_SCOPE=rpattersonnet
export DOCKER_USER=merpatterson
# TEMPLATE: See comments towards the bottom and update.
GPG_SIGNING_KEYID=2EFF7CCE6828E359

# Option variables that control behavior:
export TEMPLATE_IGNORE_EXISTING=false
# https://devguide.python.org/versions/#supported-versions
PYTHON_SUPPORTED_MINORS=3.11 3.12 3.10 3.9 3.8
GPG_SIGNING_KEYID=2EFF7CCE6828E359
# Project-specific options:
export DOWNLOAD_VOLUME=$(CHECKOUT_DIR)/var-docker/media/Library/
PRUNERR_CMD=exec
PRUNERR_ARGS=$(PRUNERR_CMD)


### "Private" Variables:

# Variables not of concern those running and reading top-level targets. These variables
# most often derive from the environment or other values. Place variables holding
# literal constants or option variables intended for use on the command-line towards the
# top. Otherwise, add variables to the appropriate following grouping. Make requires
# defining variables referenced in targets or prerequisites before those references, in
# contrast with references in recipes. As a result, the Makefile can't place these
# further down for readability and discover.

# Defensive settings for make:
#     https://tech.davis-hansson.com/p/make/
SHELL:=bash
.ONESHELL:
.SHELLFLAGS:=-eu -o pipefail -c
.SILENT:
.DELETE_ON_ERROR:
MAKEFLAGS+=--warn-undefined-variables
MAKEFLAGS+=--no-builtin-rules
PS1?=$$
EMPTY=
COMMA=,

# Values used to install host operating system packages:
HOST_PREFIX=/usr
HOST_PKG_CMD_PREFIX=sudo
HOST_PKG_BIN=apt-get
HOST_PKG_INSTALL_ARGS=install -y
HOST_PKG_NAMES_ENVSUBST=gettext-base
HOST_PKG_NAMES_PIP=python3-pip
HOST_PKG_NAMES_DOCKER=docker-ce-cli docker-compose-plugin
HOST_PKG_NAMES_GPG=gnupg
HOST_PKG_NAMES_GHCLI=gh
HOST_PKG_NAMES_CURL=curl
HOST_PKG_NAMES_APG=apg
ifneq ($(shell which "brew"),)
HOST_PREFIX=/usr/local
HOST_PKG_CMD_PREFIX=
HOST_PKG_BIN=brew
HOST_PKG_INSTALL_ARGS=install
HOST_PKG_NAMES_ENVSUBST=gettext
HOST_PKG_NAMES_PIP=python
HOST_PKG_NAMES_DOCKER=docker docker-compose
else ifneq ($(shell which "apk"),)
HOST_PKG_BIN=apk
HOST_PKG_INSTALL_ARGS=add
HOST_PKG_NAMES_ENVSUBST=gettext
HOST_PKG_NAMES_PIP=py3-pip
HOST_PKG_NAMES_DOCKER=docker-cli docker-cli-compose
HOST_PKG_NAMES_GHCLI=github-cli
endif
HOST_PKG_CMD=$(HOST_PKG_CMD_PREFIX) $(HOST_PKG_BIN)
# Detect Docker command-line baked into the build-host image:
HOST_TARGET_DOCKER:=$(shell which docker)
ifeq ($(HOST_TARGET_DOCKER),)
HOST_TARGET_DOCKER=$(HOST_PREFIX)/bin/docker
endif
HOST_TARGET_PIP:=$(shell which pip3)
ifeq ($(HOST_TARGET_PIP),)
HOST_TARGET_PIP=$(HOST_PREFIX)/bin/pip3
endif

# Values derived from the environment:
USER_NAME:=$(shell id -u -n)
USER_FULL_NAME:=$(shell \
    getent passwd "$(USER_NAME)" | cut -d ":" -f 5 | cut -d "," -f 1)
ifeq ($(USER_FULL_NAME),)
USER_FULL_NAME=$(USER_NAME)
endif
USER_EMAIL:=$(USER_NAME)@$(shell hostname -f)
export PUID:=$(shell id -u)
export PGID:=$(shell id -g)
export CHECKOUT_DIR=$(PWD)
# Managed user-specific directory out of the checkout:
# https://specifications.freedesktop.org/basedir-spec/0.8/ar01s03.html
STATE_DIR=$(HOME)/.local/state/$(PROJECT_NAME)
TZ=Etc/UTC
ifneq ("$(wildcard /usr/share/zoneinfo/)","")
TZ:=$(shell \
  realpath --relative-to=/usr/share/zoneinfo/ \
  $(firstword $(realpath /private/etc/localtime /etc/localtime)) \
)
endif
export TZ
export DOCKER_GID:=$(shell getent group "docker" | cut -d ":" -f 3)

# Values related to supported Python versions:
# Use the same Python version tox would as a default.
# https://tox.wiki/en/latest/config.html#base_python
PYTHON_HOST_MINOR:=$(shell \
    pip3 --version | sed -nE 's|.* \(python ([0-9]+.[0-9]+)\)$$|\1|p;q')
export PYTHON_HOST_ENV=py$(subst .,,$(PYTHON_HOST_MINOR))
# Find the latest installed Python version of the supported versions:
PYTHON_BASENAMES=$(PYTHON_SUPPORTED_MINORS:%=python%)
PYTHON_AVAIL_EXECS:=$(foreach \
    PYTHON_BASENAME,$(PYTHON_BASENAMES),$(shell which $(PYTHON_BASENAME)))
PYTHON_LATEST_EXEC=$(firstword $(PYTHON_AVAIL_EXECS))
PYTHON_LATEST_BASENAME=$(notdir $(PYTHON_LATEST_EXEC))
PYTHON_MINOR=$(PYTHON_HOST_MINOR)
ifeq ($(PYTHON_MINOR),)
# Fallback to the latest installed supported Python version
PYTHON_MINOR=$(PYTHON_LATEST_BASENAME:python%=%)
endif
PYTHON_DEFAULT_MINOR=$(firstword $(PYTHON_SUPPORTED_MINORS))
PYTHON_DEFAULT_ENV=py$(subst .,,$(PYTHON_DEFAULT_MINOR))
PYTHON_MINORS=$(PYTHON_SUPPORTED_MINORS)
ifeq ($(PYTHON_MINOR),)
PYTHON_MINOR=$(firstword $(PYTHON_MINORS))
else ifeq ($(findstring $(PYTHON_MINOR),$(PYTHON_MINORS)),)
PYTHON_MINOR=$(firstword $(PYTHON_MINORS))
endif
export PYTHON_MINOR
export PYTHON_ENV=py$(subst .,,$(PYTHON_MINOR))
PYTHON_SHORT_MINORS=$(subst .,,$(PYTHON_MINORS))
PYTHON_ENVS=$(PYTHON_SHORT_MINORS:%=py%)
PYTHON_ALL_ENVS=$(PYTHON_ENVS) build
PYTHON_EXTRAS=test devel
PYTHON_PROJECT_PACKAGE=$(subst -,,$(PROJECT_NAME))
PYTHON_PROJECT_GLOB=$(subst -,?,$(PROJECT_NAME))
export PYTHON_WHEEL=

# Values derived from Version Control Systems (VCS):
VCS_LOCAL_BRANCH:=$(shell git branch --show-current)
CI_COMMIT_BRANCH=
GITHUB_REF_TYPE=
GITHUB_REF_NAME=
ifeq ($(VCS_LOCAL_BRANCH),)
ifneq ($(CI_COMMIT_BRANCH),)
VCS_LOCAL_BRANCH=$(CI_COMMIT_BRANCH)
else ifeq ($(GITHUB_REF_TYPE),branch)
VCS_LOCAL_BRANCH=$(GITHUB_REF_NAME)
endif
endif
VCS_TAG=
CI_COMMIT_TAG=
ifeq ($(VCS_TAG),)
ifneq ($(CI_COMMIT_TAG),)
VCS_TAG=$(CI_COMMIT_TAG)
else ifeq ($(GITHUB_REF_TYPE),tag)
VCS_TAG=$(GITHUB_REF_NAME)
endif
endif
ifeq ($(VCS_LOCAL_BRANCH),)
# Guess branch name from tag:
ifneq ($(shell echo "$(VCS_TAG)" | grep -E '^v[0-9]+\.[0-9]+\.[0-9]+$$'),)
# Publish final releases from the `main` branch:
VCS_LOCAL_BRANCH=main
else ifneq ($(shell echo "$(VCS_TAG)" | grep -E '^v[0-9]+\.[0-9]+\.[0-9]+.+$$'),)
# Publish pre-releases from the `develop` branch:
VCS_LOCAL_BRANCH=develop
endif
endif
# Reproduce Git branch and remote configuration and logic:
VCS_CLONE_REMOTE:=$(shell git config "clone.defaultRemoteName")
ifeq ($(VCS_CLONE_REMOTE),)
VCS_CLONE_REMOTE=origin
endif
VCS_PUSH_REMOTE:=$(shell git config "branch.$(VCS_LOCAL_BRANCH).pushRemote")
ifeq ($(VCS_PUSH_REMOTE),)
VCS_PUSH_REMOTE:=$(shell git config "remote.pushDefault")
endif
ifeq ($(VCS_PUSH_REMOTE),)
VCS_PUSH_REMOTE=$(VCS_CLONE_REMOTE)
endif
VCS_UPSTREAM_REMOTE:=$(shell git config "branch.$(VCS_LOCAL_BRANCH).remote")
ifeq ($(VCS_UPSTREAM_REMOTE),)
VCS_UPSTREAM_REMOTE:=$(shell git config "checkout.defaultRemote")
endif
VCS_UPSTREAM_REF:=$(shell git config "branch.$(VCS_LOCAL_BRANCH).merge")
VCS_UPSTREAM_BRANCH=$(VCS_UPSTREAM_REF:refs/heads/%=%)
# Find the remote and branch for `v*` tags versioning data:
VCS_REMOTE=$(VCS_PUSH_REMOTE)
VCS_BRANCH=$(VCS_LOCAL_BRANCH)
export VCS_BRANCH
# Find the remote and branch for conventional commits release data:
VCS_COMPARE_REMOTE=$(VCS_UPSTREAM_REMOTE)
ifeq ($(VCS_COMPARE_REMOTE),)
VCS_COMPARE_REMOTE=$(VCS_PUSH_REMOTE)
endif
VCS_COMPARE_BRANCH=$(VCS_UPSTREAM_BRANCH)
ifeq ($(VCS_COMPARE_BRANCH),)
VCS_COMPARE_BRANCH=$(VCS_BRANCH)
endif
# Under CI, verify commits and release notes by comparing this branch with the branch
# maintainers would merge this branch into:
CI=false
ifeq ($(CI),true)
ifeq ($(VCS_COMPARE_BRANCH),develop)
VCS_COMPARE_BRANCH=main
else ifneq ($(VCS_BRANCH),main)
VCS_COMPARE_BRANCH=develop
endif
# If pushing to upstream release branches, get release data compared to the preceding
# release:
else ifeq ($(VCS_COMPARE_BRANCH),develop)
VCS_COMPARE_BRANCH=main
endif
VCS_BRANCH_SUFFIX=upgrade
VCS_MERGE_BRANCH=$(VCS_BRANCH:%-$(VCS_BRANCH_SUFFIX)=%)
# Tolerate detached `HEAD`, such as during a rebase:
VCS_FETCH_TARGETS=
ifneq ($(VCS_BRANCH),)
# Assemble the targets used to avoid redundant fetches during release tasks:
VCS_FETCH_TARGETS+=./var/git/refs/remotes/$(VCS_REMOTE)/$(VCS_BRANCH)
ifneq ($(VCS_REMOTE)/$(VCS_BRANCH),$(VCS_COMPARE_REMOTE)/$(VCS_COMPARE_BRANCH))
VCS_FETCH_TARGETS+=./var/git/refs/remotes/$(VCS_COMPARE_REMOTE)/$(VCS_COMPARE_BRANCH)
endif
# Also fetch develop for merging back in the final release:
VCS_RELEASE_FETCH_TARGETS=./var/git/refs/remotes/$(VCS_REMOTE)/$(VCS_BRANCH)
ifeq ($(VCS_BRANCH),main)
VCS_RELEASE_FETCH_TARGETS+=./var/git/refs/remotes/$(VCS_COMPARE_REMOTE)/develop
ifneq ($(VCS_REMOTE)/$(VCS_BRANCH),$(VCS_COMPARE_REMOTE)/develop)
ifneq ($(VCS_COMPARE_REMOTE)/$(VCS_COMPARE_BRANCH),$(VCS_COMPARE_REMOTE)/develop)
VCS_FETCH_TARGETS+=./var/git/refs/remotes/$(VCS_COMPARE_REMOTE)/develop
endif
endif
endif
ifneq ($(VCS_MERGE_BRANCH),$(VCS_BRANCH))
VCS_FETCH_TARGETS+=./var/git/refs/remotes/$(VCS_REMOTE)/$(VCS_MERGE_BRANCH)
endif
# The sequence of branches from which to find closest existing build artifacts, such as
# container images:
VCS_BRANCHES=$(VCS_BRANCH)
ifneq ($(VCS_BRANCH),main)
ifneq ($(VCS_BRANCH),develop)
VCS_BRANCHES+=develop
endif
VCS_BRANCHES+=main
endif
endif

# Run Python tools in isolated environments managed by Tox:
# Values used to run Tox:
TOX_ENV_LIST=$(subst $(EMPTY) ,$(COMMA),$(PYTHON_ENVS))
TOX_RUN_ARGS=run-parallel --parallel auto --parallel-live
ifeq ($(words $(PYTHON_MINORS)),1)
TOX_RUN_ARGS=run
endif
ifneq ($(PYTHON_WHEEL),)
TOX_RUN_ARGS+= --installpkg "$(PYTHON_WHEEL)"
endif
export TOX_RUN_ARGS
# The options that support running arbitrary commands in the venvs managed by tox
# without Tox's startup time:
TOX_EXEC_OPTS=--no-recreate-pkg --skip-pkg-install
TOX_EXEC_ARGS=tox exec $(TOX_EXEC_OPTS) -e "$(PYTHON_DEFAULT_ENV)"
TOX_EXEC_BUILD_ARGS=tox exec $(TOX_EXEC_OPTS) -e "build"
PIP_COMPILE_EXTRA=

# Values used to build Docker images:
DOCKER_FILE=./Dockerfile
export DOCKER_BUILD_ARGS=
export DOCKER_BUILD_PULL=false
# Values used to tag built images:
export DOCKER_VARIANT=
DOCKER_VARIANT_PREFIX=
ifneq ($(DOCKER_VARIANT),)
DOCKER_VARIANT_PREFIX=$(DOCKER_VARIANT)-
endif
export DOCKER_BRANCH_TAG=$(subst /,-,$(VCS_BRANCH))
GITLAB_CI=false
GITHUB_ACTIONS=false
CI_PROJECT_NAMESPACE=$(CI_UPSTREAM_NAMESPACE)
CI_TEMPLATE_REGISTRY_HOST=registry.gitlab.com
ifeq ($(GITHUB_ACTIONS),true)
DOCKER_REGISTRY_HOST=ghcr.io
else
DOCKER_REGISTRY_HOST=$(CI_TEMPLATE_REGISTRY_HOST)
endif
export DOCKER_REGISTRY_HOST
CI_REGISTRY=$(CI_TEMPLATE_REGISTRY_HOST)/$(CI_PROJECT_NAMESPACE)
CI_REGISTRY_IMAGE=$(CI_REGISTRY)/$(CI_PROJECT_NAME)
DOCKER_REGISTRIES=DOCKER GITLAB GITHUB
export DOCKER_REGISTRY=$(firstword $(DOCKER_REGISTRIES))
DOCKER_IMAGE_DOCKER=$(DOCKER_USER)/$(CI_PROJECT_NAME)
DOCKER_IMAGE_GITLAB=$(CI_REGISTRY_IMAGE)
DOCKER_IMAGE_GITHUB=ghcr.io/$(CI_PROJECT_NAMESPACE)/$(CI_PROJECT_NAME)
DOCKER_IMAGE=$(DOCKER_IMAGE_$(DOCKER_REGISTRY))
DOCKER_IMAGES=
ifeq ($(GITLAB_CI),true)
DOCKER_IMAGES+=$(DOCKER_IMAGE_GITLAB)
else ifeq ($(GITHUB_ACTIONS),true)
DOCKER_IMAGES+=$(DOCKER_IMAGE_GITHUB)
else
DOCKER_IMAGES+=$(DOCKER_IMAGE_DOCKER)
endif
# Values used to run built images in containers:
DOCKER_COMPOSE_RUN_ARGS=
DOCKER_COMPOSE_RUN_ARGS+= --rm
ifeq ($(shell tty),not a tty)
DOCKER_COMPOSE_RUN_ARGS+= -T
endif
export DOCKER_PASS

# Values derived from or overridden by CI environments:
CI_UPSTREAM_NAMESPACE=$(PROJECT_NAMESPACE)
CI_PROJECT_NAME=$(PROJECT_NAME)
ifeq ($(CI),true)
TEMPLATE_IGNORE_EXISTING=true
endif
GITHUB_REPOSITORY_OWNER=$(CI_UPSTREAM_NAMESPACE)
# Is this checkout a fork of the upstream project?:
CI_IS_FORK=false
ifeq ($(GITLAB_CI),true)
USER_EMAIL=$(USER_NAME)@runners-manager.gitlab.com
ifneq ($(VCS_BRANCH),develop)
ifneq ($(VCS_BRANCH),main)
DOCKER_REGISTRIES=GITLAB
endif
endif
ifneq ($(CI_PROJECT_NAMESPACE),$(CI_UPSTREAM_NAMESPACE))
CI_IS_FORK=true
DOCKER_REGISTRIES=GITLAB
DOCKER_IMAGES+=$(DOCKER_REGISTRY_HOST)/$(CI_UPSTREAM_NAMESPACE)/$(CI_PROJECT_NAME)
endif
else ifeq ($(GITHUB_ACTIONS),true)
USER_EMAIL=$(USER_NAME)@actions.github.com
ifneq ($(VCS_BRANCH),develop)
ifneq ($(VCS_BRANCH),main)
DOCKER_REGISTRIES=GITHUB
endif
endif
ifneq ($(GITHUB_REPOSITORY_OWNER),$(CI_UPSTREAM_NAMESPACE))
CI_IS_FORK=true
DOCKER_REGISTRIES=GITHUB
DOCKER_IMAGES+=ghcr.io/$(GITHUB_REPOSITORY_OWNER)/$(CI_PROJECT_NAME)
endif
endif
# Take GitHub auth from the environment under GitHub actions but from secrets on other
# project hosts:
GITHUB_TOKEN=
PROJECT_GITHUB_PAT=
ifeq ($(GITHUB_TOKEN),)
GITHUB_TOKEN=$(PROJECT_GITHUB_PAT)
else ifeq ($(PROJECT_GITHUB_PAT),)
PROJECT_GITHUB_PAT=$(GITHUB_TOKEN)
endif
GH_TOKEN=$(GITHUB_TOKEN)
export GH_TOKEN
export GITHUB_TOKEN
export PROJECT_GITHUB_PAT

# Values used for publishing releases:
# Safe defaults for testing the release process without publishing to the official
# project hosting services, indexes, and registries:
RELEASE_PUBLISH=false
PYPI_REPO=testpypi
# Safe defaults for testing the release process without publishing to the final/official
# hosts/indexes/registries:
PYPI_HOSTNAME=test.pypi.org
# Publish releases from the `main` or `develop` branches:
ifeq ($(CI),true)
# Compile requirements on CI/CD as a test to make sure the frozen/pinned versions
# reflect all changes to dependencies, but don't upgrade packages so that external
# changes, such as new PyPI releases, don't turn CI/CD red spuriously and unrelated to
# the contributor's actual changes.
export PIP_COMPILE_ARGS=
endif
GITHUB_RELEASE_ARGS=--prerelease
DOCKER_PLATFORMS=
# Only publish releases from the `main` or `develop` branches and only under the
# canonical CI/CD platform:
ifeq ($(GITLAB_CI),true)
ifeq ($(VCS_BRANCH),main)
RELEASE_PUBLISH=true
GITHUB_RELEASE_ARGS=
else ifeq ($(VCS_BRANCH),develop)
# Publish pre-releases from the `develop` branch:
RELEASE_PUBLISH=true
endif
ifeq ($(RELEASE_PUBLISH),true)
PYPI_REPO=pypi
PYPI_HOSTNAME=pypi.org
# Only build and publish multi-platform images for the canonical Python version:
ifeq ($(PYTHON_MINOR),$(PYTHON_HOST_MINOR))
DOCKER_PLATFORMS=linux/amd64 linux/arm64 linux/arm/v7
endif
endif
endif
CI_REGISTRY_USER=$(CI_PROJECT_NAMESPACE)
# Avoid undefined variables warnings when running under local development:
PYPI_PASSWORD=
export PYPI_PASSWORD
TEST_PYPI_PASSWORD=
export TEST_PYPI_PASSWORD
VCS_REMOTE_PUSH_URL=
CODECOV_TOKEN=
DOCKER_PASS=
export DOCKER_PASS
CI_PROJECT_ID=
export CI_PROJECT_ID
CI_JOB_TOKEN=
export CI_JOB_TOKEN
CI_REGISTRY_PASSWORD=
export CI_REGISTRY_PASSWORD
GH_TOKEN=

# Override variable values if present in `./.env` and if not overridden on the
# command-line:
include $(wildcard .env)

# Finished with `$(shell)`, echo recipe commands going forward
.SHELLFLAGS+= -x

# <!--alex disable hooks-->


### Top-level targets:

.PHONY: all
## The default target.
all: build

.PHONY: start
## Run the local development end-to-end stack services in the background as daemons.
start: build-docker-$(PYTHON_MINOR) ./.env.~out~
	docker compose down
	docker compose up -d

.PHONY: run
## Run the local development end-to-end stack services in the foreground for debugging.
run: build-docker-$(PYTHON_MINOR) ./.env.~out~
	docker compose down
	docker compose up


### Build Targets:
#
# Recipes that make artifacts needed for by end-users, development tasks, other recipes.

.PHONY: build
## Set up everything for development from a checkout, local and in containers.
build: ./.git/hooks/pre-commit ./.env.~out~ $(HOST_TARGET_DOCKER) \
		$(HOME)/.local/bin/tox ./var/log/npm-install.log build-docker \
		$(PYTHON_ENVS:%=./.tox/%/bin/pip-compile)
	$(MAKE) -e -j $(PYTHON_ENVS:%=build-requirements-%)

.PHONY: $(PYTHON_ENVS:%=build-requirements-%)
## Compile fixed/pinned dependency versions if necessary.
$(PYTHON_ENVS:%=build-requirements-%):
# Avoid parallel tox recreations stomping on each other
	$(MAKE) -e "$(@:build-requirements-%=./.tox/%/bin/pip-compile)"
	targets="./requirements/$(@:build-requirements-%=%)/user.txt \
	    $(PYTHON_EXTRAS:%=./requirements/$(@:build-requirements-%=%)/%.txt) \
	    ./requirements/$(@:build-requirements-%=%)/build.txt"
# Workaround race conditions in pip's HTTP file cache:
# https://github.com/pypa/pip/issues/6970#issuecomment-527678672
	$(MAKE) -e -j $${targets} ||
	    $(MAKE) -e -j $${targets} ||
	    $(MAKE) -e -j $${targets}

.PHONY: build-requirements-compile
## Compile the requirements for one Python version and one type/extra.
build-requirements-compile:
	$(MAKE) -e "./.tox/$(PYTHON_ENV)/bin/pip-compile"
	pip_compile_opts="--resolver backtracking --strip-extras $(PIP_COMPILE_ARGS)"
ifneq ($(PIP_COMPILE_EXTRA),)
	pip_compile_opts+=" --extra $(PIP_COMPILE_EXTRA)"
endif
	./.tox/$(PYTHON_ENV)/bin/pip-compile $${pip_compile_opts} \
	    --output-file "$(PIP_COMPILE_OUT)" "$(PIP_COMPILE_SRC)"

.PHONY: build-pkgs
## Update the built package for use outside tox.
build-pkgs: $(HOST_TARGET_DOCKER) \
		./var/git/refs/remotes/$(VCS_REMOTE)/$(VCS_BRANCH) \
		./var-docker/$(PYTHON_ENV)/log/build-devel.log
# Defined as a .PHONY recipe so that more than one target can depend on this as a
# pre-requisite and it runs one time:
	rm -vf ./dist/*
# Build Python packages/distributions from the development Docker container for
# consistency/reproducibility.
	docker compose run $(DOCKER_COMPOSE_RUN_ARGS) $(PROJECT_NAME)-devel \
	    tox run -e "$(PYTHON_ENV)" --pkg-only
# Copy the wheel to a location available to all containers:
	cp -lfv "$$(
	    ls -t ./var-docker/$(PYTHON_ENV)/.tox/.pkg/dist/*.whl | head -n 1
	)" "./dist/"
# Also build the source distribution:
	docker compose run $(DOCKER_COMPOSE_RUN_ARGS) $(PROJECT_NAME)-devel \
	    tox run -e "$(PYTHON_ENV)" --override "testenv.package=sdist" --pkg-only
	cp -lfv "$$(
	    ls -t ./var-docker/$(PYTHON_ENV)/.tox/.pkg/dist/*.tar.gz | head -n 1
	)" "./dist/"

.PHONY: build-docs
## Render the static HTML form of the Sphinx documentation
build-docs: build-docs-html

.PHONY: build-docs-watch
## Serve the Sphinx documentation with live updates
build-docs-watch: $(HOME)/.local/bin/tox
	tox exec -e "build" -- sphinx-watch "./docs/" "./build/docs/html/" "html" --httpd

.PHONY: build-docs-%
# Render the documentation into a specific format.
build-docs-%: $(HOME)/.local/bin/tox
	tox exec -e "build" -- sphinx-build -b "$(@:build-docs-%=%)" -W \
	    "./docs/" "./build/docs/"

.PHONY: build-date
# A prerequisite that always triggers it's target.
build-date:
	date


## Docker Build Targets:
#
# Strive for as much consistency as possible in development tasks between the local host
# and inside containers. To that end, most of the `*-docker` container target recipes
# should run the corresponding `*-local` local host target recipes inside the
# development container. Top level targets, such as `test`, should run as much as
# possible inside the development container.

.PHONY: build-docker
## Set up for development in Docker containers.
build-docker: $(HOME)/.local/bin/tox build-pkgs \
		./var-docker/$(PYTHON_ENV)/log/build-user.log
	tox run $(TOX_EXEC_OPTS) --notest -e "build"
	$(MAKE) -e -j PYTHON_WHEEL="$(call current_pkg,.whl)" \
	    DOCKER_BUILD_ARGS="$(DOCKER_BUILD_ARGS) --progress plain" \
	    $(PYTHON_MINORS:%=build-docker-%)

.PHONY: $(PYTHON_MINORS:%=build-docker-%)
## Set up for development in a Docker container for one Python version.
$(PYTHON_MINORS:%=build-docker-%):
	$(MAKE) -e \
	    PYTHON_MINORS="$(@:build-docker-%=%)" \
	    PYTHON_MINOR="$(@:build-docker-%=%)" \
	    PYTHON_ENV="py$(subst .,,$(@:build-docker-%=%))" \
	    "./var-docker/py$(subst .,,$(@:build-docker-%=%))/log/build-user.log"

.PHONY: build-docker-tags
## Print the list of image tags for the current registry and variant.
build-docker-tags:
	$(MAKE) -e $(DOCKER_REGISTRIES:%=build-docker-tags-%)

.PHONY: $(DOCKER_REGISTRIES:%=build-docker-tags-%)
## Print the list of image tags for the current registry and variant.
$(DOCKER_REGISTRIES:%=build-docker-tags-%): $(HOME)/.local/bin/tox
	test -e "./var/git/refs/remotes/$(VCS_REMOTE)/$(VCS_BRANCH)"
	docker_image=$(DOCKER_IMAGE_$(@:build-docker-tags-%=%))
	echo $${docker_image}:$(DOCKER_VARIANT_PREFIX)$(PYTHON_ENV)-$(DOCKER_BRANCH_TAG)
ifeq ($(VCS_BRANCH),main)
# Update tags users depend on to be stable from the `main` branch:
	VERSION=$$($(TOX_EXEC_BUILD_ARGS) -qq -- cz version --project)
	major_version=$$(echo $${VERSION} | sed -nE 's|([0-9]+).*|\1|p')
	minor_version=$$(
	    echo $${VERSION} | sed -nE 's|([0-9]+\.[0-9]+).*|\1|p'
	)
	echo $${docker_image}:$(DOCKER_VARIANT_PREFIX)$(PYTHON_ENV)-v$${minor_version}
	echo $${docker_image}:$(DOCKER_VARIANT_PREFIX)$(PYTHON_ENV)-v$${major_version}
	echo $${docker_image}:$(DOCKER_VARIANT_PREFIX)$(PYTHON_ENV)
endif
ifeq ($(PYTHON_MINOR),$(PYTHON_HOST_MINOR))
# Use this variant as the default used for tags such as `latest`
	echo $${docker_image}:$(DOCKER_VARIANT_PREFIX)$(DOCKER_BRANCH_TAG)
ifeq ($(VCS_BRANCH),main)
	echo $${docker_image}:$(DOCKER_VARIANT_PREFIX)v$${minor_version}
	echo $${docker_image}:$(DOCKER_VARIANT_PREFIX)v$${major_version}
ifeq ($(DOCKER_VARIANT),)
	echo $${docker_image}:latest
else
	echo $${docker_image}:$(DOCKER_VARIANT)
endif
endif
endif

.PHONY: build-docker-build
## Run the actual commands used to build the Docker container image.
build-docker-build: ./Dockerfile $(HOST_TARGET_DOCKER) $(HOME)/.local/bin/tox \
		$(HOME)/.local/state/docker-multi-platform/log/host-install.log \
		./var/git/refs/remotes/$(VCS_REMOTE)/$(VCS_BRANCH) \
		./var/log/docker-login-DOCKER.log
# Workaround broken interactive session detection:
	docker pull "python:$(PYTHON_MINOR)"
# Pull images to use as build caches:
	docker_build_caches=""
ifeq ($(GITLAB_CI),true)
# Don't cache when building final releases on `main`
	$(MAKE) -e "./var/log/docker-login-GITLAB.log" || true
ifneq ($(VCS_BRANCH),main)
	if $(MAKE) -e pull-docker
	then
	    docker_build_caches+=" --cache-from $(DOCKER_IMAGE_GITLAB):\
	$(DOCKER_VARIANT_PREFIX)$(PYTHON_ENV)-$(DOCKER_BRANCH_TAG)"
	fi
endif
endif
ifeq ($(GITHUB_ACTIONS),true)
	$(MAKE) -e "./var/log/docker-login-GITHUB.log" || true
ifneq ($(VCS_BRANCH),main)
	if $(MAKE) -e pull-docker
	then
	    docker_build_caches+=" --cache-from $(DOCKER_IMAGE_GITHUB):\
	$(DOCKER_VARIANT_PREFIX)$(PYTHON_ENV)-$(DOCKER_BRANCH_TAG)"
	fi
endif
endif
# Assemble the tags for all the variant permutations:
	$(MAKE) "./var/git/refs/remotes/$(VCS_REMOTE)/$(VCS_BRANCH)"
	docker_build_args=""
	for image_tag in $$(
	    $(MAKE) -e --no-print-directory build-docker-tags
	)
	do
	    docker_build_args+=" --tag $${image_tag}"
	done
ifeq ($(DOCKER_VARIANT),)
	docker_build_args+=" --target user"
else
	docker_build_args+=" --target $(DOCKER_VARIANT)"
endif
# https://github.com/moby/moby/issues/39003#issuecomment-879441675
	docker buildx build $(DOCKER_BUILD_ARGS) \
	    --build-arg BUILDKIT_INLINE_CACHE="1" \
	    --build-arg PYTHON_MINOR="$(PYTHON_MINOR)" \
	    --build-arg PYTHON_ENV="$(PYTHON_ENV)" \
	    --build-arg VERSION="$$(
	        $(TOX_EXEC_BUILD_ARGS) -qq -- cz version --project
	    )" $${docker_build_args} $${docker_build_caches} --file "$(<)" "./"

.PHONY: $(PYTHON_MINORS:%=build-docker-requirements-%)
## Pull container images and compile fixed/pinned dependency versions if necessary.
$(PYTHON_MINORS:%=build-docker-requirements-%): ./.env.~out~
	export PYTHON_MINOR="$(@:build-docker-requirements-%=%)"
	export PYTHON_ENV="py$(subst .,,$(@:build-docker-requirements-%=%))"
	$(MAKE) -e "./var-docker/$${PYTHON_ENV}/log/build-devel.log"
	docker compose run $(DOCKER_COMPOSE_RUN_ARGS) $(PROJECT_NAME)-devel \
	    make -e PYTHON_MINORS="$(@:build-docker-requirements-%=%)" \
	    PIP_COMPILE_ARGS="$(PIP_COMPILE_ARGS)" \
	    build-requirements-py$(subst .,,$(@:build-docker-requirements-%=%))


### Test Targets:
#
# Recipes that run the test suite.

.PHONY: test
## Run the full suite of tests, coverage checks, and linters.
test: test-lint test-docker

.PHONY: test-local
## Run the full suite of tests, coverage checks, and linters on the local host.
test-local: $(HOME)/.local/bin/tox $(PYTHON_ENVS:%=build-requirements-%)
	tox $(TOX_RUN_ARGS) -e "$(TOX_ENV_LIST)"

.PHONY: test-lint
## Perform any linter or style checks, including non-code checks.
test-lint: $(HOST_TARGET_DOCKER) test-lint-code test-lint-docker test-lint-docs \
		test-lint-prose
# Lint copyright and licensing:
	docker compose run --rm -T "reuse"

.PHONY: test-lint-code
## Lint source code for errors, style, and other issues.
test-lint-code: ./var/log/npm-install.log
# Run linters implemented in JavaScript:
	~/.nvm/nvm-exec npm run lint:code

.PHONY: test-lint-docs
## Lint documentation for errors, broken links, and other issues.
test-lint-docs: $(HOME)/.local/bin/tox ./requirements/$(PYTHON_HOST_ENV)/build.txt
# Run linters implemented in Python:
	tox -e build -x 'testenv:build.commands=bin/test-lint-docs.sh'

.PHONY: test-lint-prose
## Lint prose text for spelling, grammar, and style
test-lint-prose: $(HOST_TARGET_DOCKER) $(HOME)/.local/bin/tox \
		./requirements/$(PYTHON_HOST_ENV)/build.txt ./var/log/npm-install.log
# Lint all markup files tracked in VCS with Vale:
# https://vale.sh/docs/topics/scoping/#formats
	git ls-files -co --exclude-standard -z \
	    ':!NEWS*.rst' ':!LICENSES' ':!styles/Vocab/*.txt' ':!requirements/**' |
	    xargs -r -0 -- docker compose run --rm -T vale || true
# Lint all source code files tracked in VCS with Vale:
	git ls-files -co --exclude-standard -z \
	    ':!styles/*/meta.json' ':!styles/*/*.yml' |
	    xargs -r -0 -- \
	    docker compose run --rm -T vale --config="./styles/code.ini" || true
# Lint source code files tracked in VCS but without extensions with Vale:
	git ls-files -co --exclude-standard -z | grep -Ez '^[^.]+$$' |
	    while read -d $$'\0'
	    do
	        cat "$${REPLY}" |
	            docker compose run --rm -T vale --config="./styles/code.ini" \
	                --ext=".pl"
	    done || true
# Run linters implemented in Python:
	tox -e build -x 'testenv:build.commands=bin/test-lint-prose.sh'
# Run linters implemented in JavaScript:
	~/.nvm/nvm-exec npm run lint:prose

.PHONY: test-debug
## Run tests directly on the system and start the debugger on errors or failures.
test-debug: $(HOME)/.local/bin/tox ./.tox/$(PYTHON_ENV)/log/editable.log
	$(TOX_EXEC_ARGS) -- pytest --pdb

.PHONY: test-docker
## Run the full suite of tests, coverage checks, and code linters in containers.
test-docker: $(HOST_TARGET_DOCKER) build-docker $(HOME)/.local/bin/tox build-pkgs
	tox run $(TOX_EXEC_OPTS) --notest -e "build"
# Avoid race condition starting service dependencies:
	docker compose run $(DOCKER_COMPOSE_RUN_ARGS) $(PROJECT_NAME)-daemon true
	$(MAKE) -e -j PYTHON_WHEEL="$(call current_pkg,.whl)" \
	    DOCKER_BUILD_ARGS="$(DOCKER_BUILD_ARGS) --progress plain" \
	    DOCKER_COMPOSE_RUN_ARGS="$(DOCKER_COMPOSE_RUN_ARGS) -T" \
	    $(PYTHON_MINORS:%=test-docker-%)

.PHONY: $(PYTHON_MINORS:%=test-docker-%)
## Run the full suite of tests inside a docker container for one Python version.
$(PYTHON_MINORS:%=test-docker-%):
	$(MAKE) -e \
	    PYTHON_MINORS="$(@:test-docker-%=%)" \
	    PYTHON_MINOR="$(@:test-docker-%=%)" \
	    PYTHON_ENV="py$(subst .,,$(@:test-docker-%=%))" \
	    test-docker-pyminor

.PHONY: test-docker-pyminor
## Run the full suite of tests inside a docker container for this Python version.
test-docker-pyminor: $(HOST_TARGET_DOCKER) build-docker-$(PYTHON_MINOR)
	docker_run_args="--rm"
	if test ! -t 0
	then
# No fancy output when running in parallel
	    docker_run_args+=" -T"
	fi
# Ensure the dist/package has been correctly installed in the image
	docker compose run --no-deps $${docker_run_args} $(PROJECT_NAME)-daemon \
	    python -m "$(PYTHON_PROJECT_PACKAGE)" --help
	docker compose run --no-deps $${docker_run_args} $(PROJECT_NAME)-daemon \
	    $(PROJECT_NAME) --help
# Run from the development Docker container for consistency:
	docker compose run $${docker_run_args} $(PROJECT_NAME)-devel \
	    make -e PYTHON_MINORS="$(PYTHON_MINORS)" PYTHON_WHEEL="$(PYTHON_WHEEL)" \
	        test-local
# Upload any build or test artifacts to CI/CD providers
ifeq ($(GITLAB_CI),true)
ifeq ($(PYTHON_MINOR),$(PYTHON_HOST_MINOR))
ifneq ($(CODECOV_TOKEN),)
	$(MAKE) "$(HOME)/.local/bin/codecov"
	codecov --nonZero -t "$(CODECOV_TOKEN)" \
	    --file "./build/reports/$(PYTHON_ENV)/coverage.xml"
else ifneq ($(CI_IS_FORK),true)
	set +x
	echo "ERROR: CODECOV_TOKEN missing from ./.env or CI secrets"
	false
endif
endif
endif

.PHONY: test-lint-docker
## Check the style and content of the `./Dockerfile*` files
test-lint-docker: $(HOST_TARGET_DOCKER) ./.env.~out~ ./var/log/docker-login-DOCKER.log
	docker compose pull --quiet hadolint
	docker compose run $(DOCKER_COMPOSE_RUN_ARGS) hadolint
	docker compose run $(DOCKER_COMPOSE_RUN_ARGS) hadolint \
	    hadolint "./build-host/Dockerfile"
# Ensure that any bind mount volume paths exist in VCS so that `# dockerd` doesn't
# create them as `root`:
	if test -n "$$(
	    ./bin/docker-add-volume-paths.sh "$(CHECKOUT_DIR)" \
	        "/usr/local/src/$(PROJECT_NAME)"
	)"
	then
	    set +x
	    echo "\
	ERROR: Docker bind mount paths didn't exist, force added ignore files.
	       Review ignores above in case they need changes or followup."
	    false
	fi

.PHONY: test-push
## Verify commits before pushing to the remote.
test-push: $(VCS_FETCH_TARGETS) $(HOME)/.local/bin/tox
	vcs_compare_rev="$(VCS_COMPARE_REMOTE)/$(VCS_COMPARE_BRANCH)"
ifeq ($(CI),true)
ifneq ($(PYTHON_MINOR),$(PYTHON_HOST_MINOR))
# Don't waste CI time, only continue for the canonical version:
	exit
endif
ifeq ($(VCS_COMPARE_BRANCH),main)
# On `main`, compare with the preceding commit on `main`:
	vcs_compare_rev="$(VCS_COMPARE_REMOTE)/$(VCS_COMPARE_BRANCH)^"
endif
endif
	if ! git fetch "$(VCS_COMPARE_REMOTE)" "$(VCS_COMPARE_BRANCH)"
	then
# For a newly created branch not yet on the remote, compare with the pre-release branch:
	    vcs_compare_rev="$(VCS_COMPARE_REMOTE)/develop"
	fi
	exit_code=0
	(
	    $(TOX_EXEC_BUILD_ARGS) -- \
	        cz check --rev-range "$${vcs_compare_rev}..HEAD" &&
	    $(TOX_EXEC_BUILD_ARGS) -- \
	        python ./bin/cz-check-bump.py --compare-ref "$${vcs_compare_rev}"
	) || exit_code=$$?
	if (( $$exit_code == 3 || $$exit_code == 21 ))
	then
	    exit
	elif (( $$exit_code != 0 ))
	then
	    exit $$exit_code
	else
	    $(TOX_EXEC_BUILD_ARGS) -- \
	        towncrier check --compare-with "$${vcs_compare_rev}"
	fi

.PHONY: test-clean
## Confirm that the checkout has no uncommitted VCS changes.
test-clean:
	if test -n "$$(git status --porcelain)"
	then
	    git status -vv
	    set +x
	    echo "WARNING: Checkout is not clean."
	    false
	fi


### Release Targets:
#
# Recipes that make an changes needed for releases and publish built artifacts to
# end-users.

.PHONY: release
## Publish PyPI packages and Docker images if conventional commits require a release.
release: release-pkgs release-docker

.PHONY: release-pkgs
## Publish installable Python packages to PyPI if conventional commits require.
release-pkgs: $(HOME)/.local/bin/tox ~/.pypirc.~out~ $(HOST_TARGET_DOCKER) \
		./var/log/git-remotes.log \
		./var/git/refs/remotes/$(VCS_REMOTE)/$(VCS_BRANCH) ./.env.~out~ \
		$(HOST_PREFIX)/bin/gh
# Don't release unless from the `main` or `develop` branches:
ifeq ($(RELEASE_PUBLISH),true)
# Import the private signing key from CI secrets
	$(MAKE) -e "./var/log/gpg-import.log"
# Bump the version and build the final release packages:
	$(MAKE) -e build-pkgs
# https://twine.readthedocs.io/en/latest/#using-twine
	$(TOX_EXEC_BUILD_ARGS) -- twine check ./dist/$(PYTHON_PROJECT_GLOB)-*
# Ensure VCS has captured all the effects of building the release:
	$(MAKE) -e test-clean
	$(TOX_EXEC_BUILD_ARGS) -- twine upload -s -r "$(PYPI_REPO)" \
	    ./dist/$(PYTHON_PROJECT_GLOB)-*
	export VERSION=$$($(TOX_EXEC_BUILD_ARGS) -qq -- cz version --project)
# Create a GitLab release:
	./.tox/build/bin/twine upload -s -r "gitlab" \
	    ./dist/$(PROJECT_NAME)-*
	release_cli_args="--description ./NEWS-VERSION.rst"
	release_cli_args+=" --tag-name v$${VERSION}"
	release_cli_args+=" --assets-link {\
	\"name\":\"PyPI\",\
	\"url\":\"https://$(PYPI_HOSTNAME)/project/$(CI_PROJECT_NAME)/$${VERSION}/\",\
	\"link_type\":\"package\"\
	}"
	release_cli_args+=" --assets-link {\
	\"name\":\"GitLab-PyPI-Package-Registry\",\
	\"url\":\"$(CI_SERVER_URL)/$(CI_PROJECT_PATH)/-/packages/\",\
	\"link_type\":\"package\"\
	}"
	release_cli_args+=" --assets-link {\
	\"name\":\"Docker-Hub-Container-Registry\",\
	\"url\":\"https://hub.docker.com/r/$(DOCKER_USER)/$(CI_PROJECT_NAME)/tags\",\
	\"link_type\":\"image\"\
	}"
	docker compose pull gitlab-release-cli
	docker compose run --rm gitlab-release-cli release-cli \
	    --server-url "$(CI_SERVER_URL)" --project-id "$(CI_PROJECT_ID)" \
	    create $${release_cli_args}
# Create a GitHub release
	gh release create "v$${VERSION}" $(GITHUB_RELEASE_ARGS) \
	    --notes-file "./NEWS-VERSION.rst" ./dist/$(PROJECT_NAME)-*
endif

.PHONY: release-docker
## Publish all container images to all container registries.
release-docker: $(HOST_TARGET_DOCKER) build-docker \
		$(DOCKER_REGISTRIES:%=./var/log/docker-login-%.log) \
		$(HOME)/.local/state/docker-multi-platform/log/host-install.log
	$(MAKE) -e -j DOCKER_COMPOSE_RUN_ARGS="$(DOCKER_COMPOSE_RUN_ARGS) -T" \
	    $(PYTHON_MINORS:%=release-docker-%)

.PHONY: $(PYTHON_MINORS:%=release-docker-%)
## Publish the container images for one Python version to all container registries.
$(PYTHON_MINORS:%=release-docker-%): \
		$(DOCKER_REGISTRIES:%=./var/log/docker-login-%.log) \
		$(HOME)/.local/state/docker-multi-platform/log/host-install.log
	export PYTHON_ENV="py$(subst .,,$(@:release-docker-%=%))"
# Build other platforms in emulation and rely on the layer cache for bundling the
# native images built before into the manifests:
	DOCKER_BUILD_ARGS="$(DOCKER_BUILD_ARGS) --push"
ifneq ($(DOCKER_PLATFORMS),)
	DOCKER_BUILD_ARGS+=" --platform $(subst $(EMPTY) ,$(COMMA),$(DOCKER_PLATFORMS))"
else
endif
	export DOCKER_BUILD_ARGS
# Push the end-user manifest and images:
	PYTHON_WHEEL="$$(ls -t ./dist/*.whl | head -n 1)"
	$(MAKE) -e DOCKER_BUILD_ARGS="$${DOCKER_BUILD_ARGS}\
	    --build-arg PYTHON_WHEEL=$${PYTHON_WHEEL}" build-docker-build
# Push the development manifest and images:
	$(MAKE) -e DOCKER_VARIANT="devel" build-docker-build
# Update Docker Hub `README.md` by using the `./README.rst` reStructuredText version
# using the official/canonical Python version:
ifeq ($(VCS_BRANCH),main)
	if TEST "$${PYTHON_ENV}" = "$(PYTHON_HOST_ENV)"
	then
	    $(MAKE) -e "./var/log/docker-login-DOCKER.log"
	    docker compose pull --quiet pandoc docker-pushrm
	    docker compose up docker-pushrm
	fi
endif

.PHONY: release-bump
## Bump the package version if conventional commits require a release.
release-bump: $(VCS_RELEASE_FETCH_TARGETS) $(HOME)/.local/bin/tox \
		./var/log/npm-install.log \
		./var-docker/$(PYTHON_ENV)/log/build-devel.log ./.env.~out~
	if ! git diff --cached --exit-code
	then
	    set +x
	    echo "CRITICAL: Cannot bump version with staged changes"
	    false
	fi
# Update the local branch to the forthcoming version bump commit:
	git switch -C "$(VCS_BRANCH)" "$$(git rev-parse HEAD)"
	exit_code=0
	if test "$(VCS_BRANCH)" = "main" &&
	    $(TOX_EXEC_BUILD_ARGS) -- python ./bin/get-base-version.py $$(
	        $(TOX_EXEC_BUILD_ARGS) -qq -- cz version --project
	    )
	then
# Make a final release from the last pre-release:
	    true
	else
# Do the conventional commits require a release?:
	    $(TOX_EXEC_BUILD_ARGS) -- python ./bin/cz-check-bump.py || exit_code=$$?
	    if (( $$exit_code == 3 || $$exit_code == 21 ))
	    then
# No commits require a release:
	        exit
	    elif (( $$exit_code != 0 ))
	    then
	        exit $$exit_code
	    fi
	fi
# Collect the versions involved in this release according to conventional commits:
	cz_bump_args="--check-consistency --no-verify"
ifneq ($(VCS_BRANCH),main)
	cz_bump_args+=" --prerelease beta"
endif
ifeq ($(RELEASE_PUBLISH),true)
	cz_bump_args+=" --gpg-sign"
# Import the private signing key from CI secrets
	$(MAKE) -e ./var/log/gpg-import.log
endif
	next_version=$$(
	    $(TOX_EXEC_BUILD_ARGS) -qq -- cz bump $${cz_bump_args} --yes --dry-run |
	    sed -nE 's|.* ([^ ]+) *→ *([^ ]+).*|\2|p;q'
	) || true
# Assemble the release notes for this next version:
	$(TOX_EXEC_BUILD_ARGS) -qq -- \
	    towncrier build --version "$${next_version}" --draft --yes \
	    >"./NEWS-VERSION.rst"
	git add -- "./NEWS-VERSION.rst"
# Build and stage the release notes to commit with `$ cz bump`:
	$(TOX_EXEC_BUILD_ARGS) -- towncrier build --version "$${next_version}" --yes
# Bump the version in the NPM package metadata:
	~/.nvm/nvm-exec npm --no-git-tag-version version "$${next_version}"
	git add -- "./package*.json"
# Increment the version in VCS
	$(TOX_EXEC_BUILD_ARGS) -- cz bump $${cz_bump_args}
# Ensure the container image reflects the version bump without updating the requirements
# again:
	touch \
	    $(PYTHON_ENVS:%=./requirements/%/user.txt) \
	    $(PYTHON_ENVS:%=./requirements/%/devel.txt) \
	    $(PYTHON_ENVS:%=./requirements/%/test.txt)
ifeq ($(VCS_BRANCH),main)
# Merge the bumped version back into `develop`:
	$(MAKE) VCS_BRANCH="main" VCS_MERGE_BRANCH="develop" \
	    VCS_REMOTE="$(VCS_COMPARE_REMOTE)" VCS_MERGE_BRANCH="develop" devel-merge
ifeq ($(CI),true)
	git push --no-verify "$(VCS_COMPARE_REMOTE)" "HEAD:develop"
endif
	git switch -C "$(VCS_BRANCH)" "$$(git rev-parse HEAD)"
endif
ifneq ($(GITHUB_ACTIONS),true)
ifneq ($(PROJECT_GITHUB_PAT),)
# Make the tag available for creating the following GitHub release but push to GitHub
# *before* pushing to GitLab to avoid a race with repository mirroring:
	git push --no-verify "github" tag "v$${next_version}"
endif
endif
ifeq ($(CI),true)
# Push only this tag to avoid clashes with any preceding failed release:
	git push --no-verify "$(VCS_REMOTE)" tag "v$${next_version}"
# Also push the branch:
	git push --no-verify "$(VCS_REMOTE)" "HEAD:$(VCS_BRANCH)"
endif


### Development Targets:
#
# Recipes used by developers to make changes to the code.

.PHONY: devel-format
## Automatically correct code in this checkout according to linters and style checkers.
devel-format: $(HOST_TARGET_DOCKER) ./var/log/npm-install.log $(HOME)/.local/bin/tox
# Add license and copyright header to files missing them:
	git ls-files -co --exclude-standard -z ':!*.license' ':!.reuse' ':!LICENSES' \
	    ':!newsfragments/*' ':!NEWS*.rst' ':!styles/*/meta.json' \
	    ':!styles/*/*.yml' ':!requirements/*/*.txt' |
	while read -d $$'\0'
	do
	    if ! (
	        test -e  "$${REPLY}.license" ||
	        grep -Eq 'SPDX-License-Identifier:' "$${REPLY}"
	    )
	    then
	        echo "$${REPLY}"
	    fi
	done | xargs -r -t -- \
	    docker compose run --rm -T "reuse" annotate --skip-unrecognised \
	        --copyright "Ross Patterson <me@rpatterson.net>" --license "MIT"
# Run source code formatting tools implemented in JavaScript:
	~/.nvm/nvm-exec npm run format
# Run source code formatting tools implemented in Python:
	$(TOX_EXEC_ARGS) -- autoflake -r -i --remove-all-unused-imports \
		--remove-duplicate-keys --remove-unused-variables \
		--remove-unused-variables "./src/$(PYTHON_PROJECT_PACKAGE)/"
	$(TOX_EXEC_ARGS) -- autopep8 -v -i -r "./src/$(PYTHON_PROJECT_PACKAGE)/"
	$(TOX_EXEC_ARGS) -- black "./src/$(PYTHON_PROJECT_PACKAGE)/"

.PHONY: devel-upgrade
## Update all locked or frozen dependencies to their most recent available versions.
devel-upgrade: $(HOME)/.local/bin/tox $(HOST_TARGET_DOCKER) ./.env.~out~ build-docker
	touch "./setup.cfg" "./requirements/build.txt.in"
# Ensure the network is create first to avoid race conditions
	docker compose create $(PROJECT_NAME)-devel
	$(MAKE) -e -j PIP_COMPILE_ARGS="--upgrade" \
	    DOCKER_COMPOSE_RUN_ARGS="$(DOCKER_COMPOSE_RUN_ARGS) -T" \
	    $(PYTHON_MINORS:%=build-docker-requirements-%)
# Update VCS integration from remotes to the most recent tag:
	$(TOX_EXEC_BUILD_ARGS) -- pre-commit autoupdate
# Update the Vale style rule definitions:
	touch "./.vale.ini" "./styles/code.ini"
	$(MAKE) "./var/log/vale-rule-levels.log"

.PHONY: devel-upgrade-branch
## Reset an upgrade branch, commit upgraded dependencies on it, and push for review.
devel-upgrade-branch: ./var/log/gpg-import.log \
		./var/git/refs/remotes/$(VCS_REMOTE)/$(VCS_BRANCH) \
		./var/log/git-remotes.log
	if ! $(MAKE) -e "test-clean"
	then
	    set +x
	    echo "ERROR: Can't upgrade with uncommitted changes."
	    exit 1
	fi
	remote_branch_exists=false
	if git fetch "$(VCS_REMOTE)" "$(VCS_BRANCH)-upgrade"
	then
	    remote_branch_exists=true
	fi
	now=$$(date -u)
	$(MAKE) -e TEMPLATE_IGNORE_EXISTING="true" devel-upgrade
	if $(MAKE) -e "test-clean"
	then
# No changes from upgrade, exit signaling success but push nothing:
	    exit
	fi
	git switch -C "$(VCS_BRANCH)-upgrade"
# Only add changes upgrade-related changes:
	git add --update './requirements/*/*.txt' "./.pre-commit-config.yaml" \
	    "./.vale.ini" "./styles/"
# Commit the upgrade changes
	echo "Upgrade all requirements to the most recent versions as of" \
	    >"./newsfragments/+upgrade-requirements.bugfix.rst"
	echo "$${now}." >>"./newsfragments/+upgrade-requirements.bugfix.rst"
	git add "./newsfragments/+upgrade-requirements.bugfix.rst"
	git_commit_args="--all --gpg-sign"
ifeq ($(CI),true)
# Don't duplicate the CI run from the following push:
	git_push_args+=" --no-verify"
endif
	git commit $${git_commit_args} -m \
	    "fix(deps): Upgrade to most recent versions"
# Fail if upgrading left un-tracked files in VCS:
	$(MAKE) -e "test-clean"
ifeq ($(CI),true)
# Push any upgrades to the remote for review. Specify both the ref and the expected ref
# for `--force-with-lease=` to support pushing to more than one mirror or remote by
# using more than one `pushUrl`:
	git_push_args="--no-verify"
	if test "$${remote_branch_exists=true}" = "true"
	then
	    git_push_args+=" --force-with-lease=\
	$(VCS_BRANCH)-upgrade:$(VCS_REMOTE)/$(VCS_BRANCH)-upgrade"
	fi
	git push $${git_push_args} "$(VCS_REMOTE)" "HEAD:$(VCS_BRANCH)-upgrade"
endif

.PHONY: devel-merge
## Merge this branch with a suffix back into its un-suffixed upstream.
devel-merge: ./var/log/git-remotes.log \
		./var/git/refs/remotes/$(VCS_REMOTE)/$(VCS_MERGE_BRANCH)
	merge_rev="$$(git rev-parse HEAD)"
	git switch -C "$(VCS_MERGE_BRANCH)" --track "$(VCS_REMOTE)/$(VCS_MERGE_BRANCH)"
	git merge --ff --gpg-sign -m \
	    $$'Merge branch \'$(VCS_BRANCH)\' into $(VCS_MERGE_BRANCH)\n\n[ci merge]' \
	    "$${merge_rev}"
ifeq ($(CI),true)
	git push --no-verify "$(VCS_REMOTE)" "HEAD:$(VCS_MERGE_BRANCH)"
endif


### Clean Targets:
#
# Recipes used to restore the checkout to initial conditions.

.PHONY: clean
## Restore the checkout to an initial clone state.
clean:
	docker compose down --remove-orphans --rmi "all" -v || true
	$(TOX_EXEC_BUILD_ARGS) -- pre-commit uninstall \
	    --hook-type "pre-commit" --hook-type "commit-msg" --hook-type "pre-push" \
	    || true
	$(TOX_EXEC_BUILD_ARGS) -- pre-commit clean || true
	git clean -dfx -e "/var" -e "var-docker/" -e "/.env" -e "*~"
	git clean -dfx "./var-docker/py*/.tox/" \
	    "./var-docker/py*/$(PROJECT_NAME).egg-info/"
	rm -rfv "./var/log/" ./var-docker/py*/log/


### Real Targets:
#
# Recipes that make actual changes and create and update files for the target.

# Manage fixed/pinned versions in `./requirements/**.txt` files. Must run for each
# python version in the virtual environment for that Python version:
# https://github.com/jazzband/pip-tools#cross-environment-usage-of-requirementsinrequirementstxt-and-pip-compile
python_combine_requirements=$(PYTHON_ENVS:%=./requirements/%/$(1).txt)
$(foreach extra,$(PYTHON_EXTRAS),$(call python_combine_requirements,$(extra))): \
		./pyproject.toml ./setup.cfg ./tox.ini
	true DEBUG Updated prereqs: $(?)
	extra_basename="$$(basename "$(@)")"
	$(MAKE) -e PYTHON_ENV="$$(basename "$$(dirname "$(@)")")" \
	    PIP_COMPILE_EXTRA="$${extra_basename%.txt}" \
	    PIP_COMPILE_SRC="$(<)" PIP_COMPILE_OUT="$(@)" \
	    build-requirements-compile
	mkdir -pv "./var/log/"
	touch "./var/log/rebuild.log"
$(PYTHON_ENVS:%=./requirements/%/user.txt): ./pyproject.toml ./setup.cfg ./tox.ini
	true DEBUG Updated prereqs: $(?)
	$(MAKE) -e PYTHON_ENV="$(@:requirements/%/user.txt=%)" PIP_COMPILE_SRC="$(<)" \
	    PIP_COMPILE_OUT="$(@)" build-requirements-compile
	mkdir -pv "./var/log/"
	touch "./var/log/rebuild.log"
$(PYTHON_ENVS:%=./requirements/%/build.txt): ./requirements/build.txt.in
	true DEBUG Updated prereqs: $(?)
	$(MAKE) -e PYTHON_ENV="$(@:requirements/%/build.txt=%)" PIP_COMPILE_SRC="$(<)" \
	    PIP_COMPILE_OUT="$(@)" build-requirements-compile

# Set up release publishing authentication, useful in automation such as CI:
~/.pypirc.~out~: ./home/.pypirc.in
	$(call expand_template,$(<),$(@))

# Capture any project initialization tasks for reference. Not actually usable.
./pyproject.toml:
	$(MAKE) -e "$(HOME)/.local/bin/tox"
	$(TOX_EXEC_BUILD_ARGS) -- cz init


## Docker real targets:

# Build Docker container images.
# Build the development image:
./var-docker/$(PYTHON_ENV)/log/build-devel.log: ./Dockerfile ./.dockerignore \
		./bin/entrypoint.sh ./docker-compose.yml ./docker-compose.override.yml \
		./.env.~out~ ./var-docker/$(PYTHON_ENV)/log/rebuild.log \
		$(HOST_TARGET_DOCKER) ./pyproject.toml ./setup.cfg
	true DEBUG Updated prereqs: $(?)
	mkdir -pv "$(dir $(@))"
ifeq ($(DOCKER_BUILD_PULL),true)
# Pull the development image and simulate building it here:
	if $(MAKE) -e DOCKER_VARIANT="devel" pull-docker
	then
	    touch "$(@)" "./var-docker/$(PYTHON_ENV)/log/rebuild.log"
# Ensure the virtualenv in the volume is also current:
	    docker compose run $(DOCKER_COMPOSE_RUN_ARGS) $(PROJECT_NAME)-devel \
	        tox run $(TOX_EXEC_OPTS) -e "$(PYTHON_ENV)" --notest
	    exit
	fi
endif
	$(MAKE) -e DOCKER_VARIANT="devel" DOCKER_BUILD_ARGS="--load" \
	    build-docker-build | tee -a "$(@)"
# Update the pinned/frozen versions, if needed, using the container.  If changed, then
# the container image might need re-building to ensure it's current and correct.
	docker compose run $(DOCKER_COMPOSE_RUN_ARGS) $(PROJECT_NAME)-devel \
	    make -e PYTHON_MINORS="$(PYTHON_MINOR)" build-requirements-$(PYTHON_ENV)
ifeq ($(CI),true)
# On CI, any changes from compiling requirements is a failure so no need to waste time
# rebuilding images:
	touch "$(@)"
else
	$(MAKE) -e "$(@)"
endif
# Build the end-user image:
./var-docker/$(PYTHON_ENV)/log/build-user.log: \
		./var-docker/$(PYTHON_ENV)/log/build-devel.log ./Dockerfile \
		./.dockerignore ./bin/entrypoint.sh \
		./var-docker/$(PYTHON_ENV)/log/rebuild.log
	true DEBUG Updated prereqs: $(?)
ifeq ($(PYTHON_WHEEL),)
	$(MAKE) -e "build-pkgs"
	PYTHON_WHEEL="$$(ls -t ./dist/*.whl | head -n 1)"
endif
# Build the user image after building all required artifacts:
	mkdir -pv "$(dir $(@))"
	$(MAKE) -e DOCKER_BUILD_ARGS="$(DOCKER_BUILD_ARGS) --load \
	--build-arg PYTHON_WHEEL=$${PYTHON_WHEEL}" build-docker-build >>"$(@)"
# Marker file used to trigger the rebuild of the image.
# Useful to workaround asynchronous timestamp issues when running jobs in parallel:
./var-docker/$(PYTHON_ENV)/log/rebuild.log:
	mkdir -pv "$(dir $(@))"
	date >>"$(@)"
# https://docs.docker.com/build/building/multi-platform/#building-multi-platform-images
$(HOME)/.local/state/docker-multi-platform/log/host-install.log:
	$(MAKE) "$(HOST_TARGET_DOCKER)"
	mkdir -pv "$(dir $(@))"
	if ! docker context inspect "multi-platform" |& tee -a "$(@)"
	then
	    docker context create "multi-platform" |& tee -a "$(@)"
	fi
	if ! docker buildx inspect |& tee -a "$(@)" |
	    grep -q '^ *Endpoint: *multi-platform *'
	then
	    (
	        docker buildx create --use "multi-platform" || true
	    ) |& tee -a "$(@)"
	fi
./var/log/docker-login-DOCKER.log:
	$(MAKE) "$(HOST_TARGET_DOCKER)" "./.env.~out~"
	mkdir -pv "$(dir $(@))"
	if test -n "$${DOCKER_PASS}"
	then
	    printenv "DOCKER_PASS" | docker login -u "$(DOCKER_USER)" --password-stdin
	elif test "$(CI_IS_FORK)" != "true"
	then
	    echo "ERROR: DOCKER_PASS missing from ./.env or CI secrets"
	    false
	fi
	date | tee -a "$(@)"
./var/log/docker-login-GITLAB.log:
	$(MAKE) "./.env.~out~"
	mkdir -pv "$(dir $(@))"
	if test -n "$${CI_REGISTRY_PASSWORD}"
	then
	    printenv "CI_REGISTRY_PASSWORD" |
	        docker login -u "$(CI_REGISTRY_USER)" --password-stdin "$(CI_REGISTRY)"
	elif test "$(CI_IS_FORK)" != "true"
	then
	    echo "ERROR: CI_REGISTRY_PASSWORD missing from ./.env or CI secrets"
	    false
	fi
	date | tee -a "$(@)"
./var/log/docker-login-GITHUB.log:
	$(MAKE) "./.env.~out~"
	mkdir -pv "$(dir $(@))"
	if test -n "$${PROJECT_GITHUB_PAT}"
	then
	    printenv "PROJECT_GITHUB_PAT" |
	        docker login -u "$(GITHUB_REPOSITORY_OWNER)" --password-stdin "ghcr.io"
	elif test "$(CI_IS_FORK)" != "true"
	then
	    echo "ERROR: PROJECT_GITHUB_PAT missing from ./.env or CI secrets"
	    false
	fi
	date | tee -a "$(@)"

# Local environment variables and secrets from a template:
./.env.~out~: ./.env.in
	export TRANSMISSION_PASS="$$(apg -M ncl -n 1)"
	$(call expand_template,$(<),$(@))

./README.md: README.rst
	$(MAKE) "$(HOST_TARGET_DOCKER)"
	docker compose run --rm "pandoc"


### Development Tools:

# VCS configuration and integration:
# Retrieve VCS data needed for versioning, tags, and releases, release notes:
$(VCS_FETCH_TARGETS): ./.git/logs/HEAD
	git_fetch_args="--tags --prune --prune-tags --force"
	if test "$$(git rev-parse --is-shallow-repository)" = "true"
	then
	    git_fetch_args+=" --unshallow"
	fi
	branch_path="$(@:var/git/refs/remotes/%=%)"
	mkdir -pv "$(dir $(@))"
	if ! git fetch $${git_fetch_args} "$${branch_path%%/*}" "$${branch_path#*/}" |&
	    tee -a "$(@)"
	then
# If the local branch doesn't exist, fall back to the pre-release branch:
	    git fetch $${git_fetch_args} "$${branch_path%%/*}" "develop" |&
	        tee -a "$(@)"
	fi
# A target whose `mtime` reflects files added to or removed from VCS:
./var/log/git-ls-files.log: build-date
	mkdir -pv "$(dir $(@))"
	git ls-files >"$(@).~new~"
	if diff -u "$(@)" "$(@).~new~"
	then
	    exit
	fi
	mv -v "$(@).~new~" "$(@)"
./.git/hooks/pre-commit:
	$(MAKE) -e "$(HOME)/.local/bin/tox"
	$(TOX_EXEC_BUILD_ARGS) -- pre-commit install \
	    --hook-type "pre-commit" --hook-type "commit-msg" --hook-type "pre-push"
# Initialize minimal VCS configuration, useful in automation such as CI:
./var/log/git-remotes.log:
	mkdir -pv "$(dir $(@))"
	set +x
ifneq ($(VCS_REMOTE_PUSH_URL),)
	if ! git remote get-url --push --all "origin" |
	    grep -q -F "$(VCS_REMOTE_PUSH_URL)"
	then
	    echo "INFO:Adding push url for remote 'origin'"
	    git remote set-url --push --add "origin" "$(VCS_REMOTE_PUSH_URL)" |
	        tee -a "$(@)"
	fi
endif
ifneq ($(GITHUB_ACTIONS),true)
ifneq ($(PROJECT_GITHUB_PAT),)
# Also add a fetch remote for the `$ gh` command-line tool to detect:
	if ! git remote get-url "github" >"/dev/null"
	then
	    echo "INFO:Adding remote 'github'"
	    git remote add "github" \
	        "https://$(PROJECT_GITHUB_PAT)@github.com/$(CI_PROJECT_PATH).git" |
	        tee -a "$(@)"
	fi
else ifneq ($(CI_IS_FORK),true)
	set +x
	echo "ERROR: PROJECT_GITHUB_PAT missing from ./.env or CI secrets"
	false
endif
endif
	set -x
# Fail fast if there's still no push access:
	git push --no-verify "origin" "HEAD:$(VCS_BRANCH)" | tee -a "$(@)"

# Prose linting:
# Map formats unknown by Vale to a common default format:
./var/log/vale-map-formats.log: ./bin/vale-map-formats.py ./.vale.ini \
		./var/log/git-ls-files.log
	$(MAKE) -e "$(HOME)/.local/bin/tox"
	$(TOX_EXEC_BUILD_ARGS) -- python "$(<)" "./styles/code.ini" "./.vale.ini"
# Set Vale levels for added style rules:
# Must be it's own target because Vale sync takes the sets of styles from the
# configuration and the configuration needs the styles to set rule levels:
./var/log/vale-rule-levels.log: ./styles/RedHat/meta.json
	$(MAKE) -e "$(HOME)/.local/bin/tox"
	$(TOX_EXEC_BUILD_ARGS) -- python ./bin/vale-set-rule-levels.py
	$(TOX_EXEC_BUILD_ARGS) -- python ./bin/vale-set-rule-levels.py \
	    --input="./styles/code.ini"
# Update style rule definitions from the remotes:
./styles/RedHat/meta.json: ./.vale.ini ./styles/code.ini ./.env.~out~
	$(MAKE) "$(HOST_TARGET_DOCKER)"
	docker compose run --rm vale sync
	docker compose run --rm -T vale sync --config="./styles/code.ini"

# Editor and IDE support and integration:
./.dir-locals.el.~out~: ./.dir-locals.el.in
	$(call expand_template,$(<),$(@))

# Manage JavaScript tools:
./var/log/npm-install.log: ./package.json ./var/log/nvm-install.log
	mkdir -pv "$(dir $(@))"
	~/.nvm/nvm-exec npm install | tee -a "$(@)"
./package.json:
	$(MAKE) "./var/log/nvm-install.log"
# https://docs.npmjs.com/creating-a-package-json-file#creating-a-default-packagejson-file
	~/.nvm/nvm-exec npm init --yes --scope="@$(NPM_SCOPE)"
./var/log/nvm-install.log: ./.nvmrc
	$(MAKE) "$(HOME)/.nvm/nvm.sh"
	mkdir -pv "$(dir $(@))"
	set +x
	. "$(HOME)/.nvm/nvm.sh" || true
	nvm install | tee -a "$(@)"
# https://github.com/nvm-sh/nvm#install--update-script
$(HOME)/.nvm/nvm.sh:
	set +x
	wget -qO- "https://raw.githubusercontent.com/nvm-sh/nvm/v0.39.3/install.sh"
	    | bash

# Manage Python tools:
# Targets used as pre-requisites to ensure virtual environments managed by tox have been
# created so other targets can use them directly to save Tox's startup time when they
# don't need Tox's logic about when to update/recreate them, e.g.:
#     $ ./.tox/build/bin/cz --help
# Useful for build/release tools:
$(PYTHON_ALL_ENVS:%=./.tox/%/bin/pip-compile):
	$(MAKE) -e "$(HOME)/.local/bin/tox"
	tox run $(TOX_EXEC_OPTS) -e "$(@:.tox/%/bin/pip-compile=%)" --notest
# Workaround tox's `usedevelop = true` not working with `./pyproject.toml`. Use as a
# prerequisite for targets that use Tox virtual environments directly and changes to
# code need to take effect in real-time:
$(PYTHON_ENVS:%=./.tox/%/log/editable.log):
	$(MAKE) -e "$(HOME)/.local/bin/tox"
	mkdir -pv "$(dir $(@))"
	tox exec $(TOX_EXEC_OPTS) -e "$(@:.tox/%/log/editable.log=%)" -- \
	    pip3 install -e "./" |& tee -a "$(@)"
$(HOME)/.local/bin/tox:
	$(MAKE) "$(HOME)/.local/bin/pipx"
# https://tox.wiki/en/latest/installation.html#via-pipx
	pipx install "tox"
$(HOME)/.local/bin/pipx:
	$(MAKE) "$(HOST_TARGET_PIP)"
# https://pypa.github.io/pipx/installation/#install-pipx
	pip3 install --user "pipx"
	python3 -m pipx ensurepath
$(HOST_TARGET_PIP):
	$(MAKE) "$(STATE_DIR)/log/host-update.log"
	$(HOST_PKG_CMD) $(HOST_PKG_INSTALL_ARGS) "$(HOST_PKG_NAMES_PIP)"

# Manage tools in containers:
$(HOST_TARGET_DOCKER):
	$(MAKE) "$(STATE_DIR)/log/host-update.log"
	$(HOST_PKG_CMD) $(HOST_PKG_INSTALL_ARGS) "$(HOST_PKG_NAMES_DOCKER)"
	docker info
ifeq ($(HOST_PKG_BIN),brew)
# https://formulae.brew.sh/formula/docker-compose#default
	mkdir -p ~/.docker/cli-plugins
	ln -sfnv "$${HOMEBREW_PREFIX}/opt/docker-compose/bin/docker-compose" \
	    "~/.docker/cli-plugins/docker-compose"
endif

# Support for installing host operating system packages:
$(STATE_DIR)/log/host-update.log:
	if ! $(HOST_PKG_CMD_PREFIX) which $(HOST_PKG_BIN)
	then
	    set +x
	    echo "ERROR: OS not supported for installing system dependencies"
	    false
	fi
	$(HOST_PKG_CMD) update | tee -a "$(@)"

# Install the code test coverage publishing tool:
$(HOME)/.local/bin/codecov: ./build-host/bin/install-codecov.sh $(HOST_PREFIX)/bin/curl
	"$(<)"
$(HOST_PREFIX)/bin/curl:
	$(MAKE) "$(STATE_DIR)/log/host-update.log"
	$(HOST_PKG_CMD) $(HOST_PKG_INSTALL_ARGS) "$(HOST_PKG_NAMES_CURL)"

# GNU Privacy Guard (GPG) signing key creation and management in CI:
export GPG_PASSPHRASE=
GPG_SIGNING_PRIVATE_KEY=
./var/ci-cd-signing-subkey.asc: $(HOST_PREFIX)/bin/gpg
# Signing release commits and artifacts requires a GPG private key in the CI/CD
# environment. Use a subkey that you can revoke without affecting your main key. This
# recipe captures what I had to do to export a private signing subkey. It's not widely
# tested so you should probably only use this for reference. It worked for me but this
# process risks leaking your main private key so confirm all your assumptions and
# results well.
#
# 1. Create a signing subkey with a *new*, *separate* passphrase:
#    https://wiki.debian.org/Subkeys#How.3F
# 2. Get the long key ID for that private subkey:
#	gpg --list-secret-keys --keyid-format "long"
# 3. Export *only* that private subkey and verify that the main secret key packet is the
#    GPG dummy packet and that the only other private key included is the intended
#    subkey:
#	gpg --armor --export-secret-subkeys "$(GPG_SIGNING_KEYID)!" |
#	    gpg --list-packets
# 4. Export that key as text to a file:
	gpg --armor --export-secret-subkeys "$(GPG_SIGNING_KEYID)!" >"$(@)"
# 5. Confirm that a temporary GNU PG directory can import the exported key and that it
#    can sign files:
#	gnupg_homedir=$$(mktemp -d --suffix=".d" "gnupd.XXXXXXXXXX")
#	printenv 'GPG_PASSPHRASE' >"$${gnupg_homedir}/.passphrase"
#	gpg --homedir "$${gnupg_homedir}" --batch --import <"$(@)"
#	echo "Test signature content" >"$${gnupg_homedir}/test-sig.txt"
#	gpgconf --kill gpg-agent
#	gpg --homedir "$${gnupg_homedir}" --batch --pinentry-mode "loopback" \
#	    --passphrase-file "$${gnupg_homedir}/.passphrase" \
#	    --local-user "$(GPG_SIGNING_KEYID)!" --sign "$${gnupg_homedir}/test-sig.txt"
#	gpg --batch --verify "$${gnupg_homedir}/test-sig.txt.gpg"
# 6. Add the contents of this target as a `GPG_SIGNING_PRIVATE_KEY` secret in CI and the
# passphrase for the signing subkey as a `GPG_PASSPHRASE` secret in CI
./var/log/gpg-import.log: $(HOST_PREFIX)/bin/gpg
# In each CI run, import the private signing key from the CI secrets
	mkdir -pv "$(dir $(@))"
ifneq ($(and $(GPG_SIGNING_PRIVATE_KEY),$(GPG_PASSPHRASE)),)
	printenv "GPG_SIGNING_PRIVATE_KEY" | gpg --batch --import | tee -a "$(@)"
	echo 'default-key:0:"$(GPG_SIGNING_KEYID)' | gpgconf —change-options gpg
	git config --global user.signingkey "$(GPG_SIGNING_KEYID)"
# "Unlock" the signing key for the rest of this CI run:
	printenv 'GPG_PASSPHRASE' >"./var/ci-cd-signing-subkey.passphrase"
	true | gpg --batch --pinentry-mode "loopback" \
	    --passphrase-file "./var/ci-cd-signing-subkey.passphrase" \
	    --sign | gpg --list-packets
else
ifneq ($(CI_IS_FORK),true)
	set +x
	echo "ERROR: GPG_SIGNING_PRIVATE_KEY or GPG_PASSPHRASE " \
	    "missing from ./.env or CI secrets"
	false
endif
	date | tee -a "$(@)"
endif
$(HOST_PREFIX)/bin/gpg:
	$(MAKE) "$(STATE_DIR)/log/host-update.log"
	$(HOST_PKG_CMD) $(HOST_PKG_INSTALL_ARGS) "$(HOST_PKG_NAMES_GPG)"

$(HOST_PREFIX)/bin/gh:
	$(MAKE) "$(STATE_DIR)/log/host-update.log"
	$(HOST_PKG_CMD) $(HOST_PKG_INSTALL_ARGS) "$(HOST_PKG_NAMES_GHCLI)"

./var/gitlab-runner/config/config.toml: ./gitlab-runner/config/config.toml.in
	docker compose run --rm gitlab-runner register \
	    --url "https://gitlab.com/" --docker-image "docker" --executor "docker"

$(HOST_PREFIX)/bin/apg:
	$(MAKE) "$(STATE_DIR)/log/host-update.log"
	$(HOST_PKG_CMD) $(HOST_PKG_INSTALL_ARGS) "$(HOST_PKG_NAMES_APG)"


### Makefile "functions":
#
# Snippets used several times, including in different recipes:
# https://www.gnu.org/software/make/manual/html_node/Call-Function.html

# Return the most recent built package:
current_pkg=$(shell ls -t ./dist/*$(1) | head -n 1)

# Have to use a placeholder `*.~out~` target instead of the real expanded template
# because targets can't disable `.DELETE_ON_ERROR` on a per-target basis.
#
# Can't use a target and recipe to install `$ envsubst`. Shouldn't update expanded
# templates when `/usr/bin/envsubst` changes but expanding a template requires it to be
# installed. The recipe can't use a sub-make because Make updates any expanded template
# targets used in `include` directives when reading the `./Makefile`, for example
# `./.env`, leading to endless recursion:
define expand_template=
if ! which envsubst
then
    $(HOST_PKG_CMD) update | tee -a "$(STATE_DIR)/log/host-update.log"
    $(HOST_PKG_CMD) $(HOST_PKG_INSTALL_ARGS) "$(HOST_PKG_NAMES_ENVSUBST)"
fi
if test "$(2:%.~out~=%)" -nt "$(1)"
then
    envsubst <"$(1)" >"$(2)"
    exit
fi
if test ! -e "$(2:%.~out~=%)"
then
    touch -d "@0" "$(2:%.~out~=%)"
fi
if test "$(CI)" != "true"
then
    envsubst <"$(1)" | diff -u "$(2:%.~out~=%)" "-" || true
fi
set +x
echo "WARNING:Template $(1) changed, reconcile and \`$$ touch $(2:%.~out~=%)\`."
set -x
if test ! -s "$(2:%.~out~=%)"
then
    envsubst <"$(1)" >"$(2:%.~out~=%)"
    touch -d "@0" "$(2:%.~out~=%)"
fi
if test "$(TEMPLATE_IGNORE_EXISTING)" = "true"
then
    envsubst <"$(1)" >"$(2)"
    exit
fi
exit 1
endef


### Makefile Development:
#
# Development primarily requires a balance of 2 priorities:
#
# - Correctness of the source code and build artifacts
# - Reduce iteration time in the inner loop of development
#
# This project uses Make to balance those priorities. Target recipes capture the
# commands necessary to build artifacts, run tests, and verify the code. Top-level
# targets compose related target recipes for often needed tasks. Targets use
# prerequisites to define when to update build artifacts prevent time wasted on
# unnecessary updates in the inner loop of development.
#
# Make provides an important feature to achieve that second priority, a framework for
# determining when to do work. Targets define build artifact paths. The target's recipe
# lists the commands that create or update that build artifact. The target's
# prerequisites define when to update that target. Make runs the recipe when any of the
# prerequisites have more recent modification times than the target to update the
# target.
#
# For example, if a feature adds library to the project's dependencies, correctness
# requires the project to update the frozen, or locked versions to include the added
# library. The rest of the time the locked or frozen versions don't need updating and it
# wastes significant time to always update them in the inner loop of development. To
# express such relationships in Make, define targets for the files containing the locked
# or frozen versions and add a prerequisite for the file that defines dependencies:
#
#    ./build/bar.txt: ./bar.txt.in
#    	envsubst <"$(<)" >"$(@)"
#
# To that end, use real target and prerequisite files whenever possible when adding
# recipes to this file. Make calls targets whose name doesn't correspond to a real build
# artifact `.PHONY:` targets. Use `.PHONY:` targets to compose sets or real targets and
# define recipes for tasks that don't produce build artifacts, for example, the
# top-level targets.

# If a recipe doesn't produce an appropriate build artifact, define an arbitrary target
# the recipe writes to, such as piping output to a log file. Also use this approach when
# none of the modification times of produced artifacts reflect when any downstream
# targets need updating:
#
#     ./var/log/some-work.log:
#         mkdir -pv "$(dir $(@))"
#         ./.tox/build/bin/python "./bin/do-some-work.py" | tee -a "$(@)"
#
# If the recipe produces no output, the recipe can create arbitrary output:
#
#     ./var/log/bar.log:
#         echo "Do some work here"
#         mkdir -pv "$(dir $(@))"
#         date | tee -a "$(@)"
#
# If the recipe of a target needs another target but updating that other target doesn't
# mean that this target's recipe needs to re-run, such as one-time system install tasks,
# use that target in a sub-make instead of a prerequisite:
#
#     ./var/log/bar.log:
#         $(MAKE) "./var/log/qux.log"
#
# This project uses some more Make features than these core features and welcome further
# use of such features:
#
# - `$(@)`:
#   The automatic variable containing the path for the target
#
# - `$(<)`:
#   The automatic variable containing the path for the first prerequisite
#
# - `$(VARIABLE_FOO:%=bar-%)`:
#   Substitution references to generate transformations of space-separated values
#
# - `$ make OPTION_FOO=bar`:
#   Use "option" variables and support overriding on the command-line
#
# Avoid the more "magical" features of Make, to keep it readable, discover-able, and
# otherwise approachable to developers who might not have significant familiarity with
# Make. If you have good, pragmatic reasons to add use of further features, make the
# case for them but avoid them if possible.


### Maintainer targets:
#
# Recipes not used during the usual course of development.

.PHONY: pull-docker
## Pull an existing image best to use as a cache for building new images
pull-docker: ./var/git/refs/remotes/$(VCS_REMOTE)/$(VCS_BRANCH) $(HOST_TARGET_DOCKER)
	export VERSION=$$($(TOX_EXEC_BUILD_ARGS) -qq -- cz version --project)
	for vcs_branch in $(VCS_BRANCHES)
	do
	    docker_tag="$(DOCKER_VARIANT_PREFIX)$(PYTHON_ENV)-$${vcs_branch}"
	    for docker_image in $(DOCKER_IMAGES)
	    do
	        if docker pull "$${docker_image}:$${docker_tag}"
	        then
	            docker tag "$${docker_image}:$${docker_tag}" \
	                "$(DOCKER_IMAGE_DOCKER):$${docker_tag}"
	            exit
	        fi
	    done
	done
	set +x
	echo "ERROR: Could not pull any existing docker image"
	false

<<<<<<< HEAD
=======
# TEMPLATE: Only necessary if you customize the `./build-host/` image.  Different
# projects can use the same image, even across individuals and organizations.  If you do
# need to customize the image, then run this every time the image changes. See the
# `./var/log/docker-login*.log` targets for the authentication environment variables to
# set or login to those container registries manually and `$ touch` these targets.
>>>>>>> 48caf62a
.PHONY: bootstrap-project
bootstrap-project: ./var/log/docker-login-GITLAB.log ./var/log/docker-login-GITHUB.log
# Initially seed the build host Docker image to bootstrap CI/CD environments
# GitLab CI/CD:
	$(MAKE) -e -C "./build-host/" DOCKER_IMAGE="$(DOCKER_IMAGE_GITLAB)" release
# GitHub Actions:
	$(MAKE) -e -C "./build-host/" DOCKER_IMAGE="$(DOCKER_IMAGE_GITHUB)" release<|MERGE_RESOLUTION|>--- conflicted
+++ resolved
@@ -1722,14 +1722,6 @@
 	echo "ERROR: Could not pull any existing docker image"
 	false
 
-<<<<<<< HEAD
-=======
-# TEMPLATE: Only necessary if you customize the `./build-host/` image.  Different
-# projects can use the same image, even across individuals and organizations.  If you do
-# need to customize the image, then run this every time the image changes. See the
-# `./var/log/docker-login*.log` targets for the authentication environment variables to
-# set or login to those container registries manually and `$ touch` these targets.
->>>>>>> 48caf62a
 .PHONY: bootstrap-project
 bootstrap-project: ./var/log/docker-login-GITLAB.log ./var/log/docker-login-GITHUB.log
 # Initially seed the build host Docker image to bootstrap CI/CD environments
