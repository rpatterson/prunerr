--- conflicted
+++ resolved
@@ -58,7 +58,7 @@
 export DOCKER_GID=$(shell getent group "docker" | cut -d ":" -f 3)
 
 # Values derived from VCS/git
-VCS_BRANCH:=$(shell git branch --show-current)
+export VCS_BRANCH:=$(shell git branch --show-current)
 VCS_PUSH_REMOTE:=$(shell git config "branch.$(VCS_BRANCH).remote")
 ifeq ($(VCS_PUSH_REMOTE),)
 VCS_PUSH_REMOTE:=$(shell git config "remote.pushDefault")
@@ -144,22 +144,7 @@
 RELEASE_PUBLISH=false
 PYPI_REPO=testpypi
 # Only publish releases from the `master` or `develop` branches:
-<<<<<<< HEAD
-export VCS_BRANCH:=$(shell git branch --show-current)
-VCS_COMPARE_BRANCH=$(VCS_BRANCH)
-VCS_REMOTE:=$(shell \
-    git for-each-ref --format='%(upstream:remotename)' "$$(git symbolic-ref -q HEAD)")
-ifeq ($(VCS_REMOTE),)
-VCS_REMOTE=origin
-endif
-VCS_FETCH_TARGETS=./var/git/refs/remotes/$(VCS_REMOTE)/$(VCS_BRANCH)
-ifneq ($(VCS_BRANCH),$(VCS_COMPARE_BRANCH))
-VCS_FETCH_TARGETS+=./var/git/refs/remotes/$(VCS_REMOTE)/$(VCS_COMPARE_BRANCH)
-endif
-ifeq ($(VCS_BRANCH),master)
-=======
 ifeq ($(VCS_UPSTREAM_BRANCH),master)
->>>>>>> 882d7b9a
 RELEASE_PUBLISH=true
 PYPI_REPO=pypi
 else ifeq ($(VCS_UPSTREAM_BRANCH),develop)
@@ -283,12 +268,8 @@
 
 .PHONY: build-pkgs
 ### Ensure the built package is current when used outside of tox
-<<<<<<< HEAD
-build-pkgs: ./var/git/refs/remotes/$(VCS_REMOTE)/$(VCS_BRANCH) \
+build-pkgs: ./var/git/refs/remotes/$(VCS_PUSH_REMOTE)/$(VCS_BRANCH) \
 		build-docker-volumes-$(PYTHON_ENV) build-docker-pull
-=======
-build-pkgs: ./var/git/refs/remotes/$(VCS_PUSH_REMOTE)/$(VCS_BRANCH)
->>>>>>> 882d7b9a
 # Defined as a .PHONY recipe so that multiple targets can depend on this as a
 # pre-requisite and it will only be run once per invocation.
 	mkdir -pv "./dist/"
@@ -310,14 +291,9 @@
 
 .PHONY: build-bump
 ### Bump the package version if on a branch that should trigger a release
-<<<<<<< HEAD
-build-bump: ~/.gitconfig ./var/git/refs/remotes/$(VCS_REMOTE)/$(VCS_BRANCH) \
+build-bump: ~/.gitconfig ./var/git/refs/remotes/$(VCS_PUSH_REMOTE)/$(VCS_BRANCH) \
 		./var/log/tox/build/build.log \
 		build-docker-volumes-$(PYTHON_ENV) build-docker-pull
-=======
-build-bump: ~/.gitconfig ./var/git/refs/remotes/$(VCS_PUSH_REMOTE)/$(VCS_BRANCH) \
-		$(HOME)/.local/var/log/python-project-structure-host-install.log
->>>>>>> 882d7b9a
 	if ! git diff --cached --exit-code
 	then
 	    set +x
@@ -382,27 +358,17 @@
 
 .PHONY: check-push
 ### Perform any checks that should only be run before pushing
-<<<<<<< HEAD
-check-push: ./var/git/refs/remotes/$(VCS_REMOTE)/$(VCS_BRANCH) \
-		./var/git/refs/remotes/$(VCS_REMOTE)/$(VCS_COMPARE_BRANCH) \
-		build-docker-volumes-$(PYTHON_ENV) build-docker-$(PYTHON_MINOR) ./.env
-=======
-check-push: $(VCS_FETCH_TARGETS) \
-		$(HOME)/.local/var/log/python-project-structure-host-install.log
->>>>>>> 882d7b9a
+check-push: $(VCS_FETCH_TARGETS) build-docker-volumes-$(PYTHON_ENV) \
+		build-docker-$(PYTHON_MINOR) ./.env
 	$(TOX_EXEC_BUILD_ARGS) cz check --rev-range \
 	    "$(VCS_UPSTREAM_REMOTE)/$(VCS_COMPARE_BRANCH)..HEAD"
 	if $(TOX_EXEC_BUILD_ARGS) python ./bin/cz-check-bump \
 	    "$(VCS_UPSTREAM_REMOTE)/$(VCS_COMPARE_BRANCH)"
 	then
-<<<<<<< HEAD
 	    docker compose run $(DOCKER_COMPOSE_RUN_ARGS) \
 	        python-project-structure-devel $(TOX_EXEC_ARGS) \
-	        towncrier check --compare-with "$(VCS_REMOTE)/$(VCS_COMPARE_BRANCH)"
-=======
-	    $(TOX_EXEC_ARGS) towncrier check --compare-with \
+	        towncrier check --compare-with \
 	        "$(VCS_UPSTREAM_REMOTE)/$(VCS_COMPARE_BRANCH)"
->>>>>>> 882d7b9a
 	fi
 .PHONY: check-clean
 ### Confirm that the checkout is free of uncommitted VCS changes
