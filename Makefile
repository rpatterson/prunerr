# SPDX-FileCopyrightText: 2023 Ross Patterson <me@rpatterson.net>
#
# SPDX-License-Identifier: MIT

## Development, build, and maintenance tasks:
#
# To ease discovery for contributors, place option variables affecting behavior at the
# top. Skip down to `## Top-level targets:` to find targets intended for use by
# developers. The recipes for real targets that follow the top-level targets do the real
# work. If making changes here, start by reading the philosophy commentary at the bottom
# of this file.

# Project specific values:
export PROJECT_NAMESPACE=rpatterson
export PROJECT_NAME=project-structure

# Option variables that control behavior:
export TEMPLATE_IGNORE_EXISTING=false
# TEMPLATE: Create an Node Package Manager (NPM) organization and set its name here:
NPM_SCOPE=rpattersonnet
# https://devguide.python.org/versions/#supported-versions
PYTHON_SUPPORTED_MINORS=3.11 3.12 3.10 3.9 3.8


## "Private" Variables:

# Variables not of concern those running and reading top-level targets. These variables
# most often derive from the environment or other values. Place variables holding
# literal constants or option variables intended for use on the command-line towards the
# top. Otherwise, add variables to the appropriate following grouping. Make requires
# defining variables referenced in targets or prerequisites before those references, in
# contrast with references in recipes. As a result, the Makefile can't place these
# further down for readability and discover.

### Defensive settings for make:
#     https://tech.davis-hansson.com/p/make/
SHELL:=bash
.ONESHELL:
.SHELLFLAGS:=-eu -o pipefail -c
.SILENT:
.DELETE_ON_ERROR:
MAKEFLAGS+=--warn-undefined-variables
MAKEFLAGS+=--no-builtin-rules
PS1?=$$
EMPTY=
COMMA=,

# Values derived from the environment:
USER_NAME:=$(shell id -u -n)
USER_FULL_NAME:=$(shell \
    getent passwd "$(USER_NAME)" | cut -d ":" -f 5 | cut -d "," -f 1)
ifeq ($(USER_FULL_NAME),)
USER_FULL_NAME=$(USER_NAME)
endif
USER_EMAIL:=$(USER_NAME)@$(shell hostname -f)
export CHECKOUT_DIR=$(PWD)
# Managed user-specific directory out of the checkout:
# https://specifications.freedesktop.org/basedir-spec/0.8/ar01s03.html
STATE_DIR=$(HOME)/.local/state/$(PROJECT_NAME)

# Values related to supported Python versions:
# Use the same Python version tox would as a default.
# https://tox.wiki/en/latest/config.html#base_python
PYTHON_HOST_MINOR:=$(shell \
    pip3 --version | sed -nE 's|.* \(python ([0-9]+.[0-9]+)\)$$|\1|p;q')
export PYTHON_HOST_ENV=py$(subst .,,$(PYTHON_HOST_MINOR))
# Find the latest installed Python version of the supported versions:
PYTHON_BASENAMES=$(PYTHON_SUPPORTED_MINORS:%=python%)
PYTHON_AVAIL_EXECS:=$(foreach \
    PYTHON_BASENAME,$(PYTHON_BASENAMES),$(shell which $(PYTHON_BASENAME)))
PYTHON_LATEST_EXEC=$(firstword $(PYTHON_AVAIL_EXECS))
PYTHON_LATEST_BASENAME=$(notdir $(PYTHON_LATEST_EXEC))
PYTHON_MINOR=$(PYTHON_HOST_MINOR)
ifeq ($(PYTHON_MINOR),)
# Fallback to the latest installed supported Python version
PYTHON_MINOR=$(PYTHON_LATEST_BASENAME:python%=%)
endif
PYTHON_LATEST_MINOR=$(firstword $(PYTHON_SUPPORTED_MINORS))
PYTHON_LATEST_ENV=py$(subst .,,$(PYTHON_LATEST_MINOR))
PYTHON_MINORS=$(PYTHON_SUPPORTED_MINORS)
ifeq ($(PYTHON_MINOR),)
PYTHON_MINOR=$(firstword $(PYTHON_MINORS))
else ifeq ($(findstring $(PYTHON_MINOR),$(PYTHON_MINORS)),)
PYTHON_MINOR=$(firstword $(PYTHON_MINORS))
endif
export PYTHON_ENV=py$(subst .,,$(PYTHON_MINOR))
PYTHON_SHORT_MINORS=$(subst .,,$(PYTHON_MINORS))
PYTHON_ENVS=$(PYTHON_SHORT_MINORS:%=py%)
PYTHON_ALL_ENVS=$(PYTHON_ENVS) build
PYTHON_EXTRAS=test devel
PYTHON_PROJECT_PACKAGE=$(subst -,,$(PROJECT_NAME))
PYTHON_PROJECT_GLOB=$(subst -,?,$(PROJECT_NAME))

# Values derived from Version Control Systems (VCS):
VCS_LOCAL_BRANCH:=$(shell git branch --show-current)
VCS_TAG=
ifeq ($(VCS_LOCAL_BRANCH),)
# Guess branch name from tag:
ifneq ($(shell echo "$(VCS_TAG)" | grep -E '^v[0-9]+\.[0-9]+\.[0-9]+$$'),)
# Publish final releases from the `main` branch:
VCS_LOCAL_BRANCH=main
else ifneq ($(shell echo "$(VCS_TAG)" | grep -E '^v[0-9]+\.[0-9]+\.[0-9]+.+$$'),)
# Publish pre-releases from the `develop` branch:
VCS_LOCAL_BRANCH=develop
endif
endif
# Reproduce Git branch and remote configuration and logic:
VCS_CLONE_REMOTE:=$(shell git config "clone.defaultRemoteName")
ifeq ($(VCS_CLONE_REMOTE),)
VCS_CLONE_REMOTE=origin
endif
VCS_PUSH_REMOTE:=$(shell git config "branch.$(VCS_LOCAL_BRANCH).pushRemote")
ifeq ($(VCS_PUSH_REMOTE),)
VCS_PUSH_REMOTE:=$(shell git config "remote.pushDefault")
endif
ifeq ($(VCS_PUSH_REMOTE),)
VCS_PUSH_REMOTE=$(VCS_CLONE_REMOTE)
endif
VCS_UPSTREAM_REMOTE:=$(shell git config "branch.$(VCS_LOCAL_BRANCH).remote")
ifeq ($(VCS_UPSTREAM_REMOTE),)
VCS_UPSTREAM_REMOTE:=$(shell git config "checkout.defaultRemote")
endif
VCS_UPSTREAM_REF:=$(shell git config "branch.$(VCS_LOCAL_BRANCH).merge")
VCS_UPSTREAM_BRANCH=$(VCS_UPSTREAM_REF:refs/heads/%=%)
# Find the remote and branch for `v*` tags versioning data:
VCS_REMOTE=$(VCS_PUSH_REMOTE)
VCS_BRANCH=$(VCS_LOCAL_BRANCH)
# Find the remote and branch for conventional commits release data:
VCS_COMPARE_REMOTE=$(VCS_UPSTREAM_REMOTE)
ifeq ($(VCS_COMPARE_REMOTE),)
VCS_COMPARE_REMOTE=$(VCS_PUSH_REMOTE)
endif
VCS_COMPARE_BRANCH=$(VCS_UPSTREAM_BRANCH)
ifeq ($(VCS_COMPARE_BRANCH),)
VCS_COMPARE_BRANCH=$(VCS_BRANCH)
endif
# If pushing to upstream release branches, get release data compared to the preceding
# release:
ifeq ($(VCS_COMPARE_BRANCH),develop)
VCS_COMPARE_BRANCH=main
endif
VCS_BRANCH_SUFFIX=upgrade
VCS_MERGE_BRANCH=$(VCS_BRANCH:%-$(VCS_BRANCH_SUFFIX)=%)
# Tolerate detached `HEAD`, such as during a rebase:
VCS_FETCH_TARGETS=
ifneq ($(VCS_BRANCH),)
# Assemble the targets used to avoid redundant fetches during release tasks:
VCS_FETCH_TARGETS+=./var/git/refs/remotes/$(VCS_REMOTE)/$(VCS_BRANCH)
ifneq ($(VCS_REMOTE)/$(VCS_BRANCH),$(VCS_COMPARE_REMOTE)/$(VCS_COMPARE_BRANCH))
VCS_FETCH_TARGETS+=./var/git/refs/remotes/$(VCS_COMPARE_REMOTE)/$(VCS_COMPARE_BRANCH)
endif
# Also fetch develop for merging back in the final release:
VCS_RELEASE_FETCH_TARGETS=./var/git/refs/remotes/$(VCS_REMOTE)/$(VCS_BRANCH)
ifeq ($(VCS_BRANCH),main)
VCS_RELEASE_FETCH_TARGETS+=./var/git/refs/remotes/$(VCS_COMPARE_REMOTE)/develop
ifneq ($(VCS_REMOTE)/$(VCS_BRANCH),$(VCS_COMPARE_REMOTE)/develop)
ifneq ($(VCS_COMPARE_REMOTE)/$(VCS_COMPARE_BRANCH),$(VCS_COMPARE_REMOTE)/develop)
VCS_FETCH_TARGETS+=./var/git/refs/remotes/$(VCS_COMPARE_REMOTE)/develop
endif
endif
endif
ifneq ($(VCS_MERGE_BRANCH),$(VCS_BRANCH))
VCS_FETCH_TARGETS+=./var/git/refs/remotes/$(VCS_REMOTE)/$(VCS_MERGE_BRANCH)
endif
endif

# Run Python tools in isolated environments managed by Tox:
export PATH:=$(STATE_DIR)/bin:$(PATH)
# Values used to run Tox:
TOX_ENV_LIST=$(subst $(EMPTY) ,$(COMMA),$(PYTHON_ENVS))
TOX_RUN_ARGS=run-parallel --parallel auto --parallel-live
ifeq ($(words $(PYTHON_MINORS)),1)
TOX_RUN_ARGS=run
endif
# The options that support running arbitrary commands in the venvs managed by tox with
# the least overhead:
TOX_EXEC_OPTS=--no-recreate-pkg --skip-pkg-install
TOX_EXEC_ARGS=tox exec $(TOX_EXEC_OPTS) -e "$(PYTHON_ENV)"
TOX_EXEC_BUILD_ARGS=tox exec $(TOX_EXEC_OPTS) -e "build"
PIP_COMPILE_EXTRA=

# Values used for publishing releases:
# Safe defaults for testing the release process without publishing to the official
# project hosting services, indexes, and registries:
RELEASE_PUBLISH=false
PYPI_REPO=testpypi
# Publish releases from the `main` or `develop` branches:
ifeq ($(VCS_BRANCH),main)
RELEASE_PUBLISH=true
else ifeq ($(VCS_BRANCH),develop)
# Publish pre-releases from the `develop` branch:
RELEASE_PUBLISH=true
endif
ifeq ($(RELEASE_PUBLISH),true)
PYPI_REPO=pypi
endif
# Avoid undefined variables warnings when running under local development:
PYPI_PASSWORD=
export PYPI_PASSWORD
TEST_PYPI_PASSWORD=
export TEST_PYPI_PASSWORD

# Override variable values if present in `./.env` and if not overridden on the
# command-line:
include $(wildcard .env)

# Finished with `$(shell)`, echo recipe commands going forward
.SHELLFLAGS+= -x

# <!--alex disable hooks-->


## Top-level targets:

.PHONY: all
### The default target.
all: build


## Build Targets:
#
# Recipes that make artifacts needed for by end-users, development tasks, other recipes.

.PHONY: build
### Perform any necessary local set-up common to most operations.
build: ./.git/hooks/pre-commit ./.env.~out~ $(STATE_DIR)/log/host-install.log \
<<<<<<< HEAD
		./var/log/npm-install.log $(PYTHON_ENVS:%=./.tox/%/bin/pip-compile)
	$(MAKE) -e -j $(PYTHON_ENVS:%=build-requirements-%)

.PHONY: $(PYTHON_ENVS:%=build-requirements-%)
### Compile fixed/pinned dependency versions if necessary.
$(PYTHON_ENVS:%=build-requirements-%):
# Avoid parallel tox recreations stomping on each other
	$(MAKE) -e "$(@:build-requirements-%=./.tox/%/bin/pip-compile)"
	targets="./requirements/$(@:build-requirements-%=%)/user.txt \
	    $(PYTHON_EXTRAS:%=./requirements/$(@:build-requirements-%=%)/%.txt) \
	    ./requirements/$(@:build-requirements-%=%)/build.txt"
# Workaround race conditions in pip's HTTP file cache:
# https://github.com/pypa/pip/issues/6970#issuecomment-527678672
	$(MAKE) -e -j $${targets} ||
	    $(MAKE) -e -j $${targets} ||
	    $(MAKE) -e -j $${targets}

.PHONY: build-requirements-compile
### Compile the requirements for one Python version and one type/extra.
build-requirements-compile:
	$(MAKE) -e "./.tox/$(PYTHON_ENV)/bin/pip-compile"
	pip_compile_opts="--resolver backtracking --upgrade"
ifneq ($(PIP_COMPILE_EXTRA),)
	pip_compile_opts+=" --extra $(PIP_COMPILE_EXTRA)"
endif
	./.tox/$(PYTHON_ENV)/bin/pip-compile $${pip_compile_opts} \
	    --output-file "$(PIP_COMPILE_OUT)" "$(PIP_COMPILE_SRC)"
=======
		$(STATE_DIR)/bin/tox ./var/log/npm-install.log
>>>>>>> a0b376af

.PHONY: build-pkgs
### Update the built package for use outside tox.
build-pkgs: ./var/git/refs/remotes/$(VCS_REMOTE)/$(VCS_BRANCH)
# Defined as a .PHONY recipe so that more than one target can depend on this as a
# pre-requisite and it runs one time:
	rm -vf ./dist/*
	tox run -e "$(PYTHON_ENV)" --pkg-only
# Copy the wheel to a location not managed by tox:
	cp -lfv "$$(ls -t ./.tox/.pkg/dist/*.whl | head -n 1)" "./dist/"
# Also build the source distribution:
	tox run -e "$(PYTHON_ENV)" --override "testenv.package=sdist" --pkg-only
	cp -lfv "$$(ls -t ./.tox/.pkg/dist/*.tar.gz | head -n 1)" "./dist/"

.PHONY: build-docs
### Render the static HTML form of the Sphinx documentation
build-docs: build-docs-html

.PHONY: build-docs-watch
### Serve the Sphinx documentation with live updates
build-docs-watch: $(STATE_DIR)/bin/tox
	tox exec -e "build" -- sphinx-watch "./docs/" "./build/docs/html/" "html" --httpd

.PHONY: build-docs-%
build-docs-%: $(STATE_DIR)/bin/tox
	tox exec -e "build" -- sphinx-build -M "$(@:build-docs-%=%)" \
	    "./docs/" "./build/docs/"


## Test Targets:
#
# Recipes that run the test suite.

.PHONY: test
### Run the full suite of tests, coverage checks, and linters.
test: build test-lint
	tox $(TOX_RUN_ARGS) -e "$(TOX_ENV_LIST)"

.PHONY: test-lint
### Perform any linter or style checks, including non-code checks.
test-lint: $(STATE_DIR)/log/host-install.log $(STATE_DIR)/bin/tox \
		./var/log/npm-install.log build-docs test-lint-prose
# Run linters implemented in Python:
	tox run -e "build"
# Lint copyright and licensing:
	docker compose run --rm -T "reuse"
# Run linters implemented in JavaScript:
	~/.nvm/nvm-exec npm run lint

.PHONY: test-lint-prose
### Lint prose text for spelling, grammar, and style
test-lint-prose: $(STATE_DIR)/log/host-install.log ./var/log/vale-sync.log ./.vale.ini \
		./styles/code.ini
# Lint all markup files tracked in VCS with Vale:
# https://vale.sh/docs/topics/scoping/#formats
	git ls-files -co --exclude-standard -z |
	    xargs -r -0 -t -- docker compose run --rm -T vale
# Lint all source code files tracked in VCS with Vale:
	git ls-files -co --exclude-standard -z |
	    xargs -r -0 -t -- \
	    docker compose run --rm -T vale --config="./styles/code.ini"
# Lint source code files tracked in VCS but without extensions with Vale:
	git ls-files -co --exclude-standard -z | grep -Ez '^[^.]+$$' |
	    while read -d $$'\0'
	    do
	        cat "$${REPLY}" |
	            docker compose run --rm -T vale --config="./styles/code.ini" \
	                --ext=".pl"
	    done

.PHONY: test-debug
### Run tests directly on the system and start the debugger on errors or failures.
test-debug: ./.tox/$(PYTHON_ENV)/log/editable.log
	$(TOX_EXEC_ARGS) -- pytest --pdb

.PHONY: test-push
### Verify commits before pushing to the remote.
test-push: $(VCS_FETCH_TARGETS) $(STATE_DIR)/bin/tox
	vcs_compare_rev="$(VCS_COMPARE_REMOTE)/$(VCS_COMPARE_BRANCH)"
	if ! git fetch "$(VCS_COMPARE_REMOTE)" "$(VCS_COMPARE_BRANCH)"
	then
# For a newly created branch not yet on the remote, compare with the pre-release branch:
	    vcs_compare_rev="$(VCS_COMPARE_REMOTE)/develop"
	fi
	exit_code=0
	(
	    $(TOX_EXEC_BUILD_ARGS) -- \
	        cz check --rev-range "$${vcs_compare_rev}..HEAD" &&
	    $(TOX_EXEC_BUILD_ARGS) -- \
	        python ./bin/cz-check-bump.py --compare-ref "$${vcs_compare_rev}"
	) || exit_code=$$?
	if (( $$exit_code == 3 || $$exit_code == 21 ))
	then
	    exit
	elif (( $$exit_code != 0 ))
	then
	    exit $$exit_code
	else
	    $(TOX_EXEC_BUILD_ARGS) -- \
	        towncrier check --compare-with "$${vcs_compare_rev}"
	fi

.PHONY: test-clean
### Confirm that the checkout has no uncommitted VCS changes.
test-clean:
	if [ -n "$$(git status --porcelain)" ]
	then
	    set +x
	    echo "Checkout is not clean"
	    false
	fi


## Release Targets:
#
# Recipes that make an changes needed for releases and publish built artifacts to
# end-users.

.PHONY: release
### Publish installable packages if conventional commits require a release.
<<<<<<< HEAD
release: $(STATE_DIR)/log/host-install.log ~/.pypirc.~out~
=======
release:
>>>>>>> a0b376af
# Don't release unless from the `main` or `develop` branches:
ifeq ($(RELEASE_PUBLISH),true)
	$(MAKE) -e build-pkgs
# https://twine.readthedocs.io/en/latest/#using-twine
	$(TOX_EXEC_BUILD_ARGS) -- twine check ./dist/$(PYTHON_PROJECT_GLOB)-*
# The VCS remote should reflect the release before publishing the release to ensure that
# a published release is never *not* reflected in VCS.
	$(MAKE) -e test-clean
	$(TOX_EXEC_BUILD_ARGS) -- twine upload -s -r "$(PYPI_REPO)" \
	    ./dist/$(PYTHON_PROJECT_GLOB)-*
endif

.PHONY: release-bump
### Bump the package version if conventional commits require a release.
release-bump: ~/.gitconfig $(VCS_RELEASE_FETCH_TARGETS) $(STATE_DIR)/bin/tox
		./var/log/npm-install.log
	if ! git diff --cached --exit-code
	then
	    set +x
	    echo "CRITICAL: Cannot bump version with staged changes"
	    false
	fi
# Update the local branch to the forthcoming version bump commit:
	git switch -C "$(VCS_BRANCH)" "$$(git rev-parse HEAD)"
	exit_code=0
	if [ "$(VCS_BRANCH)" = "main" ] &&
	    $(TOX_EXEC_BUILD_ARGS) -- python ./bin/get-base-version.py $$(
	        $(TOX_EXEC_BUILD_ARGS) -qq -- cz version --project
	    )
	then
# Make a final release from the last pre-release:
	    true
	else
# Do the conventional commits require a release?:
	    $(TOX_EXEC_BUILD_ARGS) -- python ./bin/cz-check-bump.py || exit_code=$$?
	    if (( $$exit_code == 3 || $$exit_code == 21 ))
	    then
# No commits require a release:
	        exit
	    elif (( $$exit_code != 0 ))
	    then
	        exit $$exit_code
	    fi
	fi
# Collect the versions involved in this release according to conventional commits:
	cz_bump_args="--check-consistency --no-verify"
ifneq ($(VCS_BRANCH),main)
	cz_bump_args+=" --prerelease beta"
endif
# Build and stage the release notes:
	next_version=$$(
	    $(TOX_EXEC_BUILD_ARGS) -qq -- cz bump $${cz_bump_args} --yes --dry-run |
	    sed -nE 's|.* ([^ ]+) *→ *([^ ]+).*|\2|p;q'
	) || true
# Assemble the release notes for this next version:
	$(TOX_EXEC_BUILD_ARGS) -qq -- \
	    towncrier build --version "$${next_version}" --draft --yes \
	    >"./NEWS-VERSION.rst"
	git add -- "./NEWS-VERSION.rst"
	$(TOX_EXEC_BUILD_ARGS) -- towncrier build --version "$${next_version}" --yes
# Bump the version in the NPM package metadata:
	~/.nvm/nvm-exec npm --no-git-tag-version version "$${next_version}"
	git add -- "./package*.json"
# Increment the version in VCS
	$(TOX_EXEC_BUILD_ARGS) -- cz bump $${cz_bump_args}
ifeq ($(VCS_BRANCH),main)
# Merge the bumped version back into `develop`:
	$(MAKE) VCS_BRANCH="main" VCS_MERGE_BRANCH="develop" \
	    VCS_REMOTE="$(VCS_COMPARE_REMOTE)" VCS_MERGE_BRANCH="develop" devel-merge
	git switch -C "$(VCS_BRANCH)" "$$(git rev-parse HEAD)"
endif


## Development Targets:
#
# Recipes used by developers to make changes to the code.

.PHONY: devel-format
### Automatically correct code in this checkout according to linters and style checkers.
devel-format: $(STATE_DIR)/log/host-install.log ./var/log/npm-install.log
# Add license and copyright header to files missing them:
	git ls-files -co --exclude-standard -z |
	grep -Ezv '\.license$$|^(\.reuse|LICENSES)/' |
	while read -d $$'\0'
	do
	    if ! (
	        test -e  "$${REPLY}.license" ||
	        grep -Eq 'SPDX-License-Identifier:' "$${REPLY}"
	    )
	    then
	        echo "$${REPLY}"
	    fi
	done | xargs -r -t -- \
	    docker compose run --rm -T "reuse" annotate --skip-unrecognised \
	        --copyright "Ross Patterson <me@rpatterson.net>" --license "MIT"
# Run source code formatting tools implemented in JavaScript:
	~/.nvm/nvm-exec npm run format
# Run source code formatting tools implemented in Python:
	$(TOX_EXEC_ARGS) -- autoflake -r -i --remove-all-unused-imports \
		--remove-duplicate-keys --remove-unused-variables \
		--remove-unused-variables "./src/$(PYTHON_PROJECT_PACKAGE)/"
	$(TOX_EXEC_ARGS) -- autopep8 -v -i -r "./src/$(PYTHON_PROJECT_PACKAGE)/"
	$(TOX_EXEC_ARGS) -- black "./src/$(PYTHON_PROJECT_PACKAGE)/"
	$(TOX_EXEC_ARGS) -- reuse addheader -r --skip-unrecognised \
	    --copyright "Ross Patterson <me@rpatterson.net>" --license "MIT" "./"

.PHONY: devel-upgrade
### Update all locked or frozen dependencies to their most recent available versions.
devel-upgrade: $(STATE_DIR)/bin/tox $(PYTHON_ENVS:%=./.tox/%/bin/pip-compile)
	touch "./setup.cfg" "./requirements/build.txt.in" \
	    "$(STATE_DIR)/log/host-install.log"
	$(MAKE) -e -j $(PYTHON_ENVS:%=build-requirements-%)
# Update VCS integration from remotes to the most recent tag:
	$(TOX_EXEC_BUILD_ARGS) -- pre-commit autoupdate

.PHONY: devel-upgrade-branch
### Reset an upgrade branch, commit upgraded dependencies on it, and push for review.
devel-upgrade-branch: ~/.gitconfig ./var/git/refs/remotes/$(VCS_REMOTE)/$(VCS_BRANCH)
	git switch -C "$(VCS_BRANCH)-upgrade"
	now=$$(date -u)
	$(MAKE) -e TEMPLATE_IGNORE_EXISTING="true" devel-upgrade
	if $(MAKE) -e "test-clean"
	then
# No changes from upgrade, exit signaling success but push nothing:
	    exit
	fi
# Commit the upgrade changes
	echo "Upgrade all requirements to the most recent versions as of $${now}." \
	    >"./newsfragments/+upgrade-requirements.bugfix.rst"
	git add --update './requirements/*/*.txt' "./.pre-commit-config.yaml"
	git add "./newsfragments/+upgrade-requirements.bugfix.rst"
	git commit --all --gpg-sign -m \
	    "fix(deps): Upgrade to most recent versions"
# Fail if upgrading left un-tracked files in VCS:
	$(MAKE) -e "test-clean"

.PHONY: devel-merge
### Merge this branch with a suffix back into its un-suffixed upstream.
devel-merge: ~/.gitconfig ./var/git/refs/remotes/$(VCS_REMOTE)/$(VCS_MERGE_BRANCH)
	merge_rev="$$(git rev-parse HEAD)"
	git switch -C "$(VCS_MERGE_BRANCH)" --track "$(VCS_REMOTE)/$(VCS_MERGE_BRANCH)"
	git merge --ff --gpg-sign -m \
	    $$'Merge branch \'$(VCS_BRANCH)\' into $(VCS_MERGE_BRANCH)\n\n[ci merge]' \
	    "$${merge_rev}"


## Clean Targets:
#
# Recipes used to restore the checkout to initial conditions.

.PHONY: clean
### Restore the checkout to an initial clone state.
clean:
	$(TOX_EXEC_BUILD_ARGS) -- pre-commit uninstall \
	    --hook-type "pre-commit" --hook-type "commit-msg" --hook-type "pre-push" \
	    || true
	$(TOX_EXEC_BUILD_ARGS) -- pre-commit clean || true
	git clean -dfx -e "/var" -e "/.env" -e "*~"
	rm -rfv "./var/log/"


## Real Targets:
#
# Recipes that make actual changes and create and update files for the target.

# Manage fixed/pinned versions in `./requirements/**.txt` files. Must run for each
# python version in the virtual environment for that Python version:
# https://github.com/jazzband/pip-tools#cross-environment-usage-of-requirementsinrequirementstxt-and-pip-compile
python_combine_requirements=$(PYTHON_ENVS:%=./requirements/%/$(1).txt)
$(foreach extra,$(PYTHON_EXTRAS),$(call python_combine_requirements,$(extra))): \
		./pyproject.toml ./setup.cfg ./tox.ini
	true DEBUG Updated prereqs: $(?)
	extra_basename="$$(basename "$(@)")"
	$(MAKE) -e PYTHON_ENV="$$(basename "$$(dirname "$(@)")")" \
	    PIP_COMPILE_EXTRA="$${extra_basename%.txt}" \
	    PIP_COMPILE_SRC="$(<)" PIP_COMPILE_OUT="$(@)" \
	    build-requirements-compile
$(PYTHON_ENVS:%=./requirements/%/user.txt): ./pyproject.toml ./setup.cfg ./tox.ini
	true DEBUG Updated prereqs: $(?)
	$(MAKE) -e PYTHON_ENV="$(@:requirements/%/user.txt=%)" PIP_COMPILE_SRC="$(<)" \
	    PIP_COMPILE_OUT="$(@)" build-requirements-compile
$(PYTHON_ENVS:%=./requirements/%/build.txt): ./requirements/build.txt.in
	true DEBUG Updated prereqs: $(?)
	$(MAKE) -e PYTHON_ENV="$(@:requirements/%/build.txt=%)" PIP_COMPILE_SRC="$(<)" \
	    PIP_COMPILE_OUT="$(@)" build-requirements-compile

# Targets used as pre-requisites to ensure virtual environments managed by tox have been
# created so other targets can use them directly to save time on Tox's overhead when
# they don't need Tox's logic about when to update/recreate them, e.g.:
#     $ ./.tox/build/bin/cz --help
# Useful for build/release tools:
$(PYTHON_ALL_ENVS:%=./.tox/%/bin/pip-compile):
	$(MAKE) -e "$(STATE_DIR)/log/host-install.log"
	tox run $(TOX_EXEC_OPTS) -e "$(@:.tox/%/bin/pip-compile=%)" --notest
# Workaround tox's `usedevelop = true` not working with `./pyproject.toml`. Use as a
# prerequisite for targets that use Tox virtual environments directly and changes to
# code need to take effect in real-time:
$(PYTHON_ENVS:%=./.tox/%/log/editable.log):
	$(MAKE) -e "$(STATE_DIR)/log/host-install.log"
	mkdir -pv "$(dir $(@))"
	tox exec $(TOX_EXEC_OPTS) -e "$(@:.tox/%/log/editable.log=%)" -- \
	    pip3 install -e "./" |& tee -a "$(@)"

./README.md: README.rst
	$(MAKE) "$(STATE_DIR)/log/host-install.log"
	docker compose run --rm "pandoc"

# Local environment variables and secrets from a template:
./.env.~out~: ./.env.in
	$(call expand_template,$(<),$(@))

./var/log/npm-install.log: ./package.json
	$(MAKE) "$(STATE_DIR)/log/host-install.log"
	mkdir -pv "$(dir $(@))"
	~/.nvm/nvm-exec npm install | tee -a "$(@)"

./package.json:
	$(MAKE) "$(STATE_DIR)/log/host-install.log" "$(HOME)/.npmrc"
# https://docs.npmjs.com/creating-a-package-json-file#creating-a-default-packagejson-file
	~/.nvm/nvm-exec npm init --yes --scope="@$(NPM_SCOPE)"

$(HOME)/.npmrc:
	$(MAKE) "$(STATE_DIR)/log/host-install.log"
# https://docs.npmjs.com/creating-a-package-json-file#setting-config-options-for-the-init-command
	~/.nvm/nvm-exec npm set init-author-email "$(USER_EMAIL)"
	~/.nvm/nvm-exec npm set init-author-name "$(USER_FULL_NAME)"
	~/.nvm/nvm-exec npm set init-license "MIT"

# Bootstrap the right version of Tox for this checkout:
$(STATE_DIR)/bin/tox: ./build-host/requirements.txt.in $(STATE_DIR)/bin/activate
	"$(STATE_DIR)/bin/pip" install --force-reinstall -r "$(<)"
$(STATE_DIR)/bin/activate: $(STATE_DIR)/log/host-install.log
	python3 -m venv "$(@:%/bin/activate=%/)"

# Install all tools required by recipes installed outside the checkout on the
# system. Use a target file outside this checkout to support more than one
# checkout. Support other projects that use the same approach but with different
# requirements, use a target specific to this project:
$(STATE_DIR)/log/host-install.log: ./bin/host-install.sh
	mkdir -pv "$(dir $(@))"
	"$(<)" |& tee -a "$(@)"

# Retrieve VCS data needed for versioning, tags, and releases, release notes:
$(VCS_FETCH_TARGETS): ./.git/logs/HEAD
	git_fetch_args="--tags --prune --prune-tags --force"
	if [ "$$(git rev-parse --is-shallow-repository)" == "true" ]
	then
	    git_fetch_args+=" --unshallow"
	fi
	branch_path="$(@:var/git/refs/remotes/%=%)"
	mkdir -pv "$(dir $(@))"
	if ! git fetch $${git_fetch_args} "$${branch_path%%/*}" "$${branch_path#*/}" |&
	    tee -a "$(@)"
	then
# If the local branch doesn't exist, fall back to the pre-release branch:
	    git fetch $${git_fetch_args} "$${branch_path%%/*}" "develop" |&
	        tee -a "$(@)"
	fi

./.git/hooks/pre-commit:
	$(MAKE) -e "$(STATE_DIR)/bin/tox"
	$(TOX_EXEC_BUILD_ARGS) -- pre-commit install \
	    --hook-type "pre-commit" --hook-type "commit-msg" --hook-type "pre-push"

# Set Vale levels for added style rules:
./.vale.ini ./styles/code.ini:
	$(MAKE)-e "$(STATE_DIR)/bin/tox" "./var/log/vale-sync.log"
	$(TOX_EXEC_BUILD_ARGS) -- python ./bin/vale-set-rule-levels.py --input="$(@)"

./var/log/vale-sync.log: ./.env.~out~ ./.vale.ini \
		./styles/code.ini
	$(MAKE) "$(STATE_DIR)/log/host-install.log"
	mkdir -pv "$(dir $(@))"
	docker compose run --rm vale sync | tee -a "$(@)"

# Capture any project initialization tasks for reference. Not actually usable.
./pyproject.toml:
	$(MAKE) -e "$(STATE_DIR)/log/host-install.log"
	$(TOX_EXEC_BUILD_ARGS) -- cz init

# Tell editors where to find tools in the checkout needed to verify the code:
./.dir-locals.el.~out~: ./.dir-locals.el.in
	$(call expand_template,$(<),$(@))

# Initialize minimal VCS configuration, useful in automation such as CI:
~/.gitconfig:
	git config --global user.name "$(USER_FULL_NAME)"
	git config --global user.email "$(USER_EMAIL)"

# Set up release publishing authentication, useful in automation such as CI:
~/.pypirc.~out~: ./home/.pypirc.in
	$(call expand_template,$(<),$(@))


## Makefile "functions":
#
# Snippets used several times, including in different recipes:
# https://www.gnu.org/software/make/manual/html_node/Call-Function.html

# Return the most recent built package:
current_pkg=$(shell ls -t ./dist/*$(1) | head -n 1)

# Have to use a placeholder `*.~out~` target instead of the real expanded template
# because targets can't disable `.DELETE_ON_ERROR` on a per-target basis.
#
# Copy and short-circuit the host-install recipe. Don't update expanded templates when
# `./bin/host-install.sh` changes but expanding a template requires the host-install
# recipe. The recipe can't use a sub-make because Make updates any expanded template
# targets used in `include` directives when reading the `./Makefile`, for example
# `./.env`, leading to endless recursion:
define expand_template=
if ! which envsubst
then
    mkdir -pv "$(STATE_DIR)/log/"
    ./bin/host-install.sh >"$(STATE_DIR)/log/host-install.log"
fi
if [ "$(2:%.~out~=%)" -nt "$(1)" ]
then
    envsubst <"$(1)" >"$(2)"
    exit
fi
if [ ! -e "$(2:%.~out~=%)" ]
then
    touch -d "@0" "$(2:%.~out~=%)"
fi
envsubst <"$(1)" | diff -u "$(2:%.~out~=%)" "-" || true
set +x
echo "WARNING:Template $(1) changed, reconcile and \`$$ touch $(2:%.~out~=%)\`."
set -x
if [ ! -s "$(2:%.~out~=%)" ]
then
    envsubst <"$(1)" >"$(2:%.~out~=%)"
    touch -d "@0" "$(2:%.~out~=%)"
fi
if [ "$(TEMPLATE_IGNORE_EXISTING)" == "true" ]
then
    envsubst <"$(1)" >"$(2)"
    exit
fi
exit 1
endef


## Makefile Development:
#
# Development primarily requires a balance of 2 priorities:
#
# - Correctness of the source code and build artifacts
# - Reduce iteration time in the inner loop of development
#
# This project uses Make to balance those priorities. Target recipes capture the
# commands necessary to build artifacts, run tests, and verify the code. Top-level
# targets compose related target recipes for often needed tasks. Targets use
# prerequisites to define when to update build artifacts prevent time wasted on
# unnecessary updates in the inner loop of development.
#
# Make provides an important feature to achieve that second priority, a framework for
# determining when to do work. Targets define build artifact paths. The target's recipe
# lists the commands that create or update that build artifact. The target's
# prerequisites define when to update that target. Make runs the recipe when any of the
# prerequisites have more recent modification times than the target to update the
# target.
#
# For example, if a feature adds library to the project's dependencies, correctness
# requires the project to update the frozen, or locked versions to include the added
# library. The rest of the time the locked or frozen versions don't need updating and it
# wastes significant time to always update them in the inner loop of development. To
# express such relationships in Make, define targets for the files containing the locked
# or frozen versions and add a prerequisite for the file that defines dependencies:
#
#    ./build/bar.txt: ./bar.txt.in
#    	envsubst <"$(<)" >"$(@)"
#
# To that end, use real target and prerequisite files whenever possible when adding
# recipes to this file. Make calls targets whose name doesn't correspond to a real build
# artifact `.PHONY:` targets. Use `.PHONY:` targets to compose sets or real targets and
# define recipes for tasks that don't produce build artifacts, for example, the
# top-level targets.

# If a recipe doesn't produce an appropriate build artifact, define an arbitrary target
# the recipe writes to, such as piping output to a log file. Also use this approach when
# none of the modification times of produced artifacts reflect when any downstream
# targets need updating:
#
#     ./var/log/bar.log:
#         mkdir -pv "$(dir $(@))"
#         ./.tox/build/bin/python "./bin/foo.py" | tee -a "$(@)"
#
# If the recipe produces no output, the recipe can create arbitrary output:
#
#     ./var/log/bar.log:
#         echo "Do some work here"
#         mkdir -pv "$(dir $(@))"
#         date | tee -a "$(@)"
#
# If the recipe of a target needs another target but updating that other target doesn't
# mean that this target's recipe needs to re-run, such as one-time system install tasks,
# use that target in a sub-make instead of a prerequisite:
#
#     ./var/log/bar.log:
#         $(MAKE) "./var/log/qux.log"
#
# This project uses some more Make features than these core features and welcome further
# use of such features:
#
# - `$(@)`:
#   The automatic variable containing the path for the target
#
# - `$(<)`:
#   The automatic variable containing the path for the first prerequisite
#
# - `$(VARIABLE_FOO:%=bar-%)`:
#   Substitution references to generate transformations of space-separated values
#
# - `$ make OPTION_FOO=bar`:
#   Use "option" variables and support overriding on the command-line
#
# Avoid the more "magical" features of Make, to keep it readable, discover-able, and
# otherwise approachable to developers who might not have significant familiarity with
# Make. If you have good, pragmatic reasons to add use of further features, make the
# case for them but avoid them if possible.<|MERGE_RESOLUTION|>--- conflicted
+++ resolved
@@ -224,7 +224,6 @@
 .PHONY: build
 ### Perform any necessary local set-up common to most operations.
 build: ./.git/hooks/pre-commit ./.env.~out~ $(STATE_DIR)/log/host-install.log \
-<<<<<<< HEAD
 		./var/log/npm-install.log $(PYTHON_ENVS:%=./.tox/%/bin/pip-compile)
 	$(MAKE) -e -j $(PYTHON_ENVS:%=build-requirements-%)
 
@@ -252,9 +251,6 @@
 endif
 	./.tox/$(PYTHON_ENV)/bin/pip-compile $${pip_compile_opts} \
 	    --output-file "$(PIP_COMPILE_OUT)" "$(PIP_COMPILE_SRC)"
-=======
-		$(STATE_DIR)/bin/tox ./var/log/npm-install.log
->>>>>>> a0b376af
 
 .PHONY: build-pkgs
 ### Update the built package for use outside tox.
@@ -375,11 +371,7 @@
 
 .PHONY: release
 ### Publish installable packages if conventional commits require a release.
-<<<<<<< HEAD
-release: $(STATE_DIR)/log/host-install.log ~/.pypirc.~out~
-=======
-release:
->>>>>>> a0b376af
+release: $(STATE_DIR)/bin/tox ~/.pypirc.~out~
 # Don't release unless from the `main` or `develop` branches:
 ifeq ($(RELEASE_PUBLISH),true)
 	$(MAKE) -e build-pkgs
