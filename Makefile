--- conflicted
+++ resolved
@@ -585,7 +585,6 @@
 	    $(TOX_EXEC_ARGS) towncrier build --version "$${next_version}" --yes
 # Increment the version in VCS
 	$(TOX_EXEC_BUILD_ARGS) cz bump $${cz_bump_args}
-<<<<<<< HEAD
 # Ensure the container image reflects the version bump but we don't need to update the
 # requirements again.
 	touch \
@@ -596,7 +595,7 @@
 # If running under CI/CD then the image will be updated in the next pipeline stage.
 # For testing locally, however, ensure the image is up-to-date for subsequent recipes.
 	$(MAKE) -e "./var/docker/$(PYTHON_ENV)/log/build-user.log"
-=======
+endif
 ifeq ($(VCS_BRANCH),master)
 # Merge the bumped version back into `develop`:
 	bump_rev="$$(git rev-parse HEAD)"
@@ -604,7 +603,6 @@
 	git merge --ff --gpg-sign \
 	    -m "Merge branch 'master' release back into develop" "$${bump_rev}"
 	git checkout "$(VCS_BRANCH)" --
->>>>>>> bdf1da93
 endif
 
 
