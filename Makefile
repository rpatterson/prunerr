--- conflicted
+++ resolved
@@ -511,13 +511,9 @@
 	then
 	    exit $$exit_code
 	else
-<<<<<<< HEAD
 	    docker compose run $(DOCKER_COMPOSE_RUN_ARGS) \
-	        python-project-structure-devel $(TOX_EXEC_ARGS) \
+	        python-project-structure-devel $(TOX_EXEC_ARGS) -- \
 	        towncrier check --compare-with "$${vcs_compare_rev}"
-=======
-	    $(TOX_EXEC_ARGS) -- towncrier check --compare-with "$${vcs_compare_rev}"
->>>>>>> a701ee54
 	fi
 
 .PHONY: test-clean
@@ -639,16 +635,15 @@
 	    $(TOX_EXEC_BUILD_ARGS) -qq -- cz bump $${cz_bump_args} --yes --dry-run |
 	    sed -nE 's|.* ([^ ]+) *→ *([^ ]+).*|\2|p;q'
 	) || true
-<<<<<<< HEAD
 	docker compose run $(DOCKER_COMPOSE_RUN_ARGS) python-project-structure-devel \
-	    tox exec $(TOX_EXEC_OPTS) -e "$(PYTHON_ENV)" -qq -- \
+	    $(TOX_EXEC_ARGS) -qq -- \
 	    towncrier build --version "$${next_version}" --draft --yes \
 	    >"./NEWS-VERSION.rst"
 	git add -- "./NEWS-VERSION.rst"
 	docker compose run $(DOCKER_COMPOSE_RUN_ARGS) python-project-structure-devel \
-	    $(TOX_EXEC_ARGS) towncrier build --version "$${next_version}" --yes
+	    $(TOX_EXEC_ARGS) -- towncrier build --version "$${next_version}" --yes
 # Increment the version in VCS
-	$(TOX_EXEC_BUILD_ARGS) cz bump $${cz_bump_args}
+	$(TOX_EXEC_BUILD_ARGS) -- cz bump $${cz_bump_args}
 # Ensure the container image reflects the version bump but we don't need to update the
 # requirements again.
 	touch \
@@ -657,15 +652,6 @@
 	    $(PYTHON_ENVS:%=./build-host/requirements-%.txt)
 # Ensure the image is up-to-date for subsequent recipes.
 	$(MAKE) -e "./var/docker/$(PYTHON_ENV)/log/build-user.log"
-=======
-	$(TOX_EXEC_ARGS) -qq -- \
-	    towncrier build --version "$${next_version}" --draft --yes \
-	    >"./NEWS-VERSION.rst"
-	git add -- "./NEWS-VERSION.rst"
-	$(TOX_EXEC_ARGS) -- towncrier build --version "$${next_version}" --yes
-# Increment the version in VCS
-	$(TOX_EXEC_BUILD_ARGS) -- cz bump $${cz_bump_args}
->>>>>>> a701ee54
 ifeq ($(VCS_BRANCH),main)
 # Merge the bumped version back into `develop`:
 	bump_rev="$$(git rev-parse HEAD)"
@@ -745,20 +731,12 @@
 .PHONY: clean
 ### Restore the checkout to a state as close to an initial clone as possible.
 clean:
-<<<<<<< HEAD
 	docker compose down --remove-orphans --rmi "all" -v || true
-	$(TOX_EXEC_BUILD_ARGS) pre-commit uninstall \
-	    --hook-type "pre-commit" --hook-type "commit-msg" --hook-type "pre-push" \
-	    || true
-	$(TOX_EXEC_BUILD_ARGS) pre-commit clean || true
-	git clean -dfx -e "var/" -e ".env"
-=======
 	$(TOX_EXEC_BUILD_ARGS) -- pre-commit uninstall \
 	    --hook-type "pre-commit" --hook-type "commit-msg" --hook-type "pre-push" \
 	    || true
 	$(TOX_EXEC_BUILD_ARGS) -- pre-commit clean || true
-	git clean -dfx -e "var/"
->>>>>>> a701ee54
+	git clean -dfx -e "var/" -e ".env"
 	rm -rfv "./var/log/"
 	rm -rf "./var/docker/"
 
