# SPDX-FileCopyrightText: 2023 Ross Patterson <me@rpatterson.net>
#
# SPDX-License-Identifier: MIT

# Development, build, and maintenance tasks:
#
# To ease discovery for contributors, place option variables affecting behavior at the
# top. Skip down to `## Top-level targets:` to find targets intended for use by
# developers. The recipes for real targets that follow the top-level targets do the real
# work. If making changes here, start by reading the philosophy commentary at the bottom
# of this file.

# Project specific values:
export PROJECT_NAMESPACE=rpatterson
export PROJECT_NAME=project-structure
# TEMPLATE: Create an Node Package Manager (NPM) organization and set its name here:
NPM_SCOPE=rpattersonnet
export DOCKER_USER=merpatterson

# Option variables that control behavior:
export TEMPLATE_IGNORE_EXISTING=false
# https://devguide.python.org/versions/#supported-versions
PYTHON_SUPPORTED_MINORS=3.11 3.12 3.10 3.9 3.8


### "Private" Variables:

# Variables not of concern those running and reading top-level targets. These variables
# most often derive from the environment or other values. Place variables holding
# literal constants or option variables intended for use on the command-line towards the
# top. Otherwise, add variables to the appropriate following grouping. Make requires
# defining variables referenced in targets or prerequisites before those references, in
# contrast with references in recipes. As a result, the Makefile can't place these
# further down for readability and discover.

# Defensive settings for make:
#     https://tech.davis-hansson.com/p/make/
SHELL:=bash
.ONESHELL:
.SHELLFLAGS:=-eu -o pipefail -c
.SILENT:
.DELETE_ON_ERROR:
MAKEFLAGS+=--warn-undefined-variables
MAKEFLAGS+=--no-builtin-rules
PS1?=$$
EMPTY=
COMMA=,

# Values used to install host operating system packages:
HOST_PREFIX=/usr
HOST_PKG_CMD_PREFIX=sudo
HOST_PKG_BIN=apt-get
HOST_PKG_INSTALL_ARGS=install -y
HOST_PKG_NAMES_ENVSUBST=gettext-base
HOST_PKG_NAMES_PIP=python3-pip
HOST_PKG_NAMES_DOCKER=docker-ce-cli docker-compose-plugin
ifneq ($(shell which "brew"),)
HOST_PREFIX=/usr/local
HOST_PKG_CMD_PREFIX=
HOST_PKG_BIN=brew
HOST_PKG_INSTALL_ARGS=install
HOST_PKG_NAMES_ENVSUBST=gettext
HOST_PKG_NAMES_PIP=python
HOST_PKG_NAMES_DOCKER=docker docker-compose
else ifneq ($(shell which "apk"),)
HOST_PKG_BIN=apk
HOST_PKG_INSTALL_ARGS=add
HOST_PKG_NAMES_ENVSUBST=gettext
HOST_PKG_NAMES_PIP=py3-pip
HOST_PKG_NAMES_DOCKER=docker-cli docker-cli-compose
endif
HOST_PKG_CMD=$(HOST_PKG_CMD_PREFIX) $(HOST_PKG_BIN)
# Detect Docker command-line baked into the build-host image:
HOST_TARGET_DOCKER:=$(shell which docker)
ifeq ($(HOST_TARGET_DOCKER),)
HOST_TARGET_DOCKER=$(HOST_PREFIX)/bin/docker
endif
HOST_TARGET_PIP:=$(shell which pip3)
ifeq ($(HOST_TARGET_PIP),)
HOST_TARGET_PIP=$(HOST_PREFIX)/bin/pip3
endif

# Values derived from the environment:
USER_NAME:=$(shell id -u -n)
USER_FULL_NAME:=$(shell \
    getent passwd "$(USER_NAME)" | cut -d ":" -f 5 | cut -d "," -f 1)
ifeq ($(USER_FULL_NAME),)
USER_FULL_NAME=$(USER_NAME)
endif
USER_EMAIL:=$(USER_NAME)@$(shell hostname -f)
export PUID:=$(shell id -u)
export PGID:=$(shell id -g)
export CHECKOUT_DIR=$(PWD)
# Managed user-specific directory out of the checkout:
# https://specifications.freedesktop.org/basedir-spec/0.8/ar01s03.html
STATE_DIR=$(HOME)/.local/state/$(PROJECT_NAME)
TZ=Etc/UTC
ifneq ("$(wildcard /usr/share/zoneinfo/)","")
TZ:=$(shell \
  realpath --relative-to=/usr/share/zoneinfo/ \
  $(firstword $(realpath /private/etc/localtime /etc/localtime)) \
)
endif
export TZ
export DOCKER_GID:=$(shell getent group "docker" | cut -d ":" -f 3)

# Values related to supported Python versions:
# Use the same Python version tox would as a default.
# https://tox.wiki/en/latest/config.html#base_python
PYTHON_HOST_MINOR:=$(shell \
    pip3 --version | sed -nE 's|.* \(python ([0-9]+.[0-9]+)\)$$|\1|p;q')
export PYTHON_HOST_ENV=py$(subst .,,$(PYTHON_HOST_MINOR))
# Find the latest installed Python version of the supported versions:
PYTHON_BASENAMES=$(PYTHON_SUPPORTED_MINORS:%=python%)
PYTHON_AVAIL_EXECS:=$(foreach \
    PYTHON_BASENAME,$(PYTHON_BASENAMES),$(shell which $(PYTHON_BASENAME)))
PYTHON_LATEST_EXEC=$(firstword $(PYTHON_AVAIL_EXECS))
PYTHON_LATEST_BASENAME=$(notdir $(PYTHON_LATEST_EXEC))
PYTHON_MINOR=$(PYTHON_HOST_MINOR)
ifeq ($(PYTHON_MINOR),)
# Fallback to the latest installed supported Python version
PYTHON_MINOR=$(PYTHON_LATEST_BASENAME:python%=%)
endif
PYTHON_LATEST_MINOR=$(firstword $(PYTHON_SUPPORTED_MINORS))
PYTHON_LATEST_ENV=py$(subst .,,$(PYTHON_LATEST_MINOR))
PYTHON_MINORS=$(PYTHON_SUPPORTED_MINORS)
ifeq ($(PYTHON_MINOR),)
PYTHON_MINOR=$(firstword $(PYTHON_MINORS))
else ifeq ($(findstring $(PYTHON_MINOR),$(PYTHON_MINORS)),)
PYTHON_MINOR=$(firstword $(PYTHON_MINORS))
endif
export PYTHON_MINOR
export PYTHON_ENV=py$(subst .,,$(PYTHON_MINOR))
PYTHON_SHORT_MINORS=$(subst .,,$(PYTHON_MINORS))
PYTHON_ENVS=$(PYTHON_SHORT_MINORS:%=py%)
PYTHON_ALL_ENVS=$(PYTHON_ENVS) build
PYTHON_EXTRAS=test devel
PYTHON_PROJECT_PACKAGE=$(subst -,,$(PROJECT_NAME))
PYTHON_PROJECT_GLOB=$(subst -,?,$(PROJECT_NAME))
export PYTHON_WHEEL=

# Values derived from Version Control Systems (VCS):
VCS_LOCAL_BRANCH:=$(shell git branch --show-current)
VCS_TAG=
ifeq ($(VCS_LOCAL_BRANCH),)
# Guess branch name from tag:
ifneq ($(shell echo "$(VCS_TAG)" | grep -E '^v[0-9]+\.[0-9]+\.[0-9]+$$'),)
# Publish final releases from the `main` branch:
VCS_LOCAL_BRANCH=main
else ifneq ($(shell echo "$(VCS_TAG)" | grep -E '^v[0-9]+\.[0-9]+\.[0-9]+.+$$'),)
# Publish pre-releases from the `develop` branch:
VCS_LOCAL_BRANCH=develop
endif
endif
# Reproduce Git branch and remote configuration and logic:
VCS_CLONE_REMOTE:=$(shell git config "clone.defaultRemoteName")
ifeq ($(VCS_CLONE_REMOTE),)
VCS_CLONE_REMOTE=origin
endif
VCS_PUSH_REMOTE:=$(shell git config "branch.$(VCS_LOCAL_BRANCH).pushRemote")
ifeq ($(VCS_PUSH_REMOTE),)
VCS_PUSH_REMOTE:=$(shell git config "remote.pushDefault")
endif
ifeq ($(VCS_PUSH_REMOTE),)
VCS_PUSH_REMOTE=$(VCS_CLONE_REMOTE)
endif
VCS_UPSTREAM_REMOTE:=$(shell git config "branch.$(VCS_LOCAL_BRANCH).remote")
ifeq ($(VCS_UPSTREAM_REMOTE),)
VCS_UPSTREAM_REMOTE:=$(shell git config "checkout.defaultRemote")
endif
VCS_UPSTREAM_REF:=$(shell git config "branch.$(VCS_LOCAL_BRANCH).merge")
VCS_UPSTREAM_BRANCH=$(VCS_UPSTREAM_REF:refs/heads/%=%)
# Find the remote and branch for `v*` tags versioning data:
VCS_REMOTE=$(VCS_PUSH_REMOTE)
VCS_BRANCH=$(VCS_LOCAL_BRANCH)
# Find the remote and branch for conventional commits release data:
VCS_COMPARE_REMOTE=$(VCS_UPSTREAM_REMOTE)
ifeq ($(VCS_COMPARE_REMOTE),)
VCS_COMPARE_REMOTE=$(VCS_PUSH_REMOTE)
endif
VCS_COMPARE_BRANCH=$(VCS_UPSTREAM_BRANCH)
ifeq ($(VCS_COMPARE_BRANCH),)
VCS_COMPARE_BRANCH=$(VCS_BRANCH)
endif
# If pushing to upstream release branches, get release data compared to the preceding
# release:
ifeq ($(VCS_COMPARE_BRANCH),develop)
VCS_COMPARE_BRANCH=main
endif
VCS_BRANCH_SUFFIX=upgrade
VCS_MERGE_BRANCH=$(VCS_BRANCH:%-$(VCS_BRANCH_SUFFIX)=%)
# Tolerate detached `HEAD`, such as during a rebase:
VCS_FETCH_TARGETS=
ifneq ($(VCS_BRANCH),)
# Assemble the targets used to avoid redundant fetches during release tasks:
VCS_FETCH_TARGETS+=./var/git/refs/remotes/$(VCS_REMOTE)/$(VCS_BRANCH)
ifneq ($(VCS_REMOTE)/$(VCS_BRANCH),$(VCS_COMPARE_REMOTE)/$(VCS_COMPARE_BRANCH))
VCS_FETCH_TARGETS+=./var/git/refs/remotes/$(VCS_COMPARE_REMOTE)/$(VCS_COMPARE_BRANCH)
endif
# Also fetch develop for merging back in the final release:
VCS_RELEASE_FETCH_TARGETS=./var/git/refs/remotes/$(VCS_REMOTE)/$(VCS_BRANCH)
ifeq ($(VCS_BRANCH),main)
VCS_RELEASE_FETCH_TARGETS+=./var/git/refs/remotes/$(VCS_COMPARE_REMOTE)/develop
ifneq ($(VCS_REMOTE)/$(VCS_BRANCH),$(VCS_COMPARE_REMOTE)/develop)
ifneq ($(VCS_COMPARE_REMOTE)/$(VCS_COMPARE_BRANCH),$(VCS_COMPARE_REMOTE)/develop)
VCS_FETCH_TARGETS+=./var/git/refs/remotes/$(VCS_COMPARE_REMOTE)/develop
endif
endif
endif
ifneq ($(VCS_MERGE_BRANCH),$(VCS_BRANCH))
VCS_FETCH_TARGETS+=./var/git/refs/remotes/$(VCS_REMOTE)/$(VCS_MERGE_BRANCH)
endif
endif

# Run Python tools in isolated environments managed by Tox:
# Values used to run Tox:
TOX_ENV_LIST=$(subst $(EMPTY) ,$(COMMA),$(PYTHON_ENVS))
TOX_RUN_ARGS=run-parallel --parallel auto --parallel-live
ifeq ($(words $(PYTHON_MINORS)),1)
TOX_RUN_ARGS=run
endif
ifneq ($(PYTHON_WHEEL),)
TOX_RUN_ARGS+= --installpkg "$(PYTHON_WHEEL)"
endif
export TOX_RUN_ARGS
# The options that support running arbitrary commands in the venvs managed by tox
# without Tox's startup time:
TOX_EXEC_OPTS=--no-recreate-pkg --skip-pkg-install
TOX_EXEC_ARGS=tox exec $(TOX_EXEC_OPTS) -e "$(PYTHON_ENV)"
TOX_EXEC_BUILD_ARGS=tox exec $(TOX_EXEC_OPTS) -e "build"
PIP_COMPILE_EXTRA=

# Values used to build Docker images:
DOCKER_FILE=./Dockerfile
export DOCKER_BUILD_ARGS=
export DOCKER_BUILD_PULL=false
# Values used to tag built images:
export DOCKER_VARIANT=
DOCKER_VARIANT_PREFIX=
ifneq ($(DOCKER_VARIANT),)
DOCKER_VARIANT_PREFIX=$(DOCKER_VARIANT)-
endif
export DOCKER_BRANCH_TAG=$(subst /,-,$(VCS_BRANCH))
DOCKER_REGISTRIES=DOCKER
export DOCKER_REGISTRY=$(firstword $(DOCKER_REGISTRIES))
DOCKER_IMAGE_DOCKER=$(DOCKER_USER)/$(PROJECT_NAME)
DOCKER_IMAGE=$(DOCKER_IMAGE_$(DOCKER_REGISTRY))
# Values used to run built images in containers:
DOCKER_COMPOSE_RUN_ARGS=
DOCKER_COMPOSE_RUN_ARGS+= --rm
ifeq ($(shell tty),not a tty)
DOCKER_COMPOSE_RUN_ARGS+= -T
endif
export DOCKER_PASS

# Values used for publishing releases:
# Safe defaults for testing the release process without publishing to the official
# project hosting services, indexes, and registries:
export PIP_COMPILE_ARGS=
RELEASE_PUBLISH=false
PYPI_REPO=testpypi
# Publish releases from the `main` or `develop` branches:
ifeq ($(VCS_BRANCH),main)
RELEASE_PUBLISH=true
else ifeq ($(VCS_BRANCH),develop)
# Publish pre-releases from the `develop` branch:
RELEASE_PUBLISH=true
endif
DOCKER_PLATFORMS=
ifeq ($(RELEASE_PUBLISH),true)
PYPI_REPO=pypi
# Only build and publish multi-platform images for the canonical Python version:
ifeq ($(PYTHON_MINOR),$(PYTHON_HOST_MINOR))
# TEMPLATE: Choose the platforms on which your users run the image. These default
# platforms should cover most common end-user platforms, including modern Apple M1 CPUs,
# Raspberry Pi devices, and AWS Graviton instances:
DOCKER_PLATFORMS=linux/amd64 linux/arm64 linux/arm/v7
endif
endif
# Avoid undefined variables warnings when running under local development:
PYPI_PASSWORD=
export PYPI_PASSWORD
TEST_PYPI_PASSWORD=
export TEST_PYPI_PASSWORD

# Override variable values if present in `./.env` and if not overridden on the
# command-line:
include $(wildcard .env)

# Finished with `$(shell)`, echo recipe commands going forward
.SHELLFLAGS+= -x

# <!--alex disable hooks-->


### Top-level targets:

.PHONY: all
## The default target.
all: build

.PHONY: start
## Run the local development end-to-end stack services in the background as daemons.
start: build-docker-$(PYTHON_MINOR) ./.env.~out~
	docker compose down
	docker compose up -d

.PHONY: run
## Run the local development end-to-end stack services in the foreground for debugging.
run: build-docker ./.env.~out~
	docker compose down
	docker compose up


### Build Targets:
#
# Recipes that make artifacts needed for by end-users, development tasks, other recipes.

.PHONY: build
## Set up everything for development from a checkout, local and in containers.
build: ./.git/hooks/pre-commit ./.env.~out~ $(HOST_TARGET_DOCKER) \
		$(HOME)/.local/bin/tox ./var/log/npm-install.log build-docker \
		$(PYTHON_ENVS:%=./.tox/%/bin/pip-compile)
	$(MAKE) -e -j $(PYTHON_ENVS:%=build-requirements-%)

.PHONY: $(PYTHON_ENVS:%=build-requirements-%)
## Compile fixed/pinned dependency versions if necessary.
$(PYTHON_ENVS:%=build-requirements-%):
# Avoid parallel tox recreations stomping on each other
	$(MAKE) -e "$(@:build-requirements-%=./.tox/%/bin/pip-compile)"
	targets="./requirements/$(@:build-requirements-%=%)/user.txt \
	    $(PYTHON_EXTRAS:%=./requirements/$(@:build-requirements-%=%)/%.txt) \
	    ./requirements/$(@:build-requirements-%=%)/build.txt"
# Workaround race conditions in pip's HTTP file cache:
# https://github.com/pypa/pip/issues/6970#issuecomment-527678672
	$(MAKE) -e -j $${targets} ||
	    $(MAKE) -e -j $${targets} ||
	    $(MAKE) -e -j $${targets}

.PHONY: build-requirements-compile
## Compile the requirements for one Python version and one type/extra.
build-requirements-compile:
	$(MAKE) -e "./.tox/$(PYTHON_ENV)/bin/pip-compile"
	pip_compile_opts="--resolver backtracking --strip-extras $(PIP_COMPILE_ARGS)"
ifneq ($(PIP_COMPILE_EXTRA),)
	pip_compile_opts+=" --extra $(PIP_COMPILE_EXTRA)"
endif
	./.tox/$(PYTHON_ENV)/bin/pip-compile $${pip_compile_opts} \
	    --output-file "$(PIP_COMPILE_OUT)" "$(PIP_COMPILE_SRC)"

.PHONY: build-pkgs
## Update the built package for use outside tox.
build-pkgs: $(HOST_TARGET_DOCKER) \
		./var/git/refs/remotes/$(VCS_REMOTE)/$(VCS_BRANCH) \
		./var-docker/$(PYTHON_ENV)/log/build-devel.log
# Defined as a .PHONY recipe so that more than one target can depend on this as a
# pre-requisite and it runs one time:
	rm -vf ./dist/*
# Build Python packages/distributions from the development Docker container for
# consistency/reproducibility.
	docker compose run $(DOCKER_COMPOSE_RUN_ARGS) $(PROJECT_NAME)-devel \
	    tox run -e "$(PYTHON_ENV)" --pkg-only
# Copy the wheel to a location available to all containers:
	cp -lfv "$$(
	    ls -t ./var-docker/$(PYTHON_ENV)/.tox/.pkg/dist/*.whl | head -n 1
	)" "./dist/"
# Also build the source distribution:
	docker compose run $(DOCKER_COMPOSE_RUN_ARGS) $(PROJECT_NAME)-devel \
	    tox run -e "$(PYTHON_ENV)" --override "testenv.package=sdist" --pkg-only
	cp -lfv "$$(
	    ls -t ./var-docker/$(PYTHON_ENV)/.tox/.pkg/dist/*.tar.gz | head -n 1
	)" "./dist/"

.PHONY: build-docs
## Render the static HTML form of the Sphinx documentation
build-docs: build-docs-html

.PHONY: build-docs-watch
## Serve the Sphinx documentation with live updates
build-docs-watch: $(HOME)/.local/bin/tox
	tox exec -e "build" -- sphinx-watch "./docs/" "./build/docs/html/" "html" --httpd

.PHONY: build-docs-%
# Render the documentation into a specific format.
build-docs-%: $(HOME)/.local/bin/tox
	tox exec -e "build" -- sphinx-build -b "$(@:build-docs-%=%)" -W \
	    "./docs/" "./build/docs/"

.PHONY: build-date
# A prerequisite that always triggers it's target.
build-date:
	date


## Docker Build Targets:
#
# Strive for as much consistency as possible in development tasks between the local host
# and inside containers. To that end, most of the `*-docker` container target recipes
# should run the corresponding `*-local` local host target recipes inside the
# development container. Top level targets, such as `test`, should run as much as
# possible inside the development container.

.PHONY: build-docker
## Set up for development in Docker containers.
build-docker: $(HOME)/.local/bin/tox build-pkgs \
		./var-docker/$(PYTHON_ENV)/log/build-user.log
	tox run $(TOX_EXEC_OPTS) --notest -e "build"
	$(MAKE) -e -j PYTHON_WHEEL="$(call current_pkg,.whl)" \
	    DOCKER_BUILD_ARGS="$(DOCKER_BUILD_ARGS) --progress plain" \
	    $(PYTHON_MINORS:%=build-docker-%)

.PHONY: $(PYTHON_MINORS:%=build-docker-%)
## Set up for development in a Docker container for one Python version.
$(PYTHON_MINORS:%=build-docker-%):
	$(MAKE) -e \
	    PYTHON_MINORS="$(@:build-docker-%=%)" \
	    PYTHON_MINOR="$(@:build-docker-%=%)" \
	    PYTHON_ENV="py$(subst .,,$(@:build-docker-%=%))" \
	    "./var-docker/py$(subst .,,$(@:build-docker-%=%))/log/build-user.log"

.PHONY: build-docker-tags
## Print the list of image tags for the current registry and variant.
build-docker-tags:
	$(MAKE) -e $(DOCKER_REGISTRIES:%=build-docker-tags-%)

.PHONY: $(DOCKER_REGISTRIES:%=build-docker-tags-%)
## Print the list of image tags for the current registry and variant.
$(DOCKER_REGISTRIES:%=build-docker-tags-%): $(HOME)/.local/bin/tox
	test -e "./var/git/refs/remotes/$(VCS_REMOTE)/$(VCS_BRANCH)"
	docker_image=$(DOCKER_IMAGE_$(@:build-docker-tags-%=%))
	echo $${docker_image}:$(DOCKER_VARIANT_PREFIX)$(PYTHON_ENV)-$(DOCKER_BRANCH_TAG)
ifeq ($(VCS_BRANCH),main)
# Update tags users depend on to be stable from the `main` branch:
	VERSION=$$($(TOX_EXEC_BUILD_ARGS) -qq -- cz version --project)
	major_version=$$(echo $${VERSION} | sed -nE 's|([0-9]+).*|\1|p')
	minor_version=$$(
	    echo $${VERSION} | sed -nE 's|([0-9]+\.[0-9]+).*|\1|p'
	)
	echo $${docker_image}:$(DOCKER_VARIANT_PREFIX)$(PYTHON_ENV)-v$${minor_version}
	echo $${docker_image}:$(DOCKER_VARIANT_PREFIX)$(PYTHON_ENV)-v$${major_version}
	echo $${docker_image}:$(DOCKER_VARIANT_PREFIX)$(PYTHON_ENV)
endif
ifeq ($(PYTHON_MINOR),$(PYTHON_HOST_MINOR))
# Use this variant as the default used for tags such as `latest`
	echo $${docker_image}:$(DOCKER_VARIANT_PREFIX)$(DOCKER_BRANCH_TAG)
ifeq ($(VCS_BRANCH),main)
	echo $${docker_image}:$(DOCKER_VARIANT_PREFIX)v$${minor_version}
	echo $${docker_image}:$(DOCKER_VARIANT_PREFIX)v$${major_version}
ifeq ($(DOCKER_VARIANT),)
	echo $${docker_image}:latest
else
	echo $${docker_image}:$(DOCKER_VARIANT)
endif
endif
endif

.PHONY: build-docker-build
## Run the actual commands used to build the Docker container image.
build-docker-build: ./Dockerfile $(HOST_TARGET_DOCKER) $(HOME)/.local/bin/tox \
		$(HOME)/.local/state/docker-multi-platform/log/host-install.log \
		./var/git/refs/remotes/$(VCS_REMOTE)/$(VCS_BRANCH) \
		./var/log/docker-login-DOCKER.log
# Workaround broken interactive session detection:
	docker pull "python:$(PYTHON_MINOR)"
# Assemble the tags for all the variant permutations:
	$(MAKE) "./var/git/refs/remotes/$(VCS_REMOTE)/$(VCS_BRANCH)"
	docker_build_args=""
	for image_tag in $$(
	    $(MAKE) -e --no-print-directory build-docker-tags
	)
	do
	    docker_build_args+=" --tag $${image_tag}"
	done
ifeq ($(DOCKER_VARIANT),)
	docker_build_args+=" --target user"
else
	docker_build_args+=" --target $(DOCKER_VARIANT)"
endif
# https://github.com/moby/moby/issues/39003#issuecomment-879441675
	docker buildx build $(DOCKER_BUILD_ARGS) \
	    --build-arg BUILDKIT_INLINE_CACHE="1" \
	    --build-arg PYTHON_MINOR="$(PYTHON_MINOR)" \
	    --build-arg PYTHON_ENV="$(PYTHON_ENV)" \
	    --build-arg VERSION="$$(
	        $(TOX_EXEC_BUILD_ARGS) -qq -- cz version --project
	    )" $${docker_build_args} --file "$(<)" "./"

.PHONY: $(PYTHON_MINORS:%=build-docker-requirements-%)
## Pull container images and compile fixed/pinned dependency versions if necessary.
$(PYTHON_MINORS:%=build-docker-requirements-%): ./.env.~out~
	export PYTHON_MINOR="$(@:build-docker-requirements-%=%)"
	export PYTHON_ENV="py$(subst .,,$(@:build-docker-requirements-%=%))"
	$(MAKE) -e "./var-docker/$${PYTHON_ENV}/log/build-devel.log"
	docker compose run $(DOCKER_COMPOSE_RUN_ARGS) $(PROJECT_NAME)-devel \
	    make -e PYTHON_MINORS="$(@:build-docker-requirements-%=%)" \
	    build-requirements-py$(subst .,,$(@:build-docker-requirements-%=%))


### Test Targets:
#
# Recipes that run the test suite.

.PHONY: test
## Run the full suite of tests, coverage checks, and linters.
test: test-lint test-docker

.PHONY: test-local
## Run the full suite of tests, coverage checks, and linters on the local host.
test-local: $(HOME)/.local/bin/tox $(PYTHON_ENVS:%=build-requirements-%)
	tox $(TOX_RUN_ARGS) -e "$(TOX_ENV_LIST)"

.PHONY: test-lint
## Perform any linter or style checks, including non-code checks.
test-lint: $(HOST_TARGET_DOCKER) test-lint-code test-lint-docker test-lint-docs \
		test-lint-prose
# Lint copyright and licensing:
	docker compose run --rm -T "reuse"

.PHONY: test-lint-code
## Lint source code for errors, style, and other issues.
test-lint-code: ./var/log/npm-install.log
# Run linters implemented in JavaScript:
	~/.nvm/nvm-exec npm run lint:code

.PHONY: test-lint-docs
## Lint documentation for errors, broken links, and other issues.
test-lint-docs: $(HOME)/.local/bin/tox ./requirements/$(PYTHON_HOST_ENV)/build.txt
# Run linters implemented in Python:
	tox -e build -x 'testenv:build.commands=bin/test-lint-docs.sh'

.PHONY: test-lint-prose
## Lint prose text for spelling, grammar, and style
test-lint-prose: $(HOST_TARGET_DOCKER) $(HOME)/.local/bin/tox \
		./requirements/$(PYTHON_HOST_ENV)/build.txt ./var/log/npm-install.log
# Lint all markup files tracked in VCS with Vale:
# https://vale.sh/docs/topics/scoping/#formats
	git ls-files -co --exclude-standard -z \
	    ':!NEWS*.rst' ':!LICENSES' ':!styles/Vocab/*.txt' ':!requirements/**' |
	    xargs -r -0 -t -- docker compose run --rm -T vale
# Lint all source code files tracked in VCS with Vale:
	git ls-files -co --exclude-standard -z \
	    ':!styles/*/meta.json' ':!styles/*/*.yml' |
	    xargs -r -0 -t -- \
	    docker compose run --rm -T vale --config="./styles/code.ini"
# Lint source code files tracked in VCS but without extensions with Vale:
	git ls-files -co --exclude-standard -z | grep -Ez '^[^.]+$$' |
	    while read -d $$'\0'
	    do
	        cat "$${REPLY}" |
	            docker compose run --rm -T vale --config="./styles/code.ini" \
	                --ext=".pl"
	    done
# Run linters implemented in Python:
	tox -e build -x 'testenv:build.commands=bin/test-lint-prose.sh'
# Run linters implemented in JavaScript:
	~/.nvm/nvm-exec npm run lint:prose

.PHONY: test-debug
## Run tests directly on the system and start the debugger on errors or failures.
test-debug: $(HOME)/.local/bin/tox ./.tox/$(PYTHON_ENV)/log/editable.log
	$(TOX_EXEC_ARGS) -- pytest --pdb

.PHONY: test-docker
## Run the full suite of tests, coverage checks, and code linters in containers.
test-docker: $(HOME)/.local/bin/tox build-pkgs
	tox run $(TOX_EXEC_OPTS) --notest -e "build"
	$(MAKE) -e -j PYTHON_WHEEL="$(call current_pkg,.whl)" \
	    DOCKER_BUILD_ARGS="$(DOCKER_BUILD_ARGS) --progress plain" \
	    DOCKER_COMPOSE_RUN_ARGS="$(DOCKER_COMPOSE_RUN_ARGS) -T" \
	    $(PYTHON_MINORS:%=test-docker-%)

.PHONY: $(PYTHON_MINORS:%=test-docker-%)
## Run the full suite of tests inside a docker container for one Python version.
$(PYTHON_MINORS:%=test-docker-%):
	$(MAKE) -e \
	    PYTHON_MINORS="$(@:test-docker-%=%)" \
	    PYTHON_MINOR="$(@:test-docker-%=%)" \
	    PYTHON_ENV="py$(subst .,,$(@:test-docker-%=%))" \
	    test-docker-pyminor

.PHONY: test-docker-pyminor
## Run the full suite of tests inside a docker container for this Python version.
test-docker-pyminor: $(HOST_TARGET_DOCKER) build-docker-$(PYTHON_MINOR)
	docker_run_args="--rm"
	if test ! -t 0
	then
# No fancy output when running in parallel
	    docker_run_args+=" -T"
	fi
# Ensure the dist/package has been correctly installed in the image
	docker compose run --no-deps $${docker_run_args} $(PROJECT_NAME) python -c \
	    'import $(PYTHON_PROJECT_PACKAGE); print($(PYTHON_PROJECT_PACKAGE))'
# Run from the development Docker container for consistency:
	docker compose run $${docker_run_args} $(PROJECT_NAME)-devel \
	    make -e PYTHON_MINORS="$(PYTHON_MINORS)" PYTHON_WHEEL="$(PYTHON_WHEEL)" \
	        test-local

.PHONY: test-lint-docker
## Check the style and content of the `./Dockerfile*` files
test-lint-docker: $(HOST_TARGET_DOCKER) ./.env.~out~ ./var/log/docker-login-DOCKER.log
	docker compose pull --quiet hadolint
	docker compose run $(DOCKER_COMPOSE_RUN_ARGS) hadolint
	docker compose run $(DOCKER_COMPOSE_RUN_ARGS) hadolint \
	    hadolint "./build-host/Dockerfile"
# Ensure that any bind mount volume paths exist in VCS so that `# dockerd` doesn't
# create them as `root`:
	if test -n "$$(
	    ./bin/docker-add-volume-paths.sh "$(CHECKOUT_DIR)" \
	        "/usr/local/src/$(PROJECT_NAME)"
	)"
	then
	    set +x
	    echo "\
	ERROR: Docker bind mount paths didn't exist, force added ignore files.
	       Review ignores above in case they need changes or followup."
	    false
	fi

.PHONY: test-push
## Verify commits before pushing to the remote.
test-push: $(VCS_FETCH_TARGETS) $(HOME)/.local/bin/tox
	vcs_compare_rev="$(VCS_COMPARE_REMOTE)/$(VCS_COMPARE_BRANCH)"
	if ! git fetch "$(VCS_COMPARE_REMOTE)" "$(VCS_COMPARE_BRANCH)"
	then
# For a newly created branch not yet on the remote, compare with the pre-release branch:
	    vcs_compare_rev="$(VCS_COMPARE_REMOTE)/develop"
	fi
	exit_code=0
	(
	    $(TOX_EXEC_BUILD_ARGS) -- \
	        cz check --rev-range "$${vcs_compare_rev}..HEAD" &&
	    $(TOX_EXEC_BUILD_ARGS) -- \
	        python ./bin/cz-check-bump.py --compare-ref "$${vcs_compare_rev}"
	) || exit_code=$$?
	if (( $$exit_code == 3 || $$exit_code == 21 ))
	then
	    exit
	elif (( $$exit_code != 0 ))
	then
	    exit $$exit_code
	else
	    $(TOX_EXEC_BUILD_ARGS) -- \
	        towncrier check --compare-with "$${vcs_compare_rev}"
	fi

.PHONY: test-clean
## Confirm that the checkout has no uncommitted VCS changes.
test-clean:
	if test -n "$$(git status --porcelain)"
	then
	    git status -vv
	    set +x
	    echo "WARNING: Checkout is not clean."
	    false
	fi


### Release Targets:
#
# Recipes that make an changes needed for releases and publish built artifacts to
# end-users.

.PHONY: release
## Publish PyPI packages and Docker images if conventional commits require a release.
release: release-pkgs release-docker

.PHONY: release-pkgs
## Publish installable Python packages to PyPI if conventional commits require.
release-pkgs: $(HOME)/.local/bin/tox ~/.pypirc.~out~
# Don't release unless from the `main` or `develop` branches:
ifeq ($(RELEASE_PUBLISH),true)
	$(MAKE) -e build-pkgs
# https://twine.readthedocs.io/en/latest/#using-twine
	$(TOX_EXEC_BUILD_ARGS) -- twine check ./dist/$(PYTHON_PROJECT_GLOB)-*
# The VCS remote should reflect the release before publishing the release to ensure that
# a published release is never *not* reflected in VCS.
	$(MAKE) -e test-clean
	$(TOX_EXEC_BUILD_ARGS) -- twine upload -s -r "$(PYPI_REPO)" \
	    ./dist/$(PYTHON_PROJECT_GLOB)-*
endif

.PHONY: release-docker
## Publish all container images to all container registries.
release-docker: $(HOST_TARGET_DOCKER) build-docker \
		$(DOCKER_REGISTRIES:%=./var/log/docker-login-%.log) \
		$(HOME)/.local/state/docker-multi-platform/log/host-install.log
	$(MAKE) -e -j DOCKER_COMPOSE_RUN_ARGS="$(DOCKER_COMPOSE_RUN_ARGS) -T" \
	    $(PYTHON_MINORS:%=release-docker-%)

.PHONY: $(PYTHON_MINORS:%=release-docker-%)
## Publish the container images for one Python version to all container registries.
$(PYTHON_MINORS:%=release-docker-%): \
		$(DOCKER_REGISTRIES:%=./var/log/docker-login-%.log) \
		$(HOME)/.local/state/docker-multi-platform/log/host-install.log
	export PYTHON_ENV="py$(subst .,,$(@:release-docker-%=%))"
# Build other platforms in emulation and rely on the layer cache for bundling the
# native images built before into the manifests:
	DOCKER_BUILD_ARGS="$(DOCKER_BUILD_ARGS) --push"
ifneq ($(DOCKER_PLATFORMS),)
	DOCKER_BUILD_ARGS+=" --platform $(subst $(EMPTY) ,$(COMMA),$(DOCKER_PLATFORMS))"
else
endif
	export DOCKER_BUILD_ARGS
# Push the end-user manifest and images:
	PYTHON_WHEEL="$$(ls -t ./dist/*.whl | head -n 1)"
	$(MAKE) -e DOCKER_BUILD_ARGS="$${DOCKER_BUILD_ARGS}\
	    --build-arg PYTHON_WHEEL=$${PYTHON_WHEEL}" build-docker-build
# Push the development manifest and images:
	$(MAKE) -e DOCKER_VARIANT="devel" build-docker-build
# Update Docker Hub `README.md` by using the `./README.rst` reStructuredText version
# using the official/canonical Python version:
ifeq ($(VCS_BRANCH),main)
	if TEST "$${PYTHON_ENV}" = "$(PYTHON_HOST_ENV)"
	then
	    $(MAKE) -e "./var/log/docker-login-DOCKER.log"
	    docker compose pull --quiet pandoc docker-pushrm
	    docker compose up docker-pushrm
	fi
endif

.PHONY: release-bump
## Bump the package version if conventional commits require a release.
release-bump: ~/.gitconfig $(VCS_RELEASE_FETCH_TARGETS) $(HOME)/.local/bin/tox \
		./var/log/npm-install.log \
		./var-docker/$(PYTHON_ENV)/log/build-devel.log ./.env.~out~
	if ! git diff --cached --exit-code
	then
	    set +x
	    echo "CRITICAL: Cannot bump version with staged changes"
	    false
	fi
# Update the local branch to the forthcoming version bump commit:
	git switch -C "$(VCS_BRANCH)" "$$(git rev-parse HEAD)"
	exit_code=0
	if test "$(VCS_BRANCH)" = "main" &&
	    $(TOX_EXEC_BUILD_ARGS) -- python ./bin/get-base-version.py $$(
	        $(TOX_EXEC_BUILD_ARGS) -qq -- cz version --project
	    )
	then
# Make a final release from the last pre-release:
	    true
	else
# Do the conventional commits require a release?:
	    $(TOX_EXEC_BUILD_ARGS) -- python ./bin/cz-check-bump.py || exit_code=$$?
	    if (( $$exit_code == 3 || $$exit_code == 21 ))
	    then
# No commits require a release:
	        exit
	    elif (( $$exit_code != 0 ))
	    then
	        exit $$exit_code
	    fi
	fi
# Collect the versions involved in this release according to conventional commits:
	cz_bump_args="--check-consistency --no-verify"
ifneq ($(VCS_BRANCH),main)
	cz_bump_args+=" --prerelease beta"
endif
# Build and stage the release notes:
	next_version=$$(
	    $(TOX_EXEC_BUILD_ARGS) -qq -- cz bump $${cz_bump_args} --yes --dry-run |
	    sed -nE 's|.* ([^ ]+) *→ *([^ ]+).*|\2|p;q'
	) || true
# Assemble the release notes for this next version:
	$(TOX_EXEC_BUILD_ARGS) -qq -- \
	    towncrier build --version "$${next_version}" --draft --yes \
	    >"./NEWS-VERSION.rst"
	git add -- "./NEWS-VERSION.rst"
	$(TOX_EXEC_BUILD_ARGS) -- towncrier build --version "$${next_version}" --yes
# Bump the version in the NPM package metadata:
	~/.nvm/nvm-exec npm --no-git-tag-version version "$${next_version}"
	git add -- "./package*.json"
# Increment the version in VCS
	$(TOX_EXEC_BUILD_ARGS) -- cz bump $${cz_bump_args}
# Ensure the container image reflects the version bump without updating the requirements
# again:
	touch \
	    $(PYTHON_ENVS:%=./requirements/%/user.txt) \
	    $(PYTHON_ENVS:%=./requirements/%/devel.txt) \
	    $(PYTHON_ENVS:%=./requirements/%/test.txt)
ifeq ($(VCS_BRANCH),main)
# Merge the bumped version back into `develop`:
	$(MAKE) VCS_BRANCH="main" VCS_MERGE_BRANCH="develop" \
	    VCS_REMOTE="$(VCS_COMPARE_REMOTE)" VCS_MERGE_BRANCH="develop" devel-merge
	git switch -C "$(VCS_BRANCH)" "$$(git rev-parse HEAD)"
endif


### Development Targets:
#
# Recipes used by developers to make changes to the code.

.PHONY: devel-format
## Automatically correct code in this checkout according to linters and style checkers.
devel-format: $(HOST_TARGET_DOCKER) ./var/log/npm-install.log $(HOME)/.local/bin/tox
# Add license and copyright header to files missing them:
	git ls-files -co --exclude-standard -z ':!*.license' ':!.reuse' ':!LICENSES' |
	while read -d $$'\0'
	do
	    if ! (
	        test -e  "$${REPLY}.license" ||
	        grep -Eq 'SPDX-License-Identifier:' "$${REPLY}"
	    )
	    then
	        echo "$${REPLY}"
	    fi
	done | xargs -r -t -- \
	    docker compose run --rm -T "reuse" annotate --skip-unrecognised \
	        --copyright "Ross Patterson <me@rpatterson.net>" --license "MIT"
# Run source code formatting tools implemented in JavaScript:
	~/.nvm/nvm-exec npm run format
# Run source code formatting tools implemented in Python:
	$(TOX_EXEC_ARGS) -- autoflake -r -i --remove-all-unused-imports \
		--remove-duplicate-keys --remove-unused-variables \
		--remove-unused-variables "./src/$(PYTHON_PROJECT_PACKAGE)/"
	$(TOX_EXEC_ARGS) -- autopep8 -v -i -r "./src/$(PYTHON_PROJECT_PACKAGE)/"
	$(TOX_EXEC_ARGS) -- black "./src/$(PYTHON_PROJECT_PACKAGE)/"
	$(TOX_EXEC_ARGS) -- reuse addheader -r --skip-unrecognised \
	    --copyright "Ross Patterson <me@rpatterson.net>" --license "MIT" "./"

.PHONY: devel-upgrade
## Update all locked or frozen dependencies to their most recent available versions.
devel-upgrade: $(HOME)/.local/bin/tox $(HOST_TARGET_DOCKER) ./.env.~out~ build-docker
	touch "./setup.cfg" "./requirements/build.txt.in"
<<<<<<< HEAD
# Ensure the network is create first to avoid race conditions
	docker compose create $(PROJECT_NAME)-devel
	$(MAKE) -e -j PIP_COMPILE_ARGS="--upgrade" \
	    DOCKER_COMPOSE_RUN_ARGS="$(DOCKER_COMPOSE_RUN_ARGS) -T" \
	    $(PYTHON_MINORS:%=build-docker-requirements-%)
=======
	$(MAKE) -e -j  PIP_COMPILE_ARGS="--upgrade" \
	    $(PYTHON_ENVS:%=build-requirements-%)
>>>>>>> e798fcea
# Update VCS integration from remotes to the most recent tag:
	$(TOX_EXEC_BUILD_ARGS) -- pre-commit autoupdate
# Update the Vale style rule definitions:
	touch "./.vale.ini" "./styles/code.ini"
	$(MAKE) "./var/log/vale-rule-levels.log"

.PHONY: devel-upgrade-branch
## Reset an upgrade branch, commit upgraded dependencies on it, and push for review.
devel-upgrade-branch: ~/.gitconfig ./var/git/refs/remotes/$(VCS_REMOTE)/$(VCS_BRANCH)
	if ! $(MAKE) -e "test-clean"
	then
	    set +x
	    echo "ERROR: Can't upgrade with uncommitted changes."
	    exit 1
	fi
	git switch -C "$(VCS_BRANCH)-upgrade"
	now=$$(date -u)
	$(MAKE) -e TEMPLATE_IGNORE_EXISTING="true" devel-upgrade
	if $(MAKE) -e "test-clean"
	then
# No changes from upgrade, exit signaling success but push nothing:
	    exit
	fi
# Only add changes upgrade-related changes:
	git add --update './requirements/*/*.txt' "./.pre-commit-config.yaml" \
	    "./.vale.ini" "./styles/"
# Commit the upgrade changes
	echo "Upgrade all requirements to the most recent versions as of" \
	    >"./newsfragments/+upgrade-requirements.bugfix.rst"
	echo "$${now}." >>"./newsfragments/+upgrade-requirements.bugfix.rst"
	git add "./newsfragments/+upgrade-requirements.bugfix.rst"
	git commit --all --gpg-sign -m \
	    "fix(deps): Upgrade to most recent versions"
# Fail if upgrading left un-tracked files in VCS:
	$(MAKE) -e "test-clean"

.PHONY: devel-merge
## Merge this branch with a suffix back into its un-suffixed upstream.
devel-merge: ~/.gitconfig ./var/git/refs/remotes/$(VCS_REMOTE)/$(VCS_MERGE_BRANCH)
	merge_rev="$$(git rev-parse HEAD)"
	git switch -C "$(VCS_MERGE_BRANCH)" --track "$(VCS_REMOTE)/$(VCS_MERGE_BRANCH)"
	git merge --ff --gpg-sign -m \
	    $$'Merge branch \'$(VCS_BRANCH)\' into $(VCS_MERGE_BRANCH)\n\n[ci merge]' \
	    "$${merge_rev}"


### Clean Targets:
#
# Recipes used to restore the checkout to initial conditions.

.PHONY: clean
## Restore the checkout to an initial clone state.
clean:
	docker compose down --remove-orphans --rmi "all" -v || true
	$(TOX_EXEC_BUILD_ARGS) -- pre-commit uninstall \
	    --hook-type "pre-commit" --hook-type "commit-msg" --hook-type "pre-push" \
	    || true
	$(TOX_EXEC_BUILD_ARGS) -- pre-commit clean || true
	git clean -dfx -e "/var" -e "var-docker/" -e "/.env" -e "*~"
	git clean -dfx "./var-docker/py*/.tox/" \
	    "./var-docker/py*/project_structure.egg-info/"
	rm -rfv "./var/log/" ./var-docker/py*/log/


### Real Targets:
#
# Recipes that make actual changes and create and update files for the target.

# Manage fixed/pinned versions in `./requirements/**.txt` files. Must run for each
# python version in the virtual environment for that Python version:
# https://github.com/jazzband/pip-tools#cross-environment-usage-of-requirementsinrequirementstxt-and-pip-compile
python_combine_requirements=$(PYTHON_ENVS:%=./requirements/%/$(1).txt)
$(foreach extra,$(PYTHON_EXTRAS),$(call python_combine_requirements,$(extra))): \
		./pyproject.toml ./setup.cfg ./tox.ini
	true DEBUG Updated prereqs: $(?)
	extra_basename="$$(basename "$(@)")"
	$(MAKE) -e PYTHON_ENV="$$(basename "$$(dirname "$(@)")")" \
	    PIP_COMPILE_EXTRA="$${extra_basename%.txt}" \
	    PIP_COMPILE_SRC="$(<)" PIP_COMPILE_OUT="$(@)" \
	    build-requirements-compile
	mkdir -pv "./var/log/"
	touch "./var/log/rebuild.log"
$(PYTHON_ENVS:%=./requirements/%/user.txt): ./pyproject.toml ./setup.cfg ./tox.ini
	true DEBUG Updated prereqs: $(?)
	$(MAKE) -e PYTHON_ENV="$(@:requirements/%/user.txt=%)" PIP_COMPILE_SRC="$(<)" \
	    PIP_COMPILE_OUT="$(@)" build-requirements-compile
	mkdir -pv "./var/log/"
	touch "./var/log/rebuild.log"
$(PYTHON_ENVS:%=./requirements/%/build.txt): ./requirements/build.txt.in
	true DEBUG Updated prereqs: $(?)
	$(MAKE) -e PYTHON_ENV="$(@:requirements/%/build.txt=%)" PIP_COMPILE_SRC="$(<)" \
	    PIP_COMPILE_OUT="$(@)" build-requirements-compile

# Set up release publishing authentication, useful in automation such as CI:
~/.pypirc.~out~: ./home/.pypirc.in
	$(call expand_template,$(<),$(@))

# Capture any project initialization tasks for reference. Not actually usable.
./pyproject.toml:
	$(MAKE) -e "$(HOME)/.local/bin/tox"
	$(TOX_EXEC_BUILD_ARGS) -- cz init

## Docker real targets:

# Build Docker container images.
# Build the development image:
./var-docker/$(PYTHON_ENV)/log/build-devel.log: ./Dockerfile ./.dockerignore \
		./bin/entrypoint ./docker-compose.yml ./docker-compose.override.yml \
		./.env.~out~ ./var-docker/$(PYTHON_ENV)/log/rebuild.log \
		$(HOST_TARGET_DOCKER) ./pyproject.toml ./setup.cfg
	true DEBUG Updated prereqs: $(?)
	mkdir -pv "$(dir $(@))"
ifeq ($(DOCKER_BUILD_PULL),true)
# Pull the development image and simulate building it here:
	if docker compose pull --quiet $(PROJECT_NAME)-devel
	then
	    touch "$(@)" "./var-docker/$(PYTHON_ENV)/log/rebuild.log"
# Ensure the virtualenv in the volume is also current:
	    docker compose run $(DOCKER_COMPOSE_RUN_ARGS) $(PROJECT_NAME)-devel \
	        tox run $(TOX_EXEC_OPTS) -e "$(PYTHON_ENV)" --notest
	    exit
	fi
endif
	$(MAKE) -e DOCKER_VARIANT="devel" DOCKER_BUILD_ARGS="--load" \
	    build-docker-build | tee -a "$(@)"
# Update the pinned/frozen versions, if needed, using the container.  If changed, then
# the container image might need re-building to ensure it's current and correct.
	docker compose run $(DOCKER_COMPOSE_RUN_ARGS) $(PROJECT_NAME)-devel \
	    make -e PYTHON_MINORS="$(PYTHON_MINOR)" build-requirements-$(PYTHON_ENV)
	$(MAKE) -e "$(@)"
# Build the end-user image:
./var-docker/$(PYTHON_ENV)/log/build-user.log: \
		./var-docker/$(PYTHON_ENV)/log/build-devel.log ./Dockerfile \
		./.dockerignore ./bin/entrypoint \
		./var-docker/$(PYTHON_ENV)/log/rebuild.log
	true DEBUG Updated prereqs: $(?)
ifeq ($(PYTHON_WHEEL),)
	$(MAKE) -e "build-pkgs"
	PYTHON_WHEEL="$$(ls -t ./dist/*.whl | head -n 1)"
endif
# Build the user image after building all required artifacts:
	mkdir -pv "$(dir $(@))"
	$(MAKE) -e DOCKER_BUILD_ARGS="$(DOCKER_BUILD_ARGS) --load \
	--build-arg PYTHON_WHEEL=$${PYTHON_WHEEL}" build-docker-build >>"$(@)"
# Marker file used to trigger the rebuild of the image.
# Useful to workaround asynchronous timestamp issues when running jobs in parallel:
./var-docker/$(PYTHON_ENV)/log/rebuild.log:
	mkdir -pv "$(dir $(@))"
	date >>"$(@)"
# https://docs.docker.com/build/building/multi-platform/#building-multi-platform-images
$(HOME)/.local/state/docker-multi-platform/log/host-install.log:
	$(MAKE) "$(HOST_TARGET_DOCKER)"
	mkdir -pv "$(dir $(@))"
	if ! docker context inspect "multi-platform" |& tee -a "$(@)"
	then
	    docker context create "multi-platform" |& tee -a "$(@)"
	fi
	if ! docker buildx inspect |& tee -a "$(@)" |
	    grep -q '^ *Endpoint: *multi-platform *'
	then
	    (
	        docker buildx create --use "multi-platform" || true
	    ) |& tee -a "$(@)"
	fi
./var/log/docker-login-DOCKER.log:
	$(MAKE) "$(HOST_TARGET_DOCKER)" "./.env.~out~"
	mkdir -pv "$(dir $(@))"
	if test -n "$${DOCKER_PASS}"
	then
	    printenv "DOCKER_PASS" | docker login -u "$(DOCKER_USER)" --password-stdin
	elif test "$(CI_IS_FORK)" != "true"
	then
	    echo "ERROR: DOCKER_PASS missing from ./.env"
	    false
	fi
	date | tee -a "$(@)"

# Local environment variables and secrets from a template:
./.env.~out~: ./.env.in
	$(call expand_template,$(<),$(@))

./README.md: README.rst
	$(MAKE) "$(HOST_TARGET_DOCKER)"
	docker compose run --rm "pandoc"


### Development Tools:

# VCS configuration and integration:
# Retrieve VCS data needed for versioning, tags, and releases, release notes:
$(VCS_FETCH_TARGETS): ./.git/logs/HEAD
	git_fetch_args="--tags --prune --prune-tags --force"
	if test "$$(git rev-parse --is-shallow-repository)" = "true"
	then
	    git_fetch_args+=" --unshallow"
	fi
	branch_path="$(@:var/git/refs/remotes/%=%)"
	mkdir -pv "$(dir $(@))"
	if ! git fetch $${git_fetch_args} "$${branch_path%%/*}" "$${branch_path#*/}" |&
	    tee -a "$(@)"
	then
# If the local branch doesn't exist, fall back to the pre-release branch:
	    git fetch $${git_fetch_args} "$${branch_path%%/*}" "develop" |&
	        tee -a "$(@)"
	fi
# A target whose `mtime` reflects files added to or removed from VCS:
./var/log/git-ls-files.log: build-date
	mkdir -pv "$(dir $(@))"
	git ls-files >"$(@).~new~"
	if diff -u "$(@)" "$(@).~new~"
	then
	    exit
	fi
	mv -v "$(@).~new~" "$(@)"
./.git/hooks/pre-commit:
	$(MAKE) -e "$(HOME)/.local/bin/tox"
	$(TOX_EXEC_BUILD_ARGS) -- pre-commit install \
	    --hook-type "pre-commit" --hook-type "commit-msg" --hook-type "pre-push"
# Initialize minimal VCS configuration, useful in automation such as CI:
~/.gitconfig:
	git config --global user.name "$(USER_FULL_NAME)"
	git config --global user.email "$(USER_EMAIL)"

# Prose linting:
# Map formats unknown by Vale to a common default format:
./var/log/vale-map-formats.log: ./bin/vale-map-formats.py ./.vale.ini \
		./var/log/git-ls-files.log
	$(MAKE) -e "$(HOME)/.local/bin/tox"
	$(TOX_EXEC_BUILD_ARGS) -- python "$(<)" "./styles/code.ini" "./.vale.ini"
# Set Vale levels for added style rules:
# Must be it's own target because Vale sync takes the sets of styles from the
# configuration and the configuration needs the styles to set rule levels:
./var/log/vale-rule-levels.log: ./styles/RedHat/meta.json
	$(MAKE) -e "$(HOME)/.local/bin/tox"
	$(TOX_EXEC_BUILD_ARGS) -- python ./bin/vale-set-rule-levels.py
	$(TOX_EXEC_BUILD_ARGS) -- python ./bin/vale-set-rule-levels.py \
	    --input="./styles/code.ini"
# Update style rule definitions from the remotes:
./styles/RedHat/meta.json: ./.vale.ini ./styles/code.ini ./.env.~out~
	$(MAKE) "$(HOST_TARGET_DOCKER)"
	docker compose run --rm vale sync
	docker compose run --rm -T vale sync --config="./styles/code.ini"

# Editor and IDE support and integration:
./.dir-locals.el.~out~: ./.dir-locals.el.in
	$(call expand_template,$(<),$(@))

# Manage JavaScript tools:
./var/log/npm-install.log: ./package.json ./var/log/nvm-install.log
	mkdir -pv "$(dir $(@))"
	~/.nvm/nvm-exec npm install | tee -a "$(@)"
./package.json:
	$(MAKE) "./var/log/nvm-install.log" "$(HOME)/.npmrc"
# https://docs.npmjs.com/creating-a-package-json-file#creating-a-default-packagejson-file
	~/.nvm/nvm-exec npm init --yes --scope="@$(NPM_SCOPE)"
$(HOME)/.npmrc:
	$(MAKE) "./var/log/nvm-install.log"
# https://docs.npmjs.com/creating-a-package-json-file#setting-config-options-for-the-init-command
	~/.nvm/nvm-exec npm set init-author-email "$(USER_EMAIL)"
	~/.nvm/nvm-exec npm set init-author-name "$(USER_FULL_NAME)"
	~/.nvm/nvm-exec npm set init-license "MIT"
./var/log/nvm-install.log: ./.nvmrc
	$(MAKE) "$(HOME)/.nvm/nvm.sh"
	mkdir -pv "$(dir $(@))"
	set +x
	. "$(HOME)/.nvm/nvm.sh" || true
	nvm install | tee -a "$(@)"
# https://github.com/nvm-sh/nvm#install--update-script
$(HOME)/.nvm/nvm.sh:
	set +x
	wget -qO- "https://raw.githubusercontent.com/nvm-sh/nvm/v0.39.3/install.sh"
	    | bash

# Manage Python tools:
# Targets used as pre-requisites to ensure virtual environments managed by tox have been
# created so other targets can use them directly to save Tox's startup time when they
# don't need Tox's logic about when to update/recreate them, e.g.:
#     $ ./.tox/build/bin/cz --help
# Useful for build/release tools:
$(PYTHON_ALL_ENVS:%=./.tox/%/bin/pip-compile):
	$(MAKE) -e "$(HOME)/.local/bin/tox"
	tox run $(TOX_EXEC_OPTS) -e "$(@:.tox/%/bin/pip-compile=%)" --notest
# Workaround tox's `usedevelop = true` not working with `./pyproject.toml`. Use as a
# prerequisite for targets that use Tox virtual environments directly and changes to
# code need to take effect in real-time:
$(PYTHON_ENVS:%=./.tox/%/log/editable.log):
	$(MAKE) -e "$(HOME)/.local/bin/tox"
	mkdir -pv "$(dir $(@))"
	tox exec $(TOX_EXEC_OPTS) -e "$(@:.tox/%/log/editable.log=%)" -- \
	    pip3 install -e "./" |& tee -a "$(@)"
$(HOME)/.local/bin/tox:
	$(MAKE) "$(HOME)/.local/bin/pipx"
# https://tox.wiki/en/latest/installation.html#via-pipx
	pipx install "tox"
$(HOME)/.local/bin/pipx:
	$(MAKE) "$(HOST_TARGET_PIP)"
# https://pypa.github.io/pipx/installation/#install-pipx
	pip3 install --user "pipx"
	python3 -m pipx ensurepath
$(HOST_TARGET_PIP):
	$(MAKE) "$(STATE_DIR)/log/host-update.log"
	$(HOST_PKG_CMD) $(HOST_PKG_INSTALL_ARGS) "$(HOST_PKG_NAMES_PIP)"

# Manage tools in containers:
$(HOST_TARGET_DOCKER):
	$(MAKE) "$(STATE_DIR)/log/host-update.log"
	$(HOST_PKG_CMD) $(HOST_PKG_INSTALL_ARGS) "$(HOST_PKG_NAMES_DOCKER)"
	docker info
ifeq ($(HOST_PKG_BIN),brew)
# https://formulae.brew.sh/formula/docker-compose#default
	mkdir -p ~/.docker/cli-plugins
	ln -sfnv "$${HOMEBREW_PREFIX}/opt/docker-compose/bin/docker-compose" \
	    "~/.docker/cli-plugins/docker-compose"
endif

# Support for installing host operating system packages:
$(STATE_DIR)/log/host-update.log:
	if ! $(HOST_PKG_CMD_PREFIX) which $(HOST_PKG_BIN)
	then
	    set +x
	    echo "ERROR: OS not supported for installing system dependencies"
	    false
	fi
	$(HOST_PKG_CMD) update | tee -a "$(@)"


### Makefile "functions":
#
# Snippets used several times, including in different recipes:
# https://www.gnu.org/software/make/manual/html_node/Call-Function.html

# Have to use a placeholder `*.~out~` target instead of the real expanded template
# because targets can't disable `.DELETE_ON_ERROR` on a per-target basis.
#
# Can't use a target and recipe to install `$ envsubst`. Shouldn't update expanded
# templates when `/usr/bin/envsubst` changes but expanding a template requires it to be
# installed. The recipe can't use a sub-make because Make updates any expanded template
# targets used in `include` directives when reading the `./Makefile`, for example
# `./.env`, leading to endless recursion:
define expand_template=
if ! which envsubst
then
    $(HOST_PKG_CMD) update | tee -a "$(STATE_DIR)/log/host-update.log"
    $(HOST_PKG_CMD) $(HOST_PKG_INSTALL_ARGS) "$(HOST_PKG_NAMES_ENVSUBST)"
fi
if test "$(2:%.~out~=%)" -nt "$(1)"
then
    envsubst <"$(1)" >"$(2)"
    exit
fi
if test ! -e "$(2:%.~out~=%)"
then
    touch -d "@0" "$(2:%.~out~=%)"
fi
envsubst <"$(1)" | diff -u "$(2:%.~out~=%)" "-" || true
set +x
echo "WARNING:Template $(1) changed, reconcile and \`$$ touch $(2:%.~out~=%)\`."
set -x
if test ! -s "$(2:%.~out~=%)"
then
    envsubst <"$(1)" >"$(2:%.~out~=%)"
    touch -d "@0" "$(2:%.~out~=%)"
fi
if test "$(TEMPLATE_IGNORE_EXISTING)" = "true"
then
    envsubst <"$(1)" >"$(2)"
    exit
fi
exit 1
endef


### Makefile Development:
#
# Development primarily requires a balance of 2 priorities:
#
# - Correctness of the source code and build artifacts
# - Reduce iteration time in the inner loop of development
#
# This project uses Make to balance those priorities. Target recipes capture the
# commands necessary to build artifacts, run tests, and verify the code. Top-level
# targets compose related target recipes for often needed tasks. Targets use
# prerequisites to define when to update build artifacts prevent time wasted on
# unnecessary updates in the inner loop of development.
#
# Make provides an important feature to achieve that second priority, a framework for
# determining when to do work. Targets define build artifact paths. The target's recipe
# lists the commands that create or update that build artifact. The target's
# prerequisites define when to update that target. Make runs the recipe when any of the
# prerequisites have more recent modification times than the target to update the
# target.
#
# For example, if a feature adds library to the project's dependencies, correctness
# requires the project to update the frozen, or locked versions to include the added
# library. The rest of the time the locked or frozen versions don't need updating and it
# wastes significant time to always update them in the inner loop of development. To
# express such relationships in Make, define targets for the files containing the locked
# or frozen versions and add a prerequisite for the file that defines dependencies:
#
#    ./build/bar.txt: ./bar.txt.in
#    	envsubst <"$(<)" >"$(@)"
#
# To that end, use real target and prerequisite files whenever possible when adding
# recipes to this file. Make calls targets whose name doesn't correspond to a real build
# artifact `.PHONY:` targets. Use `.PHONY:` targets to compose sets or real targets and
# define recipes for tasks that don't produce build artifacts, for example, the
# top-level targets.

# If a recipe doesn't produce an appropriate build artifact, define an arbitrary target
# the recipe writes to, such as piping output to a log file. Also use this approach when
# none of the modification times of produced artifacts reflect when any downstream
# targets need updating:
#
#     ./var/log/some-work.log:
#         mkdir -pv "$(dir $(@))"
#         ./.tox/build/bin/python "./bin/do-some-work.py" | tee -a "$(@)"
#
# If the recipe produces no output, the recipe can create arbitrary output:
#
#     ./var/log/bar.log:
#         echo "Do some work here"
#         mkdir -pv "$(dir $(@))"
#         date | tee -a "$(@)"
#
# If the recipe of a target needs another target but updating that other target doesn't
# mean that this target's recipe needs to re-run, such as one-time system install tasks,
# use that target in a sub-make instead of a prerequisite:
#
#     ./var/log/bar.log:
#         $(MAKE) "./var/log/qux.log"
#
# This project uses some more Make features than these core features and welcome further
# use of such features:
#
# - `$(@)`:
#   The automatic variable containing the path for the target
#
# - `$(<)`:
#   The automatic variable containing the path for the first prerequisite
#
# - `$(VARIABLE_FOO:%=bar-%)`:
#   Substitution references to generate transformations of space-separated values
#
# - `$ make OPTION_FOO=bar`:
#   Use "option" variables and support overriding on the command-line
#
# Avoid the more "magical" features of Make, to keep it readable, discover-able, and
# otherwise approachable to developers who might not have significant familiarity with
# Make. If you have good, pragmatic reasons to add use of further features, make the
# case for them but avoid them if possible.


### Maintainer targets:
#
# Recipes not used during the usual course of development.

# TEMPLATE: Run this a single time for your project or when the `./build-host/` image
# changes. See the `./var/log/docker-login*.log` targets for the authentication
# environment variables to set or login to those container registries manually and `$
# touch` these targets.
.PHONY: bootstrap-project
## Run any tasks needed a single time for a given project by a maintainer.
bootstrap-project: ./var/log/docker-login-DOCKER.log
# Initially seed the build host Docker image to bootstrap CI/CD environments
	$(MAKE) -e -C "./build-host/" release<|MERGE_RESOLUTION|>--- conflicted
+++ resolved
@@ -822,16 +822,11 @@
 ## Update all locked or frozen dependencies to their most recent available versions.
 devel-upgrade: $(HOME)/.local/bin/tox $(HOST_TARGET_DOCKER) ./.env.~out~ build-docker
 	touch "./setup.cfg" "./requirements/build.txt.in"
-<<<<<<< HEAD
 # Ensure the network is create first to avoid race conditions
 	docker compose create $(PROJECT_NAME)-devel
 	$(MAKE) -e -j PIP_COMPILE_ARGS="--upgrade" \
 	    DOCKER_COMPOSE_RUN_ARGS="$(DOCKER_COMPOSE_RUN_ARGS) -T" \
 	    $(PYTHON_MINORS:%=build-docker-requirements-%)
-=======
-	$(MAKE) -e -j  PIP_COMPILE_ARGS="--upgrade" \
-	    $(PYTHON_ENVS:%=build-requirements-%)
->>>>>>> e798fcea
 # Update VCS integration from remotes to the most recent tag:
 	$(TOX_EXEC_BUILD_ARGS) -- pre-commit autoupdate
 # Update the Vale style rule definitions:
