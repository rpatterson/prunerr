# SPDX-FileCopyrightText: 2023 Ross Patterson <me@rpatterson.net>
#
# SPDX-License-Identifier: MIT

## Development, build, and maintenance tasks:
#
# To ease discovery for contributors, place option variables affecting behavior at the
# top. Skip down to `## Top-level targets:` to find targets intended for use by
# developers. The recipes for real targets that follow the top-level targets do the real
# work. If making changes here, start by reading the philosophy commentary at the bottom
# of this file.

# Project specific values:
export PROJECT_NAMESPACE=rpatterson
export PROJECT_NAME=project-structure
# TEMPLATE: Create an Node Package Manager (NPM) organization and set its name here:
NPM_SCOPE=$(PROJECT_NAMESPACE)
export DOCKER_USER=merpatterson
# TEMPLATE: See comments towards the bottom and update.
GPG_SIGNING_KEYID=2EFF7CCE6828E359

# Option variables that control behavior:
export TEMPLATE_IGNORE_EXISTING=false


## "Private" Variables:

# Variables not of concern those running and reading top-level targets. These variables
# most often derive from the environment or other values. Place variables holding
# literal constants or option variables intended for use on the command-line towards the
# top. Otherwise, add variables to the appropriate following grouping. Make requires
# defining variables referenced in targets or prerequisites before those references, in
# contrast with references in recipes. As a result, the Makefile can't place these
# further down for readability and discover.

### Defensive settings for make:
#     https://tech.davis-hansson.com/p/make/
SHELL:=bash
.ONESHELL:
.SHELLFLAGS:=-eu -o pipefail -c
.SILENT:
.DELETE_ON_ERROR:
MAKEFLAGS+=--warn-undefined-variables
MAKEFLAGS+=--no-builtin-rules
PS1?=$$
EMPTY=
COMMA=,

# Values used to install host operating system packages:
HOST_PREFIX=/usr
HOST_PKG_CMD_PREFIX=sudo
HOST_PKG_BIN=apt-get
HOST_PKG_INSTALL_ARGS=install -y
HOST_PKG_NAMES_ENVSUBST=gettext-base
HOST_PKG_NAMES_PIP=python3-pip
HOST_PKG_NAMES_DOCKER=docker-ce-cli docker-compose-plugin
ifneq ($(shell which "brew"),)
HOST_PREFIX=/usr/local
HOST_PKG_CMD_PREFIX=
HOST_PKG_BIN=brew
HOST_PKG_INSTALL_ARGS=install
HOST_PKG_NAMES_ENVSUBST=gettext
HOST_PKG_NAMES_PIP=python
HOST_PKG_NAMES_DOCKER=docker docker-compose
else ifneq ($(shell which "apk"),)
HOST_PKG_BIN=apk
HOST_PKG_INSTALL_ARGS=add
HOST_PKG_NAMES_ENVSUBST=gettext
HOST_PKG_NAMES_PIP=py3-pip
HOST_PKG_NAMES_DOCKER=docker-cli docker-cli-compose
endif
HOST_PKG_CMD=$(HOST_PKG_CMD_PREFIX) $(HOST_PKG_BIN)
# Detect Docker command-line baked into the build-host image:
HOST_TARGET_DOCKER:=$(shell which docker)
ifeq ($(HOST_TARGET_DOCKER),)
HOST_TARGET_DOCKER=$(HOST_PREFIX)/bin/docker
endif

# Values derived from the environment:
USER_NAME:=$(shell id -u -n)
USER_FULL_NAME:=$(shell \
    getent passwd "$(USER_NAME)" | cut -d ":" -f 5 | cut -d "," -f 1)
ifeq ($(USER_FULL_NAME),)
USER_FULL_NAME=$(USER_NAME)
endif
USER_EMAIL:=$(USER_NAME)@$(shell hostname -f)
export PUID:=$(shell id -u)
export PGID:=$(shell id -g)
export CHECKOUT_DIR=$(PWD)
# Managed user-specific directory out of the checkout:
# https://specifications.freedesktop.org/basedir-spec/0.8/ar01s03.html
STATE_DIR=$(HOME)/.local/state/$(PROJECT_NAME)
TZ=Etc/UTC
ifneq ("$(wildcard /usr/share/zoneinfo/)","")
TZ=$(shell \
  realpath --relative-to=/usr/share/zoneinfo/ \
  $(firstword $(realpath /private/etc/localtime /etc/localtime)) \
)
endif
export TZ
export DOCKER_GID=$(shell getent group "docker" | cut -d ":" -f 3)

# Values derived from Version Control Systems (VCS):
VCS_LOCAL_BRANCH:=$(shell git branch --show-current)
CI_COMMIT_BRANCH=
GITHUB_REF_TYPE=
GITHUB_REF_NAME=
ifeq ($(VCS_LOCAL_BRANCH),)
ifneq ($(CI_COMMIT_BRANCH),)
VCS_LOCAL_BRANCH=$(CI_COMMIT_BRANCH)
else ifeq ($(GITHUB_REF_TYPE),branch)
VCS_LOCAL_BRANCH=$(GITHUB_REF_NAME)
endif
endif
VCS_TAG=
CI_COMMIT_TAG=
ifeq ($(VCS_TAG),)
ifneq ($(CI_COMMIT_TAG),)
VCS_TAG=$(CI_COMMIT_TAG)
else ifeq ($(GITHUB_REF_TYPE),tag)
VCS_TAG=$(GITHUB_REF_NAME)
endif
endif
ifeq ($(VCS_LOCAL_BRANCH),)
# Guess branch name from tag:
ifneq ($(shell echo "$(VCS_TAG)" | grep -E '^v[0-9]+\.[0-9]+\.[0-9]+$$'),)
# Publish final releases from the `main` branch:
VCS_LOCAL_BRANCH=main
else ifneq ($(shell echo "$(VCS_TAG)" | grep -E '^v[0-9]+\.[0-9]+\.[0-9]+.+$$'),)
# Publish pre-releases from the `develop` branch:
VCS_LOCAL_BRANCH=develop
endif
endif
# Reproduce Git branch and remote configuration and logic:
VCS_CLONE_REMOTE:=$(shell git config "clone.defaultRemoteName")
ifeq ($(VCS_CLONE_REMOTE),)
VCS_CLONE_REMOTE=origin
endif
VCS_PUSH_REMOTE:=$(shell git config "branch.$(VCS_LOCAL_BRANCH).pushRemote")
ifeq ($(VCS_PUSH_REMOTE),)
VCS_PUSH_REMOTE:=$(shell git config "remote.pushDefault")
endif
ifeq ($(VCS_PUSH_REMOTE),)
VCS_PUSH_REMOTE=$(VCS_CLONE_REMOTE)
endif
VCS_UPSTREAM_REMOTE:=$(shell git config "branch.$(VCS_LOCAL_BRANCH).remote")
ifeq ($(VCS_UPSTREAM_REMOTE),)
VCS_UPSTREAM_REMOTE:=$(shell git config "checkout.defaultRemote")
endif
VCS_UPSTREAM_REF:=$(shell git config "branch.$(VCS_LOCAL_BRANCH).merge")
VCS_UPSTREAM_BRANCH=$(VCS_UPSTREAM_REF:refs/heads/%=%)
# Find the remote and branch for `v*` tags versioning data:
VCS_REMOTE=$(VCS_PUSH_REMOTE)
VCS_BRANCH=$(VCS_LOCAL_BRANCH)
export VCS_BRANCH
# Find the remote and branch for conventional commits release data:
VCS_COMPARE_REMOTE=$(VCS_UPSTREAM_REMOTE)
ifeq ($(VCS_COMPARE_REMOTE),)
VCS_COMPARE_REMOTE=$(VCS_PUSH_REMOTE)
endif
VCS_COMPARE_BRANCH=$(VCS_UPSTREAM_BRANCH)
ifeq ($(VCS_COMPARE_BRANCH),)
VCS_COMPARE_BRANCH=$(VCS_BRANCH)
endif
# Under CI, verify commits and release notes by comparing this branch with the branch
# maintainers would merge this branch into:
CI=false
ifeq ($(CI),true)
ifeq ($(VCS_COMPARE_BRANCH),develop)
VCS_COMPARE_BRANCH=main
else ifneq ($(VCS_BRANCH),main)
VCS_COMPARE_BRANCH=develop
endif
# If pushing to upstream release branches, get release data compared to the preceding
# release:
else ifeq ($(VCS_COMPARE_BRANCH),develop)
VCS_COMPARE_BRANCH=main
endif
VCS_BRANCH_SUFFIX=upgrade
VCS_MERGE_BRANCH=$(VCS_BRANCH:%-$(VCS_BRANCH_SUFFIX)=%)
# Tolerate detached `HEAD`, such as during a rebase:
VCS_FETCH_TARGETS=
ifneq ($(VCS_BRANCH),)
# Assemble the targets used to avoid redundant fetches during release tasks:
VCS_FETCH_TARGETS+=./var/git/refs/remotes/$(VCS_REMOTE)/$(VCS_BRANCH)
ifneq ($(VCS_REMOTE)/$(VCS_BRANCH),$(VCS_COMPARE_REMOTE)/$(VCS_COMPARE_BRANCH))
VCS_FETCH_TARGETS+=./var/git/refs/remotes/$(VCS_COMPARE_REMOTE)/$(VCS_COMPARE_BRANCH)
endif
# Also fetch develop for merging back in the final release:
VCS_RELEASE_FETCH_TARGETS=./var/git/refs/remotes/$(VCS_REMOTE)/$(VCS_BRANCH)
ifeq ($(VCS_BRANCH),main)
VCS_RELEASE_FETCH_TARGETS+=./var/git/refs/remotes/$(VCS_COMPARE_REMOTE)/develop
ifneq ($(VCS_REMOTE)/$(VCS_BRANCH),$(VCS_COMPARE_REMOTE)/develop)
ifneq ($(VCS_COMPARE_REMOTE)/$(VCS_COMPARE_BRANCH),$(VCS_COMPARE_REMOTE)/develop)
VCS_FETCH_TARGETS+=./var/git/refs/remotes/$(VCS_COMPARE_REMOTE)/develop
endif
endif
endif
ifneq ($(VCS_MERGE_BRANCH),$(VCS_BRANCH))
VCS_FETCH_TARGETS+=./var/git/refs/remotes/$(VCS_REMOTE)/$(VCS_MERGE_BRANCH)
endif
# The sequence of branches from which to find closest existing build artifacts, such as
# container images:
VCS_BRANCHES=$(VCS_BRANCH)
ifneq ($(VCS_BRANCH),main)
ifneq ($(VCS_BRANCH),develop)
VCS_BRANCHES+=develop
endif
VCS_BRANCHES+=main
endif
endif

# Run Python tools in isolated environments managed by Tox:
TOX_EXEC_OPTS=--no-recreate-pkg --skip-pkg-install
TOX_EXEC_BUILD_ARGS=tox exec $(TOX_EXEC_OPTS) -e "build"

# Values used to build Docker images:
DOCKER_FILE=./Dockerfile
export DOCKER_BUILD_ARGS=
export DOCKER_BUILD_PULL=false
# Values used to tag built images:
export DOCKER_VARIANT=
DOCKER_VARIANT_PREFIX=
ifneq ($(DOCKER_VARIANT),)
DOCKER_VARIANT_PREFIX=$(DOCKER_VARIANT)-
endif
export DOCKER_BRANCH_TAG=$(subst /,-,$(VCS_BRANCH))
GITLAB_CI=false
GITHUB_ACTIONS=false
CI_PROJECT_NAMESPACE=$(CI_UPSTREAM_NAMESPACE)
CI_TEMPLATE_REGISTRY_HOST=registry.gitlab.com
ifeq ($(GITHUB_ACTIONS),true)
DOCKER_REGISTRY_HOST=ghcr.io
else
DOCKER_REGISTRY_HOST=$(CI_TEMPLATE_REGISTRY_HOST)
endif
export DOCKER_REGISTRY_HOST
CI_REGISTRY=$(CI_TEMPLATE_REGISTRY_HOST)/$(CI_PROJECT_NAMESPACE)
CI_REGISTRY_IMAGE=$(CI_REGISTRY)/$(CI_PROJECT_NAME)
DOCKER_REGISTRIES=DOCKER GITLAB GITHUB
export DOCKER_REGISTRY=$(firstword $(DOCKER_REGISTRIES))
DOCKER_IMAGE_DOCKER=$(DOCKER_USER)/$(CI_PROJECT_NAME)
DOCKER_IMAGE_GITLAB=$(CI_REGISTRY_IMAGE)
DOCKER_IMAGE_GITHUB=ghcr.io/$(CI_PROJECT_NAMESPACE)/$(CI_PROJECT_NAME)
DOCKER_IMAGE=$(DOCKER_IMAGE_$(DOCKER_REGISTRY))
DOCKER_IMAGES=
ifeq ($(GITLAB_CI),true)
DOCKER_IMAGES+=$(DOCKER_IMAGE_GITLAB)
else ifeq ($(GITHUB_ACTIONS),true)
DOCKER_IMAGES+=$(DOCKER_IMAGE_GITHUB)
else
DOCKER_IMAGES+=$(DOCKER_IMAGE_DOCKER)
endif
# Values used to run built images in containers:
DOCKER_COMPOSE_RUN_ARGS=
DOCKER_COMPOSE_RUN_ARGS+= --rm
ifeq ($(shell tty),not a tty)
DOCKER_COMPOSE_RUN_ARGS+= -T
endif
export DOCKER_PASS

# Values derived from or overridden by CI environments:
CI_UPSTREAM_NAMESPACE=$(PROJECT_NAMESPACE)
CI_PROJECT_NAME=$(PROJECT_NAME)
ifeq ($(CI),true)
TEMPLATE_IGNORE_EXISTING=true
endif
GITHUB_REPOSITORY_OWNER=$(CI_UPSTREAM_NAMESPACE)
# Is this checkout a fork of the upstream project?:
CI_IS_FORK=false
ifeq ($(GITLAB_CI),true)
USER_EMAIL=$(USER_NAME)@runners-manager.gitlab.com
ifneq ($(VCS_BRANCH),develop)
ifneq ($(VCS_BRANCH),main)
DOCKER_REGISTRIES=GITLAB
endif
endif
ifneq ($(CI_PROJECT_NAMESPACE),$(CI_UPSTREAM_NAMESPACE))
CI_IS_FORK=true
DOCKER_REGISTRIES=GITLAB
DOCKER_IMAGES+=$(DOCKER_REGISTRY_HOST)/$(CI_UPSTREAM_NAMESPACE)/$(CI_PROJECT_NAME)
endif
else ifeq ($(GITHUB_ACTIONS),true)
USER_EMAIL=$(USER_NAME)@actions.github.com
ifneq ($(VCS_BRANCH),develop)
ifneq ($(VCS_BRANCH),main)
DOCKER_REGISTRIES=GITHUB
endif
endif
ifneq ($(GITHUB_REPOSITORY_OWNER),$(CI_UPSTREAM_NAMESPACE))
CI_IS_FORK=true
DOCKER_REGISTRIES=GITHUB
DOCKER_IMAGES+=ghcr.io/$(GITHUB_REPOSITORY_OWNER)/$(CI_PROJECT_NAME)
endif
endif
# Take GitHub auth from the environment under GitHub actions but from secrets on other
# project hosts:
GITHUB_TOKEN=
PROJECT_GITHUB_PAT=
ifeq ($(GITHUB_TOKEN),)
GITHUB_TOKEN=$(PROJECT_GITHUB_PAT)
else ifeq ($(PROJECT_GITHUB_PAT),)
PROJECT_GITHUB_PAT=$(GITHUB_TOKEN)
endif
GH_TOKEN=$(GITHUB_TOKEN)
export GH_TOKEN
export GITHUB_TOKEN
export PROJECT_GITHUB_PAT

# Values used for publishing releases:
# Safe defaults for testing the release process without publishing to the official
# project hosting services, indexes, and registries:
RELEASE_PUBLISH=false
# Publish releases from the `main` or `develop` branches:
GITHUB_RELEASE_ARGS=--prerelease
# Only publish releases from the `main` or `develop` branches and only under the
# canonical CI/CD platform:
ifeq ($(GITLAB_CI),true)
ifeq ($(VCS_BRANCH),main)
RELEASE_PUBLISH=true
GITHUB_RELEASE_ARGS=
else ifeq ($(VCS_BRANCH),develop)
# Publish pre-releases from the `develop` branch:
RELEASE_PUBLISH=true
endif
DOCKER_PLATFORMS=
ifeq ($(RELEASE_PUBLISH),true)
# TEMPLATE: Choose the platforms on which your users run the image. These default
# platforms should cover most common end-user platforms, including modern Apple M1 CPUs,
# Raspberry Pi devices, and AWS Graviton instances:
DOCKER_PLATFORMS=linux/amd64 linux/arm64 linux/arm/v7
endif
endif
CI_REGISTRY_USER=$(CI_PROJECT_NAMESPACE)
VCS_REMOTE_PUSH_URL=
CODECOV_TOKEN=
DOCKER_PASS=
export DOCKER_PASS
CI_PROJECT_ID=
export CI_PROJECT_ID
CI_JOB_TOKEN=
export CI_JOB_TOKEN
CI_REGISTRY_PASSWORD=
export CI_REGISTRY_PASSWORD
GH_TOKEN=

# Override variable values if present in `./.env` and if not overridden on the
# command-line:
include $(wildcard .env)

# Finished with `$(shell)`, echo recipe commands going forward
.SHELLFLAGS+= -x

# <!--alex disable hooks-->


## Top-level targets:

.PHONY: all
### The default target.
all: build

.PHONY: start
### Run the local development end-to-end stack services in the background as daemons.
start: build-docker ./.env.~out~
	docker compose down
	docker compose up -d

.PHONY: run
### Run the local development end-to-end stack services in the foreground for debugging.
run: build-docker ./.env.~out~
	docker compose down
	docker compose up


## Build Targets:
#
# Recipes that make artifacts needed for by end-users, development tasks, other recipes.

.PHONY: build
### Set up everything for development from a checkout, local and in containers.
build: ./.git/hooks/pre-commit ./.env.~out~ $(HOST_TARGET_DOCKER) \
		$(HOME)/.local/bin/tox ./var/log/npm-install.log build-docker

.PHONY: build-pkgs
### Ensure a current built package.
build-pkgs: ./var/git/refs/remotes/$(VCS_REMOTE)/$(VCS_BRANCH) \
		./var-docker/log/build-devel.log
	true "TEMPLATE: Always specific to the project type"

.PHONY: build-docs
### Render the static HTML form of the Sphinx documentation
build-docs: build-docs-html

.PHONY: build-docs-watch
### Serve the Sphinx documentation with live updates
build-docs-watch: $(HOME)/.local/bin/tox
	tox exec -e "build" -- sphinx-watch "./docs/" "./build/docs/html/" "html" --httpd

.PHONY: build-docs-%
build-docs-%: $(HOME)/.local/bin/tox
	tox exec -e "build" -- sphinx-build -M "$(@:build-docs-%=%)" \
	    "./docs/" "./build/docs/"

## Docker Build Targets:
#
# Strive for as much consistency as possible in development tasks between the local host
# and inside containers. To that end, most of the `*-docker` container target recipes
# should run the corresponding `*-local` local host target recipes inside the
# development container. Top level targets, such as `test`, should run as much as
# possible inside the development container.

.PHONY: build-docker
### Set up for development in Docker containers.
build-docker: build-pkgs ./var-docker/log/build-user.log

.PHONY: build-docker-tags
### Print the list of image tags for the current registry and variant.
build-docker-tags:
	$(MAKE) -e $(DOCKER_REGISTRIES:%=build-docker-tags-%)

.PHONY: $(DOCKER_REGISTRIES:%=build-docker-tags-%)
### Print the list of image tags for the current registry and variant.
$(DOCKER_REGISTRIES:%=build-docker-tags-%): $(HOME)/.local/bin/tox
	test -e "./var/git/refs/remotes/$(VCS_REMOTE)/$(VCS_BRANCH)"
	docker_image=$(DOCKER_IMAGE_$(@:build-docker-tags-%=%))
	echo $${docker_image}:$(DOCKER_VARIANT_PREFIX)$(DOCKER_BRANCH_TAG)
ifeq ($(VCS_BRANCH),main)
# Update tags users depend on to be stable from the `main` branch:
	VERSION=$$($(TOX_EXEC_BUILD_ARGS) -qq -- cz version --project)
	major_version=$$(echo $${VERSION} | sed -nE 's|([0-9]+).*|\1|p')
	minor_version=$$(
	    echo $${VERSION} | sed -nE 's|([0-9]+\.[0-9]+).*|\1|p'
	)
	echo $${docker_image}:$(DOCKER_VARIANT_PREFIX)v$${minor_version}
	echo $${docker_image}:$(DOCKER_VARIANT_PREFIX)v$${major_version}
	echo $${docker_image}:$(DOCKER_VARIANT_PREFIX)
endif
# Use this variant as the default used for tags such as `latest`
	echo $${docker_image}:$(DOCKER_VARIANT_PREFIX)$(DOCKER_BRANCH_TAG)
ifeq ($(VCS_BRANCH),main)
	echo $${docker_image}:$(DOCKER_VARIANT_PREFIX)v$${minor_version}
	echo $${docker_image}:$(DOCKER_VARIANT_PREFIX)v$${major_version}
ifeq ($(DOCKER_VARIANT),)
	echo $${docker_image}:latest
else
	echo $${docker_image}:$(DOCKER_VARIANT)
endif
endif

.PHONY: build-docker-build
### Run the actual commands used to build the Docker container image.
build-docker-build: ./Dockerfile $(HOST_TARGET_DOCKER) $(HOME)/.local/bin/tox \
		$(HOME)/.local/state/docker-multi-platform/log/host-install.log \
		./var/git/refs/remotes/$(VCS_REMOTE)/$(VCS_BRANCH) \
		./var/log/docker-login-DOCKER.log
# Workaround broken interactive session detection:
	docker pull "buildpack-deps"
# Pull images to use as build caches:
	docker_build_caches=""
ifeq ($(GITLAB_CI),true)
# Don't cache when building final releases on `main`
	$(MAKE) -e "./var/log/docker-login-GITLAB.log" || true
ifneq ($(VCS_BRANCH),main)
	if $(MAKE) -e pull-docker
	then
	    docker_build_caches+=" --cache-from $(DOCKER_IMAGE_GITLAB):\
	$(DOCKER_VARIANT_PREFIX)$(PYTHON_ENV)-$(DOCKER_BRANCH_TAG)"
	fi
endif
endif
ifeq ($(GITHUB_ACTIONS),true)
	$(MAKE) -e "./var/log/docker-login-GITHUB.log" || true
ifneq ($(VCS_BRANCH),main)
	if $(MAKE) -e pull-docker
	then
	    docker_build_caches+=" --cache-from $(DOCKER_IMAGE_GITHUB):\
	$(DOCKER_VARIANT_PREFIX)$(PYTHON_ENV)-$(DOCKER_BRANCH_TAG)"
	fi
endif
endif
# Assemble the tags for all the variant permutations:
	$(MAKE) "./var/git/refs/remotes/$(VCS_REMOTE)/$(VCS_BRANCH)"
	docker_build_args=""
	for image_tag in $$(
	    $(MAKE) -e --no-print-directory build-docker-tags
	)
	do
	    docker_build_args+=" --tag $${image_tag}"
	done
ifeq ($(DOCKER_VARIANT),)
	docker_build_args+=" --target user"
else
	docker_build_args+=" --target $(DOCKER_VARIANT)"
endif
# https://github.com/moby/moby/issues/39003#issuecomment-879441675
	docker buildx build $(DOCKER_BUILD_ARGS) \
	    --build-arg BUILDKIT_INLINE_CACHE="1" \
	    --build-arg VERSION="$$(
	        $(TOX_EXEC_BUILD_ARGS) -qq -- cz version --project
	    )" \
	    $${docker_build_args} $${docker_build_caches} --file "$(<)" "./"


## Test Targets:
#
# Recipes that run the test suite.

.PHONY: test
### Format the code and run the full suite of tests, coverage checks, and linters.
test: test-lint test-docker-lint test-docker

.PHONY: test-local
### Run the full suite of tests, coverage checks, and linters.
test-local:
	true "TEMPLATE: Always specific to the project type"

.PHONY: test-lint
### Perform any linter or style checks, including non-code checks.
test-lint: $(HOME)/.local/bin/tox $(HOST_TARGET_DOCKER) ./var/log/npm-install.log \
		build-docs test-lint-prose
# Run linters implemented in Python:
	tox run -e "build"
# Lint copyright and licensing:
	docker compose run --rm -T "reuse"
# Run linters implemented in JavaScript:
	~/.nvm/nvm-exec npm run lint

.PHONY: test-lint-prose
### Lint prose text for spelling, grammar, and style
test-lint-prose: $(HOST_TARGET_DOCKER) ./var/log/vale-sync.log ./.vale.ini \
		./styles/code.ini
# Lint all markup files tracked in VCS with Vale:
# https://vale.sh/docs/topics/scoping/#formats
	git ls-files -co --exclude-standard -z |
	    xargs -r -0 -t -- docker compose run --rm -T vale
# Lint all source code files tracked in VCS with Vale:
	git ls-files -co --exclude-standard -z |
	    xargs -r -0 -t -- \
	    docker compose run --rm -T vale --config="./styles/code.ini"
# Lint source code files tracked in VCS but without extensions with Vale:
	git ls-files -co --exclude-standard -z | grep -Ez '^[^.]+$$' |
	    while read -d $$'\0'
	    do
	        cat "$${REPLY}" |
	            docker compose run --rm -T vale --config="./styles/code.ini" \
	                --ext=".pl"
	    done

.PHONY: test-debug
### Run tests directly on the system and start the debugger on errors or failures.
test-debug:
	true "TEMPLATE: Always specific to the project type"

.PHONY: test-docker
### Run the full suite of tests, coverage checks, and code linters in containers.
<<<<<<< HEAD
test-docker: build-pkgs $(STATE_DIR)/log/host-install.log \
		build-docker
=======
test-docker: $(HOST_TARGET_DOCKER) build-pkgs
>>>>>>> a926863d
	docker_run_args="--rm"
	if [ ! -t 0 ]
	then
# No fancy output when running in parallel
	    docker_run_args+=" -T"
	fi
# Test that the end-user image can run commands:
	docker compose run --no-deps $${docker_run_args} $(PROJECT_NAME) true
# Run from the development Docker container for consistency:
	docker compose run $${docker_run_args} $(PROJECT_NAME)-devel \
	    make -e test-local
# Upload any build or test artifacts to CI/CD providers
ifeq ($(GITLAB_CI),true)
ifneq ($(CODECOV_TOKEN),)
	$(MAKE) "./var/log/codecov-install.log"
# TEMPLATE: Write coverage results in Cobertura XML format to `./build/coverage.xml` and
# un-comment:
#	codecov --nonZero -t "$(CODECOV_TOKEN)" --file "./build/coverage.xml"
else ifneq ($(CI_IS_FORK),true)
	set +x
	echo "ERROR: CODECOV_TOKEN missing from ./.env or CI secrets"
	false
endif
endif

.PHONY: test-docker-lint
### Check the style and content of the `./Dockerfile*` files
test-docker-lint: $(HOST_TARGET_DOCKER) ./.env.~out~ ./var/log/docker-login-DOCKER.log
	docker compose pull --quiet hadolint
	docker compose run $(DOCKER_COMPOSE_RUN_ARGS) hadolint
	docker compose run $(DOCKER_COMPOSE_RUN_ARGS) hadolint \
	    hadolint "./build-host/Dockerfile"

.PHONY: test-push
### Verify commits before pushing to the remote.
test-push: $(VCS_FETCH_TARGETS) $(HOME)/.local/bin/tox \
		./var-docker/log/build-devel.log ./.env.~out~
	vcs_compare_rev="$(VCS_COMPARE_REMOTE)/$(VCS_COMPARE_BRANCH)"
ifeq ($(CI),true)
ifeq ($(VCS_COMPARE_BRANCH),main)
# On `main`, compare with the preceding commit on `main`:
	vcs_compare_rev="$(VCS_COMPARE_REMOTE)/$(VCS_COMPARE_BRANCH)^"
endif
endif
	if ! git fetch "$(VCS_COMPARE_REMOTE)" "$(VCS_COMPARE_BRANCH)"
	then
# For a newly created branch not yet on the remote, compare with the pre-release branch:
	    vcs_compare_rev="$(VCS_COMPARE_REMOTE)/develop"
	fi
	exit_code=0
	(
	    $(TOX_EXEC_BUILD_ARGS) -- \
	        cz check --rev-range "$${vcs_compare_rev}..HEAD" &&
	    $(TOX_EXEC_BUILD_ARGS) -- \
	        python ./bin/cz-check-bump.py --compare-ref "$${vcs_compare_rev}"
	) || exit_code=$$?
	if (( $$exit_code == 3 || $$exit_code == 21 ))
	then
	    exit
	elif (( $$exit_code != 0 ))
	then
	    exit $$exit_code
	else
	    $(TOX_EXEC_BUILD_ARGS) -- \
	        towncrier check --compare-with "$${vcs_compare_rev}"
	fi

.PHONY: test-clean
### Confirm that the checkout has no uncommitted VCS changes.
test-clean:
	if [ -n "$$(git status --porcelain)" ]
	then
	    set +x
	    echo "Checkout is not clean"
	    false
	fi


## Release Targets:
#
# Recipes that make an changes needed for releases and publish built artifacts to
# end-users.

.PHONY: release
### Publish installable packages and container images as required by commits.
release: release-pkgs release-docker

.PHONY: release-pkgs
### Publish installable packages if conventional commits require a release.
<<<<<<< HEAD
release-pkgs: $(STATE_DIR)/log/host-install.log \
		./var/log/git-remotes.log \
		./var/git/refs/remotes/$(VCS_REMOTE)/$(VCS_BRANCH) ./.env.~out~
=======
release-pkgs:
>>>>>>> a926863d
# Don't release unless from the `main` or `develop` branches:
ifeq ($(RELEASE_PUBLISH),true)
# Import the private signing key from CI secrets
	$(MAKE) -e ./var/log/gpg-import.log
# Bump the version and build the final release packages:
	$(MAKE) -e build-pkgs
# Ensure VCS has captured all the effects of building the release:
	$(MAKE) -e test-clean
	true "TEMPLATE: Always specific to the project type"
	export VERSION=$$($(TOX_EXEC_BUILD_ARGS) -qq -- cz version --project)
# Create a GitLab release
	release_cli_args="--description ./NEWS-VERSION.rst"
	release_cli_args+=" --tag-name v$${VERSION}"
	release_cli_args+=" --assets-link {\
	\"name\":\"Docker-Hub-Container-Registry\",\
	\"url\":\"https://hub.docker.com/r/$(DOCKER_USER)/$(CI_PROJECT_NAME)/tags\",\
	\"link_type\":\"image\"\
	}"
	docker compose pull gitlab-release-cli
	docker compose run --rm gitlab-release-cli release-cli \
	    --server-url "$(CI_SERVER_URL)" --project-id "$(CI_PROJECT_ID)" \
	    create $${release_cli_args}
# Create a GitHub release
	gh release create "v$${VERSION}" $(GITHUB_RELEASE_ARGS) \
	    --notes-file "./NEWS-VERSION.rst" ./dist/project?structure-*
endif

.PHONY: release-docker
### Publish all container images to all container registries.
release-docker: $(HOST_TARGET_DOCKER) build-docker \
		$(DOCKER_REGISTRIES:%=./var/log/docker-login-%.log) \
		$(HOME)/.local/state/docker-multi-platform/log/host-install.log
# Build other platforms in emulation and rely on the layer cache for bundling the
# native images built before into the manifests:
	DOCKER_BUILD_ARGS="$(DOCKER_BUILD_ARGS) --push"
ifneq ($(DOCKER_PLATFORMS),)
	DOCKER_BUILD_ARGS+=" --platform $(subst $(EMPTY) ,$(COMMA),$(DOCKER_PLATFORMS))"
else
endif
	export DOCKER_BUILD_ARGS
# Push the end-user manifest and images:
	$(MAKE) -e build-docker-build
# Push the development manifest and images:
	$(MAKE) -e DOCKER_VARIANT="devel" build-docker-build
# Update Docker Hub `README.md` by using the `./README.rst` reStructuredText version:
ifeq ($(VCS_BRANCH),main)
	$(MAKE) -e "./var/log/docker-login-DOCKER.log"
	docker compose pull --quiet pandoc docker-pushrm
	docker compose up docker-pushrm
endif

.PHONY: release-bump
### Bump the package version if conventional commits require a release.
release-bump: ~/.gitconfig $(VCS_RELEASE_FETCH_TARGETS) $(HOME)/.local/bin/tox \
		./var/log/npm-install.log ./var/log/git-remotes.log \
		./var-docker/log/build-devel.log ./.env.~out~
	if ! git diff --cached --exit-code
	then
	    set +x
	    echo "CRITICAL: Cannot bump version with staged changes"
	    false
	fi
# Update the local branch to the forthcoming version bump commit:
	git switch -C "$(VCS_BRANCH)" "$$(git rev-parse HEAD)"
	exit_code=0
	if [ "$(VCS_BRANCH)" = "main" ] &&
	    $(TOX_EXEC_BUILD_ARGS) -- python ./bin/get-base-version.py $$(
	        $(TOX_EXEC_BUILD_ARGS) -qq -- cz version --project
	    )
	then
# Make a final release from the last pre-release:
	    true
	else
# Do the conventional commits require a release?:
	    $(TOX_EXEC_BUILD_ARGS) -- python ./bin/cz-check-bump.py || exit_code=$$?
	    if (( $$exit_code == 3 || $$exit_code == 21 ))
	    then
# No commits require a release:
	        exit
	    elif (( $$exit_code != 0 ))
	    then
	        exit $$exit_code
	    fi
	fi
# Collect the versions involved in this release according to conventional commits:
	cz_bump_args="--check-consistency --no-verify"
ifneq ($(VCS_BRANCH),main)
	cz_bump_args+=" --prerelease beta"
endif
ifeq ($(RELEASE_PUBLISH),true)
	cz_bump_args+=" --gpg-sign"
# Import the private signing key from CI secrets
	$(MAKE) -e ./var/log/gpg-import.log
endif
# Capture the release notes for *only this* release for creating the GitHub release.
# Have to run before the real `$ towncrier build` run without the `--draft` option
# because it deletes the `newsfragments`.
	next_version=$$(
	    $(TOX_EXEC_BUILD_ARGS) -qq -- cz bump $${cz_bump_args} --yes --dry-run |
	    sed -nE 's|.* ([^ ]+) *→ *([^ ]+).*|\2|p;q'
	) || true
# Assemble the release notes for this next version:
	$(TOX_EXEC_BUILD_ARGS) -qq -- \
	    towncrier build --version "$${next_version}" --draft --yes \
	    >"./NEWS-VERSION.rst"
	git add -- "./NEWS-VERSION.rst"
<<<<<<< HEAD
# Build and stage the release notes that `$ cz bump` commits:
	docker compose run $(DOCKER_COMPOSE_RUN_ARGS) $(PROJECT_NAME)-devel \
	    $(TOX_EXEC_BUILD_ARGS) -- towncrier build --version "$${next_version}" --yes
=======
	$(TOX_EXEC_BUILD_ARGS) -- towncrier build --version "$${next_version}" --yes
>>>>>>> a926863d
# Bump the version in the NPM package metadata:
	~/.nvm/nvm-exec npm --no-git-tag-version version "$${next_version}"
	git add -- "./package*.json"
# Increment the version in VCS
	$(TOX_EXEC_BUILD_ARGS) -- cz bump $${cz_bump_args}
ifeq ($(VCS_BRANCH),main)
# Merge the bumped version back into `develop`:
	$(MAKE) VCS_BRANCH="main" VCS_MERGE_BRANCH="develop" \
	    VCS_REMOTE="$(VCS_COMPARE_REMOTE)" VCS_MERGE_BRANCH="develop" devel-merge
ifeq ($(CI),true)
	git push --no-verify "$(VCS_COMPARE_REMOTE)" "HEAD:develop"
endif
	git switch -C "$(VCS_BRANCH)" "$$(git rev-parse HEAD)"
endif
ifneq ($(GITHUB_ACTIONS),true)
ifneq ($(PROJECT_GITHUB_PAT),)
# Make the tag available for creating the following GitHub release but push to GitHub
# *before* pushing to GitLab to avoid a race with repository mirroring:
	git push --no-verify "github" tag "v$${next_version}"
endif
endif
ifeq ($(CI),true)
# Push only this tag to avoid clashes with any preceding failed release:
	git push --no-verify "$(VCS_REMOTE)" tag "v$${next_version}"
# Also push the branch:
	git push --no-verify "$(VCS_REMOTE)" "HEAD:$(VCS_BRANCH)"
endif


## Development Targets:
#
# Recipes used by developers to make changes to the code.

.PHONY: devel-format
### Automatically correct code in this checkout according to linters and style checkers.
devel-format: $(HOST_TARGET_DOCKER) ./var/log/npm-install.log
	true "TEMPLATE: Always specific to the project type"
# Add license and copyright header to files missing them:
	git ls-files -co --exclude-standard -z |
	grep -Ezv '\.license$$|^(\.reuse|LICENSES)/' |
	while read -d $$'\0'
	do
	    if ! (
	        test -e  "$${REPLY}.license" ||
	        grep -Eq 'SPDX-License-Identifier:' "$${REPLY}"
	    )
	    then
	        echo "$${REPLY}"
	    fi
	done | xargs -r -t -- \
	    docker compose run --rm -T "reuse" annotate --skip-unrecognised \
	        --copyright "Ross Patterson <me@rpatterson.net>" --license "MIT"
# Run source code formatting tools implemented in JavaScript:
	~/.nvm/nvm-exec npm run format

.PHONY: devel-upgrade
### Update all locked or frozen dependencies to their most recent available versions.
devel-upgrade: $(HOME)/.local/bin/tox
# Update VCS integration from remotes to the most recent tag:
	$(TOX_EXEC_BUILD_ARGS) -- pre-commit autoupdate

.PHONY: devel-upgrade-branch
### Reset an upgrade branch, commit upgraded dependencies on it, and push for review.
devel-upgrade-branch: ~/.gitconfig ./var/log/gpg-import.log \
		./var/git/refs/remotes/$(VCS_REMOTE)/$(VCS_BRANCH) \
		./var/log/git-remotes.log
	remote_branch_exists=false
	if git fetch "$(VCS_REMOTE)" "$(VCS_BRANCH)-upgrade"
	then
	    remote_branch_exists=true
	fi
	git switch -C "$(VCS_BRANCH)-upgrade"
	now=$$(date -u)
	$(MAKE) -e devel-upgrade
	if $(MAKE) -e "test-clean"
	then
# No changes from upgrade, exit signaling success but push nothing:
	    exit
	fi
# Commit the upgrade changes
	echo "Upgrade all requirements to the most recent versions as of $${now}." \
	    >"./newsfragments/+upgrade-requirements.bugfix.rst"
	git add --update "./.pre-commit-config.yaml"
	git add "./newsfragments/+upgrade-requirements.bugfix.rst"
	git_commit_args="--all --gpg-sign"
ifeq ($(CI),true)
# Don't duplicate the CI run from the following push:
	git_push_args+=" --no-verify"
endif
	git commit $${git_commit_args} -m \
	    "fix(deps): Upgrade to most recent versions"
# Fail if upgrading left un-tracked files in VCS:
	$(MAKE) -e "test-clean"
ifeq ($(CI),true)
# Push any upgrades to the remote for review. Specify both the ref and the expected ref
# for `--force-with-lease=` to support pushing to more than one mirror or remote by
# using more than one `pushUrl`:
	git_push_args="--no-verify"
	if [ "$${remote_branch_exists=true}" == "true" ]
	then
	    git_push_args+=" --force-with-lease=\
	$(VCS_BRANCH)-upgrade:$(VCS_REMOTE)/$(VCS_BRANCH)-upgrade"
	fi
	git push $${git_push_args} "$(VCS_REMOTE)" "HEAD:$(VCS_BRANCH)-upgrade"
endif

.PHONY: devel-merge
### Merge this branch with a suffix back into its un-suffixed upstream.
devel-merge: ~/.gitconfig ./var/log/git-remotes.log \
		./var/git/refs/remotes/$(VCS_REMOTE)/$(VCS_MERGE_BRANCH)
	merge_rev="$$(git rev-parse HEAD)"
	git switch -C "$(VCS_MERGE_BRANCH)" --track "$(VCS_REMOTE)/$(VCS_MERGE_BRANCH)"
	git merge --ff --gpg-sign -m \
	    $$'Merge branch \'$(VCS_BRANCH)\' into $(VCS_MERGE_BRANCH)\n\n[ci merge]' \
	    "$${merge_rev}"
ifeq ($(CI),true)
	git push --no-verify "$(VCS_REMOTE)" "HEAD:$(VCS_MERGE_BRANCH)"
endif


## Clean Targets:
#
# Recipes used to restore the checkout to initial conditions.

.PHONY: clean
### Restore the checkout to an initial clone state.
clean:
	docker compose down --remove-orphans --rmi "all" -v || true
	$(TOX_EXEC_BUILD_ARGS) -- pre-commit uninstall \
	    --hook-type "pre-commit" --hook-type "commit-msg" --hook-type "pre-push" \
	    || true
	$(TOX_EXEC_BUILD_ARGS) -- pre-commit clean || true
	git clean -dfx -e "/var" -e "var-docker/" -e "/.env" -e "*~"
	rm -rfv "./var/log/" "./var-docker/log/"


## Real Targets:
#
# Recipes that make actual changes and create and update files for the target.

## Docker real targets:

# Build the development image:
./var-docker/log/build-devel.log: ./Dockerfile ./.dockerignore ./bin/entrypoint \
		./docker-compose.yml ./docker-compose.override.yml ./.env.~out~ \
		./var-docker/log/rebuild.log $(HOST_TARGET_DOCKER)
	true DEBUG Updated prereqs: $(?)
	mkdir -pv "$(dir $(@))"
ifeq ($(DOCKER_BUILD_PULL),true)
# Pull the development image and simulate building it here:
	if $(MAKE) -e DOCKER_VARIANT="devel" pull-docker
	then
	    touch "$(@)" "./var-docker/log/rebuild.log"
	    exit
	fi
endif
	$(MAKE) -e DOCKER_VARIANT="devel" DOCKER_BUILD_ARGS="--load" \
	    build-docker-build | tee -a "$(@)"

# Build the end-user image:
./var-docker/log/build-user.log: ./var-docker/log/build-devel.log ./Dockerfile \
		./.dockerignore ./bin/entrypoint ./var-docker/log/rebuild.log
	true DEBUG Updated prereqs: $(?)
# Build the user image after building all required artifacts:
	mkdir -pv "$(dir $(@))"
	$(MAKE) -e DOCKER_BUILD_ARGS="$(DOCKER_BUILD_ARGS) --load" \
	    build-docker-build >>"$(@)"

# Marker file used to trigger the rebuild of the image.

# Useful to workaround asynchronous timestamp issues when running jobs in parallel:
./var-docker/log/rebuild.log:
	mkdir -pv "$(dir $(@))"
	date >>"$(@)"

./README.md: README.rst
	$(MAKE) "$(HOST_TARGET_DOCKER)"
	docker compose run --rm "pandoc"

# Local environment variables and secrets from a template:
./.env.~out~: ./.env.in
	$(call expand_template,$(<),$(@))

./var/log/npm-install.log: ./package.json
	$(MAKE) "./var/log/nvm-install.log"
	mkdir -pv "$(dir $(@))"
	~/.nvm/nvm-exec npm install | tee -a "$(@)"

./package.json:
	$(MAKE) "./var/log/nvm-install.log" "$(HOME)/.npmrc"
# https://docs.npmjs.com/creating-a-package-json-file#creating-a-default-packagejson-file
	~/.nvm/nvm-exec npm init --yes --scope="@$(NPM_SCOPE)"

$(HOME)/.npmrc:
	$(MAKE) "./var/log/nvm-install.log"
# https://docs.npmjs.com/creating-a-package-json-file#setting-config-options-for-the-init-command
	~/.nvm/nvm-exec npm set init-author-email "$(USER_EMAIL)"
	~/.nvm/nvm-exec npm set init-author-name "$(USER_FULL_NAME)"
	~/.nvm/nvm-exec npm set init-license "MIT"

./var/log/nvm-install.log: ./.nvmrc
	$(MAKE) "$(HOME)/.nvm/nvm.sh"
	mkdir -pv "$(dir $(@))"
	set +x
	. "$(HOME)/.nvm/nvm.sh"
	nvm install | tee -a "$(@)"

# Manage JavaScript/TypeScript packages:
# https://github.com/nvm-sh/nvm#install--update-script
$(HOME)/.nvm/nvm.sh:
	set +x
	wget -qO- "https://raw.githubusercontent.com/nvm-sh/nvm/v0.39.3/install.sh"
	    | bash

# Install the meta tool for managing Python tools:
$(HOME)/.local/bin/tox:
	$(MAKE) "$(HOME)/.local/bin/pipx"
# https://tox.wiki/en/latest/installation.html#via-pipx
	pipx install "tox"
$(HOME)/.local/bin/pipx:
	$(MAKE) "$(HOST_PREFIX)/bin/pip3"
# https://pypa.github.io/pipx/installation/#install-pipx
	pip3 install --user "pipx"
	python3 -m pipx ensurepath

# Install all tools required by recipes installed outside the checkout on the
# system. Use a target file outside this checkout to support more than one
# checkout. Support other projects that use the same approach but with different
# requirements, use a target specific to this project:
$(HOST_PREFIX)/bin/pip3:
	$(MAKE) "$(STATE_DIR)/log/host-update.log"
	$(HOST_PKG_CMD) $(HOST_PKG_INSTALL_ARGS) "$(HOST_PKG_NAMES_PIP)"
$(HOST_TARGET_DOCKER):
	$(MAKE) "$(STATE_DIR)/log/host-update.log"
	$(HOST_PKG_CMD) $(HOST_PKG_INSTALL_ARGS) "$(HOST_PKG_NAMES_DOCKER)"
	docker info
ifeq ($(HOST_PKG_BIN),brew)
# https://formulae.brew.sh/formula/docker-compose#default
	mkdir -p ~/.docker/cli-plugins
	ln -sfnv "$${HOMEBREW_PREFIX}/opt/docker-compose/bin/docker-compose" \
	    "~/.docker/cli-plugins/docker-compose"
endif
$(STATE_DIR)/log/host-update.log:
	if ! $(HOST_PKG_CMD_PREFIX) which $(HOST_PKG_BIN)
	then
	    set +x
	    echo "ERROR: OS not supported for installing system dependencies"
	    false
	fi
	$(HOST_PKG_CMD) update | tee -a "$(@)"

# https://docs.docker.com/build/building/multi-platform/#building-multi-platform-images
$(HOME)/.local/state/docker-multi-platform/log/host-install.log:
	$(MAKE) "$(HOST_TARGET_DOCKER)"
	mkdir -pv "$(dir $(@))"
	if ! docker context inspect "multi-platform" |& tee -a "$(@)"
	then
	    docker context create "multi-platform" |& tee -a "$(@)"
	fi
	if ! docker buildx inspect |& tee -a "$(@)" |
	    grep -q '^ *Endpoint: *multi-platform *'
	then
	    (
	        docker buildx create --use "multi-platform" || true
	    ) |& tee -a "$(@)"
	fi

./var/log/codecov-install.log:
	mkdir -pv "$(dir $(@))"
# Install the code test coverage publishing tool:
	(
	    if ! which codecov
	    then
	        mkdir -pv ~/.local/bin/
# https://docs.codecov.com/docs/codecov-uploader#using-the-uploader-with-codecovio-cloud
	        if which brew
	        then
# macOS:
	            curl --output-dir ~/.local/bin/ -Os \
	                "https://uploader.codecov.io/latest/macos/codecov"
	        elif which apk
	        then
# Alpine:
	            wget --directory-prefix ~/.local/bin/ \
	                "https://uploader.codecov.io/latest/alpine/codecov"
	        else
# Other Linux distributions:
	            curl --output-dir ~/.local/bin/ -Os \
	                "https://uploader.codecov.io/latest/linux/codecov"
	        fi
	        chmod +x ~/.local/bin/codecov
	    fi
	    if ! which codecov
	    then
	        set +x
	        echo "ERROR: CodeCov command-line tool still not on PATH"
	        false
	    fi
	) | tee -a "$(@)"

# Retrieve VCS data needed for versioning, tags, and releases, release notes:
$(VCS_FETCH_TARGETS): ./.git/logs/HEAD
	git_fetch_args="--tags --prune --prune-tags --force"
	if [ "$$(git rev-parse --is-shallow-repository)" == "true" ]
	then
	    git_fetch_args+=" --unshallow"
	fi
	branch_path="$(@:var/git/refs/remotes/%=%)"
	mkdir -pv "$(dir $(@))"
	if ! git fetch $${git_fetch_args} "$${branch_path%%/*}" "$${branch_path#*/}" |&
	    tee -a "$(@)"
	then
# If the local branch doesn't exist, fall back to the pre-release branch:
	    git fetch $${git_fetch_args} "$${branch_path%%/*}" "develop" |&
	        tee -a "$(@)"
	fi

./.git/hooks/pre-commit:
	$(MAKE) -e "$(HOME)/.local/bin/tox"
	$(TOX_EXEC_BUILD_ARGS) -- pre-commit install \
	    --hook-type "pre-commit" --hook-type "commit-msg" --hook-type "pre-push"

# Set Vale levels for added style rules:
./.vale.ini ./styles/code.ini:
	$(MAKE)-e "$(HOME)/.local/bin/tox" "./var/log/vale-sync.log"
	$(TOX_EXEC_BUILD_ARGS) -- python ./bin/vale-set-rule-levels.py --input="$(@)"

./var/log/vale-sync.log: ./.env.~out~ ./.vale.ini ./styles/code.ini
	$(MAKE) "$(HOST_TARGET_DOCKER)"
	mkdir -pv "$(dir $(@))"
	docker compose run --rm vale sync | tee -a "$(@)"

# Tell editors where to find tools in the checkout needed to verify the code:
./.dir-locals.el.~out~: ./.dir-locals.el.in
	$(call expand_template,$(<),$(@))

# Initialize minimal VCS configuration, useful in automation such as CI:
~/.gitconfig:
	git config --global user.name "$(USER_FULL_NAME)"
	git config --global user.email "$(USER_EMAIL)"

./var/log/git-remotes.log:
	mkdir -pv "$(dir $(@))"
	set +x
ifneq ($(VCS_REMOTE_PUSH_URL),)
	if ! git remote get-url --push --all "origin" |
	    grep -q -F "$(VCS_REMOTE_PUSH_URL)"
	then
	    echo "INFO:Adding push url for remote 'origin'"
	    git remote set-url --push --add "origin" "$(VCS_REMOTE_PUSH_URL)" |
	        tee -a "$(@)"
	fi
endif
ifneq ($(GITHUB_ACTIONS),true)
ifneq ($(PROJECT_GITHUB_PAT),)
# Also add a fetch remote for the `$ gh` command-line tool to detect:
	if ! git remote get-url "github" >"/dev/null"
	then
	    echo "INFO:Adding remote 'github'"
	    git remote add "github" \
	        "https://$(PROJECT_GITHUB_PAT)@github.com/$(CI_PROJECT_PATH).git" |
	        tee -a "$(@)"
	fi
else ifneq ($(CI_IS_FORK),true)
	set +x
	echo "ERROR: PROJECT_GITHUB_PAT missing from ./.env or CI secrets"
	false
endif
endif
	set -x
# Fail fast if there's still no push access:
	git push --no-verify "origin" "HEAD:$(VCS_BRANCH)" | tee -a "$(@)"

./var/log/docker-login-DOCKER.log:
	$(MAKE) "$(HOST_TARGET_DOCKER)" "./.env.~out~"
	mkdir -pv "$(dir $(@))"
	if [ -n "$${DOCKER_PASS}" ]
	then
	    printenv "DOCKER_PASS" | docker login -u "$(DOCKER_USER)" --password-stdin
	elif [ "$(CI_IS_FORK)" != "true" ]
	then
	    echo "ERROR: DOCKER_PASS missing from ./.env or CI secrets"
	    false
	fi
	date | tee -a "$(@)"
# TEMPLATE: Add a cleanup rule for the GitLab container registry under the project
# settings.
./var/log/docker-login-GITLAB.log:
	$(MAKE) "./.env.~out~"
	mkdir -pv "$(dir $(@))"
	if [ -n "$${CI_REGISTRY_PASSWORD}" ]
	then
	    printenv "CI_REGISTRY_PASSWORD" |
	        docker login -u "$(CI_REGISTRY_USER)" --password-stdin "$(CI_REGISTRY)"
	elif [ "$(CI_IS_FORK)" != "true" ]
	then
	    echo "ERROR: CI_REGISTRY_PASSWORD missing from ./.env or CI secrets"
	    false
	fi
	date | tee -a "$(@)"
# TEMPLATE: Connect the GitHub container registry to the repository by using the
# `Connect` button at the bottom of the container registry's web UI.
./var/log/docker-login-GITHUB.log:
	$(MAKE) "./.env.~out~"
	mkdir -pv "$(dir $(@))"
	if [ -n "$${PROJECT_GITHUB_PAT}" ]
	then
	    printenv "PROJECT_GITHUB_PAT" |
	        docker login -u "$(GITHUB_REPOSITORY_OWNER)" --password-stdin "ghcr.io"
	elif [ "$(CI_IS_FORK)" != "true" ]
	then
	    echo "ERROR: PROJECT_GITHUB_PAT missing from ./.env or CI secrets"
	    false
	fi
	date | tee -a "$(@)"

# GNU Privacy Guard (GPG) signing key creation and management in CI:
export GPG_PASSPHRASE=
GPG_SIGNING_PRIVATE_KEY=
./var/ci-cd-signing-subkey.asc:
# Signing release commits and artifacts requires a GPG private key in the CI/CD
# environment. Use a subkey that you can revoke without affecting your main key. This
# recipe captures what I had to do to export a private signing subkey. It's not widely
# tested so you should probably only use this for reference. It worked for me but this
# process risks leaking your main private key so confirm all your assumptions and
# results well.
#
# 1. Create a signing subkey with a *new*, *separate* passphrase:
#    https://wiki.debian.org/Subkeys#How.3F
# 2. Get the long key ID for that private subkey:
#	gpg --list-secret-keys --keyid-format "long"
# 3. Export *only* that private subkey and verify that the main secret key packet is the
#    GPG dummy packet and that the only other private key included is the intended
#    subkey:
#	gpg --armor --export-secret-subkeys "$(GPG_SIGNING_KEYID)!" |
#	    gpg --list-packets
# 4. Export that key as text to a file:
	gpg --armor --export-secret-subkeys "$(GPG_SIGNING_KEYID)!" >"$(@)"
# 5. Confirm that a temporary GNU PG directory can import the exported key and that it
#    can sign files:
#	gnupg_homedir=$$(mktemp -d --suffix=".d" "gnupd.XXXXXXXXXX")
#	printenv 'GPG_PASSPHRASE' >"$${gnupg_homedir}/.passphrase"
#	gpg --homedir "$${gnupg_homedir}" --batch --import <"$(@)"
#	echo "Test signature content" >"$${gnupg_homedir}/test-sig.txt"
#	gpgconf --kill gpg-agent
#	gpg --homedir "$${gnupg_homedir}" --batch --pinentry-mode "loopback" \
#	    --passphrase-file "$${gnupg_homedir}/.passphrase" \
#	    --local-user "$(GPG_SIGNING_KEYID)!" --sign "$${gnupg_homedir}/test-sig.txt"
#	gpg --batch --verify "$${gnupg_homedir}/test-sig.txt.gpg"
# 6. Add the contents of this target as a `GPG_SIGNING_PRIVATE_KEY` secret in CI and the
# passphrase for the signing subkey as a `GPG_PASSPHRASE` secret in CI
./var/log/gpg-import.log: ~/.gitconfig
# In each CI run, import the private signing key from the CI secrets
	mkdir -pv "$(dir $(@))"
ifneq ($(and $(GPG_SIGNING_PRIVATE_KEY),$(GPG_PASSPHRASE)),)
	printenv "GPG_SIGNING_PRIVATE_KEY" | gpg --batch --import | tee -a "$(@)"
	echo 'default-key:0:"$(GPG_SIGNING_KEYID)' | gpgconf —change-options gpg
	git config --global user.signingkey "$(GPG_SIGNING_KEYID)"
# "Unlock" the signing key for the rest of this CI run:
	printenv 'GPG_PASSPHRASE' >"./var/ci-cd-signing-subkey.passphrase"
	true | gpg --batch --pinentry-mode "loopback" \
	    --passphrase-file "./var/ci-cd-signing-subkey.passphrase" \
	    --sign | gpg --list-packets
else
ifneq ($(CI_IS_FORK),true)
	set +x
	echo "ERROR: GPG_SIGNING_PRIVATE_KEY or GPG_PASSPHRASE " \
	    "missing from ./.env or CI secrets"
	false
endif
	date | tee -a "$(@)"
endif

# TEMPLATE: Optionally, use the following command to generate a GitLab CI/CD runner
# configuration, register it with your project, compare it with the template
# prerequisite, apply the appropriate changes and then run by using `$ docker compose up
# gitlab-runner`. Useful to conserve shared runner minutes:
./var/gitlab-runner/config/config.toml: ./gitlab-runner/config/config.toml.in
	docker compose run --rm gitlab-runner register \
	    --url "https://gitlab.com/" --docker-image "docker" --executor "docker"


## Makefile "functions":
#
# Snippets used several times, including in different recipes:
# https://www.gnu.org/software/make/manual/html_node/Call-Function.html

# Return the most recent built package:
current_pkg=$(shell ls -t ./dist/*$(1) | head -n 1)

# Have to use a placeholder `*.~out~` target instead of the real expanded template
# because targets can't disable `.DELETE_ON_ERROR` on a per-target basis.
#
# Copy and short-circuit the host-install recipe. Don't update expanded templates when
# `./bin/host-install.sh` changes but expanding a template requires the host-install
# recipe. The recipe can't use a sub-make because Make updates any expanded template
# targets used in `include` directives when reading the `./Makefile`, for example
# `./.env`, leading to endless recursion:
define expand_template=
if ! which envsubst
then
    $(HOST_PKG_CMD) update | tee -a "$(STATE_DIR)/log/host-update.log"
    $(HOST_PKG_CMD) $(HOST_PKG_INSTALL_ARGS) "$(HOST_PKG_NAMES_ENVSUBST)"
fi
if [ "$(2:%.~out~=%)" -nt "$(1)" ]
then
    envsubst <"$(1)" >"$(2)"
    exit
fi
if [ ! -e "$(2:%.~out~=%)" ]
then
    touch -d "@0" "$(2:%.~out~=%)"
fi
if [ "$(CI)" != "true" ]
then
    envsubst <"$(1)" | diff -u "$(2:%.~out~=%)" "-" || true
fi
set +x
echo "WARNING:Template $(1) changed, reconcile and \`$$ touch $(2:%.~out~=%)\`."
set -x
if [ ! -s "$(2:%.~out~=%)" ]
then
    envsubst <"$(1)" >"$(2:%.~out~=%)"
    touch -d "@0" "$(2:%.~out~=%)"
fi
if [ "$(TEMPLATE_IGNORE_EXISTING)" == "true" ]
then
    envsubst <"$(1)" >"$(2)"
    exit
fi
exit 1
endef


## Makefile Development:
#
# Development primarily requires a balance of 2 priorities:
#
# - Correctness of the source code and build artifacts
# - Reduce iteration time in the inner loop of development
#
# This project uses Make to balance those priorities. Target recipes capture the
# commands necessary to build artifacts, run tests, and verify the code. Top-level
# targets compose related target recipes for often needed tasks. Targets use
# prerequisites to define when to update build artifacts prevent time wasted on
# unnecessary updates in the inner loop of development.
#
# Make provides an important feature to achieve that second priority, a framework for
# determining when to do work. Targets define build artifact paths. The target's recipe
# lists the commands that create or update that build artifact. The target's
# prerequisites define when to update that target. Make runs the recipe when any of the
# prerequisites have more recent modification times than the target to update the
# target.
#
# For example, if a feature adds library to the project's dependencies, correctness
# requires the project to update the frozen, or locked versions to include the added
# library. The rest of the time the locked or frozen versions don't need updating and it
# wastes significant time to always update them in the inner loop of development. To
# express such relationships in Make, define targets for the files containing the locked
# or frozen versions and add a prerequisite for the file that defines dependencies:
#
#    ./build/bar.txt: ./bar.txt.in
#    	envsubst <"$(<)" >"$(@)"
#
# To that end, use real target and prerequisite files whenever possible when adding
# recipes to this file. Make calls targets whose name doesn't correspond to a real build
# artifact `.PHONY:` targets. Use `.PHONY:` targets to compose sets or real targets and
# define recipes for tasks that don't produce build artifacts, for example, the
# top-level targets.

# If a recipe doesn't produce an appropriate build artifact, define an arbitrary target
# the recipe writes to, such as piping output to a log file. Also use this approach when
# none of the modification times of produced artifacts reflect when any downstream
# targets need updating:
#
#     ./var/log/bar.log:
#         mkdir -pv "$(dir $(@))"
#         echo "Do some work here" | tee -a "$(@)"
#
# If the recipe produces no output, the recipe can create arbitrary output:
#
#     ./var/log/bar.log:
#         echo "Do some work here"
#         mkdir -pv "$(dir $(@))"
#         date | tee -a "$(@)"
#
# If the recipe of a target needs another target but updating that other target doesn't
# mean that this target's recipe needs to re-run, such as one-time system install tasks,
# use that target in a sub-make instead of a prerequisite:
#
#     ./var/log/bar.log:
#         $(MAKE) "./var/log/qux.log"
#
# This project uses some more Make features than these core features and welcome further
# use of such features:
#
# - `$(@)`:
#   The automatic variable containing the path for the target
#
# - `$(<)`:
#   The automatic variable containing the path for the first prerequisite
#
# - `$(VARIABLE_FOO:%=bar-%)`:
#   Substitution references to generate transformations of space-separated values
#
# - `$ make OPTION_FOO=bar`:
#   Use "option" variables and support overriding on the command-line
#
# Avoid the more "magical" features of Make, to keep it readable, discover-able, and
# otherwise approachable to developers who might not have significant familiarity with
# Make. If you have good, pragmatic reasons to add use of further features, make the
# case for them but avoid them if possible.


## Maintainer targets:
#
# Recipes not used during the usual course of development.

.PHONY: pull-docker
### Pull an existing image best to use as a cache for building new images
pull-docker: ./var/git/refs/remotes/$(VCS_REMOTE)/$(VCS_BRANCH) \
		$(STATE_DIR)/log/host-install.log
	export VERSION=$$($(TOX_EXEC_BUILD_ARGS) -qq -- cz version --project)
	for vcs_branch in $(VCS_BRANCHES)
	do
	    docker_tag="$(DOCKER_VARIANT_PREFIX)$${vcs_branch}"
	    for docker_image in $(DOCKER_IMAGES)
	    do
	        if docker pull "$${docker_image}:$${docker_tag}"
	        then
	            docker tag "$${docker_image}:$${docker_tag}" \
	                "$(DOCKER_IMAGE_DOCKER):$${docker_tag}"
	            exit
	        fi
	    done
	done
	set +x
	echo "ERROR: Could not pull any existing docker image"
	false

# TEMPLATE: Run this a single time for your project or when the `./build-host/` image
# changes. See the `./var/log/docker-login*.log` targets for the authentication
# environment variables to set or login to those container registries manually and `$
# touch` these targets.
.PHONY: bootstrap-project
### Run any tasks needed a single time for a given project by a maintainer.
bootstrap-project: \
		./var/log/docker-login-GITLAB.log \
		./var/log/docker-login-GITHUB.log
# Initially seed the build host Docker image to bootstrap CI/CD environments
# GitLab CI/CD:
	$(MAKE) -e -C "./build-host/" DOCKER_IMAGE="$(DOCKER_IMAGE_GITLAB)" release
# GitHub Actions:
	$(MAKE) -e -C "./build-host/" DOCKER_IMAGE="$(DOCKER_IMAGE_GITHUB)" release<|MERGE_RESOLUTION|>--- conflicted
+++ resolved
@@ -554,12 +554,7 @@
 
 .PHONY: test-docker
 ### Run the full suite of tests, coverage checks, and code linters in containers.
-<<<<<<< HEAD
-test-docker: build-pkgs $(STATE_DIR)/log/host-install.log \
-		build-docker
-=======
-test-docker: $(HOST_TARGET_DOCKER) build-pkgs
->>>>>>> a926863d
+test-docker: $(HOST_TARGET_DOCKER) build-pkgs build-docker
 	docker_run_args="--rm"
 	if [ ! -t 0 ]
 	then
@@ -595,8 +590,7 @@
 
 .PHONY: test-push
 ### Verify commits before pushing to the remote.
-test-push: $(VCS_FETCH_TARGETS) $(HOME)/.local/bin/tox \
-		./var-docker/log/build-devel.log ./.env.~out~
+test-push: $(VCS_FETCH_TARGETS) $(HOME)/.local/bin/tox ./.env.~out~
 	vcs_compare_rev="$(VCS_COMPARE_REMOTE)/$(VCS_COMPARE_BRANCH)"
 ifeq ($(CI),true)
 ifeq ($(VCS_COMPARE_BRANCH),main)
@@ -649,13 +643,8 @@
 
 .PHONY: release-pkgs
 ### Publish installable packages if conventional commits require a release.
-<<<<<<< HEAD
-release-pkgs: $(STATE_DIR)/log/host-install.log \
-		./var/log/git-remotes.log \
+release-pkgs: $(HOST_TARGET_DOCKER) ./var/log/git-remotes.log \
 		./var/git/refs/remotes/$(VCS_REMOTE)/$(VCS_BRANCH) ./.env.~out~
-=======
-release-pkgs:
->>>>>>> a926863d
 # Don't release unless from the `main` or `develop` branches:
 ifeq ($(RELEASE_PUBLISH),true)
 # Import the private signing key from CI secrets
@@ -762,13 +751,7 @@
 	    towncrier build --version "$${next_version}" --draft --yes \
 	    >"./NEWS-VERSION.rst"
 	git add -- "./NEWS-VERSION.rst"
-<<<<<<< HEAD
-# Build and stage the release notes that `$ cz bump` commits:
-	docker compose run $(DOCKER_COMPOSE_RUN_ARGS) $(PROJECT_NAME)-devel \
-	    $(TOX_EXEC_BUILD_ARGS) -- towncrier build --version "$${next_version}" --yes
-=======
 	$(TOX_EXEC_BUILD_ARGS) -- towncrier build --version "$${next_version}" --yes
->>>>>>> a926863d
 # Bump the version in the NPM package metadata:
 	~/.nvm/nvm-exec npm --no-git-tag-version version "$${next_version}"
 	git add -- "./package*.json"
@@ -1389,8 +1372,7 @@
 
 .PHONY: pull-docker
 ### Pull an existing image best to use as a cache for building new images
-pull-docker: ./var/git/refs/remotes/$(VCS_REMOTE)/$(VCS_BRANCH) \
-		$(STATE_DIR)/log/host-install.log
+pull-docker: ./var/git/refs/remotes/$(VCS_REMOTE)/$(VCS_BRANCH) $(HOST_TARGET_DOCKER)
 	export VERSION=$$($(TOX_EXEC_BUILD_ARGS) -qq -- cz version --project)
 	for vcs_branch in $(VCS_BRANCHES)
 	do
