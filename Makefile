## Development, build and maintenance tasks:
#
# To ease discovery for new contributors, variables that act as options affecting
# behavior are at the top.  Then skip to `## Top-level targets:` below to find targets
# intended for use by developers.  The real work, however, is in the recipes for real
# targets that follow.  If making changes here, please start by reading the philosophy
# commentary at the bottom of this file.

# Variables used as options to control behavior:
export TEMPLATE_IGNORE_EXISTING=false
# https://devguide.python.org/versions/#supported-versions
PYTHON_SUPPORTED_MINORS=3.11 3.10 3.9 3.8 3.7
# Project-specific variables
export DOCKER_USER=merpatterson
# TEMPLATE: See comments towards the bottom and update.
GPG_SIGNING_KEYID=2EFF7CCE6828E359
CI_UPSTREAM_NAMESPACE=rpatterson
CI_PROJECT_NAME=python-project-structure


## "Private" Variables:

# Variables that aren't likely to be of concern those just using and reading top-level
# targets.  Mostly variables whose values are derived from the environment or other
# values.  If adding a variable whose value isn't a literal constant or intended for use
# on the CLI as an option, add it to the appropriate grouping below.  Unfortunately,
# variables referenced in targets or prerequisites need to be defined above those
# references (as opposed to references in recipes), which means we can't move these
# further below for readability and discover.

### Defensive settings for make:
#     https://tech.davis-hansson.com/p/make/
SHELL:=bash
.ONESHELL:
.SHELLFLAGS:=-eu -o pipefail -c
.SILENT:
.DELETE_ON_ERROR:
MAKEFLAGS+=--warn-undefined-variables
MAKEFLAGS+=--no-builtin-rules
PS1?=$$
EMPTY=
COMMA=,

# Values derived from the environment:
USER_NAME:=$(shell id -u -n)
USER_FULL_NAME:=$(shell \
    getent passwd "$(USER_NAME)" | cut -d ":" -f 5 | cut -d "," -f 1)
ifeq ($(USER_FULL_NAME),)
USER_FULL_NAME=$(USER_NAME)
endif
USER_EMAIL:=$(USER_NAME)@$(shell hostname -f)
export PUID:=$(shell id -u)
export PGID:=$(shell id -g)
export CHECKOUT_DIR=$(PWD)
TZ=Etc/UTC
ifneq ("$(wildcard /usr/share/zoneinfo/)","")
TZ=$(shell \
  realpath --relative-to=/usr/share/zoneinfo/ \
  $(firstword $(realpath /private/etc/localtime /etc/localtime)) \
)
endif
export TZ
export DOCKER_GID=$(shell getent group "docker" | cut -d ":" -f 3)

# Values concerning supported Python versions:
# Use the same Python version tox would as a default.
# https://tox.wiki/en/latest/config.html#base_python
PYTHON_HOST_MINOR:=$(shell \
    pip --version | sed -nE 's|.* \(python ([0-9]+.[0-9]+)\)$$|\1|p')
export PYTHON_HOST_ENV=py$(subst .,,$(PYTHON_HOST_MINOR))
# Determine the latest installed Python version of the supported versions
PYTHON_BASENAMES=$(PYTHON_SUPPORTED_MINORS:%=python%)
PYTHON_AVAIL_EXECS:=$(foreach \
    PYTHON_BASENAME,$(PYTHON_BASENAMES),$(shell which $(PYTHON_BASENAME)))
PYTHON_LATEST_EXEC=$(firstword $(PYTHON_AVAIL_EXECS))
PYTHON_LATEST_BASENAME=$(notdir $(PYTHON_LATEST_EXEC))
PYTHON_MINOR=$(PYTHON_HOST_MINOR)
ifeq ($(PYTHON_MINOR),)
# Fallback to the latest installed supported Python version
PYTHON_MINOR=$(PYTHON_LATEST_BASENAME:python%=%)
endif
PYTHON_LATEST_MINOR=$(firstword $(PYTHON_SUPPORTED_MINORS))
PYTHON_LATEST_ENV=py$(subst .,,$(PYTHON_LATEST_MINOR))
PYTHON_MINORS=$(PYTHON_SUPPORTED_MINORS)
ifeq ($(PYTHON_MINOR),)
export PYTHON_MINOR=$(firstword $(PYTHON_MINORS))
else ifeq ($(findstring $(PYTHON_MINOR),$(PYTHON_MINORS)),)
export PYTHON_MINOR=$(firstword $(PYTHON_MINORS))
endif
export PYTHON_MINOR
export PYTHON_ENV=py$(subst .,,$(PYTHON_MINOR))
PYTHON_SHORT_MINORS=$(subst .,,$(PYTHON_MINORS))
PYTHON_ENVS=$(PYTHON_SHORT_MINORS:%=py%)
PYTHON_ALL_ENVS=$(PYTHON_ENVS) build
export PYTHON_WHEEL=

# Values derived from VCS/git:
VCS_LOCAL_BRANCH:=$(shell git branch --show-current)
CI_COMMIT_BRANCH=
GITHUB_REF_TYPE=
GITHUB_REF_NAME=
ifeq ($(VCS_LOCAL_BRANCH),)
ifneq ($(CI_COMMIT_BRANCH),)
VCS_LOCAL_BRANCH=$(CI_COMMIT_BRANCH)
else ifeq ($(GITHUB_REF_TYPE),branch)
VCS_LOCAL_BRANCH=$(GITHUB_REF_NAME)
endif
endif
VCS_TAG=
CI_COMMIT_TAG=
ifeq ($(VCS_TAG),)
ifneq ($(CI_COMMIT_TAG),)
VCS_TAG=$(CI_COMMIT_TAG)
else ifeq ($(GITHUB_REF_TYPE),tag)
VCS_TAG=$(GITHUB_REF_NAME)
endif
endif
ifeq ($(VCS_LOCAL_BRANCH),)
# Guess branch name from tag:
ifneq ($(shell echo "$(VCS_TAG)" | grep -E '^v[0-9]+\.[0-9]+\.[0-9]+$$'),)
# Final release, should be from main:
VCS_LOCAL_BRANCH=main
else ifneq ($(shell echo "$(VCS_TAG)" | grep -E '^v[0-9]+\.[0-9]+\.[0-9]+.+$$'),)
# Pre-release, should be from develop:
VCS_LOCAL_BRANCH=develop
endif
endif
# Reproduce what we need of git's branch and remote configuration and logic:
VCS_CLONE_REMOTE:=$(shell git config "clone.defaultRemoteName")
ifeq ($(VCS_CLONE_REMOTE),)
VCS_CLONE_REMOTE=origin
endif
VCS_PUSH_REMOTE:=$(shell git config "branch.$(VCS_LOCAL_BRANCH).pushRemote")
ifeq ($(VCS_PUSH_REMOTE),)
VCS_PUSH_REMOTE:=$(shell git config "remote.pushDefault")
endif
ifeq ($(VCS_PUSH_REMOTE),)
VCS_PUSH_REMOTE=$(VCS_CLONE_REMOTE)
endif
VCS_UPSTREAM_REMOTE:=$(shell git config "branch.$(VCS_LOCAL_BRANCH).remote")
ifeq ($(VCS_UPSTREAM_REMOTE),)
VCS_UPSTREAM_REMOTE:=$(shell git config "checkout.defaultRemote")
endif
VCS_UPSTREAM_REF:=$(shell git config "branch.$(VCS_LOCAL_BRANCH).merge")
VCS_UPSTREAM_BRANCH=$(VCS_UPSTREAM_REF:refs/heads/%=%)
# Determine the best remote and branch for versioning data, e.g. `v*` tags:
VCS_REMOTE=$(VCS_PUSH_REMOTE)
VCS_BRANCH=$(VCS_LOCAL_BRANCH)
export VCS_BRANCH
# Determine the best remote and branch for release data, e.g. conventional commits:
VCS_COMPARE_REMOTE=$(VCS_UPSTREAM_REMOTE)
ifeq ($(VCS_COMPARE_REMOTE),)
VCS_COMPARE_REMOTE=$(VCS_PUSH_REMOTE)
endif
VCS_COMPARE_BRANCH=$(VCS_UPSTREAM_BRANCH)
ifeq ($(VCS_COMPARE_BRANCH),)
VCS_COMPARE_BRANCH=$(VCS_BRANCH)
endif
# Under CI, check commits and release notes against the branch to be merged into:
CI=false
ifeq ($(CI),true)
ifeq ($(VCS_COMPARE_BRANCH),develop)
VCS_COMPARE_BRANCH=main
else ifneq ($(VCS_BRANCH),main)
VCS_COMPARE_BRANCH=develop
endif
# If pushing to upstream release branches, get release data compared to the previous
# release:
else ifeq ($(VCS_COMPARE_BRANCH),develop)
VCS_COMPARE_BRANCH=main
endif
VCS_BRANCH_SUFFIX=upgrade
VCS_MERGE_BRANCH=$(VCS_BRANCH:%-$(VCS_BRANCH_SUFFIX)=%)
# Assemble the targets used to avoid redundant fetches during release tasks:
VCS_FETCH_TARGETS=./var/git/refs/remotes/$(VCS_REMOTE)/$(VCS_BRANCH)
ifneq ($(VCS_REMOTE)/$(VCS_BRANCH),$(VCS_COMPARE_REMOTE)/$(VCS_COMPARE_BRANCH))
VCS_FETCH_TARGETS+=./var/git/refs/remotes/$(VCS_COMPARE_REMOTE)/$(VCS_COMPARE_BRANCH)
endif
# Also fetch develop for merging back in the final release:
VCS_RELEASE_FETCH_TARGETS=./var/git/refs/remotes/$(VCS_REMOTE)/$(VCS_BRANCH)
ifeq ($(VCS_BRANCH),main)
VCS_RELEASE_FETCH_TARGETS+=./var/git/refs/remotes/$(VCS_COMPARE_REMOTE)/develop
ifneq ($(VCS_REMOTE)/$(VCS_BRANCH),$(VCS_COMPARE_REMOTE)/develop)
ifneq ($(VCS_COMPARE_REMOTE)/$(VCS_COMPARE_BRANCH),$(VCS_COMPARE_REMOTE)/develop)
VCS_FETCH_TARGETS+=./var/git/refs/remotes/$(VCS_COMPARE_REMOTE)/develop
endif
endif
endif
ifneq ($(VCS_MERGE_BRANCH),$(VCS_BRANCH))
VCS_FETCH_TARGETS+=./var/git/refs/remotes/$(VCS_REMOTE)/$(VCS_MERGE_BRANCH)
endif
# Determine the sequence of branches to find closes existing build artifacts, such as
# docker images:
VCS_BRANCHES=$(VCS_BRANCH)
ifneq ($(VCS_BRANCH),main)
ifneq ($(VCS_BRANCH),develop)
VCS_BRANCHES+=develop
endif
VCS_BRANCHES+=main
endif

# Values used to run Tox:
TOX_ENV_LIST=$(subst $(EMPTY) ,$(COMMA),$(PYTHON_ENVS))
ifeq ($(words $(PYTHON_MINORS)),1)
TOX_RUN_ARGS=run
else
TOX_RUN_ARGS=run-parallel --parallel auto --parallel-live
endif
ifneq ($(PYTHON_WHEEL),)
TOX_RUN_ARGS+= --installpkg "$(PYTHON_WHEEL)"
endif
export TOX_RUN_ARGS
# The options that allow for rapid execution of arbitrary commands in the venvs managed
# by tox
TOX_EXEC_OPTS=--no-recreate-pkg --skip-pkg-install
TOX_EXEC_ARGS=tox exec $(TOX_EXEC_OPTS) -e "$(PYTHON_ENV)" --
TOX_EXEC_BUILD_ARGS=tox exec $(TOX_EXEC_OPTS) -e "build" --

# Values used to build Docker images and run containers:
GITLAB_CI=false
GITHUB_ACTIONS=false
CI_PROJECT_NAMESPACE=$(CI_UPSTREAM_NAMESPACE)
CI_TEMPLATE_REGISTRY_HOST=registry.gitlab.com
CI_REGISTRY=$(CI_TEMPLATE_REGISTRY_HOST)/$(CI_PROJECT_NAMESPACE)
CI_REGISTRY_IMAGE=$(CI_REGISTRY)/$(CI_PROJECT_NAME)
DOCKER_COMPOSE_RUN_ARGS=
DOCKER_COMPOSE_RUN_ARGS+= --rm
ifneq ($(CI),true)
DOCKER_COMPOSE_RUN_ARGS+= --quiet-pull
endif
ifeq ($(shell tty),not a tty)
DOCKER_COMPOSE_RUN_ARGS+= -T
endif
DOCKER_BUILD_ARGS=
DOCKER_REGISTRIES=DOCKER GITLAB GITHUB
export DOCKER_REGISTRY=$(firstword $(DOCKER_REGISTRIES))
DOCKER_IMAGE_DOCKER=$(DOCKER_USER)/$(CI_PROJECT_NAME)
DOCKER_IMAGE_GITLAB=$(CI_REGISTRY_IMAGE)
DOCKER_IMAGE_GITHUB=ghcr.io/$(CI_PROJECT_NAMESPACE)/$(CI_PROJECT_NAME)
DOCKER_IMAGE=$(DOCKER_IMAGE_$(DOCKER_REGISTRY))
DOCKER_IMAGES=
ifeq ($(GITLAB_CI),true)
DOCKER_IMAGES+=$(DOCKER_IMAGE_GITLAB)
else ifeq ($(GITHUB_ACTIONS),true)
DOCKER_IMAGES+=$(DOCKER_IMAGE_GITHUB)
else
DOCKER_IMAGES+=$(DOCKER_IMAGE_DOCKER)
endif
export DOCKER_VARIANT=
DOCKER_VARIANT_PREFIX=
ifneq ($(DOCKER_VARIANT),)
DOCKER_VARIANT_PREFIX=$(DOCKER_VARIANT)-
endif
export DOCKER_BRANCH_TAG=$(subst /,-,$(VCS_BRANCH))
# TEMPLATE: Choose the platforms on which your end-users need to be able to run the
# image.  These default platforms should cover most common end-user platforms, including
# modern Apple M1 CPUs, Raspberry Pi devices, etc.:
DOCKER_PLATFORMS=linux/amd64,linux/arm64,linux/arm/v7
DOCKER_VOLUMES=\
./var/docker/$(PYTHON_ENV)/ \
./src/python_project_structure.egg-info/ \
./var/docker/$(PYTHON_ENV)/python_project_structure.egg-info/ \
./.tox/ ./var/docker/$(PYTHON_ENV)/.tox/
export DOCKER_BUILD_PULL=false

# Values derived from or overridden by CI environments:
GITHUB_REPOSITORY_OWNER=$(CI_UPSTREAM_NAMESPACE)
# Determine if this checkout is a fork of the upstream project:
CI_IS_FORK=false
ifeq ($(GITLAB_CI),true)
USER_EMAIL=$(USER_NAME)@runners-manager.gitlab.com
ifneq ($(VCS_BRANCH),develop)
ifneq ($(VCS_BRANCH),main)
DOCKER_REGISTRIES=GITLAB
endif
endif
ifneq ($(CI_PROJECT_NAMESPACE),$(CI_UPSTREAM_NAMESPACE))
CI_IS_FORK=true
DOCKER_REGISTRIES=GITLAB
DOCKER_IMAGES+=$(CI_TEMPLATE_REGISTRY_HOST)/$(CI_UPSTREAM_NAMESPACE)/$(CI_PROJECT_NAME)
endif
else ifeq ($(GITHUB_ACTIONS),true)
USER_EMAIL=$(USER_NAME)@actions.github.com
ifneq ($(VCS_BRANCH),develop)
ifneq ($(VCS_BRANCH),main)
DOCKER_REGISTRIES=GITHUB
endif
endif
ifneq ($(GITHUB_REPOSITORY_OWNER),$(CI_UPSTREAM_NAMESPACE))
CI_IS_FORK=true
DOCKER_REGISTRIES=GITHUB
DOCKER_IMAGES+=ghcr.io/$(GITHUB_REPOSITORY_OWNER)/$(CI_PROJECT_NAME)
endif
endif
# Take GitHub auth from env under GitHub actions but from secrets on other hosts:
GITHUB_TOKEN=
PROJECT_GITHUB_PAT=
ifeq ($(GITHUB_TOKEN),)
GITHUB_TOKEN=$(PROJECT_GITHUB_PAT)
else ifeq ($(PROJECT_GITHUB_PAT),)
PROJECT_GITHUB_PAT=$(GITHUB_TOKEN)
endif
GH_TOKEN=$(GITHUB_TOKEN)
export GH_TOKEN
export GITHUB_TOKEN
export PROJECT_GITHUB_PAT

# Values used for publishing releases:
# Safe defaults for testing the release process without publishing to the final/official
# hosts/indexes/registries:
PIP_COMPILE_ARGS=--upgrade
RELEASE_PUBLISH=false
PYPI_REPO=testpypi
PYPI_HOSTNAME=test.pypi.org
# Only publish releases from the `main` or `develop` branches:
ifeq ($(CI),true)
# Compile requirements on CI/CD as a check to make sure all changes to dependencies have
# been reflected in the frozen/pinned versions, but don't upgrade packages so that
# external changes, such as new PyPI releases, don't turn CI/CD red spuriously and
# unrelated to the contributor's actual changes.
PIP_COMPILE_ARGS=
endif
GITHUB_RELEASE_ARGS=--prerelease
# Only publish releases from the `main` or `develop` branches and only under the
# canonical CI/CD platform:
ifeq ($(GITLAB_CI),true)
ifeq ($(VCS_BRANCH),main)
RELEASE_PUBLISH=true
PYPI_REPO=pypi
PYPI_HOSTNAME=pypi.org
GITHUB_RELEASE_ARGS=
else ifeq ($(VCS_BRANCH),develop)
# Publish pre-releases from the `develop` branch:
RELEASE_PUBLISH=true
PYPI_REPO=pypi
endif
endif
CI_REGISTRY_USER=$(CI_PROJECT_NAMESPACE)
CI_REGISTRY_IMAGE=$(CI_REGISTRY)/$(CI_PROJECT_NAME)
# Address undefined variables warnings when running under local development
PYPI_PASSWORD=
export PYPI_PASSWORD
TEST_PYPI_PASSWORD=
export TEST_PYPI_PASSWORD
VCS_REMOTE_PUSH_URL=
CODECOV_TOKEN=
DOCKER_PASS=
export DOCKER_PASS
CI_PROJECT_ID=
export CI_PROJECT_ID
CI_JOB_TOKEN=
export CI_JOB_TOKEN
CI_REGISTRY_PASSWORD=
export CI_REGISTRY_PASSWORD
GH_TOKEN=

# Done with `$(shell ...)`, echo recipe commands going forward
.SHELLFLAGS+= -x


## Makefile "functions":
#
# Snippets whose output is frequently used including across recipes.  Used for output
# only, not actually making any changes.
# https://www.gnu.org/software/make/manual/html_node/Call-Function.html

# Return the most recently built package:
current_pkg = $(shell ls -t ./dist/*$(1) | head -n 1)


## Top-level targets:

.PHONY: all
### The default target.
all: build

.PHONY: start
### Run the local development end-to-end stack services in the background as daemons.
start: build-docker-volumes-$(PYTHON_ENV) build-docker-$(PYTHON_MINOR) ./.env
	docker compose down
	docker compose up -d

.PHONY: run
### Run the local development end-to-end stack services in the foreground for debugging.
run: build-docker-volumes-$(PYTHON_ENV) build-docker-$(PYTHON_MINOR) ./.env
	docker compose down
	docker compose up


## Build Targets:
#
# Recipes that make artifacts needed for by end-users, development tasks, other recipes.

.PHONY: build
### Set up everything for development from a checkout, local and in containers.
build: ./.git/hooks/pre-commit \
		$(HOME)/.local/var/log/python-project-structure-host-install.log \
		build-docker

.PHONY: build-pkgs
### Ensure the built package is current when used outside of tox.
build-pkgs: ./var/git/refs/remotes/$(VCS_REMOTE)/$(VCS_BRANCH) \
		./var/docker/$(PYTHON_ENV)/log/build-devel.log build-docker-volumes-$(PYTHON_ENV)
# Defined as a .PHONY recipe so that multiple targets can depend on this as a
# pre-requisite and it will only be run once per invocation.
	rm -vf ./dist/*
# Build Python packages/distributions from the development Docker container for
# consistency/reproducibility.
	docker compose run $(DOCKER_COMPOSE_RUN_ARGS) python-project-structure-devel \
	    tox run -e "$(PYTHON_ENV)" --pkg-only
# Copy the wheel to a location accessible to all containers:
	cp -lfv "$$(
	    ls -t ./var/docker/$(PYTHON_ENV)/.tox/.pkg/dist/*.whl | head -n 1
	)" "./dist/"
# Also build the source distribution:
	docker compose run $(DOCKER_COMPOSE_RUN_ARGS) python-project-structure-devel \
	    tox run -e "$(PYTHON_ENV)" --override "testenv.package=sdist" --pkg-only
	cp -lfv "$$(
	    ls -t ./var/docker/$(PYTHON_ENV)/.tox/.pkg/dist/*.tar.gz | head -n 1
	)" "./dist/"

.PHONY: $(PYTHON_ENVS:%=build-requirements-%)
### Compile fixed/pinned dependency versions if necessary.
$(PYTHON_ENVS:%=build-requirements-%):
# Avoid parallel tox recreations stomping on each other
	$(MAKE) -e "$(@:build-requirements-%=./var/log/tox/%/build.log)"
	targets="./requirements/$(@:build-requirements-%=%)/user.txt \
	    ./requirements/$(@:build-requirements-%=%)/devel.txt \
	    ./requirements/$(@:build-requirements-%=%)/build.txt \
	    ./build-host/requirements-$(@:build-requirements-%=%).txt"
# Workaround race conditions in pip's HTTP file cache:
# https://github.com/pypa/pip/issues/6970#issuecomment-527678672
	$(MAKE) -e -j $${targets} ||
	    $(MAKE) -e -j $${targets} ||
	    $(MAKE) -e -j $${targets}

## Docker Build Targets:
#
# Strive for as much consistency as possible in development tasks between the local host
# and inside containers.  To that end, most of the `*-docker` container target recipes
# should run the corresponding `*-local` local host target recipes inside the
# development container.  Top level targets, like `test`, should run as much as possible
# inside the development container.

.PHONY: build-docker
### Set up for development in Docker containers.
build-docker: build-pkgs ./var/log/tox/build/build.log
	$(MAKE) -e -j PYTHON_WHEEL="$(call current_pkg,.whl)" \
	    DOCKER_BUILD_ARGS="--progress plain" \
	    $(PYTHON_MINORS:%=build-docker-%)

.PHONY: $(PYTHON_MINORS:%=build-docker-%)
### Set up for development in a Docker container for one Python version.
$(PYTHON_MINORS:%=build-docker-%):
	$(MAKE) -e \
	    PYTHON_MINORS="$(@:build-docker-%=%)" \
	    PYTHON_MINOR="$(@:build-docker-%=%)" \
	    PYTHON_ENV="py$(subst .,,$(@:build-docker-%=%))" \
	    "./var/docker/py$(subst .,,$(@:build-docker-%=%))/log/build-user.log"

.PHONY: build-docker-tags
### Print the list of image tags for the current registry and variant.
build-docker-tags:
	$(MAKE) -e $(DOCKER_REGISTRIES:%=build-docker-tags-%)

.PHONY: $(DOCKER_REGISTRIES:%=build-docker-tags-%)
### Print the list of image tags for the current registry and variant.
$(DOCKER_REGISTRIES:%=build-docker-tags-%): \
		./var/git/refs/remotes/$(VCS_REMOTE)/$(VCS_BRANCH) \
		./var/log/tox/build/build.log
	docker_image=$(DOCKER_IMAGE_$(@:build-docker-tags-%=%))
	echo $${docker_image}:$(DOCKER_VARIANT_PREFIX)$(PYTHON_ENV)-$(DOCKER_BRANCH_TAG)
ifeq ($(VCS_BRANCH),main)
# Only update tags end users may depend on to be stable from the `main` branch
	VERSION=$$(./.tox/build/bin/cz version --project)
	major_version=$$(echo $${VERSION} | sed -nE 's|([0-9]+).*|\1|p')
	minor_version=$$(
	    echo $${VERSION} | sed -nE 's|([0-9]+\.[0-9]+).*|\1|p'
	)
	echo $${docker_image}:$(DOCKER_VARIANT_PREFIX)$(PYTHON_ENV)-$${minor_version}
	echo $${docker_image}:$(DOCKER_VARIANT_PREFIX)$(PYTHON_ENV)-$${major_version}
	echo $${docker_image}:$(DOCKER_VARIANT_PREFIX)$(PYTHON_ENV)
endif
# This variant is the default used for tags such as `latest`
ifeq ($(PYTHON_MINOR),$(PYTHON_HOST_MINOR))
	echo $${docker_image}:$(DOCKER_VARIANT_PREFIX)$(DOCKER_BRANCH_TAG)
ifeq ($(VCS_BRANCH),main)
	echo $${docker_image}:$(DOCKER_VARIANT_PREFIX)$${minor_version}
	echo $${docker_image}:$(DOCKER_VARIANT_PREFIX)$${major_version}
ifeq ($(DOCKER_VARIANT),)
	echo $${docker_image}:latest
else
	echo $${docker_image}:$(DOCKER_VARIANT)
endif
endif
endif

.PHONY: $(PYTHON_MINORS:%=build-docker-requirements-%)
### Pull container images and compile fixed/pinned dependency versions if necessary.
$(PYTHON_MINORS:%=build-docker-requirements-%): ./.env
	export PYTHON_MINOR="$(@:build-docker-requirements-%=%)"
	export PYTHON_ENV="py$(subst .,,$(@:build-docker-requirements-%=%))"
	$(MAKE) -e build-docker-volumes-$${PYTHON_ENV} \
	    "./var/docker/$${PYTHON_ENV}/log/build-devel.log"
	docker compose run $(DOCKER_COMPOSE_RUN_ARGS) python-project-structure-devel \
	    make -e PYTHON_MINORS="$(@:build-docker-requirements-%=%)" \
	    PIP_COMPILE_ARGS="$(PIP_COMPILE_ARGS)" \
	    build-requirements-py$(subst .,,$(@:build-docker-requirements-%=%))

.PHONY: $(PYTHON_ENVS:%=build-docker-volumes-%)
### Ensure access permissions to build artifacts in Python version container volumes.
# If created by `# dockerd`, they end up owned by `root`.
$(PYTHON_ENVS:%=build-docker-volumes-%): \
		./src/python_project_structure.egg-info/ ./.tox/
	$(MAKE) -e \
	    $(@:build-docker-volumes-%=./var/docker/%/) \
	    $(@:build-docker-volumes-%=./var/docker/%/python_project_structure.egg-info/) \
	    $(@:build-docker-volumes-%=./var/docker/%/.tox/)


## Test Targets:
#
# Recipes that run the test suite.

.PHONY: test
### Format the code and run the full suite of tests, coverage checks, and linters.
test: test-docker-lint test-docker

.PHONY: test-local
### Run the full suite of tests on the local host.
test-local:
	tox $(TOX_RUN_ARGS) -e "$(TOX_ENV_LIST)"

.PHONY: test-debug
### Run tests in the host environment and invoke the debugger on errors/failures.
test-debug: ./var/log/tox/$(PYTHON_ENV)/editable.log
	$(TOX_EXEC_ARGS) pytest --pdb

.PHONY: test-docker
### Run the full suite of tests, coverage checks, and code linters in containers.
test-docker: build-pkgs ./var/log/tox/build/build.log ./var/log/codecov-install.log
	$(MAKE) -e -j PYTHON_WHEEL="$(call current_pkg,.whl)" \
	    DOCKER_BUILD_ARGS="--progress plain" \
	    DOCKER_COMPOSE_RUN_ARGS="$(DOCKER_COMPOSE_RUN_ARGS) -T" \
	    $(PYTHON_MINORS:%=test-docker-%)

.PHONY: $(PYTHON_MINORS:%=test-docker-%)
### Run the full suite of tests inside a docker container for one Python version.
$(PYTHON_MINORS:%=test-docker-%):
	$(MAKE) -e \
	    PYTHON_MINORS="$(@:test-docker-%=%)" \
	    PYTHON_MINOR="$(@:test-docker-%=%)" \
	    PYTHON_ENV="py$(subst .,,$(@:test-docker-%=%))" \
	    test-docker-pyminor

.PHONY: test-docker-pyminor
### Run the full suite of tests inside a docker container for this Python version.
test-docker-pyminor: build-docker-volumes-$(PYTHON_ENV) build-docker-$(PYTHON_MINOR) \
		./var/log/codecov-install.log
	docker_run_args="--rm"
	if [ ! -t 0 ]
	then
# No fancy output when running in parallel
	    docker_run_args+=" -T"
	fi
# Ensure the dist/package has been correctly installed in the image
	docker compose run --no-deps $${docker_run_args} python-project-structure \
	    python -c 'import pythonprojectstructure; print(pythonprojectstructure)'
# Run from the development Docker container for consistency
	docker compose run $${docker_run_args} python-project-structure-devel \
	    make -e PYTHON_MINORS="$(PYTHON_MINORS)" PYTHON_WHEEL="$(PYTHON_WHEEL)" \
	        test-local
# Upload any build or test artifacts to CI/CD providers
ifeq ($(GITLAB_CI),true)
ifeq ($(PYTHON_MINOR),$(PYTHON_HOST_MINOR))
ifneq ($(CODECOV_TOKEN),)
	codecov --nonZero -t "$(CODECOV_TOKEN)" \
	    --file "./build/$(PYTHON_ENV)/coverage.xml"
else ifneq ($(CI_IS_FORK),true)
	set +x
	echo "ERROR: CODECOV_TOKEN missing from ./.env or CI secrets"
	false
endif
endif
endif

.PHONY: test-docker-lint
### Check the style and content of the `./Dockerfile*` files.
test-docker-lint: ./.env build-docker-volumes-$(PYTHON_ENV) \
		./var/log/docker-login-DOCKER.log
	docker compose pull hadolint
	docker compose run $(DOCKER_COMPOSE_RUN_ARGS) hadolint
	docker compose run $(DOCKER_COMPOSE_RUN_ARGS) hadolint \
	    hadolint "./Dockerfile.devel"
	docker compose run $(DOCKER_COMPOSE_RUN_ARGS) hadolint \
	    hadolint "./build-host/Dockerfile"

.PHONY: test-push
### Perform any checks that should only be run before pushing.
test-push: $(VCS_FETCH_TARGETS) \
		$(HOME)/.local/var/log/python-project-structure-host-install.log \
		./var/docker/$(PYTHON_ENV)/log/build-devel.log \
		build-docker-volumes-$(PYTHON_ENV) ./.env
ifeq ($(CI),true)
ifneq ($(PYTHON_MINOR),$(PYTHON_HOST_MINOR))
# Don't waste CI time, only check for the canonical version:
	exit
endif
endif
ifeq ($(VCS_COMPARE_BRANCH),main)
# On `main`, compare with the previous commit on `main`
	vcs_compare_rev="$(VCS_COMPARE_REMOTE)/$(VCS_COMPARE_BRANCH)^"
else
	vcs_compare_rev="$(VCS_COMPARE_REMOTE)/$(VCS_COMPARE_BRANCH)"
	if ! git fetch "$(VCS_COMPARE_REMOTE)" "$(VCS_COMPARE_BRANCH)"
	then
# Compare with the pre-release branch if this branch hasn't been pushed yet:
	    vcs_compare_rev="$(VCS_COMPARE_REMOTE)/develop"
	fi
endif
	$(TOX_EXEC_BUILD_ARGS) cz check --rev-range "$${vcs_compare_rev}..HEAD"
	exit_code=0
	$(TOX_EXEC_BUILD_ARGS) python ./bin/cz-check-bump --compare-ref \
	    "$${vcs_compare_rev}" || exit_code=$$?
	if (( $$exit_code == 3 || $$exit_code == 21 ))
	then
	    exit
	elif (( $$exit_code != 0 ))
	then
	    exit $$exit_code
	else
	    docker compose run $(DOCKER_COMPOSE_RUN_ARGS) \
	        python-project-structure-devel $(TOX_EXEC_ARGS) \
	        towncrier check --compare-with "$${vcs_compare_rev}"
	fi

.PHONY: test-clean
### Confirm that the checkout is free of uncommitted VCS changes.
test-clean:
	if [ -n "$$(git status --porcelain)" ]
	then
	    set +x
	    echo "Checkout is not clean"
	    false
	fi


## Release Targets:
#
# Recipes that make an changes needed for releases and publish built artifacts to
# end-users.

.PHONY: release
### Publish installable Python packages and container images as required by commits.
release: release-python release-docker

.PHONY: release-python
### Publish installable Python packages to PyPI.
release-python: ./var/log/tox/build/build.log ./var/log/git-remotes.log \
		./var/git/refs/remotes/$(VCS_REMOTE)/$(VCS_BRANCH) \
		~/.pypirc ./.env build-docker-volumes-$(PYTHON_ENV)
# Only release from the `main` or `develop` branches:
ifeq ($(RELEASE_PUBLISH),true)
# Import the private signing key from CI secrets
	$(MAKE) -e ./var/log/gpg-import.log
# Bump the version and build the final release packages:
	$(MAKE) -e build-pkgs
# https://twine.readthedocs.io/en/latest/#using-twine
	./.tox/build/bin/twine check ./dist/python?project?structure-*
# The VCS remote should reflect the release before the release is published to ensure
# that a published release is never *not* reflected in VCS.  Also ensure the tag is in
# place on any mirrors, using multiple `pushurl` remotes, for those project hosts as
# well:
	$(MAKE) -e test-clean
	./.tox/build/bin/twine upload -s -r "$(PYPI_REPO)" \
	    ./dist/python?project?structure-*
	export VERSION=$$(./.tox/build/bin/cz version --project)
# Create a GitLab release
	./.tox/build/bin/twine upload -s -r "gitlab" \
	    ./dist/python?project?structure-*
	release_cli_args="--description ./NEWS-VERSION.rst"
	release_cli_args+=" --tag-name v$${VERSION}"
	release_cli_args+=" --assets-link {\
	\"name\":\"PyPI\",\
	\"url\":\"https://$(PYPI_HOSTNAME)/project/$(CI_PROJECT_NAME)/$${VERSION}/\",\
	\"link_type\":\"package\"\
	}"
	release_cli_args+=" --assets-link {\
	\"name\":\"GitLab-PyPI-Package-Registry\",\
	\"url\":\"$(CI_SERVER_URL)/$(CI_PROJECT_PATH)/-/packages/\",\
	\"link_type\":\"package\"\
	}"
	release_cli_args+=" --assets-link {\
	\"name\":\"Docker-Hub-Container-Registry\",\
	\"url\":\"https://hub.docker.com/r/merpatterson/$(CI_PROJECT_NAME)/tags\",\
	\"link_type\":\"image\"\
	}"
	docker compose pull gitlab-release-cli
	docker compose run --rm gitlab-release-cli release-cli \
	    --server-url "$(CI_SERVER_URL)" --project-id "$(CI_PROJECT_ID)" \
	    create $${release_cli_args}
# Create a GitHub release
	gh release create "v$${VERSION}" $(GITHUB_RELEASE_ARGS) \
	    --notes-file "./NEWS-VERSION.rst" ./dist/python?project?structure-*
endif

.PHONY: release-docker
### Publish all container images to all container registries.
release-docker: build-docker-volumes-$(PYTHON_ENV) build-docker \
		$(DOCKER_REGISTRIES:%=./var/log/docker-login-%.log)
	$(MAKE) -e -j DOCKER_COMPOSE_RUN_ARGS="$(DOCKER_COMPOSE_RUN_ARGS) -T" \
	    $(PYTHON_MINORS:%=release-docker-%)

.PHONY: $(PYTHON_MINORS:%=release-docker-%)
### Publish the container images for one Python version to all container registry.
$(PYTHON_MINORS:%=release-docker-%): $(DOCKER_REGISTRIES:%=./var/log/docker-login-%.log)
	export PYTHON_ENV="py$(subst .,,$(@:release-docker-%=%))"
	$(MAKE) -e -j DOCKER_COMPOSE_RUN_ARGS="$(DOCKER_COMPOSE_RUN_ARGS) -T" \
	    $(DOCKER_REGISTRIES:%=release-docker-registry-%)
ifeq ($(VCS_BRANCH),main)
ifeq ($${PYTHON_ENV},$(PYTHON_HOST_ENV))
	$(MAKE) -e "./var/log/docker-login-DOCKER.log"
	docker compose pull pandoc docker-pushrm
	docker compose run $(DOCKER_COMPOSE_RUN_ARGS) docker-pushrm
endif
endif

.PHONY: $(DOCKER_REGISTRIES:%=release-docker-registry-%)
### Publish all container images to one container registry.
$(DOCKER_REGISTRIES:%=release-docker-registry-%):
# https://docs.docker.com/docker-hub/#step-5-build-and-push-a-container-image-to-docker-hub-from-your-computer
	$(MAKE) -e "./var/log/docker-login-$(@:release-docker-registry-%=%).log"
	for user_tag in $$(
	    $(MAKE) -e --no-print-directory \
	        build-docker-tags-$(@:release-docker-registry-%=%)
	)
	do
	    docker push "$${user_tag}"
	done
	for devel_tag in $$(
	    $(MAKE) -e DOCKER_VARIANT="devel" --no-print-directory \
	        build-docker-tags-$(@:release-docker-registry-%=%)
	)
	do
	    docker push "$${devel_tag}"
	done

.PHONY: release-bump
### Bump the package version if on a branch that should trigger a release.
release-bump: ~/.gitconfig $(VCS_RELEASE_FETCH_TARGETS) \
		./var/log/git-remotes.log ./var/log/tox/build/build.log \
		./var/docker/$(PYTHON_ENV)/log/build-devel.log \
		./.env build-docker-volumes-$(PYTHON_ENV)
	if ! git diff --cached --exit-code
	then
	    set +x
	    echo "CRITICAL: Cannot bump version with staged changes"
	    false
	fi
# Ensure the local branch is updated to the forthcoming version bump commit:
	git switch -C "$(VCS_BRANCH)" "$$(git rev-parse HEAD)" --
ifeq ($(VCS_BRANCH),main)
	if ! ./.tox/build/bin/python ./bin/get-base-version $$(
	    ./.tox/build/bin/cz version --project
	)
	then
# There's no pre-release for which to publish a final release:
	    exit
	fi
else
# Only release if required by conventional commits:
	exit_code=0
	./.tox/build/bin/python ./bin/cz-check-bump || exit_code=$$?
	if (( $$exit_code == 3 || $$exit_code == 21 ))
	then
# No commits require a release:
	    exit
	elif (( $$exit_code != 0 ))
	then
	    exit $$exit_code
	fi
endif
# Collect the versions involved in this release according to conventional commits:
	cz_bump_args="--check-consistency --no-verify"
ifneq ($(VCS_BRANCH),main)
	cz_bump_args+=" --prerelease beta"
endif
ifeq ($(RELEASE_PUBLISH),true)
	cz_bump_args+=" --gpg-sign"
# Import the private signing key from CI secrets
	$(MAKE) -e ./var/log/gpg-import.log
endif
# Capture the release notes for *just this* release for creating the GitHub release.
# Have to run before the real `$ towncrier build` run without the `--draft` option
# because after that the `newsfragments` will have been deleted.
	next_version=$$(
	    $(TOX_EXEC_BUILD_ARGS) cz bump $${cz_bump_args} --yes --dry-run |
	    sed -nE 's|.* ([^ ]+) *→ *([^ ]+).*|\2|p'
	) || true
# Build and stage the release notes to be commited by `$ cz bump`
	docker compose run $(DOCKER_COMPOSE_RUN_ARGS) python-project-structure-devel \
	    tox exec $(TOX_EXEC_OPTS) -e "$(PYTHON_ENV)" -qq -- \
	    towncrier build --version "$${next_version}" --draft --yes \
	    >"./NEWS-VERSION.rst"
	git add -- "./NEWS-VERSION.rst"
	docker compose run $(DOCKER_COMPOSE_RUN_ARGS) python-project-structure-devel \
	    $(TOX_EXEC_ARGS) towncrier build --version "$${next_version}" --yes
# Increment the version in VCS
	$(TOX_EXEC_BUILD_ARGS) cz bump $${cz_bump_args}
# Ensure the container image reflects the version bump but we don't need to update the
# requirements again.
	touch \
	    $(PYTHON_ENVS:%=./requirements/%/user.txt) \
	    $(PYTHON_ENVS:%=./requirements/%/devel.txt) \
	    $(PYTHON_ENVS:%=./build-host/requirements-%.txt)
ifneq ($(CI),true)
# If running under CI/CD then the image will be updated in the next pipeline stage.
# For testing locally, however, ensure the image is up-to-date for subsequent recipes.
	$(MAKE) -e "./var/docker/$(PYTHON_ENV)/log/build-user.log"
endif
ifeq ($(VCS_BRANCH),main)
# Merge the bumped version back into `develop`:
	bump_rev="$$(git rev-parse HEAD)"
	git switch -C "develop" --track "$(VCS_COMPARE_REMOTE)/develop" --
	git merge --ff --gpg-sign \
	    -m "Merge branch 'main' release back into develop" "$${bump_rev}"
ifeq ($(CI),true)
	git push --no-verify --tags "$(VCS_COMPARE_REMOTE)" "HEAD:develop"
endif
	git switch -C "$(VCS_BRANCH)" "$${bump_rev}" --
endif
ifneq ($(GITHUB_ACTIONS),true)
ifneq ($(PROJECT_GITHUB_PAT),)
# Ensure the tag is available for creating the GitHub release below but push *before* to
# GitLab to avoid a race with repository mirrorying:
	git push --no-verify --tags "github" "HEAD:$(VCS_BRANCH)"
endif
endif
ifeq ($(CI),true)
	git push --no-verify --tags "$(VCS_REMOTE)" "HEAD:$(VCS_BRANCH)"
endif


## Development Targets:
#
# Recipes used by developers to make changes to the code.

.PHONY: devel-format
### Automatically correct code in this checkout according to linters and style checkers.
devel-format: $(HOME)/.local/var/log/python-project-structure-host-install.log
	$(TOX_EXEC_ARGS) autoflake -r -i --remove-all-unused-imports \
		--remove-duplicate-keys --remove-unused-variables \
		--remove-unused-variables "./src/pythonprojectstructure/"
	$(TOX_EXEC_ARGS) autopep8 -v -i -r "./src/pythonprojectstructure/"
	$(TOX_EXEC_ARGS) black "./src/pythonprojectstructure/"

.PHONY: devel-upgrade
### Update all fixed/pinned dependencies to their latest available versions.
devel-upgrade: ./.env build-docker-volumes-$(PYTHON_ENV) \
		./var/docker/$(PYTHON_ENV)/log/build-devel.log \
		./var/log/tox/build/build.log
	touch "./setup.cfg" "./requirements/build.txt.in" \
	    "./build-host/requirements.txt.in"
# Ensure the network is create first to avoid race conditions
	docker compose create python-project-structure-devel
	$(MAKE) -e -j PIP_COMPILE_ARGS="--upgrade" \
	    DOCKER_COMPOSE_RUN_ARGS="$(DOCKER_COMPOSE_RUN_ARGS) -T" \
	    $(PYTHON_MINORS:%=build-docker-requirements-%)
# Update VCS hooks from remotes to the latest tag.
	$(TOX_EXEC_BUILD_ARGS) pre-commit autoupdate

.PHONY: devel-upgrade-branch
### Reset an upgrade branch, commit upgraded dependencies on it, and push for review.
devel-upgrade-branch: ~/.gitconfig ./var/log/gpg-import.log \
		./var/git/refs/remotes/$(VCS_REMOTE)/$(VCS_BRANCH) \
		./var/log/git-remotes.log
	remote_branch_exists=false
	if git fetch "$(VCS_REMOTE)" "$(VCS_BRANCH)-upgrade"
	then
	    remote_branch_exists=true
	fi
	git switch -C "$(VCS_BRANCH)-upgrade" --track "$(VCS_BRANCH)" --
	now=$$(date -u)
	$(MAKE) -e devel-upgrade
	if $(MAKE) -e "test-clean"
	then
# No changes from upgrade, exit successfully but push nothing
	    exit
	fi
# Commit the upgrade changes
	echo "Upgrade all requirements to the latest versions as of $${now}." \
	    >"./src/pythonprojectstructure/newsfragments/\
	+upgrade-requirements.bugfix.rst"
	git add --update './build-host/requirements-*.txt' './requirements/*/*.txt' \
	    "./.pre-commit-config.yaml"
	git add \
	    "./src/pythonprojectstructure/newsfragments/\
	+upgrade-requirements.bugfix.rst"
	git_commit_args="--all --gpg-sign"
ifeq ($(CI),true)
# Don't duplicate the CI run from the push below:
	git_push_args+=" --no-verify"
endif
	git commit $${git_commit_args} -m \
	    "fix(deps): Upgrade requirements latest versions"
# Fail if upgrading left untracked files in VCS
	$(MAKE) -e "test-clean"
ifeq ($(CI),true)
# Push any upgrades to the remote for review.  Specify both the ref and the expected ref
# for `--force-with-lease=...` to support pushing to multiple mirrors/remotes via
# multiple `pushUrl`:
	git_push_args="--no-verify"
	if [ "$${remote_branch_exists=true}" == "true" ]
	then
	    git_push_args+=" --force-with-lease=\
	$(VCS_BRANCH)-upgrade:$(VCS_REMOTE)/$(VCS_BRANCH)-upgrade"
	fi
	git push $${git_push_args} "$(VCS_REMOTE)" "HEAD:$(VCS_BRANCH)-upgrade"
endif

.PHONY: devel-merge
### Merge this branch with a suffix back into it's un-suffixed upstream.
devel-merge: ~/.gitconfig ./var/log/git-remotes.log \
		./var/git/refs/remotes/$(VCS_REMOTE)/$(VCS_MERGE_BRANCH)
	merge_rev="$$(git rev-parse HEAD)"
	git switch -C "$(VCS_MERGE_BRANCH)" --track "$(VCS_REMOTE)/$(VCS_MERGE_BRANCH)"
	git merge --ff --gpg-sign -m \
	    $$'Merge branch \'$(VCS_BRANCH)\' into $(VCS_MERGE_BRANCH)\n\n[ci merge]' \
	    "$${merge_rev}"
ifeq ($(CI),true)
	git push --no-verify --tags "$(VCS_REMOTE)" "HEAD:$(VCS_MERGE_BRANCH)"
endif


## Clean Targets:
#
# Recipes used to restore the checkout to initial conditions.

.PHONY: clean
### Restore the checkout to a state as close to an initial clone as possible.
clean:
	docker compose down --remove-orphans --rmi "all" -v || true
	$(TOX_EXEC_BUILD_ARGS) pre-commit uninstall \
	    --hook-type "pre-commit" --hook-type "commit-msg" --hook-type "pre-push" \
	    || true
	$(TOX_EXEC_BUILD_ARGS) pre-commit clean || true
	git clean -dfx -e "var/" -e ".env"
	rm -rfv "./var/log/"
	rm -rf "./var/docker/"


## Real Targets:
#
# Recipes that make actual changes and create and update files for the target.

# Manage fixed/pinned versions in `./requirements/**.txt` files.  Has to be run for each
# python version in the virtual environment for that Python version:
# https://github.com/jazzband/pip-tools#cross-environment-usage-of-requirementsinrequirementstxt-and-pip-compile
$(PYTHON_ENVS:%=./requirements/%/devel.txt): ./pyproject.toml ./setup.cfg ./tox.ini
	true DEBUG Updated prereqs: $(?)
	$(MAKE) -e "$(@:requirements/%/devel.txt=./var/log/tox/%/build.log)"
	./.tox/$(@:requirements/%/devel.txt=%)/bin/pip-compile \
	    --resolver "backtracking" $(PIP_COMPILE_ARGS) --extra "devel" \
	    --output-file "$(@)" "$(<)"
	mkdir -pv "./var/log/"
	touch "./var/log/rebuild.log"
$(PYTHON_ENVS:%=./requirements/%/user.txt): ./pyproject.toml ./setup.cfg ./tox.ini
	true DEBUG Updated prereqs: $(?)
	$(MAKE) -e "$(@:requirements/%/user.txt=./var/log/tox/%/build.log)"
	./.tox/$(@:requirements/%/user.txt=%)/bin/pip-compile \
	    --resolver "backtracking" $(PIP_COMPILE_ARGS) --output-file "$(@)" "$(<)"
	mkdir -pv "./var/log/"
	touch "./var/log/rebuild.log"
$(PYTHON_ENVS:%=./build-host/requirements-%.txt): ./build-host/requirements.txt.in
	true DEBUG Updated prereqs: $(?)
	$(MAKE) -e "$(@:build-host/requirements-%.txt=./var/log/tox/%/build.log)"
	./.tox/$(@:build-host/requirements-%.txt=%)/bin/pip-compile \
	    --resolver "backtracking" $(PIP_COMPILE_ARGS) --output-file "$(@)" "$(<)"
# Only update the installed tox version for the latest/host/main/default Python version
	if [ "$(@:build-host/requirements-%.txt=%)" = "$(PYTHON_ENV)" ]
	then
# Don't install tox into one of it's own virtual environments
	    if [ -n "$${VIRTUAL_ENV:-}" ]
	    then
	        pip_bin="$$(which -a pip | grep -v "^$${VIRTUAL_ENV}/bin/" | head -n 1)"
	    else
	        pip_bin="pip"
	    fi
	    "$${pip_bin}" install -r "$(@)"
	fi
	mkdir -pv "./var/log/"
	touch "./var/log/rebuild.log"
$(PYTHON_ENVS:%=./requirements/%/build.txt): ./requirements/build.txt.in
	true DEBUG Updated prereqs: $(?)
	$(MAKE) -e "$(@:requirements/%/build.txt=./var/log/tox/%/build.log)"
	./.tox/$(@:requirements/%/build.txt=%)/bin/pip-compile \
	    --resolver "backtracking" $(PIP_COMPILE_ARGS) --output-file "$(@)" "$(<)"

# Targets used as pre-requisites to ensure virtual environments managed by tox have been
# created and can be used directly to save time on Tox's overhead when we don't need
# Tox's logic about when to update/recreate them, e.g.:
#     $ ./.tox/build/bin/cz --help
# Mostly useful for build/release tools.
$(PYTHON_ALL_ENVS:%=./var/log/tox/%/build.log):
	$(MAKE) -e "$(HOME)/.local/var/log/python-project-structure-host-install.log"
	mkdir -pv "$(dir $(@))"
	tox run $(TOX_EXEC_OPTS) -e "$(@:var/log/tox/%/build.log=%)" --notest |
	    tee -a "$(@)"
# Workaround tox's `usedevelop = true` not working with `./pyproject.toml`.  Use as a
# prerequisite when using Tox-managed virtual environments directly and changes to code
# need to take effect immediately.
$(PYTHON_ENVS:%=./var/log/tox/%/editable.log):
	$(MAKE) -e "$(HOME)/.local/var/log/python-project-structure-host-install.log"
	mkdir -pv "$(dir $(@))"
	tox exec $(TOX_EXEC_OPTS) -e "$(@:var/log/tox/%/editable.log=%)" -- \
	    pip install -e "./" | tee -a "$(@)"

## Docker real targets:

# Build the development image:
./var/docker/$(PYTHON_ENV)/log/build-devel.log: \
		./Dockerfile.devel ./.dockerignore ./bin/entrypoint \
		./pyproject.toml ./setup.cfg ./tox.ini \
		./build-host/requirements.txt.in ./docker-compose.yml \
		./docker-compose.override.yml ./.env \
		./var/docker/$(PYTHON_ENV)/log/rebuild.log
	true DEBUG Updated prereqs: $(?)
	$(MAKE) -e "$(HOME)/.local/var/log/docker-multi-platform-host-install.log" \
	    "./var/git/refs/remotes/$(VCS_REMOTE)/$(VCS_BRANCH)" \
	    build-docker-volumes-$(PYTHON_ENV) "./var/log/tox/build/build.log" \
	    "./var/log/docker-login-DOCKER.log"
	mkdir -pv "$(dir $(@))"
# Workaround issues with local images and the development image depending on the end
# user image.  It seems that `depends_on` isn't sufficient.
	$(MAKE) -e $(HOME)/.local/var/log/python-project-structure-host-install.log
	export VERSION=$$(./.tox/build/bin/cz version --project)
ifeq ($(DOCKER_BUILD_PULL),true)
# Pull the development image and simulate as if it had been built here.
	if $(MAKE) -e DOCKER_VARIANT="devel" pull-docker
	then
	    touch "$(@)" "./var/docker/$(PYTHON_ENV)/log/rebuild.log"
# Ensure the virtualenv in the volume is also current:
	    docker compose run $(DOCKER_COMPOSE_RUN_ARGS) \
	        python-project-structure-devel make -e PYTHON_MINORS="$(PYTHON_MINOR)" \
	        "./var/log/tox/$(PYTHON_ENV)/build.log"
	    exit
	fi
endif
# https://github.com/moby/moby/issues/39003#issuecomment-879441675
	docker_build_args="$(DOCKER_BUILD_ARGS) \
	    --platform $(DOCKER_PLATFORMS) \
	    --build-arg BUILDKIT_INLINE_CACHE=1 \
	    --build-arg PYTHON_MINOR=$(PYTHON_MINOR) \
	    --build-arg PYTHON_ENV=$(PYTHON_ENV) \
	    --build-arg VERSION=$${VERSION}"
	docker_build_devel_tags=""
	for devel_tag in $$(
	    $(MAKE) -e DOCKER_VARIANT="devel" --no-print-directory build-docker-tags
	)
	do
	    docker_build_devel_tags+="--tag $${devel_tag} "
	done
	docker_build_caches=""
ifeq ($(GITLAB_CI),true)
# Don't cache when building final releases on `main`
	$(MAKE) -e "./var/log/docker-login-GITLAB.log" || true
ifneq ($(VCS_BRANCH),main)
	if $(MAKE) -e DOCKER_VARIANT="devel" pull-docker
	then
	    docker_build_caches+=" --cache-from \
	$(DOCKER_IMAGE_GITLAB):devel-$(PYTHON_ENV)-$(DOCKER_BRANCH_TAG)"
	fi
endif
endif
ifeq ($(GITHUB_ACTIONS),true)
	$(MAKE) -e "./var/log/docker-login-GITHUB.log" || true
ifneq ($(VCS_BRANCH),main)
	if $(MAKE) -e DOCKER_VARIANT="devel" pull-docker
	then
	    docker_build_caches+=" --cache-from \
	$(DOCKER_IMAGE_GITHUB):devel-$(PYTHON_ENV)-$(DOCKER_BRANCH_TAG)"
	fi
endif
endif
ifeq ($(CI),true)
# Workaround broken interactive session detection
	docker pull "python:${PYTHON_MINOR}"
endif
	docker buildx build $${docker_build_args} $${docker_build_devel_tags} \
	    $${docker_build_caches} --file "./Dockerfile.devel" "./"
# Ensure any subsequent builds have optimal caches
ifeq ($(GITLAB_CI),true)
	docker push \
	    "$(DOCKER_IMAGE_GITLAB):devel-$(PYTHON_ENV)-$(DOCKER_BRANCH_TAG)"
endif
ifeq ($(GITHUB_ACTIONS),true)
ifneq ($(CI_IS_FORK),true)
	docker push \
	    "$(DOCKER_IMAGE_GITHUB):devel-$(PYTHON_ENV)-$(DOCKER_BRANCH_TAG)"
endif
endif
	date >>"$(@)"
# Update the pinned/frozen versions, if needed, using the container.  If changed, then
# we may need to re-build the container image again to ensure it's current and correct.
	docker compose run $(DOCKER_COMPOSE_RUN_ARGS) python-project-structure-devel \
	    make -e PYTHON_MINORS="$(PYTHON_MINOR)" build-requirements-$(PYTHON_ENV)
ifeq ($(CI),true)
# On CI, any changes from compiling requirements is a failure so no need to waste time
# rebuilding images:
	touch "$(@)"
else
	$(MAKE) -e "$(@)"
endif

# Build the end-user image:
./var/docker/$(PYTHON_ENV)/log/build-user.log: \
		./var/docker/$(PYTHON_ENV)/log/build-devel.log ./Dockerfile \
		./var/docker/$(PYTHON_ENV)/log/rebuild.log
	true DEBUG Updated prereqs: $(?)
	$(MAKE) -e "$(HOME)/.local/var/log/docker-multi-platform-host-install.log" \
	    "./var/git/refs/remotes/$(VCS_REMOTE)/$(VCS_BRANCH)" \
	    "./var/log/tox/build/build.log"
	mkdir -pv "$(dir $(@))"
	export VERSION=$$(./.tox/build/bin/cz version --project)
# https://github.com/moby/moby/issues/39003#issuecomment-879441675
	docker_build_args="$(DOCKER_BUILD_ARGS) \
	    --platform $(DOCKER_PLATFORMS) \
	    --build-arg BUILDKIT_INLINE_CACHE=1 \
	    --build-arg PYTHON_MINOR=$(PYTHON_MINOR) \
	    --build-arg PYTHON_ENV=$(PYTHON_ENV) \
	    --build-arg VERSION=$${VERSION}"
# Build the end-user image now that all required artifacts are built"
ifeq ($(PYTHON_WHEEL),)
	$(MAKE) -e "build-pkgs"
	PYTHON_WHEEL="$$(ls -t ./dist/*.whl | head -n 1)"
endif
	docker_build_user_tags=""
	for user_tag in $$($(MAKE) -e --no-print-directory build-docker-tags)
	do
	    docker_build_user_tags+="--tag $${user_tag} "
	done
	docker_build_caches=""
ifeq ($(GITLAB_CI),true)
ifneq ($(VCS_BRANCH),main)
	if $(MAKE) -e pull-docker
	then
	    docker_build_caches+=" \
	--cache-from $(DOCKER_IMAGE_GITLAB):$(PYTHON_ENV)-$(DOCKER_BRANCH_TAG)"
	fi
endif
endif
ifeq ($(GITHUB_ACTIONS),true)
ifneq ($(VCS_BRANCH),main)
	if $(MAKE) -e pull-docker
	then
	    docker_build_caches+=" \
	--cache-from $(DOCKER_IMAGE_GITHUB):$(PYTHON_ENV)-$(DOCKER_BRANCH_TAG)"
	fi
endif
endif
	docker buildx build $${docker_build_args} $${docker_build_user_tags} \
	    --build-arg PYTHON_WHEEL="$${PYTHON_WHEEL}" $${docker_build_caches} "./"
# Ensure any subsequent builds have optimal caches
ifeq ($(GITLAB_CI),true)
	docker push "$(DOCKER_IMAGE_GITLAB):$(PYTHON_ENV)-$(DOCKER_BRANCH_TAG)"
endif
ifeq ($(GITHUB_ACTIONS),true)
ifneq ($(CI_IS_FORK),true)
	docker push "$(DOCKER_IMAGE_GITHUB):$(PYTHON_ENV)-$(DOCKER_BRANCH_TAG)"
endif
endif
	date >>"$(@)"
# The images install the host requirements, reflect that in the bind mount volumes
	date >>"$(@:%/build.log=%/host-install.log)"

./var/ $(PYTHON_ENVS:%=./var/docker/%/) \
./src/python_project_structure.egg-info/ \
$(PYTHON_ENVS:%=./var/docker/%/python_project_structure.egg-info/) \
./.tox/ $(PYTHON_ENVS:%=./var/docker/%/.tox/):
	mkdir -pv "$(@)"

# Marker file used to trigger the rebuild of the image for just one Python version.
# Useful to workaround async timestamp issues when running jobs in parallel:
./var/docker/$(PYTHON_ENV)/log/rebuild.log:
	mkdir -pv "$(dir $(@))"
	date >>"$(@)"

# Local environment variables from a template:
./.env: ./.env.in
	$(MAKE) -e "template=$(<)" "target=$(@)" expand-template

# Install all tools required by recipes that have to be installed externally on the
# host.  Use a target file outside this checkout to support multiple checkouts.  Use a
# target specific to this project so that other projects can use the same approach but
# with different requirements.
$(HOME)/.local/var/log/python-project-structure-host-install.log:
	mkdir -pv "$(dir $(@))"
# Bootstrap the minimum Python environment
	(
	    if ! which pip
	    then
	        if which apk
	        then
	            sudo apk update
	            sudo apk add "gettext" "py3-pip" "gnupg" "github-cli" "curl"
	        elif which apt-get
	        then
	            sudo apt-get update
	            sudo apt-get install -y \
	                "gettext-base" "python3-pip" "gnupg" "gh" "curl"
	        else
	            set +x
	            echo "ERROR: OS not supported for installing host dependencies"
	            false
	        fi
	    fi
	    if [ -e ./build-host/requirements-$(PYTHON_HOST_ENV).txt ]
	    then
	        pip install -r "./build-host/requirements-$(PYTHON_HOST_ENV).txt"
	    else
	        pip install -r "./build-host/requirements.txt.in"
	    fi
	) | tee -a "$(@)"

<<<<<<< HEAD
./var/log/codecov-install.log:
	mkdir -pv "$(dir $(@))"
# Install the code test coverage publishing tool
	(
	    if ! which codecov
	    then
	        mkdir -pv ~/.local/bin/
# https://docs.codecov.com/docs/codecov-uploader#using-the-uploader-with-codecovio-cloud
	        if which brew
	        then
# Mac OS X
	            curl --output-dir ~/.local/bin/ -Os \
	                "https://uploader.codecov.io/latest/macos/codecov"
	        elif which apk
	        then
# Alpine
	            wget --directory-prefix ~/.local/bin/ \
	                "https://uploader.codecov.io/latest/alpine/codecov"
	        else
# Other Linux distributions
	            curl --output-dir ~/.local/bin/ -Os \
	                "https://uploader.codecov.io/latest/linux/codecov"
	        fi
	        chmod +x ~/.local/bin/codecov
	    fi
	    if ! which codecov
	    then
	        set +x
	        echo "ERROR: CodeCov CLI tool still not on PATH"
	        false
	    fi
	) | tee -a "$(@)"
=======
# https://docs.docker.com/build/building/multi-platform/#building-multi-platform-images
$(HOME)/.local/var/log/docker-multi-platform-host-install.log:
	mkdir -pv "$(dir $(@))"
	docker buildx create --name "python-project-structure-builder" \
	    --driver "docker-container" --bootstrap "default" |& tee -a "$(@)"
	docker buildx use "python-project-structure-builder" |& tee -a "$(@)"
	docker run --privileged --rm "tonistiigi/binfmt" --install "all" |&
	    tee -a "$(@)"
>>>>>>> dc17952f

# Retrieve VCS data needed for versioning (tags) and release (release notes).
$(VCS_FETCH_TARGETS): ./.git/logs/HEAD
	git_fetch_args=--tags
	if [ "$$(git rev-parse --is-shallow-repository)" == "true" ]
	then
	    git_fetch_args+=" --unshallow"
	fi
	branch_path="$(@:var/git/refs/remotes/%=%)"
	mkdir -pv "$(dir $(@))"
	if ! git fetch $${git_fetch_args} "$${branch_path%%/*}" "$${branch_path#*/}" |&
	    tee -a "$(@)"
	then
# If the local branch doesn't exist, fall back to the pre-release branch:
	    git fetch $${git_fetch_args} "$${branch_path%%/*}" "develop" |&
	        tee -a "$(@)"
	fi

./.git/hooks/pre-commit:
	$(MAKE) -e "$(HOME)/.local/var/log/python-project-structure-host-install.log"
	$(TOX_EXEC_BUILD_ARGS) pre-commit install \
	    --hook-type "pre-commit" --hook-type "commit-msg" --hook-type "pre-push"

# Capture any project initialization tasks for reference.  Not actually usable.
./pyproject.toml:
	$(MAKE) -e "$(HOME)/.local/var/log/python-project-structure-host-install.log"
	$(TOX_EXEC_BUILD_ARGS) cz init

# Tell Emacs where to find checkout-local tools needed to check the code.
./.dir-locals.el: ./.dir-locals.el.in
	$(MAKE) -e "template=$(<)" "target=$(@)" expand-template

# Ensure minimal VCS configuration, mostly useful in automation such as CI.
~/.gitconfig:
	git config --global user.name "$(USER_FULL_NAME)"
	git config --global user.email "$(USER_EMAIL)"

./var/log/git-remotes.log:
	mkdir -pv "$(dir $(@))"
	set +x
ifneq ($(VCS_REMOTE_PUSH_URL),)
	if ! git remote get-url --push --all "origin" |
	    grep -q -F "$(VCS_REMOTE_PUSH_URL)"
	then
	    echo "INFO:Adding push url for remote 'origin'"
	    git remote set-url --push --add "origin" "$(VCS_REMOTE_PUSH_URL)" |
	        tee -a "$(@)"
	fi
endif
ifneq ($(GITHUB_ACTIONS),true)
ifneq ($(PROJECT_GITHUB_PAT),)
# Also add a fetch remote for the `$ gh ...` CLI tool to detect:
	if ! git remote get-url "github" >"/dev/null"
	then
	    echo "INFO:Adding remote 'github'"
	    git remote add "github" \
	        "https://$(PROJECT_GITHUB_PAT)@github.com/$(CI_PROJECT_PATH).git" |
	        tee -a "$(@)"
	fi
else ifneq ($(CI_IS_FORK),true)
	set +x
	echo "ERROR: PROJECT_GITHUB_PAT missing from ./.env or CI secrets"
	false
endif
endif
	set -x
# Fail fast if there's still no push access
	git push --no-verify --tags "origin" | tee -a "$(@)"

# Ensure release publishing authentication, mostly useful in automation such as CI.
~/.pypirc: ./home/.pypirc.in
	$(MAKE) -e "template=$(<)" "target=$(@)" expand-template

./var/log/docker-login-DOCKER.log: ./.env
	mkdir -pv "$(dir $(@))"
	set +x
	source "./.env"
	export DOCKER_PASS
	if [ -n "$${DOCKER_PASS}" ]
	then
	    set -x
	    printenv "DOCKER_PASS" | docker login -u "merpatterson" --password-stdin
	elif [ "$(CI_IS_FORK)" != "true" ]
	then
	    echo "ERROR: DOCKER_PASS missing from ./.env or CI secrets"
	    false
	fi
	date | tee -a "$(@)"
./var/log/docker-login-GITLAB.log: ./.env
	mkdir -pv "$(dir $(@))"
	set +x
	source "./.env"
	export CI_REGISTRY_PASSWORD
	if [ -n "$${CI_REGISTRY_PASSWORD}" ]
	then
	    set -x
	    printenv "CI_REGISTRY_PASSWORD" |
	        docker login -u "$(CI_REGISTRY_USER)" --password-stdin "$(CI_REGISTRY)"
	elif [ "$(CI_IS_FORK)" != "true" ]
	then
	    echo "ERROR: CI_REGISTRY_PASSWORD missing from ./.env or CI secrets"
	    false
	fi
	date | tee -a "$(@)"
./var/log/docker-login-GITHUB.log: ./.env
	mkdir -pv "$(dir $(@))"
	set +x
	source "./.env"
	export PROJECT_GITHUB_PAT
	if [ -n "$${PROJECT_GITHUB_PAT}" ]
	then
	    set -x
	    printenv "PROJECT_GITHUB_PAT" |
	        docker login -u "$(GITHUB_REPOSITORY_OWNER)" --password-stdin "ghcr.io"
	elif [ "$(CI_IS_FORK)" != "true" ]
	then
	    echo "ERROR: PROJECT_GITHUB_PAT missing from ./.env or CI secrets"
	    false
	fi
	date | tee -a "$(@)"

# GPG signing key creation and management in CI
export GPG_PASSPHRASE=
GPG_SIGNING_PRIVATE_KEY=
./var/ci-cd-signing-subkey.asc:
# We need a private key in the CI/CD environment for signing release commits and
# artifacts.  Use a subkey so that it can be revoked without affecting your main key.
# This recipe captures what I had to do to export a private signing subkey.  It's not
# widely tested so it should probably only be used for reference.  It worked for me but
# the risk is leaking your main private key so double and triple check all your
# assumptions and results.
# 1. Create a signing subkey with a NEW, SEPARATE passphrase:
#    https://wiki.debian.org/Subkeys#How.3F
# 2. Get the long key ID for that private subkey:
#	gpg --list-secret-keys --keyid-format "LONG"
# 3. Export *just* that private subkey and verify that the main secret key packet is the
#    GPG dummy packet and that the only other private key included is the intended
#    subkey:
#	gpg --armor --export-secret-subkeys "$(GPG_SIGNING_KEYID)!" |
#	    gpg --list-packets
# 4. Export that key as text to a file:
	gpg --armor --export-secret-subkeys "$(GPG_SIGNING_KEYID)!" >"$(@)"
# 5. Confirm that the exported key can be imported into a temporary GNU PG directory and
#    that temporary directory can then be used to sign files:
#	gnupg_homedir=$$(mktemp -d --suffix=".d" "gnupd.XXXXXXXXXX")
#	printenv 'GPG_PASSPHRASE' >"$${gnupg_homedir}/.passphrase"
#	gpg --homedir "$${gnupg_homedir}" --batch --import <"$(@)"
#	echo "Test signature content" >"$${gnupg_homedir}/test-sig.txt"
#	gpgconf --kill gpg-agent
#	gpg --homedir "$${gnupg_homedir}" --batch --pinentry-mode "loopback" \
#	    --passphrase-file "$${gnupg_homedir}/.passphrase" \
#	    --local-user "$(GPG_SIGNING_KEYID)!" --sign "$${gnupg_homedir}/test-sig.txt"
#	gpg --batch --verify "$${gnupg_homedir}/test-sig.txt.gpg"
# 6. Add the contents of this target as a `GPG_SIGNING_PRIVATE_KEY` secret in CI and the
# passphrase for the signing subkey as a `GPG_PASSPHRASE` secret in CI
./var/log/gpg-import.log: ~/.gitconfig
# In each CI run, import the private signing key from the CI secrets
	mkdir -pv "$(dir $(@))"
ifneq ($(and $(GPG_SIGNING_PRIVATE_KEY),$(GPG_PASSPHRASE)),)
	printenv "GPG_SIGNING_PRIVATE_KEY" | gpg --batch --import | tee -a "$(@)"
	echo 'default-key:0:"$(GPG_SIGNING_KEYID)' | gpgconf —change-options gpg
	git config --global user.signingkey "$(GPG_SIGNING_KEYID)"
# "Unlock" the signing key for the remainder of this CI run:
	printenv 'GPG_PASSPHRASE' >"./var/ci-cd-signing-subkey.passphrase"
	true | gpg --batch --pinentry-mode "loopback" \
	    --passphrase-file "./var/ci-cd-signing-subkey.passphrase" \
	    --sign | gpg --list-packets
else
ifneq ($(CI_IS_FORK),true)
	set +x
	echo "ERROR: GPG_SIGNING_PRIVATE_KEY or GPG_PASSPHRASE " \
	    "missing from ./.env or CI secrets"
	false
endif
	date | tee -a "$(@)"
endif

# TEMPLATE: Optionally, use the following command to generate a GitLab CI/CD runner
# configuration, register it with your project, compare it with the template
# prerequisite, apply the appropriate changes and then  run using `$ docker compose up
# gitlab-runner`.  Particularly useful to conserve shared runner minutes:
./var/gitlab-runner/config/config.toml: ./gitlab-runner/config/config.toml.in
	docker compose run --rm gitlab-runner register \
	    --url "https://gitlab.com/" --docker-image "docker" --executor "docker"


## Utility Targets:
#
# Recipes used to make similar changes across targets where using Make's basic syntax
# can't be used.

.PHONY: expand-template
## Create a file from a template replacing environment variables
expand-template:
	$(MAKE) -e "$(HOME)/.local/var/log/python-project-structure-host-install.log"
	set +x
	if [ -e "$(target)" ]
	then
ifeq ($(TEMPLATE_IGNORE_EXISTING),true)
	    exit
else
	    envsubst <"$(template)" | diff -u "$(target)" "-" || true
	    echo "ERROR: Template $(template) has been updated:"
	    echo "       Reconcile changes and \`$$ touch $(target)\`:"
	    false
endif
	fi
	envsubst <"$(template)" >"$(target)"

.PHONY: pull-docker
### Pull an existing image best to use as a cache for building new images
pull-docker: ./var/git/refs/remotes/$(VCS_REMOTE)/$(VCS_BRANCH) \
		./var/log/tox/build/build.log
	export VERSION=$$(./.tox/build/bin/cz version --project)
	for vcs_branch in $(VCS_BRANCHES)
	do
	    docker_tag="$(DOCKER_VARIANT_PREFIX)$(PYTHON_ENV)-$${vcs_branch}"
	    for docker_image in $(DOCKER_IMAGES)
	    do
	        if docker pull "$${docker_image}:$${docker_tag}"
	        then
	            docker tag "$${docker_image}:$${docker_tag}" \
	                "$(DOCKER_IMAGE_DOCKER):$${docker_tag}"
	            exit
	        fi
	    done
	done
	set +x
	echo "ERROR: Could not pull any existing docker image"
	false

# TEMPLATE: Run this once for your project.  See the `./var/log/docker-login*.log`
# targets for the authentication environment variables that need to be set or just login
# to those container registries manually and touch these targets.
.PHONY: bootstrap-project
### Run any tasks needed to be run once for a given project by a maintainer
bootstrap-project: \
		./var/log/docker-login-GITLAB.log \
		./var/log/docker-login-GITHUB.log
# Initially seed the build host Docker image to bootstrap CI/CD environments
# GitLab CI/CD:
	$(MAKE) -e -C "./build-host/" DOCKER_IMAGE="$(DOCKER_IMAGE_GITLAB)" release
# GitHub Actions:
	$(MAKE) -e -C "./build-host/" DOCKER_IMAGE="$(DOCKER_IMAGE_GITHUB)" release


## Makefile Development:
#
# Development primarily requires a balance of 2 priorities:
#
# - Ensure the correctness of the code and build artifacts
# - Minimize iteration time overhead in the inner loop of development
#
# This project uses Make to balance those priorities.  Target recipes capture the
# commands necessary to build artifacts, run tests, and check the code.  Top-level
# targets assemble those recipes to put it all together and ensure correctness.  Target
# prerequisites are used to define when build artifacts need to be updated so that
# time isn't wasted on unnecessary updates in the inner loop of development.
#
# The most important Make concept to understand if making changes here is that of real
# targets and prerequisites, as opposed to "phony" targets.  The target is only updated
# if any of its prerequisites are newer, IOW have a more recent modification time, than
# the target.  For example, if a new feature adds library as a new project dependency
# then correctness requires that the fixed/pinned versions be updated to include the new
# library.  Most of the time, however, the fixed/pinned versions don't need to be
# updated and it would waste significant time to always update them in the inner loop of
# development.  We express this relationship in Make by defining the files containing
# the fixed/pinned versions as targets and the `./setup.cfg` file where dependencies are
# defined as a prerequisite:
#
#    ./requirements.txt: setup.cfg
#        ./.tox/py310/bin/pip-compile --output-file "$(@)" "$(<)"
#
# To that end, developers should use real target files whenever possible when adding
# recipes to this file.
#
# Sometimes the task we need a recipe to accomplish should only be run when certain
# changes have been made and as such we can use those changed files as prerequisites but
# the task doesn't produce an artifact appropriate for use as the target for the recipe.
# In that case, the recipe can write "simulated" artifact such as by piping output to a
# log file:
#
#     ./var/log/foo.log:
#         mkdir -pv "$(dir $(@))"
#         ./.tox/build/bin/python "./bin/foo.py" | tee -a "$(@)"
#
# This is also useful when none of the modification times of produced artifacts can be
# counted on to correctly reflect when any subsequent targets need to be updated when
# using this target as a pre-requisite in turn.  If no output can be captured, then the
# recipe can create arbitrary output:
#
#     ./var/log/foo.log:
#         ./.tox/build/bin/python "./bin/foo.py"
#         mkdir -pv "$(dir $(@))"
#         date | tee -a "$(@)"
#
# If a target is needed by the recipe of another target but should *not* trigger updates
# when it's newer, such as one-time host install tasks, then use that target in a
# sub-make instead of as a prerequisite:
#
#     ./var/log/foo.log:
#         $(MAKE) "./var/log/bar.log"
#
# We use a few more Make features than these core features and welcome further use of
# such features:
#
# - `$(@)`:
#   The automatic variable containing the file path for the target
#
# - `$(<)`:
#   The automatic variable containing the file path for the first prerequisite
#
# - `$(FOO:%=foo-%)`:
#   Substitution references to generate transformations of space-separated values
#
# - `$ make FOO=bar ...`:
#   Overriding variables on the command-line when invoking make as "options"
#
# We want to avoid, however, using many more features of Make, particularly the more
# "magical" features, to keep it readable, discover-able, and otherwise accessible to
# developers who may not have significant familiarity with Make.  If there's a good,
# pragmatic reason to add use of further features feel free to make the case but avoid
# them if possible.<|MERGE_RESOLUTION|>--- conflicted
+++ resolved
@@ -1222,7 +1222,15 @@
 	    fi
 	) | tee -a "$(@)"
 
-<<<<<<< HEAD
+# https://docs.docker.com/build/building/multi-platform/#building-multi-platform-images
+$(HOME)/.local/var/log/docker-multi-platform-host-install.log:
+	mkdir -pv "$(dir $(@))"
+	docker buildx create --name "python-project-structure-builder" \
+	    --driver "docker-container" --bootstrap "default" |& tee -a "$(@)"
+	docker buildx use "python-project-structure-builder" |& tee -a "$(@)"
+	docker run --privileged --rm "tonistiigi/binfmt" --install "all" |&
+	    tee -a "$(@)"
+
 ./var/log/codecov-install.log:
 	mkdir -pv "$(dir $(@))"
 # Install the code test coverage publishing tool
@@ -1255,16 +1263,6 @@
 	        false
 	    fi
 	) | tee -a "$(@)"
-=======
-# https://docs.docker.com/build/building/multi-platform/#building-multi-platform-images
-$(HOME)/.local/var/log/docker-multi-platform-host-install.log:
-	mkdir -pv "$(dir $(@))"
-	docker buildx create --name "python-project-structure-builder" \
-	    --driver "docker-container" --bootstrap "default" |& tee -a "$(@)"
-	docker buildx use "python-project-structure-builder" |& tee -a "$(@)"
-	docker run --privileged --rm "tonistiigi/binfmt" --install "all" |&
-	    tee -a "$(@)"
->>>>>>> dc17952f
 
 # Retrieve VCS data needed for versioning (tags) and release (release notes).
 $(VCS_FETCH_TARGETS): ./.git/logs/HEAD
