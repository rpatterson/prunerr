--- conflicted
+++ resolved
@@ -390,13 +390,9 @@
 		./var/git/refs/remotes/$(VCS_REMOTE)/$(VCS_BRANCH) \
 		./var/log/docker-login-DOCKER.log
 # Workaround broken interactive session detection:
-<<<<<<< HEAD
 	docker pull "python:$(PYTHON_MINOR)"
-=======
-	docker pull "buildpack-deps"
 # Assemble the tags for all the variant permutations:
 	$(MAKE) "./var/git/refs/remotes/$(VCS_REMOTE)/$(VCS_BRANCH)"
->>>>>>> 4a9fc4dc
 	docker_build_args=""
 	for image_tag in $$(
 	    $(MAKE) -e --no-print-directory build-docker-tags
