# SPDX-FileCopyrightText: 2023 Ross Patterson <me@rpatterson.net>
#
# SPDX-License-Identifier: MIT

## Development, build and maintenance tasks:
#
# To ease discovery for new contributors, variables that act as options affecting
# behavior are at the top.  Then skip to `## Top-level targets:` below to find targets
# intended for use by developers.  The real work, however, is in the recipes for real
# targets that follow.  If making changes here, please start by reading the philosophy
# commentary at the bottom of this file.

# Variables used as options to control behavior:
export TEMPLATE_IGNORE_EXISTING=false
# https://devguide.python.org/versions/#supported-versions
PYTHON_SUPPORTED_MINORS=3.10 3.11 3.9 3.8 3.7
export DOCKER_USER=merpatterson
# TEMPLATE: See comments towards the bottom and update.
GPG_SIGNING_KEYID=2EFF7CCE6828E359
CI_UPSTREAM_NAMESPACE=rpatterson
CI_PROJECT_NAME=project-structure


## "Private" Variables:

# Variables that aren't likely to be of concern those just using and reading top-level
# targets.  Mostly variables whose values are derived from the environment or other
# values.  If adding a variable whose value isn't a literal constant or intended for use
# on the CLI as an option, add it to the appropriate grouping below.  Unfortunately,
# variables referenced in targets or prerequisites need to be defined above those
# references (as opposed to references in recipes), which means we can't move these
# further below for readability and discover.

### Defensive settings for make:
#     https://tech.davis-hansson.com/p/make/
SHELL:=bash
.ONESHELL:
.SHELLFLAGS:=-eu -o pipefail -c
.SILENT:
.DELETE_ON_ERROR:
MAKEFLAGS+=--warn-undefined-variables
MAKEFLAGS+=--no-builtin-rules
PS1?=$$
EMPTY=
COMMA=,

# Values derived from the environment:
USER_NAME:=$(shell id -u -n)
USER_FULL_NAME:=$(shell \
    getent passwd "$(USER_NAME)" | cut -d ":" -f 5 | cut -d "," -f 1)
ifeq ($(USER_FULL_NAME),)
USER_FULL_NAME=$(USER_NAME)
endif
USER_EMAIL:=$(USER_NAME)@$(shell hostname -f)
export PUID:=$(shell id -u)
export PGID:=$(shell id -g)
export CHECKOUT_DIR=$(PWD)
TZ=Etc/UTC
ifneq ("$(wildcard /usr/share/zoneinfo/)","")
TZ=$(shell \
  realpath --relative-to=/usr/share/zoneinfo/ \
  $(firstword $(realpath /private/etc/localtime /etc/localtime)) \
)
endif
export TZ
export DOCKER_GID=$(shell getent group "docker" | cut -d ":" -f 3)

# Values concerning supported Python versions:
# Use the same Python version tox would as a default.
# https://tox.wiki/en/latest/config.html#base_python
PYTHON_HOST_MINOR:=$(shell \
    pip3 --version | sed -nE 's|.* \(python ([0-9]+.[0-9]+)\)$$|\1|p;q')
export PYTHON_HOST_ENV=py$(subst .,,$(PYTHON_HOST_MINOR))
# Determine the latest installed Python version of the supported versions
PYTHON_BASENAMES=$(PYTHON_SUPPORTED_MINORS:%=python%)
PYTHON_AVAIL_EXECS:=$(foreach \
    PYTHON_BASENAME,$(PYTHON_BASENAMES),$(shell which $(PYTHON_BASENAME)))
PYTHON_LATEST_EXEC=$(firstword $(PYTHON_AVAIL_EXECS))
PYTHON_LATEST_BASENAME=$(notdir $(PYTHON_LATEST_EXEC))
PYTHON_MINOR=$(PYTHON_HOST_MINOR)
ifeq ($(PYTHON_MINOR),)
# Fallback to the latest installed supported Python version
PYTHON_MINOR=$(PYTHON_LATEST_BASENAME:python%=%)
endif
PYTHON_LATEST_MINOR=$(firstword $(PYTHON_SUPPORTED_MINORS))
PYTHON_LATEST_ENV=py$(subst .,,$(PYTHON_LATEST_MINOR))
PYTHON_MINORS=$(PYTHON_SUPPORTED_MINORS)
ifeq ($(PYTHON_MINOR),)
PYTHON_MINOR=$(firstword $(PYTHON_MINORS))
else ifeq ($(findstring $(PYTHON_MINOR),$(PYTHON_MINORS)),)
PYTHON_MINOR=$(firstword $(PYTHON_MINORS))
endif
export PYTHON_MINOR
export PYTHON_ENV=py$(subst .,,$(PYTHON_MINOR))
PYTHON_SHORT_MINORS=$(subst .,,$(PYTHON_MINORS))
PYTHON_ENVS=$(PYTHON_SHORT_MINORS:%=py%)
PYTHON_ALL_ENVS=$(PYTHON_ENVS) build
PYTHON_EXTRAS=test devel
export PYTHON_WHEEL=

# Values derived from VCS/git:
VCS_LOCAL_BRANCH:=$(shell git branch --show-current)
CI_COMMIT_BRANCH=
GITHUB_REF_TYPE=
GITHUB_REF_NAME=
ifeq ($(VCS_LOCAL_BRANCH),)
ifneq ($(CI_COMMIT_BRANCH),)
VCS_LOCAL_BRANCH=$(CI_COMMIT_BRANCH)
else ifeq ($(GITHUB_REF_TYPE),branch)
VCS_LOCAL_BRANCH=$(GITHUB_REF_NAME)
endif
endif
VCS_TAG=
CI_COMMIT_TAG=
ifeq ($(VCS_TAG),)
ifneq ($(CI_COMMIT_TAG),)
VCS_TAG=$(CI_COMMIT_TAG)
else ifeq ($(GITHUB_REF_TYPE),tag)
VCS_TAG=$(GITHUB_REF_NAME)
endif
endif
ifeq ($(VCS_LOCAL_BRANCH),)
# Guess branch name from tag:
ifneq ($(shell echo "$(VCS_TAG)" | grep -E '^v[0-9]+\.[0-9]+\.[0-9]+$$'),)
# Final release, should be from main:
VCS_LOCAL_BRANCH=main
else ifneq ($(shell echo "$(VCS_TAG)" | grep -E '^v[0-9]+\.[0-9]+\.[0-9]+.+$$'),)
# Pre-release, should be from develop:
VCS_LOCAL_BRANCH=develop
endif
endif
# Reproduce what we need of git's branch and remote configuration and logic:
VCS_CLONE_REMOTE:=$(shell git config "clone.defaultRemoteName")
ifeq ($(VCS_CLONE_REMOTE),)
VCS_CLONE_REMOTE=origin
endif
VCS_PUSH_REMOTE:=$(shell git config "branch.$(VCS_LOCAL_BRANCH).pushRemote")
ifeq ($(VCS_PUSH_REMOTE),)
VCS_PUSH_REMOTE:=$(shell git config "remote.pushDefault")
endif
ifeq ($(VCS_PUSH_REMOTE),)
VCS_PUSH_REMOTE=$(VCS_CLONE_REMOTE)
endif
VCS_UPSTREAM_REMOTE:=$(shell git config "branch.$(VCS_LOCAL_BRANCH).remote")
ifeq ($(VCS_UPSTREAM_REMOTE),)
VCS_UPSTREAM_REMOTE:=$(shell git config "checkout.defaultRemote")
endif
VCS_UPSTREAM_REF:=$(shell git config "branch.$(VCS_LOCAL_BRANCH).merge")
VCS_UPSTREAM_BRANCH=$(VCS_UPSTREAM_REF:refs/heads/%=%)
# Determine the best remote and branch for versioning data, e.g. `v*` tags:
VCS_REMOTE=$(VCS_PUSH_REMOTE)
VCS_BRANCH=$(VCS_LOCAL_BRANCH)
export VCS_BRANCH
# Determine the best remote and branch for release data, e.g. conventional commits:
VCS_COMPARE_REMOTE=$(VCS_UPSTREAM_REMOTE)
ifeq ($(VCS_COMPARE_REMOTE),)
VCS_COMPARE_REMOTE=$(VCS_PUSH_REMOTE)
endif
VCS_COMPARE_BRANCH=$(VCS_UPSTREAM_BRANCH)
ifeq ($(VCS_COMPARE_BRANCH),)
VCS_COMPARE_BRANCH=$(VCS_BRANCH)
endif
# Under CI, check commits and release notes against the branch to be merged into:
CI=false
ifeq ($(CI),true)
ifeq ($(VCS_COMPARE_BRANCH),develop)
VCS_COMPARE_BRANCH=main
else ifneq ($(VCS_BRANCH),main)
VCS_COMPARE_BRANCH=develop
endif
# If pushing to upstream release branches, get release data compared to the previous
# release:
else ifeq ($(VCS_COMPARE_BRANCH),develop)
VCS_COMPARE_BRANCH=main
endif
VCS_BRANCH_SUFFIX=upgrade
VCS_MERGE_BRANCH=$(VCS_BRANCH:%-$(VCS_BRANCH_SUFFIX)=%)
# Assemble the targets used to avoid redundant fetches during release tasks:
VCS_FETCH_TARGETS=./var/git/refs/remotes/$(VCS_REMOTE)/$(VCS_BRANCH)
ifneq ($(VCS_REMOTE)/$(VCS_BRANCH),$(VCS_COMPARE_REMOTE)/$(VCS_COMPARE_BRANCH))
VCS_FETCH_TARGETS+=./var/git/refs/remotes/$(VCS_COMPARE_REMOTE)/$(VCS_COMPARE_BRANCH)
endif
# Also fetch develop for merging back in the final release:
VCS_RELEASE_FETCH_TARGETS=./var/git/refs/remotes/$(VCS_REMOTE)/$(VCS_BRANCH)
ifeq ($(VCS_BRANCH),main)
VCS_RELEASE_FETCH_TARGETS+=./var/git/refs/remotes/$(VCS_COMPARE_REMOTE)/develop
ifneq ($(VCS_REMOTE)/$(VCS_BRANCH),$(VCS_COMPARE_REMOTE)/develop)
ifneq ($(VCS_COMPARE_REMOTE)/$(VCS_COMPARE_BRANCH),$(VCS_COMPARE_REMOTE)/develop)
VCS_FETCH_TARGETS+=./var/git/refs/remotes/$(VCS_COMPARE_REMOTE)/develop
endif
endif
endif
ifneq ($(VCS_MERGE_BRANCH),$(VCS_BRANCH))
VCS_FETCH_TARGETS+=./var/git/refs/remotes/$(VCS_REMOTE)/$(VCS_MERGE_BRANCH)
endif
# Determine the sequence of branches to find closes existing build artifacts, such as
# docker images:
VCS_BRANCHES=$(VCS_BRANCH)
ifneq ($(VCS_BRANCH),main)
ifneq ($(VCS_BRANCH),develop)
VCS_BRANCHES+=develop
endif
VCS_BRANCHES+=main
endif

# Values used to run Tox:
TOX_ENV_LIST=$(subst $(EMPTY) ,$(COMMA),$(PYTHON_ENVS))
TOX_RUN_ARGS=run-parallel --parallel auto --parallel-live
ifeq ($(words $(PYTHON_MINORS)),1)
TOX_RUN_ARGS=run
endif
ifneq ($(PYTHON_WHEEL),)
TOX_RUN_ARGS+= --installpkg "$(PYTHON_WHEEL)"
endif
export TOX_RUN_ARGS
# The options that allow for rapid execution of arbitrary commands in the venvs managed
# by tox
TOX_EXEC_OPTS=--no-recreate-pkg --skip-pkg-install
TOX_EXEC_ARGS=tox exec $(TOX_EXEC_OPTS) -e "$(PYTHON_ENV)"
TOX_EXEC_BUILD_ARGS=tox exec $(TOX_EXEC_OPTS) -e "build"
PIP_COMPILE_EXTRA=

# Values used to build Docker images:
DOCKER_FILE=./Dockerfile
export DOCKER_BUILD_ARGS=
export DOCKER_BUILD_PULL=false
# Values used to tag built images:
export DOCKER_VARIANT=
DOCKER_VARIANT_PREFIX=
ifneq ($(DOCKER_VARIANT),)
DOCKER_VARIANT_PREFIX=$(DOCKER_VARIANT)-
endif
export DOCKER_BRANCH_TAG=$(subst /,-,$(VCS_BRANCH))
GITLAB_CI=false
GITHUB_ACTIONS=false
CI_PROJECT_NAMESPACE=$(CI_UPSTREAM_NAMESPACE)
CI_TEMPLATE_REGISTRY_HOST=registry.gitlab.com
ifeq ($(GITHUB_ACTIONS),true)
DOCKER_REGISTRY_HOST=ghcr.io
else
DOCKER_REGISTRY_HOST=$(CI_TEMPLATE_REGISTRY_HOST)
endif
export DOCKER_REGISTRY_HOST
CI_REGISTRY=$(CI_TEMPLATE_REGISTRY_HOST)/$(CI_PROJECT_NAMESPACE)
CI_REGISTRY_IMAGE=$(CI_REGISTRY)/$(CI_PROJECT_NAME)
DOCKER_REGISTRIES=DOCKER GITLAB GITHUB
export DOCKER_REGISTRY=$(firstword $(DOCKER_REGISTRIES))
DOCKER_IMAGE_DOCKER=$(DOCKER_USER)/$(CI_PROJECT_NAME)
DOCKER_IMAGE_GITLAB=$(CI_REGISTRY_IMAGE)
DOCKER_IMAGE_GITHUB=ghcr.io/$(CI_PROJECT_NAMESPACE)/$(CI_PROJECT_NAME)
DOCKER_IMAGE=$(DOCKER_IMAGE_$(DOCKER_REGISTRY))
DOCKER_IMAGES=
ifeq ($(GITLAB_CI),true)
DOCKER_IMAGES+=$(DOCKER_IMAGE_GITLAB)
else ifeq ($(GITHUB_ACTIONS),true)
DOCKER_IMAGES+=$(DOCKER_IMAGE_GITHUB)
else
DOCKER_IMAGES+=$(DOCKER_IMAGE_DOCKER)
endif
# Values used to run built images in containers:
DOCKER_COMPOSE_RUN_ARGS=
DOCKER_COMPOSE_RUN_ARGS+= --rm
ifeq ($(shell tty),not a tty)
DOCKER_COMPOSE_RUN_ARGS+= -T
endif
export DOCKER_PASS

# Values derived from or overridden by CI environments:
ifeq ($(CI),true)
TEMPLATE_IGNORE_EXISTING=true
endif
GITHUB_REPOSITORY_OWNER=$(CI_UPSTREAM_NAMESPACE)
# Determine if this checkout is a fork of the upstream project:
CI_IS_FORK=false
ifeq ($(GITLAB_CI),true)
USER_EMAIL=$(USER_NAME)@runners-manager.gitlab.com
ifneq ($(VCS_BRANCH),develop)
ifneq ($(VCS_BRANCH),main)
DOCKER_REGISTRIES=GITLAB
endif
endif
ifneq ($(CI_PROJECT_NAMESPACE),$(CI_UPSTREAM_NAMESPACE))
CI_IS_FORK=true
DOCKER_REGISTRIES=GITLAB
DOCKER_IMAGES+=$(DOCKER_REGISTRY_HOST)/$(CI_UPSTREAM_NAMESPACE)/$(CI_PROJECT_NAME)
endif
else ifeq ($(GITHUB_ACTIONS),true)
USER_EMAIL=$(USER_NAME)@actions.github.com
ifneq ($(VCS_BRANCH),develop)
ifneq ($(VCS_BRANCH),main)
DOCKER_REGISTRIES=GITHUB
endif
endif
ifneq ($(GITHUB_REPOSITORY_OWNER),$(CI_UPSTREAM_NAMESPACE))
CI_IS_FORK=true
DOCKER_REGISTRIES=GITHUB
DOCKER_IMAGES+=ghcr.io/$(GITHUB_REPOSITORY_OWNER)/$(CI_PROJECT_NAME)
endif
endif
# Take GitHub auth from env under GitHub actions but from secrets on other hosts:
GITHUB_TOKEN=
PROJECT_GITHUB_PAT=
ifeq ($(GITHUB_TOKEN),)
GITHUB_TOKEN=$(PROJECT_GITHUB_PAT)
else ifeq ($(PROJECT_GITHUB_PAT),)
PROJECT_GITHUB_PAT=$(GITHUB_TOKEN)
endif
GH_TOKEN=$(GITHUB_TOKEN)
export GH_TOKEN
export GITHUB_TOKEN
export PROJECT_GITHUB_PAT

# Values used for publishing releases:
# Safe defaults for testing the release process without publishing to the final/official
# hosts/indexes/registries:
PIP_COMPILE_ARGS=--upgrade
RELEASE_PUBLISH=false
PYPI_REPO=testpypi
PYPI_HOSTNAME=test.pypi.org
# Only publish releases from the `main` or `develop` branches:
ifeq ($(CI),true)
# Compile requirements on CI/CD as a check to make sure all changes to dependencies have
# been reflected in the frozen/pinned versions, but don't upgrade packages so that
# external changes, such as new PyPI releases, don't turn CI/CD red spuriously and
# unrelated to the contributor's actual changes.
PIP_COMPILE_ARGS=
endif
GITHUB_RELEASE_ARGS=--prerelease
# Only publish releases from the `main` or `develop` branches and only under the
# canonical CI/CD platform:
DOCKER_PLATFORMS=
ifeq ($(GITLAB_CI),true)
ifeq ($(VCS_BRANCH),main)
RELEASE_PUBLISH=true
GITHUB_RELEASE_ARGS=
else ifeq ($(VCS_BRANCH),develop)
# Publish pre-releases from the `develop` branch:
RELEASE_PUBLISH=true
endif
ifeq ($(RELEASE_PUBLISH),true)
PYPI_REPO=pypi
PYPI_HOSTNAME=pypi.org
ifeq ($(PYTHON_MINOR),$(PYTHON_HOST_MINOR))
# Only build and publish multi-platform images for the canonical Python version:
# TEMPLATE: Choose the platforms on which your end-users need to be able to run the
# image.  These default platforms should cover most common end-user platforms, including
# modern Apple M1 CPUs, Raspberry Pi devices, etc.:
DOCKER_PLATFORMS=linux/amd64 linux/arm64 linux/arm/v7
endif
endif
endif
CI_REGISTRY_USER=$(CI_PROJECT_NAMESPACE)
# Address undefined variables warnings when running under local development
PYPI_PASSWORD=
export PYPI_PASSWORD
TEST_PYPI_PASSWORD=
export TEST_PYPI_PASSWORD
VCS_REMOTE_PUSH_URL=
CODECOV_TOKEN=
DOCKER_PASS=
export DOCKER_PASS
CI_PROJECT_ID=
export CI_PROJECT_ID
CI_JOB_TOKEN=
export CI_JOB_TOKEN
CI_REGISTRY_PASSWORD=
export CI_REGISTRY_PASSWORD
GH_TOKEN=

# Override variable values if present in `./.env` and if not overridden on the CLI:
include $(wildcard .env)

# Done with `$(shell ...)`, echo recipe commands going forward
.SHELLFLAGS+= -x


## Top-level targets:

.PHONY: all
### The default target.
all: build

.PHONY: start
### Run the local development end-to-end stack services in the background as daemons.
start: build-docker-$(PYTHON_MINOR) ./.env.~out~
	docker compose down
	docker compose up -d

.PHONY: run
### Run the local development end-to-end stack services in the foreground for debugging.
run: build-docker-$(PYTHON_MINOR) ./.env.~out~
	docker compose down
	docker compose up


## Build Targets:
#
# Recipes that make artifacts needed for by end-users, development tasks, other recipes.

.PHONY: build
### Set up everything for development from a checkout, local and in containers.
build: ./.git/hooks/pre-commit ./.env.~out~ \
		$(HOME)/.local/var/log/project-structure-host-install.log \
		build-docker

.PHONY: $(PYTHON_ENVS:%=build-requirements-%)
### Compile fixed/pinned dependency versions if necessary.
$(PYTHON_ENVS:%=build-requirements-%):
# Avoid parallel tox recreations stomping on each other
	$(MAKE) -e "$(@:build-requirements-%=./.tox/%/bin/pip-compile)"
	targets="./requirements/$(@:build-requirements-%=%)/user.txt \
	    $(PYTHON_EXTRAS:%=./requirements/$(@:build-requirements-%=%)/%.txt) \
	    ./requirements/$(@:build-requirements-%=%)/build.txt \
	    ./build-host/requirements-$(@:build-requirements-%=%).txt"
# Workaround race conditions in pip's HTTP file cache:
# https://github.com/pypa/pip/issues/6970#issuecomment-527678672
	$(MAKE) -e -j $${targets} ||
	    $(MAKE) -e -j $${targets} ||
	    $(MAKE) -e -j $${targets}

.PHONY: build-requirements-compile
### Compile the requirements for one Python version and one type/extra.
build-requirements-compile:
	$(MAKE) -e "./.tox/$(PYTHON_ENV)/bin/pip-compile"
	pip_compile_opts="--resolver backtracking --upgrade"
ifneq ($(PIP_COMPILE_EXTRA),)
	pip_compile_opts+=" --extra $(PIP_COMPILE_EXTRA)"
endif
	./.tox/$(PYTHON_ENV)/bin/pip-compile $${pip_compile_opts} \
	    --output-file "$(PIP_COMPILE_OUT)" "$(PIP_COMPILE_SRC)"

.PHONY: build-pkgs
### Ensure the built package is current when used outside of tox.
build-pkgs: ./var/git/refs/remotes/$(VCS_REMOTE)/$(VCS_BRANCH) \
		./var-docker/$(PYTHON_ENV)/log/build-devel.log
# Defined as a .PHONY recipe so that multiple targets can depend on this as a
# pre-requisite and it will only be run once per invocation.
	rm -vf ./dist/*
# Build Python packages/distributions from the development Docker container for
# consistency/reproducibility.
	docker compose run $(DOCKER_COMPOSE_RUN_ARGS) project-structure-devel \
	    tox run -e "$(PYTHON_ENV)" --pkg-only
# Copy the wheel to a location accessible to all containers:
	cp -lfv "$$(
	    ls -t ./var-docker/$(PYTHON_ENV)/.tox/.pkg/dist/*.whl | head -n 1
	)" "./dist/"
# Also build the source distribution:
	docker compose run $(DOCKER_COMPOSE_RUN_ARGS) project-structure-devel \
	    tox run -e "$(PYTHON_ENV)" --override "testenv.package=sdist" --pkg-only
	cp -lfv "$$(
	    ls -t ./var-docker/$(PYTHON_ENV)/.tox/.pkg/dist/*.tar.gz | head -n 1
	)" "./dist/"

## Docker Build Targets:
#
# Strive for as much consistency as possible in development tasks between the local host
# and inside containers.  To that end, most of the `*-docker` container target recipes
# should run the corresponding `*-local` local host target recipes inside the
# development container.  Top level targets, like `test`, should run as much as possible
# inside the development container.

.PHONY: build-docker
### Set up for development in Docker containers.
build-docker: build-pkgs ./var-docker/$(PYTHON_ENV)/log/build-user.log
	tox run $(TOX_EXEC_OPTS) --notest -e "build"
	$(MAKE) -e -j PYTHON_WHEEL="$(call current_pkg,.whl)" \
	    DOCKER_BUILD_ARGS="$(DOCKER_BUILD_ARGS) --progress plain" \
	    $(PYTHON_MINORS:%=build-docker-%)

.PHONY: $(PYTHON_MINORS:%=build-docker-%)
### Set up for development in a Docker container for one Python version.
$(PYTHON_MINORS:%=build-docker-%):
	$(MAKE) -e \
	    PYTHON_MINORS="$(@:build-docker-%=%)" \
	    PYTHON_MINOR="$(@:build-docker-%=%)" \
	    PYTHON_ENV="py$(subst .,,$(@:build-docker-%=%))" \
	    "./var-docker/py$(subst .,,$(@:build-docker-%=%))/log/build-user.log"

.PHONY: build-docker-tags
### Print the list of image tags for the current registry and variant.
build-docker-tags:
	$(MAKE) -e $(DOCKER_REGISTRIES:%=build-docker-tags-%)

.PHONY: $(DOCKER_REGISTRIES:%=build-docker-tags-%)
### Print the list of image tags for the current registry and variant.
$(DOCKER_REGISTRIES:%=build-docker-tags-%): \
		./var/git/refs/remotes/$(VCS_REMOTE)/$(VCS_BRANCH)
	docker_image=$(DOCKER_IMAGE_$(@:build-docker-tags-%=%))
	echo $${docker_image}:$(DOCKER_VARIANT_PREFIX)$(PYTHON_ENV)-$(DOCKER_BRANCH_TAG)
ifeq ($(VCS_BRANCH),main)
# Only update tags end users may depend on to be stable from the `main` branch
	VERSION=$$($(TOX_EXEC_BUILD_ARGS) -qq -- cz version --project)
	major_version=$$(echo $${VERSION} | sed -nE 's|([0-9]+).*|\1|p')
	minor_version=$$(
	    echo $${VERSION} | sed -nE 's|([0-9]+\.[0-9]+).*|\1|p'
	)
	echo $${docker_image}:$(DOCKER_VARIANT_PREFIX)$(PYTHON_ENV)-v$${minor_version}
	echo $${docker_image}:$(DOCKER_VARIANT_PREFIX)$(PYTHON_ENV)-v$${major_version}
	echo $${docker_image}:$(DOCKER_VARIANT_PREFIX)$(PYTHON_ENV)
endif
# This variant is the default used for tags such as `latest`
ifeq ($(PYTHON_MINOR),$(PYTHON_HOST_MINOR))
	echo $${docker_image}:$(DOCKER_VARIANT_PREFIX)$(DOCKER_BRANCH_TAG)
ifeq ($(VCS_BRANCH),main)
	echo $${docker_image}:$(DOCKER_VARIANT_PREFIX)v$${minor_version}
	echo $${docker_image}:$(DOCKER_VARIANT_PREFIX)v$${major_version}
ifeq ($(DOCKER_VARIANT),)
	echo $${docker_image}:latest
else
	echo $${docker_image}:$(DOCKER_VARIANT)
endif
endif
endif

.PHONY: build-docker-build
### Run the actual commands used to build the Docker container image.
build-docker-build: ./Dockerfile \
		$(HOME)/.local/var/log/docker-multi-platform-host-install.log \
		./var/git/refs/remotes/$(VCS_REMOTE)/$(VCS_BRANCH) \
		./var/log/docker-login-DOCKER.log
# Workaround broken interactive session detection:
	docker pull "python:$(PYTHON_MINOR)"
	docker_build_caches=""
ifeq ($(GITLAB_CI),true)
# Don't cache when building final releases on `main`
	$(MAKE) -e "./var/log/docker-login-GITLAB.log" || true
ifneq ($(VCS_BRANCH),main)
	if $(MAKE) -e pull-docker
	then
	    docker_build_caches+=" --cache-from $(DOCKER_IMAGE_GITLAB):\
	$(DOCKER_VARIANT_PREFIX)$(PYTHON_ENV)-$(DOCKER_BRANCH_TAG)"
	fi
endif
endif
ifeq ($(GITHUB_ACTIONS),true)
	$(MAKE) -e "./var/log/docker-login-GITHUB.log" || true
ifneq ($(VCS_BRANCH),main)
	if $(MAKE) -e pull-docker
	then
	    docker_build_caches+=" --cache-from $(DOCKER_IMAGE_GITHUB):\
	$(DOCKER_VARIANT_PREFIX)$(PYTHON_ENV)-$(DOCKER_BRANCH_TAG)"
	fi
endif
endif
	docker_build_args=""
	for image_tag in $$(
	    $(MAKE) -e --no-print-directory build-docker-tags
	)
	do
	    docker_build_args+=" --tag $${image_tag}"
	done
ifeq ($(DOCKER_VARIANT),)
	docker_build_args+=" --target user"
else
	docker_build_args+=" --target $(DOCKER_VARIANT)"
endif
# https://github.com/moby/moby/issues/39003#issuecomment-879441675
	docker buildx build $(DOCKER_BUILD_ARGS) \
	    --build-arg BUILDKIT_INLINE_CACHE="1" \
	    --build-arg PYTHON_MINOR="$(PYTHON_MINOR)" \
	    --build-arg PYTHON_ENV="$(PYTHON_ENV)" \
	    --build-arg VERSION="$$(
	        $(TOX_EXEC_BUILD_ARGS) -qq -- cz version --project
	    )" \
	    $${docker_build_args} $${docker_build_caches} --file "$(<)" "./"

.PHONY: $(PYTHON_MINORS:%=build-docker-requirements-%)
### Pull container images and compile fixed/pinned dependency versions if necessary.
$(PYTHON_MINORS:%=build-docker-requirements-%): ./.env.~out~
	export PYTHON_MINOR="$(@:build-docker-requirements-%=%)"
	export PYTHON_ENV="py$(subst .,,$(@:build-docker-requirements-%=%))"
	$(MAKE) -e "./var-docker/$${PYTHON_ENV}/log/build-devel.log"
	docker compose run $(DOCKER_COMPOSE_RUN_ARGS) project-structure-devel \
	    make -e PYTHON_MINORS="$(@:build-docker-requirements-%=%)" \
	    PIP_COMPILE_ARGS="$(PIP_COMPILE_ARGS)" \
	    build-requirements-py$(subst .,,$(@:build-docker-requirements-%=%))


## Test Targets:
#
# Recipes that run the test suite.

.PHONY: test
### Format the code and run the full suite of tests, coverage checks, and linters.
test: test-docker-lint test-docker

.PHONY: test-local
### Run the full suite of tests, coverage checks, and linters on the local host.
test-local:
	tox $(TOX_RUN_ARGS) -e "$(TOX_ENV_LIST)"

.PHONY: test-debug
### Run tests directly on the host and invoke the debugger on errors/failures.
test-debug: ./.tox/$(PYTHON_ENV)/log/editable.log
	$(TOX_EXEC_ARGS) -- pytest --pdb

.PHONY: test-docker
### Run the full suite of tests, coverage checks, and code linters in containers.
test-docker: build-pkgs $(HOME)/.local/var/log/project-structure-host-install.log \
<<<<<<< HEAD
		build-docker ./var/log/codecov-install.log
	tox run $(TOX_EXEC_OPTS) --notest -e "build"
	$(MAKE) -e -j PYTHON_WHEEL="$(call current_pkg,.whl)" \
	    DOCKER_BUILD_ARGS="$(DOCKER_BUILD_ARGS) --progress plain" \
	    DOCKER_COMPOSE_RUN_ARGS="$(DOCKER_COMPOSE_RUN_ARGS) -T" \
	    $(PYTHON_MINORS:%=test-docker-%)

.PHONY: $(PYTHON_MINORS:%=test-docker-%)
### Run the full suite of tests inside a docker container for one Python version.
$(PYTHON_MINORS:%=test-docker-%):
	$(MAKE) -e \
	    PYTHON_MINORS="$(@:test-docker-%=%)" \
	    PYTHON_MINOR="$(@:test-docker-%=%)" \
	    PYTHON_ENV="py$(subst .,,$(@:test-docker-%=%))" \
	    test-docker-pyminor

.PHONY: test-docker-pyminor
### Run the full suite of tests inside a docker container for this Python version.
test-docker-pyminor: build-docker-$(PYTHON_MINOR) \
		$(HOME)/.local/var/log/project-structure-host-install.log \
		./var/log/codecov-install.log
=======
		build-docker
>>>>>>> ec6af6f5
	docker_run_args="--rm"
	if [ ! -t 0 ]
	then
# No fancy output when running in parallel
	    docker_run_args+=" -T"
	fi
# Ensure the dist/package has been correctly installed in the image
	docker compose run --no-deps $${docker_run_args} project-structure \
	    python -c 'import projectstructure; print(projectstructure)'
# Run from the development Docker container for consistency
	docker compose run $${docker_run_args} project-structure-devel \
	    make -e PYTHON_MINORS="$(PYTHON_MINORS)" PYTHON_WHEEL="$(PYTHON_WHEEL)" \
	        test-local
# Upload any build or test artifacts to CI/CD providers
ifeq ($(GITLAB_CI),true)
ifeq ($(PYTHON_MINOR),$(PYTHON_HOST_MINOR))
ifneq ($(CODECOV_TOKEN),)
<<<<<<< HEAD
	codecov --nonZero -t "$(CODECOV_TOKEN)" \
	    --file "./build/$(PYTHON_ENV)/coverage.xml"
=======
	$(MAKE) "./var/log/codecov-install.log"
	codecov --nonZero -t "$(CODECOV_TOKEN)" --file "./build/coverage.xml"
>>>>>>> ec6af6f5
else ifneq ($(CI_IS_FORK),true)
	set +x
	echo "ERROR: CODECOV_TOKEN missing from ./.env or CI secrets"
	false
endif
endif
endif

.PHONY: test-docker-lint
### Check the style and content of the `./Dockerfile*` files.
test-docker-lint: ./.env.~out~ ./var/log/docker-login-DOCKER.log
	docker compose pull --quiet hadolint
	docker compose run $(DOCKER_COMPOSE_RUN_ARGS) hadolint
	docker compose run $(DOCKER_COMPOSE_RUN_ARGS) hadolint \
	    hadolint "./build-host/Dockerfile"

.PHONY: test-push
### Perform any checks that should only be run before pushing.
test-push: $(VCS_FETCH_TARGETS) \
		$(HOME)/.local/var/log/project-structure-host-install.log \
		./var-docker/$(PYTHON_ENV)/log/build-devel.log ./.env.~out~
	vcs_compare_rev="$(VCS_COMPARE_REMOTE)/$(VCS_COMPARE_BRANCH)"
ifeq ($(CI),true)
ifneq ($(PYTHON_MINOR),$(PYTHON_HOST_MINOR))
# Don't waste CI time, only check for the canonical version:
	exit
endif
ifeq ($(VCS_COMPARE_BRANCH),main)
# On `main`, compare with the previous commit on `main`
	vcs_compare_rev="$(VCS_COMPARE_REMOTE)/$(VCS_COMPARE_BRANCH)^"
endif
endif
	if ! git fetch "$(VCS_COMPARE_REMOTE)" "$(VCS_COMPARE_BRANCH)"
	then
# Compare with the pre-release branch if this branch hasn't been pushed yet:
	    vcs_compare_rev="$(VCS_COMPARE_REMOTE)/develop"
	fi
	exit_code=0
	(
	    $(TOX_EXEC_BUILD_ARGS) -- \
	        cz check --rev-range "$${vcs_compare_rev}..HEAD" &&
	    $(TOX_EXEC_BUILD_ARGS) -- \
	        python ./bin/cz-check-bump --compare-ref "$${vcs_compare_rev}"
	) || exit_code=$$?
	if (( $$exit_code == 3 || $$exit_code == 21 ))
	then
	    exit
	elif (( $$exit_code != 0 ))
	then
	    exit $$exit_code
	else
	    docker compose run $(DOCKER_COMPOSE_RUN_ARGS) \
	        project-structure-devel $(TOX_EXEC_ARGS) -- \
	        towncrier check --compare-with "$${vcs_compare_rev}"
	fi

.PHONY: test-clean
### Confirm that the checkout is free of uncommitted VCS changes.
test-clean:
	if [ -n "$$(git status --porcelain)" ]
	then
	    set +x
	    echo "Checkout is not clean"
	    false
	fi


## Release Targets:
#
# Recipes that make an changes needed for releases and publish built artifacts to
# end-users.

.PHONY: release
### Publish installable Python packages and container images as required by commits.
release: release-pkgs release-docker

.PHONY: release-pkgs
### Publish installable Python packages to PyPI if conventional commits require.
release-pkgs: $(HOME)/.local/var/log/project-structure-host-install.log \
		./var/log/git-remotes.log \
		./var/git/refs/remotes/$(VCS_REMOTE)/$(VCS_BRANCH) ~/.pypirc.~out~ \
		./.env.~out~
# Only release from the `main` or `develop` branches:
ifeq ($(RELEASE_PUBLISH),true)
# Import the private signing key from CI secrets
	$(MAKE) -e ./var/log/gpg-import.log
# Bump the version and build the final release packages:
	$(MAKE) -e build-pkgs
# https://twine.readthedocs.io/en/latest/#using-twine
	./.tox/build/bin/twine check ./dist/project?structure-*
# The VCS remote should reflect the release before the release is published to ensure
# that a published release is never *not* reflected in VCS.  Also ensure the tag is in
# place on any mirrors, using multiple `pushurl` remotes, for those project hosts as
# well:
	$(MAKE) -e test-clean
	./.tox/build/bin/twine upload -s -r "$(PYPI_REPO)" \
	    ./dist/project?structure-*
	export VERSION=$$($(TOX_EXEC_BUILD_ARGS) -qq -- cz version --project)
# Create a GitLab release
	./.tox/build/bin/twine upload -s -r "gitlab" \
	    ./dist/project?structure-*
	release_cli_args="--description ./NEWS-VERSION.rst"
	release_cli_args+=" --tag-name v$${VERSION}"
	release_cli_args+=" --assets-link {\
	\"name\":\"PyPI\",\
	\"url\":\"https://$(PYPI_HOSTNAME)/project/$(CI_PROJECT_NAME)/$${VERSION}/\",\
	\"link_type\":\"package\"\
	}"
	release_cli_args+=" --assets-link {\
	\"name\":\"GitLab-PyPI-Package-Registry\",\
	\"url\":\"$(CI_SERVER_URL)/$(CI_PROJECT_PATH)/-/packages/\",\
	\"link_type\":\"package\"\
	}"
	release_cli_args+=" --assets-link {\
	\"name\":\"Docker-Hub-Container-Registry\",\
	\"url\":\"https://hub.docker.com/r/merpatterson/$(CI_PROJECT_NAME)/tags\",\
	\"link_type\":\"image\"\
	}"
	docker compose pull gitlab-release-cli
	docker compose run --rm gitlab-release-cli release-cli \
	    --server-url "$(CI_SERVER_URL)" --project-id "$(CI_PROJECT_ID)" \
	    create $${release_cli_args}
# Create a GitHub release
	gh release create "v$${VERSION}" $(GITHUB_RELEASE_ARGS) \
	    --notes-file "./NEWS-VERSION.rst" ./dist/project?structure-*
endif

.PHONY: release-docker
### Publish all container images to all container registries.
release-docker: build-docker $(DOCKER_REGISTRIES:%=./var/log/docker-login-%.log)
	$(MAKE) -e -j DOCKER_COMPOSE_RUN_ARGS="$(DOCKER_COMPOSE_RUN_ARGS) -T" \
	    $(PYTHON_MINORS:%=release-docker-%)

.PHONY: $(PYTHON_MINORS:%=release-docker-%)
### Publish the container images for one Python version to all container registries.
$(PYTHON_MINORS:%=release-docker-%): \
		$(DOCKER_REGISTRIES:%=./var/log/docker-login-%.log) \
		$(HOME)/.local/var/log/docker-multi-platform-host-install.log
	export PYTHON_ENV="py$(subst .,,$(@:release-docker-%=%))"
# Build other platforms in emulation and rely on the layer cache for bundling the
# previously built native images into the manifests.
	DOCKER_BUILD_ARGS="$(DOCKER_BUILD_ARGS) --push"
ifneq ($(DOCKER_PLATFORMS),)
	DOCKER_BUILD_ARGS+=" --platform $(subst $(EMPTY) ,$(COMMA),$(DOCKER_PLATFORMS))"
else
endif
	export DOCKER_BUILD_ARGS
# Push the end-user manifest and images:
	PYTHON_WHEEL="$$(ls -t ./dist/*.whl | head -n 1)"
	$(MAKE) -e DOCKER_BUILD_ARGS="$${DOCKER_BUILD_ARGS}\
	    --build-arg PYTHON_WHEEL=$${PYTHON_WHEEL}" build-docker-build
# Push the development manifest and images:
	$(MAKE) -e DOCKER_VARIANT="devel" build-docker-build
# Update Docker Hub `README.md` using the `./README.rst` reStructuredText version using
# the official/canonical Python version:
ifeq ($(VCS_BRANCH),main)
	if [ "$${PYTHON_ENV}" == "$(PYTHON_HOST_ENV)" ]
	then
	    $(MAKE) -e "./var/log/docker-login-DOCKER.log"
	    docker compose pull --quiet pandoc docker-pushrm
	    docker compose up docker-pushrm
	fi
endif

.PHONY: release-bump
### Bump the package version if on a branch that should trigger a release.
release-bump: ~/.gitconfig $(VCS_RELEASE_FETCH_TARGETS) \
		./var/log/git-remotes.log \
		$(HOME)/.local/var/log/project-structure-host-install.log \
		./var-docker/$(PYTHON_ENV)/log/build-devel.log ./.env.~out~
	if ! git diff --cached --exit-code
	then
	    set +x
	    echo "CRITICAL: Cannot bump version with staged changes"
	    false
	fi
# Ensure the local branch is updated to the forthcoming version bump commit:
	git switch -C "$(VCS_BRANCH)" "$$(git rev-parse HEAD)"
# Check if a release is required:
	exit_code=0
	if [ "$(VCS_BRANCH)" = "main" ] &&
	    $(TOX_EXEC_BUILD_ARGS) -qq -- python ./bin/get-base-version $$(
	        $(TOX_EXEC_BUILD_ARGS) -qq -- cz version --project
	    )
	then
# Release a previous pre-release as final regardless of whether commits since then
# require a release:
	    true
	else
# Is a release required by conventional commits:
	    $(TOX_EXEC_BUILD_ARGS) -qq -- python ./bin/cz-check-bump || exit_code=$$?
	    if (( $$exit_code == 3 || $$exit_code == 21 ))
	    then
# No commits require a release:
	        exit
	    elif (( $$exit_code != 0 ))
	    then
	        exit $$exit_code
	    fi
	fi
# Collect the versions involved in this release according to conventional commits:
	cz_bump_args="--check-consistency --no-verify"
ifneq ($(VCS_BRANCH),main)
	cz_bump_args+=" --prerelease beta"
endif
ifeq ($(RELEASE_PUBLISH),true)
	cz_bump_args+=" --gpg-sign"
# Import the private signing key from CI secrets
	$(MAKE) -e ./var/log/gpg-import.log
endif
# Capture the release notes for *just this* release for creating the GitHub release.
# Have to run before the real `$ towncrier build` run without the `--draft` option
# because after that the `newsfragments` will have been deleted.
	next_version=$$(
	    $(TOX_EXEC_BUILD_ARGS) -qq -- cz bump $${cz_bump_args} --yes --dry-run |
	    sed -nE 's|.* ([^ ]+) *→ *([^ ]+).*|\2|p;q'
	) || true
	docker compose run $(DOCKER_COMPOSE_RUN_ARGS) project-structure-devel \
	    $(TOX_EXEC_ARGS) -qq -- \
	    towncrier build --version "$${next_version}" --draft --yes \
	    >"./NEWS-VERSION.rst"
	git add -- "./NEWS-VERSION.rst"
# Build and stage the release notes to be commited by `$ cz bump`:
	docker compose run $(DOCKER_COMPOSE_RUN_ARGS) project-structure-devel \
	    $(TOX_EXEC_ARGS) -- towncrier build --version "$${next_version}" --yes
# Increment the version in VCS
	$(TOX_EXEC_BUILD_ARGS) -- cz bump $${cz_bump_args}
# Ensure the container image reflects the version bump but we don't need to update the
# requirements again.
	touch \
	    $(PYTHON_ENVS:%=./requirements/%/user.txt) \
	    $(PYTHON_ENVS:%=./requirements/%/devel.txt) \
	    $(PYTHON_ENVS:%=./build-host/requirements-%.txt)
ifeq ($(VCS_BRANCH),main)
# Merge the bumped version back into `develop`:
	$(MAKE) VCS_BRANCH="main" VCS_MERGE_BRANCH="develop" \
	    VCS_REMOTE="$(VCS_COMPARE_REMOTE)" VCS_MERGE_BRANCH="develop" devel-merge
ifeq ($(CI),true)
	git push --no-verify "$(VCS_COMPARE_REMOTE)" "HEAD:develop"
endif
	git switch -C "$(VCS_BRANCH)" "$$(git rev-parse HEAD)"
endif
ifneq ($(GITHUB_ACTIONS),true)
ifneq ($(PROJECT_GITHUB_PAT),)
# Ensure the tag is available for creating the GitHub release below but push *before* to
# GitLab to avoid a race with repository mirrorying:
	git push --no-verify "github" tag "v$${next_version}"
endif
endif
ifeq ($(CI),true)
# Push just this tag to avoid clashes with any previously failed release:
	git push --no-verify "$(VCS_REMOTE)" tag "v$${next_version}"
# Also push the branch:
	git push --no-verify "$(VCS_REMOTE)" "HEAD:$(VCS_BRANCH)"
endif


## Development Targets:
#
# Recipes used by developers to make changes to the code.

.PHONY: devel-format
### Automatically correct code in this checkout according to linters and style checkers.
devel-format: $(HOME)/.local/var/log/project-structure-host-install.log
	$(TOX_EXEC_ARGS) -- autoflake -r -i --remove-all-unused-imports \
		--remove-duplicate-keys --remove-unused-variables \
		--remove-unused-variables "./src/projectstructure/"
	$(TOX_EXEC_ARGS) -- autopep8 -v -i -r "./src/projectstructure/"
	$(TOX_EXEC_ARGS) -- black "./src/projectstructure/"
	$(TOX_EXEC_ARGS) -- reuse addheader -r --skip-unrecognised \
	    --copyright "Ross Patterson <me@rpatterson.net>" --license "MIT" "./"

.PHONY: devel-upgrade
### Update all fixed/pinned dependencies to their latest available versions.
devel-upgrade: ./.env.~out~ $(HOME)/.local/var/log/project-structure-host-install.log \
		./var-docker/$(PYTHON_ENV)/log/build-devel.log
	touch "./setup.cfg" "./requirements/build.txt.in" \
	    "./build-host/requirements.txt.in"
# Ensure the network is create first to avoid race conditions
	docker compose create project-structure-devel
	$(MAKE) -e -j PIP_COMPILE_ARGS="--upgrade" \
	    DOCKER_COMPOSE_RUN_ARGS="$(DOCKER_COMPOSE_RUN_ARGS) -T" \
	    $(PYTHON_MINORS:%=build-docker-requirements-%)
# Update VCS hooks from remotes to the latest tag.
	$(TOX_EXEC_BUILD_ARGS) -- pre-commit autoupdate

.PHONY: devel-upgrade-branch
### Reset an upgrade branch, commit upgraded dependencies on it, and push for review.
devel-upgrade-branch: ~/.gitconfig ./var/log/gpg-import.log \
		./var/git/refs/remotes/$(VCS_REMOTE)/$(VCS_BRANCH) \
		./var/log/git-remotes.log
	remote_branch_exists=false
	if git fetch "$(VCS_REMOTE)" "$(VCS_BRANCH)-upgrade"
	then
	    remote_branch_exists=true
	fi
	git switch -C "$(VCS_BRANCH)-upgrade"
	now=$$(date -u)
	$(MAKE) -e devel-upgrade
	if $(MAKE) -e "test-clean"
	then
# No changes from upgrade, exit successfully but push nothing
	    exit
	fi
# Commit the upgrade changes
	echo "Upgrade all requirements to the latest versions as of $${now}." \
	    >"./newsfragments/+upgrade-requirements.bugfix.rst"
	git add --update './build-host/requirements-*.txt' './requirements/*/*.txt' \
	    "./.pre-commit-config.yaml"
	git add "./newsfragments/+upgrade-requirements.bugfix.rst"
	git_commit_args="--all --gpg-sign"
ifeq ($(CI),true)
# Don't duplicate the CI run from the push below:
	git_push_args+=" --no-verify"
endif
	git commit $${git_commit_args} -m \
	    "fix(deps): Upgrade requirements latest versions"
# Fail if upgrading left untracked files in VCS
	$(MAKE) -e "test-clean"
ifeq ($(CI),true)
# Push any upgrades to the remote for review.  Specify both the ref and the expected ref
# for `--force-with-lease=...` to support pushing to multiple mirrors/remotes via
# multiple `pushUrl`:
	git_push_args="--no-verify"
	if [ "$${remote_branch_exists=true}" == "true" ]
	then
	    git_push_args+=" --force-with-lease=\
	$(VCS_BRANCH)-upgrade:$(VCS_REMOTE)/$(VCS_BRANCH)-upgrade"
	fi
	git push $${git_push_args} "$(VCS_REMOTE)" "HEAD:$(VCS_BRANCH)-upgrade"
endif

.PHONY: devel-merge
### Merge this branch with a suffix back into it's un-suffixed upstream.
devel-merge: ~/.gitconfig ./var/log/git-remotes.log \
		./var/git/refs/remotes/$(VCS_REMOTE)/$(VCS_MERGE_BRANCH)
	merge_rev="$$(git rev-parse HEAD)"
	git switch -C "$(VCS_MERGE_BRANCH)" --track "$(VCS_REMOTE)/$(VCS_MERGE_BRANCH)"
	git merge --ff --gpg-sign -m \
	    $$'Merge branch \'$(VCS_BRANCH)\' into $(VCS_MERGE_BRANCH)\n\n[ci merge]' \
	    "$${merge_rev}"
ifeq ($(CI),true)
	git push --no-verify "$(VCS_REMOTE)" "HEAD:$(VCS_MERGE_BRANCH)"
endif


## Clean Targets:
#
# Recipes used to restore the checkout to initial conditions.

.PHONY: clean
### Restore the checkout to a state as close to an initial clone as possible.
clean:
	docker compose down --remove-orphans --rmi "all" -v || true
	$(TOX_EXEC_BUILD_ARGS) -- pre-commit uninstall \
	    --hook-type "pre-commit" --hook-type "commit-msg" --hook-type "pre-push" \
	    || true
	$(TOX_EXEC_BUILD_ARGS) -- pre-commit clean || true
	git clean -dfx -e "/var" -e "var-docker/" -e "/.env" -e "*~"
	git clean -dfx "./var-docker/py*/.tox/" \
	    "./var-docker/py*/project_structure.egg-info/"
	rm -rfv "./var/log/" ./var-docker/py*/log/


## Real Targets:
#
# Recipes that make actual changes and create and update files for the target.

# Manage fixed/pinned versions in `./requirements/**.txt` files.  Has to be run for each
# python version in the virtual environment for that Python version:
# https://github.com/jazzband/pip-tools#cross-environment-usage-of-requirementsinrequirementstxt-and-pip-compile
python_combine_requirements=$(PYTHON_ENVS:%=./requirements/%/$(1).txt)
$(foreach extra,$(PYTHON_EXTRAS),$(call python_combine_requirements,$(extra))): \
		./pyproject.toml ./setup.cfg ./tox.ini
	true DEBUG Updated prereqs: $(?)
	extra_basename="$$(basename "$(@)")"
	$(MAKE) -e PYTHON_ENV="$$(basename "$$(dirname "$(@)")")" \
	    PIP_COMPILE_EXTRA="$${extra_basename%.txt}" \
	    PIP_COMPILE_SRC="$(<)" PIP_COMPILE_OUT="$(@)" \
	    build-requirements-compile
	mkdir -pv "./var/log/"
	touch "./var/log/rebuild.log"
$(PYTHON_ENVS:%=./requirements/%/user.txt): ./pyproject.toml ./setup.cfg ./tox.ini
	true DEBUG Updated prereqs: $(?)
	$(MAKE) -e PYTHON_ENV="$(@:requirements/%/user.txt=%)" PIP_COMPILE_SRC="$(<)" \
	    PIP_COMPILE_OUT="$(@)" build-requirements-compile
	mkdir -pv "./var/log/"
	touch "./var/log/rebuild.log"
$(PYTHON_ENVS:%=./build-host/requirements-%.txt): ./build-host/requirements.txt.in
	true DEBUG Updated prereqs: $(?)
	$(MAKE) -e PYTHON_ENV="$(@:build-host/requirements-%.txt=%)" \
	    PIP_COMPILE_SRC="$(<)" PIP_COMPILE_OUT="$(@)" build-requirements-compile
# Only update the installed tox version for the latest/host/main/default Python version
	if [ "$(@:build-host/requirements-%.txt=%)" = "$(PYTHON_ENV)" ]
	then
# Don't install tox into one of it's own virtual environments
	    if [ -n "$${VIRTUAL_ENV:-}" ]
	    then
	        pip_bin="$$(which -a pip3 | grep -v "^$${VIRTUAL_ENV}/bin/" | head -n 1)"
	    else
	        pip_bin="pip3"
	    fi
	    "$${pip_bin}" install -r "$(@)"
	fi
	mkdir -pv "./var/log/"
	touch "./var/log/rebuild.log"
$(PYTHON_ENVS:%=./requirements/%/build.txt): ./requirements/build.txt.in
	true DEBUG Updated prereqs: $(?)
	$(MAKE) -e PYTHON_ENV="$(@:requirements/%/build.txt=%)" PIP_COMPILE_SRC="$(<)" \
	    PIP_COMPILE_OUT="$(@)" build-requirements-compile

# Targets used as pre-requisites to ensure virtual environments managed by tox have been
# created and can be used directly to save time on Tox's overhead when we don't need
# Tox's logic about when to update/recreate them, e.g.:
#     $ ./.tox/build/bin/cz --help
# Mostly useful for build/release tools.
$(PYTHON_ALL_ENVS:%=./.tox/%/bin/pip-compile):
	$(MAKE) -e "$(HOME)/.local/var/log/project-structure-host-install.log"
	tox run $(TOX_EXEC_OPTS) -e "$(@:.tox/%/bin/pip-compile=%)" --notest
# Workaround tox's `usedevelop = true` not working with `./pyproject.toml`.  Use as a
# prerequisite when using Tox-managed virtual environments directly and changes to code
# need to take effect immediately.
$(PYTHON_ENVS:%=./.tox/%/log/editable.log):
	$(MAKE) -e "$(HOME)/.local/var/log/project-structure-host-install.log"
	mkdir -pv "$(dir $(@))"
	tox exec $(TOX_EXEC_OPTS) -e "$(@:./.tox/%/log/editable.log=%)" -- \
	    pip3 install -e "./" |& tee -a "$(@)"

## Docker real targets:

# Build the development image:
./var-docker/$(PYTHON_ENV)/log/build-devel.log: ./Dockerfile ./.dockerignore \
		./bin/entrypoint ./build-host/requirements.txt.in \
		./var-docker/$(PYTHON_ENV)/log/rebuild.log \
		./pyproject.toml ./setup.cfg ./tox.ini \
		./docker-compose.yml ./docker-compose.override.yml ./.env.~out~ \
		./bin/host-install
	true DEBUG Updated prereqs: $(?)
	mkdir -pv "$(dir $(@))"
ifeq ($(DOCKER_BUILD_PULL),true)
# Pull the development image and simulate as if it had been built here.
	if $(MAKE) -e DOCKER_VARIANT="devel" pull-docker
	then
	    touch "$(@)" "./var-docker/$(PYTHON_ENV)/log/rebuild.log"
# Ensure the virtualenv in the volume is also current:
	    docker compose run $(DOCKER_COMPOSE_RUN_ARGS) project-structure-devel \
	        tox run $(TOX_EXEC_OPTS) -e "$(PYTHON_ENV)" --notest
	    exit
	fi
endif
	$(MAKE) -e DOCKER_VARIANT="devel" DOCKER_BUILD_ARGS="--load" \
	    build-docker-build | tee -a "$(@)"
# Represent that host install is baked into the image in the `${HOME}` bind volume:
	docker compose run --rm -T --workdir "/home/project-structure/" \
	    --entrypoint "mkdir" project-structure-devel -pv "./.local/var/log/"
	docker run --rm --workdir "/home/project-structure/" --entrypoint "cat" \
	    "$$(docker compose config --images project-structure-devel | head -n 1)" \
	    "./.local/var/log/project-structure-host-install.log" |
	    docker compose run --rm -T --workdir "/home/project-structure/" \
	        --entrypoint "tee" project-structure-devel -a \
	        "./.local/var/log/project-structure-host-install.log" >"/dev/null"
# Update the pinned/frozen versions, if needed, using the container.  If changed, then
# we may need to re-build the container image again to ensure it's current and correct.
	docker compose run $(DOCKER_COMPOSE_RUN_ARGS) project-structure-devel \
	    make -e PYTHON_MINORS="$(PYTHON_MINOR)" build-requirements-$(PYTHON_ENV)
ifeq ($(CI),true)
# On CI, any changes from compiling requirements is a failure so no need to waste time
# rebuilding images:
	touch "$(@)"
else
	$(MAKE) -e "$(@)"
endif

# Build the end-user image:
./var-docker/$(PYTHON_ENV)/log/build-user.log: \
		./var-docker/$(PYTHON_ENV)/log/build-devel.log ./Dockerfile \
		./.dockerignore ./bin/entrypoint ./build-host/requirements.txt.in \
		./var-docker/$(PYTHON_ENV)/log/rebuild.log
	true DEBUG Updated prereqs: $(?)
ifeq ($(PYTHON_WHEEL),)
	$(MAKE) -e "build-pkgs"
	PYTHON_WHEEL="$$(ls -t ./dist/*.whl | head -n 1)"
endif
# Build the end-user image now that all required artifacts are built"
	mkdir -pv "$(dir $(@))"
	$(MAKE) -e DOCKER_BUILD_ARGS="$(DOCKER_BUILD_ARGS) --load \
	--build-arg PYTHON_WHEEL=$${PYTHON_WHEEL}" build-docker-build >>"$(@)"
# The image installs the host requirements, reflect that in the bind mount volumes
	date >>"$(@:%/build-user.log=%/host-install.log)"

# Marker file used to trigger the rebuild of the image for just one Python version.
# Useful to workaround async timestamp issues when running jobs in parallel:
./var-docker/$(PYTHON_ENV)/log/rebuild.log:
	mkdir -pv "$(dir $(@))"
	date >>"$(@)"

# Local environment variables and secrets from a template:
./.env.~out~: ./.env.in
	$(call expand_template,$(<),$(@))

# Install all tools required by recipes that have to be installed externally on the
# host.  Use a target file outside this checkout to support multiple checkouts.  Use a
# target specific to this project so that other projects can use the same approach but
# with different requirements.
$(HOME)/.local/var/log/project-structure-host-install.log: ./bin/host-install \
		./build-host/requirements.txt.in
	mkdir -pv "$(dir $(@))"
	"$(<)" |& tee -a "$(@)"

# https://docs.docker.com/build/building/multi-platform/#building-multi-platform-images
$(HOME)/.local/var/log/docker-multi-platform-host-install.log:
	mkdir -pv "$(dir $(@))"
	if ! docker context inspect "multi-platform" |& tee -a "$(@)"
	then
	    docker context create "multi-platform" |& tee -a "$(@)"
	fi
	if ! docker buildx inspect |& tee -a "$(@)" |
	    grep -q '^ *Endpoint: *multi-platform *'
	then
	    (
	        docker buildx create --use "multi-platform" || true
	    ) |& tee -a "$(@)"
	fi

./var/log/codecov-install.log:
	mkdir -pv "$(dir $(@))"
# Install the code test coverage publishing tool
	(
	    if ! which codecov
	    then
	        mkdir -pv ~/.local/bin/
# https://docs.codecov.com/docs/codecov-uploader#using-the-uploader-with-codecovio-cloud
	        if which brew
	        then
# Mac OS X
	            curl --output-dir ~/.local/bin/ -Os \
	                "https://uploader.codecov.io/latest/macos/codecov"
	        elif which apk
	        then
# Alpine
	            wget --directory-prefix ~/.local/bin/ \
	                "https://uploader.codecov.io/latest/alpine/codecov"
	        else
# Other Linux distributions
	            curl --output-dir ~/.local/bin/ -Os \
	                "https://uploader.codecov.io/latest/linux/codecov"
	        fi
	        chmod +x ~/.local/bin/codecov
	    fi
	    if ! which codecov
	    then
	        set +x
	        echo "ERROR: CodeCov CLI tool still not on PATH"
	        false
	    fi
	) | tee -a "$(@)"

# Retrieve VCS data needed for versioning (tags) and release (release notes).
$(VCS_FETCH_TARGETS): ./.git/logs/HEAD
	git_fetch_args=--tags
	if [ "$$(git rev-parse --is-shallow-repository)" == "true" ]
	then
	    git_fetch_args+=" --unshallow"
	fi
	branch_path="$(@:var/git/refs/remotes/%=%)"
	mkdir -pv "$(dir $(@))"
	if ! git fetch $${git_fetch_args} "$${branch_path%%/*}" "$${branch_path#*/}" |&
	    tee -a "$(@)"
	then
# If the local branch doesn't exist, fall back to the pre-release branch:
	    git fetch $${git_fetch_args} "$${branch_path%%/*}" "develop" |&
	        tee -a "$(@)"
	fi

./.git/hooks/pre-commit:
	$(MAKE) -e "$(HOME)/.local/var/log/project-structure-host-install.log"
	$(TOX_EXEC_BUILD_ARGS) -- pre-commit install \
	    --hook-type "pre-commit" --hook-type "commit-msg" --hook-type "pre-push"

# Capture any project initialization tasks for reference.  Not actually usable.
./pyproject.toml:
	$(MAKE) -e "$(HOME)/.local/var/log/project-structure-host-install.log"
	$(TOX_EXEC_BUILD_ARGS) -- cz init

# Tell Emacs where to find checkout-local tools needed to check the code.
./.dir-locals.el.~out~: ./.dir-locals.el.in
	$(call expand_template,$(<),$(@))

# Ensure minimal VCS configuration, mostly useful in automation such as CI.
~/.gitconfig:
	git config --global user.name "$(USER_FULL_NAME)"
	git config --global user.email "$(USER_EMAIL)"

./var/log/git-remotes.log:
	mkdir -pv "$(dir $(@))"
	set +x
ifneq ($(VCS_REMOTE_PUSH_URL),)
	if ! git remote get-url --push --all "origin" |
	    grep -q -F "$(VCS_REMOTE_PUSH_URL)"
	then
	    echo "INFO:Adding push url for remote 'origin'"
	    git remote set-url --push --add "origin" "$(VCS_REMOTE_PUSH_URL)" |
	        tee -a "$(@)"
	fi
endif
ifneq ($(GITHUB_ACTIONS),true)
ifneq ($(PROJECT_GITHUB_PAT),)
# Also add a fetch remote for the `$ gh ...` CLI tool to detect:
	if ! git remote get-url "github" >"/dev/null"
	then
	    echo "INFO:Adding remote 'github'"
	    git remote add "github" \
	        "https://$(PROJECT_GITHUB_PAT)@github.com/$(CI_PROJECT_PATH).git" |
	        tee -a "$(@)"
	fi
else ifneq ($(CI_IS_FORK),true)
	set +x
	echo "ERROR: PROJECT_GITHUB_PAT missing from ./.env or CI secrets"
	false
endif
endif
	set -x
# Fail fast if there's still no push access
	git push --no-verify "origin" "HEAD:$(VCS_BRANCH)" | tee -a "$(@)"

# Ensure release publishing authentication, mostly useful in automation such as CI.
~/.pypirc.~out~: ./home/.pypirc.in
	$(call expand_template,$(<),$(@))

./var/log/docker-login-DOCKER.log:
	$(MAKE) "./.env.~out~"
	mkdir -pv "$(dir $(@))"
	if [ -n "$${DOCKER_PASS}" ]
	then
	    printenv "DOCKER_PASS" | docker login -u "merpatterson" --password-stdin
	elif [ "$(CI_IS_FORK)" != "true" ]
	then
	    echo "ERROR: DOCKER_PASS missing from ./.env or CI secrets"
	    false
	fi
	date | tee -a "$(@)"
# TEMPLATE: Add a cleanup rule for the GitLab container registry under the project
# settings.
./var/log/docker-login-GITLAB.log:
	$(MAKE) "./.env.~out~"
	mkdir -pv "$(dir $(@))"
	if [ -n "$${CI_REGISTRY_PASSWORD}" ]
	then
	    printenv "CI_REGISTRY_PASSWORD" |
	        docker login -u "$(CI_REGISTRY_USER)" --password-stdin "$(CI_REGISTRY)"
	elif [ "$(CI_IS_FORK)" != "true" ]
	then
	    echo "ERROR: CI_REGISTRY_PASSWORD missing from ./.env or CI secrets"
	    false
	fi
	date | tee -a "$(@)"
# TEMPLATE: Connect the GitHub container registry to the repository using the `Connect`
# button at the bottom of the container registry's web UI.
./var/log/docker-login-GITHUB.log:
	$(MAKE) "./.env.~out~"
	mkdir -pv "$(dir $(@))"
	if [ -n "$${PROJECT_GITHUB_PAT}" ]
	then
	    printenv "PROJECT_GITHUB_PAT" |
	        docker login -u "$(GITHUB_REPOSITORY_OWNER)" --password-stdin "ghcr.io"
	elif [ "$(CI_IS_FORK)" != "true" ]
	then
	    echo "ERROR: PROJECT_GITHUB_PAT missing from ./.env or CI secrets"
	    false
	fi
	date | tee -a "$(@)"

# GPG signing key creation and management in CI
export GPG_PASSPHRASE=
GPG_SIGNING_PRIVATE_KEY=
./var/ci-cd-signing-subkey.asc:
# We need a private key in the CI/CD environment for signing release commits and
# artifacts.  Use a subkey so that it can be revoked without affecting your main key.
# This recipe captures what I had to do to export a private signing subkey.  It's not
# widely tested so it should probably only be used for reference.  It worked for me but
# the risk is leaking your main private key so double and triple check all your
# assumptions and results.
# 1. Create a signing subkey with a NEW, SEPARATE passphrase:
#    https://wiki.debian.org/Subkeys#How.3F
# 2. Get the long key ID for that private subkey:
#	gpg --list-secret-keys --keyid-format "LONG"
# 3. Export *just* that private subkey and verify that the main secret key packet is the
#    GPG dummy packet and that the only other private key included is the intended
#    subkey:
#	gpg --armor --export-secret-subkeys "$(GPG_SIGNING_KEYID)!" |
#	    gpg --list-packets
# 4. Export that key as text to a file:
	gpg --armor --export-secret-subkeys "$(GPG_SIGNING_KEYID)!" >"$(@)"
# 5. Confirm that the exported key can be imported into a temporary GNU PG directory and
#    that temporary directory can then be used to sign files:
#	gnupg_homedir=$$(mktemp -d --suffix=".d" "gnupd.XXXXXXXXXX")
#	printenv 'GPG_PASSPHRASE' >"$${gnupg_homedir}/.passphrase"
#	gpg --homedir "$${gnupg_homedir}" --batch --import <"$(@)"
#	echo "Test signature content" >"$${gnupg_homedir}/test-sig.txt"
#	gpgconf --kill gpg-agent
#	gpg --homedir "$${gnupg_homedir}" --batch --pinentry-mode "loopback" \
#	    --passphrase-file "$${gnupg_homedir}/.passphrase" \
#	    --local-user "$(GPG_SIGNING_KEYID)!" --sign "$${gnupg_homedir}/test-sig.txt"
#	gpg --batch --verify "$${gnupg_homedir}/test-sig.txt.gpg"
# 6. Add the contents of this target as a `GPG_SIGNING_PRIVATE_KEY` secret in CI and the
# passphrase for the signing subkey as a `GPG_PASSPHRASE` secret in CI
./var/log/gpg-import.log: ~/.gitconfig
# In each CI run, import the private signing key from the CI secrets
	mkdir -pv "$(dir $(@))"
ifneq ($(and $(GPG_SIGNING_PRIVATE_KEY),$(GPG_PASSPHRASE)),)
	printenv "GPG_SIGNING_PRIVATE_KEY" | gpg --batch --import | tee -a "$(@)"
	echo 'default-key:0:"$(GPG_SIGNING_KEYID)' | gpgconf —change-options gpg
	git config --global user.signingkey "$(GPG_SIGNING_KEYID)"
# "Unlock" the signing key for the remainder of this CI run:
	printenv 'GPG_PASSPHRASE' >"./var/ci-cd-signing-subkey.passphrase"
	true | gpg --batch --pinentry-mode "loopback" \
	    --passphrase-file "./var/ci-cd-signing-subkey.passphrase" \
	    --sign | gpg --list-packets
else
ifneq ($(CI_IS_FORK),true)
	set +x
	echo "ERROR: GPG_SIGNING_PRIVATE_KEY or GPG_PASSPHRASE " \
	    "missing from ./.env or CI secrets"
	false
endif
	date | tee -a "$(@)"
endif

# TEMPLATE: Optionally, use the following command to generate a GitLab CI/CD runner
# configuration, register it with your project, compare it with the template
# prerequisite, apply the appropriate changes and then  run using `$ docker compose up
# gitlab-runner`.  Particularly useful to conserve shared runner minutes:
./var/gitlab-runner/config/config.toml: ./gitlab-runner/config/config.toml.in
	docker compose run --rm gitlab-runner register \
	    --url "https://gitlab.com/" --docker-image "docker" --executor "docker"


## Makefile "functions":
#
# Snippets whose output is frequently used including across recipes:
# https://www.gnu.org/software/make/manual/html_node/Call-Function.html

# Return the most recently built package:
current_pkg=$(shell ls -t ./dist/*$(1) | head -n 1)

# Have to use a placeholder `*.~out~` as the target instead of the real expanded
# template because we can't disable `.DELETE_ON_ERROR` on a per-target basis.
#
# Short-circuit/repeat the host-install recipe here because expanded templates should
# *not* be updated when `./bin/host-install` is, so we can't use it as a prerequisite,
# *but* it is required to expand templates.  We can't use a sub-make because any
# expanded templates we use in `include ...` directives, such as `./.env`, are updated
# as targets when reading the `./Makefile` leading to endless recursion.
define expand_template=
if ! which envsubst
then
    mkdir -pv "$(HOME)/.local/var/log/"
    ./bin/host-install >"$(HOME)/.local/var/log/project-structure-host-install.log"
fi
is_target_newer="0"
test "$(2:%.~out~=%)" -nt "$(1)" || is_target_newer="$${?}"
touch "$(2:%.~out~=%)"
if [ "$(CI)" != "true" ]
then
    envsubst <"$(1)" | diff -u "$(2:%.~out~=%)" "-" || true
fi
set +x
echo "WARNING:Template $(1) has been updated."
echo "        Reconcile changes and \`$$ touch $(2:%.~out~=%)\`."
set -x
if [ ! -s "$(2:%.~out~=%)" ]
then
    envsubst <"$(1)" >"$(2:%.~out~=%)"
fi
if [ "$(TEMPLATE_IGNORE_EXISTING)" == "true" ] || (( "$${is_target_newer}" == 0 ))
then
    envsubst <"$(1)" >"$(2)"
    exit
fi
exit 1
endef

## Makefile Development:
#
# Development primarily requires a balance of 2 priorities:
#
# - Ensure the correctness of the code and build artifacts
# - Minimize iteration time overhead in the inner loop of development
#
# This project uses Make to balance those priorities.  Target recipes capture the
# commands necessary to build artifacts, run tests, and check the code.  Top-level
# targets assemble those recipes to put it all together and ensure correctness.  Target
# prerequisites are used to define when build artifacts need to be updated so that
# time isn't wasted on unnecessary updates in the inner loop of development.
#
# The most important Make concept to understand if making changes here is that of real
# targets and prerequisites, as opposed to "phony" targets.  The target is only updated
# if any of its prerequisites are newer, IOW have a more recent modification time, than
# the target.  For example, if a new feature adds library as a new project dependency
# then correctness requires that the fixed/pinned versions be updated to include the new
# library.  Most of the time, however, the fixed/pinned versions don't need to be
# updated and it would waste significant time to always update them in the inner loop of
# development.  We express this relationship in Make by defining the files containing
# the fixed/pinned versions as targets and the `./setup.cfg` file where dependencies are
# defined as a prerequisite:
#
#    ./requirements.txt: setup.cfg
#        ./.tox/py310/bin/pip-compile --output-file "$(@)" "$(<)"
#
# To that end, developers should use real target files whenever possible when adding
# recipes to this file.
#
# Sometimes the task we need a recipe to accomplish should only be run when certain
# changes have been made and as such we can use those changed files as prerequisites but
# the task doesn't produce an artifact appropriate for use as the target for the recipe.
# In that case, the recipe can write "simulated" artifact such as by piping output to a
# log file:
#
#     ./var/log/foo.log:
#         mkdir -pv "$(dir $(@))"
#         ./.tox/build/bin/python "./bin/foo.py" | tee -a "$(@)"
#
# This is also useful when none of the modification times of produced artifacts can be
# counted on to correctly reflect when any subsequent targets need to be updated when
# using this target as a pre-requisite in turn.  If no output can be captured, then the
# recipe can create arbitrary output:
#
#     ./var/log/foo.log:
#         ./.tox/build/bin/python "./bin/foo.py"
#         mkdir -pv "$(dir $(@))"
#         date | tee -a "$(@)"
#
# If a target is needed by the recipe of another target but should *not* trigger updates
# when it's newer, such as one-time host install tasks, then use that target in a
# sub-make instead of as a prerequisite:
#
#     ./var/log/foo.log:
#         $(MAKE) "./var/log/bar.log"
#
# We use a few more Make features than these core features and welcome further use of
# such features:
#
# - `$(@)`:
#   The automatic variable containing the file path for the target
#
# - `$(<)`:
#   The automatic variable containing the file path for the first prerequisite
#
# - `$(FOO:%=foo-%)`:
#   Substitution references to generate transformations of space-separated values
#
# - `$ make FOO=bar ...`:
#   Overriding variables on the command-line when invoking make as "options"
#
# We want to avoid, however, using many more features of Make, particularly the more
# "magical" features, to keep it readable, discover-able, and otherwise accessible to
# developers who may not have significant familiarity with Make.  If there's a good,
# pragmatic reason to add use of further features feel free to make the case but avoid
# them if possible.


## Maintainer targets:
#
# Recipes not used during the normal course of development.

.PHONY: pull-docker
### Pull an existing image best to use as a cache for building new images
pull-docker: ./var/git/refs/remotes/$(VCS_REMOTE)/$(VCS_BRANCH) \
		$(HOME)/.local/var/log/project-structure-host-install.log
	export VERSION=$$($(TOX_EXEC_BUILD_ARGS) -qq -- cz version --project)
	for vcs_branch in $(VCS_BRANCHES)
	do
	    docker_tag="$(DOCKER_VARIANT_PREFIX)$(PYTHON_ENV)-$${vcs_branch}"
	    for docker_image in $(DOCKER_IMAGES)
	    do
	        if docker pull "$${docker_image}:$${docker_tag}"
	        then
	            docker tag "$${docker_image}:$${docker_tag}" \
	                "$(DOCKER_IMAGE_DOCKER):$${docker_tag}"
	            exit
	        fi
	    done
	done
	set +x
	echo "ERROR: Could not pull any existing docker image"
	false

# TEMPLATE: Run this once for your project.  See the `./var/log/docker-login*.log`
# targets for the authentication environment variables that need to be set or just login
# to those container registries manually and touch these targets.
.PHONY: bootstrap-project
### Run any tasks needed to be run once for a given project by a maintainer
bootstrap-project: \
		./var/log/docker-login-GITLAB.log \
		./var/log/docker-login-GITHUB.log
# Initially seed the build host Docker image to bootstrap CI/CD environments
# GitLab CI/CD:
	$(MAKE) -e -C "./build-host/" DOCKER_IMAGE="$(DOCKER_IMAGE_GITLAB)" release
# GitHub Actions:
	$(MAKE) -e -C "./build-host/" DOCKER_IMAGE="$(DOCKER_IMAGE_GITHUB)" release<|MERGE_RESOLUTION|>--- conflicted
+++ resolved
@@ -597,7 +597,6 @@
 .PHONY: test-docker
 ### Run the full suite of tests, coverage checks, and code linters in containers.
 test-docker: build-pkgs $(HOME)/.local/var/log/project-structure-host-install.log \
-<<<<<<< HEAD
 		build-docker ./var/log/codecov-install.log
 	tox run $(TOX_EXEC_OPTS) --notest -e "build"
 	$(MAKE) -e -j PYTHON_WHEEL="$(call current_pkg,.whl)" \
@@ -617,11 +616,7 @@
 .PHONY: test-docker-pyminor
 ### Run the full suite of tests inside a docker container for this Python version.
 test-docker-pyminor: build-docker-$(PYTHON_MINOR) \
-		$(HOME)/.local/var/log/project-structure-host-install.log \
-		./var/log/codecov-install.log
-=======
-		build-docker
->>>>>>> ec6af6f5
+		$(HOME)/.local/var/log/project-structure-host-install.log
 	docker_run_args="--rm"
 	if [ ! -t 0 ]
 	then
@@ -639,13 +634,9 @@
 ifeq ($(GITLAB_CI),true)
 ifeq ($(PYTHON_MINOR),$(PYTHON_HOST_MINOR))
 ifneq ($(CODECOV_TOKEN),)
-<<<<<<< HEAD
+	$(MAKE) "./var/log/codecov-install.log"
 	codecov --nonZero -t "$(CODECOV_TOKEN)" \
 	    --file "./build/$(PYTHON_ENV)/coverage.xml"
-=======
-	$(MAKE) "./var/log/codecov-install.log"
-	codecov --nonZero -t "$(CODECOV_TOKEN)" --file "./build/coverage.xml"
->>>>>>> ec6af6f5
 else ifneq ($(CI_IS_FORK),true)
 	set +x
 	echo "ERROR: CODECOV_TOKEN missing from ./.env or CI secrets"
