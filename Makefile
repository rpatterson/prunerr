--- conflicted
+++ resolved
@@ -15,13 +15,10 @@
 export PROJECT_NAME=project-structure
 # TEMPLATE: Create an Node Package Manager (NPM) organization and set its name here:
 NPM_SCOPE=rpattersonnet
-<<<<<<< HEAD
 export DOCKER_USER=merpatterson
 
 # Variables used as options to control behavior:
 export TEMPLATE_IGNORE_EXISTING=false
-=======
->>>>>>> e03f2ad9
 # https://devguide.python.org/versions/#supported-versions
 PYTHON_SUPPORTED_MINORS=3.11 3.12 3.10 3.9 3.8
 
@@ -108,39 +105,6 @@
 PYTHON_PROJECT_GLOB=$(subst -,?,$(PROJECT_NAME))
 export PYTHON_WHEEL=
 
-# Values related to supported Python versions:
-# Use the same Python version tox would as a default.
-# https://tox.wiki/en/latest/config.html#base_python
-PYTHON_HOST_MINOR:=$(shell \
-    pip3 --version | sed -nE 's|.* \(python ([0-9]+.[0-9]+)\)$$|\1|p;q')
-export PYTHON_HOST_ENV=py$(subst .,,$(PYTHON_HOST_MINOR))
-# Find the latest installed Python version of the supported versions:
-PYTHON_BASENAMES=$(PYTHON_SUPPORTED_MINORS:%=python%)
-PYTHON_AVAIL_EXECS:=$(foreach \
-    PYTHON_BASENAME,$(PYTHON_BASENAMES),$(shell which $(PYTHON_BASENAME)))
-PYTHON_LATEST_EXEC=$(firstword $(PYTHON_AVAIL_EXECS))
-PYTHON_LATEST_BASENAME=$(notdir $(PYTHON_LATEST_EXEC))
-PYTHON_MINOR=$(PYTHON_HOST_MINOR)
-ifeq ($(PYTHON_MINOR),)
-# Fallback to the latest installed supported Python version
-PYTHON_MINOR=$(PYTHON_LATEST_BASENAME:python%=%)
-endif
-PYTHON_LATEST_MINOR=$(firstword $(PYTHON_SUPPORTED_MINORS))
-PYTHON_LATEST_ENV=py$(subst .,,$(PYTHON_LATEST_MINOR))
-PYTHON_MINORS=$(PYTHON_SUPPORTED_MINORS)
-ifeq ($(PYTHON_MINOR),)
-PYTHON_MINOR=$(firstword $(PYTHON_MINORS))
-else ifeq ($(findstring $(PYTHON_MINOR),$(PYTHON_MINORS)),)
-PYTHON_MINOR=$(firstword $(PYTHON_MINORS))
-endif
-export PYTHON_ENV=py$(subst .,,$(PYTHON_MINOR))
-PYTHON_SHORT_MINORS=$(subst .,,$(PYTHON_MINORS))
-PYTHON_ENVS=$(PYTHON_SHORT_MINORS:%=py%)
-PYTHON_ALL_ENVS=$(PYTHON_ENVS) build
-PYTHON_EXTRAS=test devel
-PYTHON_PROJECT_PACKAGE=$(subst -,,$(PROJECT_NAME))
-PYTHON_PROJECT_GLOB=$(subst -,?,$(PROJECT_NAME))
-
 # Values derived from Version Control Systems (VCS):
 VCS_LOCAL_BRANCH:=$(shell git branch --show-current)
 VCS_TAG=
@@ -222,22 +186,18 @@
 ifeq ($(words $(PYTHON_MINORS)),1)
 TOX_RUN_ARGS=run
 endif
-<<<<<<< HEAD
 ifneq ($(PYTHON_WHEEL),)
 TOX_RUN_ARGS+= --installpkg "$(PYTHON_WHEEL)"
 endif
 export TOX_RUN_ARGS
 # The options that allow for rapid execution of arbitrary commands in the venvs managed
 # by tox
-=======
->>>>>>> e03f2ad9
 # The options that support running arbitrary commands in the venvs managed by tox with
 # the least overhead:
 TOX_EXEC_OPTS=--no-recreate-pkg --skip-pkg-install
 TOX_EXEC_ARGS=tox exec $(TOX_EXEC_OPTS) -e "$(PYTHON_ENV)"
 TOX_EXEC_BUILD_ARGS=tox exec $(TOX_EXEC_OPTS) -e "build"
 PIP_COMPILE_EXTRA=
-<<<<<<< HEAD
 
 # Values used to build Docker images:
 DOCKER_FILE=./Dockerfile
@@ -261,8 +221,6 @@
 DOCKER_COMPOSE_RUN_ARGS+= -T
 endif
 export DOCKER_PASS
-=======
->>>>>>> e03f2ad9
 
 # Values used for publishing releases:
 # Safe defaults for testing the release process without publishing to the official
@@ -276,7 +234,6 @@
 # Publish pre-releases from the `develop` branch:
 RELEASE_PUBLISH=true
 endif
-<<<<<<< HEAD
 DOCKER_PLATFORMS=
 ifeq ($(RELEASE_PUBLISH),true)
 PYPI_REPO=pypi
@@ -287,10 +244,6 @@
 # Raspberry Pi devices, and AWS Graviton instances:
 DOCKER_PLATFORMS=linux/amd64 linux/arm64 linux/arm/v7
 endif
-=======
-ifeq ($(RELEASE_PUBLISH),true)
-PYPI_REPO=pypi
->>>>>>> e03f2ad9
 endif
 # Avoid undefined variables warnings when running under local development:
 PYPI_PASSWORD=
@@ -334,12 +287,8 @@
 .PHONY: build
 ### Set up everything for development from a checkout, local and in containers.
 build: ./.git/hooks/pre-commit ./.env.~out~ $(STATE_DIR)/log/host-install.log \
-<<<<<<< HEAD
-		./var/log/npm-install.log build-docker \
-		$(PYTHON_ENVS:%=./.tox/%/bin/pip-compile)
-=======
-		./var/log/npm-install.log $(PYTHON_ENVS:%=./.tox/%/bin/pip-compile)
->>>>>>> e03f2ad9
+		./var/log/npm-install.log $(PYTHON_ENVS:%=./.tox/%/bin/pip-compile) \
+		build-docker
 	$(MAKE) -e -j $(PYTHON_ENVS:%=build-requirements-%)
 
 .PHONY: $(PYTHON_ENVS:%=build-requirements-%)
@@ -369,8 +318,8 @@
 
 .PHONY: build-pkgs
 ### Update the built package for use outside tox.
-<<<<<<< HEAD
-build-pkgs: ./var/git/refs/remotes/$(VCS_REMOTE)/$(VCS_BRANCH) \
+build-pkgs: $(STATE_DIR)/log/host-install.log \
+		./var/git/refs/remotes/$(VCS_REMOTE)/$(VCS_BRANCH) \
 		./var-docker/$(PYTHON_ENV)/log/build-devel.log
 # Defined as a .PHONY recipe so that more than one target can depend on this as a
 # pre-requisite and it runs one time:
@@ -389,19 +338,6 @@
 	cp -lfv "$$(
 	    ls -t ./var-docker/$(PYTHON_ENV)/.tox/.pkg/dist/*.tar.gz | head -n 1
 	)" "./dist/"
-=======
-build-pkgs: $(STATE_DIR)/bin/tox \
-		./var/git/refs/remotes/$(VCS_REMOTE)/$(VCS_BRANCH)
-# Defined as a .PHONY recipe so that more than one target can depend on this as a
-# pre-requisite and it runs one time:
-	rm -vf ./dist/*
-	tox run -e "$(PYTHON_ENV)" --pkg-only
-# Copy the wheel to a location not managed by tox:
-	cp -lfv "$$(ls -t ./.tox/.pkg/dist/*.whl | head -n 1)" "./dist/"
-# Also build the source distribution:
-	tox run -e "$(PYTHON_ENV)" --override "testenv.package=sdist" --pkg-only
-	cp -lfv "$$(ls -t ./.tox/.pkg/dist/*.tar.gz | head -n 1)" "./dist/"
->>>>>>> e03f2ad9
 
 .PHONY: build-docs
 ### Render the static HTML form of the Sphinx documentation
@@ -528,15 +464,11 @@
 
 .PHONY: test
 ### Run the full suite of tests, coverage checks, and linters.
-<<<<<<< HEAD
 test: test-docker-lint test-docker
 
 .PHONY: test-local
 ### Run the full suite of tests, coverage checks, and linters on the local host.
 test-local: $(STATE_DIR)/bin/tox
-=======
-test: $(STATE_DIR)/bin/tox build test-lint
->>>>>>> e03f2ad9
 	tox $(TOX_RUN_ARGS) -e "$(TOX_ENV_LIST)"
 
 .PHONY: test-lint
@@ -575,7 +507,6 @@
 ### Run tests directly on the system and start the debugger on errors or failures.
 test-debug: ./.tox/$(PYTHON_ENV)/log/editable.log
 	$(TOX_EXEC_ARGS) -- pytest --pdb
-<<<<<<< HEAD
 
 .PHONY: test-docker
 ### Run the full suite of tests, coverage checks, and code linters in containers.
@@ -620,8 +551,6 @@
 	docker compose run $(DOCKER_COMPOSE_RUN_ARGS) hadolint
 	docker compose run $(DOCKER_COMPOSE_RUN_ARGS) hadolint \
 	    hadolint "./build-host/Dockerfile"
-=======
->>>>>>> e03f2ad9
 
 .PHONY: test-push
 ### Verify commits before pushing to the remote.
@@ -668,17 +597,12 @@
 # end-users.
 
 .PHONY: release
-<<<<<<< HEAD
 ### Publish PyPI packages and Docker images if conventional commits require a release.
 release: release-pkgs release-docker
 
 .PHONY: release-pkgs
 ### Publish installable Python packages to PyPI if conventional commits require.
 release-pkgs: $(STATE_DIR)/bin/tox ~/.pypirc.~out~
-=======
-### Publish installable packages if conventional commits require a release.
-release: $(STATE_DIR)/bin/tox ~/.pypirc.~out~
->>>>>>> e03f2ad9
 # Don't release unless from the `main` or `develop` branches:
 ifeq ($(RELEASE_PUBLISH),true)
 	$(MAKE) -e build-pkgs
@@ -689,7 +613,6 @@
 	$(MAKE) -e test-clean
 	$(TOX_EXEC_BUILD_ARGS) -- twine upload -s -r "$(PYPI_REPO)" \
 	    ./dist/$(PYTHON_PROJECT_GLOB)-*
-<<<<<<< HEAD
 endif
 
 .PHONY: release-docker
@@ -729,8 +652,6 @@
 	    docker compose pull --quiet pandoc docker-pushrm
 	    docker compose up docker-pushrm
 	fi
-=======
->>>>>>> e03f2ad9
 endif
 
 .PHONY: release-bump
@@ -807,17 +728,13 @@
 
 .PHONY: devel-format
 ### Automatically correct code in this checkout according to linters and style checkers.
-<<<<<<< HEAD
-devel-format: $(STATE_DIR)/log/host-install.log ./var/log/npm-install.log
+devel-format: $(STATE_DIR)/log/host-install.log ./var/log/npm-install.log \
+		$(STATE_DIR)/bin/tox
 	$(TOX_EXEC_ARGS) -- autoflake -r -i --remove-all-unused-imports \
 		--remove-duplicate-keys --remove-unused-variables \
 		--remove-unused-variables "./src/$(PYTHON_PROJECT_PACKAGE)/"
 	$(TOX_EXEC_ARGS) -- autopep8 -v -i -r "./src/$(PYTHON_PROJECT_PACKAGE)/"
 	$(TOX_EXEC_ARGS) -- black "./src/$(PYTHON_PROJECT_PACKAGE)/"
-=======
-devel-format: $(STATE_DIR)/log/host-install.log ./var/log/npm-install.log \
-		$(STATE_DIR)/bin/tox
->>>>>>> e03f2ad9
 # Add license and copyright header to files missing them:
 	git ls-files -co --exclude-standard -z |
 	grep -Ezv '\.license$$|^(\.reuse|LICENSES)/' |
@@ -846,20 +763,14 @@
 
 .PHONY: devel-upgrade
 ### Update all locked or frozen dependencies to their most recent available versions.
-<<<<<<< HEAD
-devel-upgrade: $(STATE_DIR)/bin/tox ./.env.~out~ build-docker
-	touch "./setup.cfg" "./requirements/build.txt.in" \
-	    "$(STATE_DIR)/log/host-install.log"
+devel-upgrade: $(STATE_DIR)/log/host-install.log $(STATE_DIR)/bin/tox ./.env.~out~ \
+		build-docker
+	touch "./setup.cfg" "./requirements/build.txt.in"
 # Ensure the network is create first to avoid race conditions
 	docker compose create $(PROJECT_NAME)-devel
 	$(MAKE) -e -j PIP_COMPILE_ARGS="--upgrade" \
 	    DOCKER_COMPOSE_RUN_ARGS="$(DOCKER_COMPOSE_RUN_ARGS) -T" \
 	    $(PYTHON_MINORS:%=build-docker-requirements-%)
-=======
-devel-upgrade: $(STATE_DIR)/bin/tox $(PYTHON_ENVS:%=./.tox/%/bin/pip-compile)
-	touch "./setup.cfg" "./requirements/build.txt.in"
-	$(MAKE) -e -j $(PYTHON_ENVS:%=build-requirements-%)
->>>>>>> e03f2ad9
 # Update VCS integration from remotes to the most recent tag:
 	$(TOX_EXEC_BUILD_ARGS) -- pre-commit autoupdate
 
@@ -928,20 +839,14 @@
 	    PIP_COMPILE_EXTRA="$${extra_basename%.txt}" \
 	    PIP_COMPILE_SRC="$(<)" PIP_COMPILE_OUT="$(@)" \
 	    build-requirements-compile
-<<<<<<< HEAD
 	mkdir -pv "./var/log/"
 	touch "./var/log/rebuild.log"
-=======
->>>>>>> e03f2ad9
 $(PYTHON_ENVS:%=./requirements/%/user.txt): ./pyproject.toml ./setup.cfg ./tox.ini
 	true DEBUG Updated prereqs: $(?)
 	$(MAKE) -e PYTHON_ENV="$(@:requirements/%/user.txt=%)" PIP_COMPILE_SRC="$(<)" \
 	    PIP_COMPILE_OUT="$(@)" build-requirements-compile
-<<<<<<< HEAD
 	mkdir -pv "./var/log/"
 	touch "./var/log/rebuild.log"
-=======
->>>>>>> e03f2ad9
 $(PYTHON_ENVS:%=./requirements/%/build.txt): ./requirements/build.txt.in
 	true DEBUG Updated prereqs: $(?)
 	$(MAKE) -e PYTHON_ENV="$(@:requirements/%/build.txt=%)" PIP_COMPILE_SRC="$(<)" \
@@ -952,29 +857,18 @@
 # they don't need Tox's logic about when to update/recreate them, e.g.:
 #     $ ./.tox/build/bin/cz --help
 # Useful for build/release tools:
-<<<<<<< HEAD
-$(PYTHON_ALL_ENVS:%=./.tox/%/bin/pip-compile): $(STATE_DIR)/bin/tox
-	$(MAKE) -e "$(STATE_DIR)/log/host-install.log"
-=======
 $(PYTHON_ALL_ENVS:%=./.tox/%/bin/pip-compile):
 	$(MAKE) -e "$(STATE_DIR)/bin/tox"
->>>>>>> e03f2ad9
 	tox run $(TOX_EXEC_OPTS) -e "$(@:.tox/%/bin/pip-compile=%)" --notest
 # Workaround tox's `usedevelop = true` not working with `./pyproject.toml`. Use as a
 # prerequisite for targets that use Tox virtual environments directly and changes to
 # code need to take effect in real-time:
-<<<<<<< HEAD
-$(PYTHON_ENVS:%=./.tox/%/log/editable.log): $(STATE_DIR)/bin/tox
-	$(MAKE) -e "$(STATE_DIR)/log/host-install.log"
-=======
 $(PYTHON_ENVS:%=./.tox/%/log/editable.log):
 	$(MAKE) -e "$(STATE_DIR)/bin/tox"
->>>>>>> e03f2ad9
 	mkdir -pv "$(dir $(@))"
 	tox exec $(TOX_EXEC_OPTS) -e "$(@:.tox/%/log/editable.log=%)" -- \
 	    pip3 install -e "./" |& tee -a "$(@)"
 
-<<<<<<< HEAD
 ## Docker real targets:
 
 # Build the development image:
@@ -1025,8 +919,6 @@
 	mkdir -pv "$(dir $(@))"
 	date >>"$(@)"
 
-=======
->>>>>>> e03f2ad9
 ./README.md: README.rst
 	$(MAKE) "$(STATE_DIR)/log/host-install.log"
 	docker compose run --rm "pandoc"
@@ -1132,7 +1024,6 @@
 ~/.pypirc.~out~: ./home/.pypirc.in
 	$(call expand_template,$(<),$(@))
 
-<<<<<<< HEAD
 ./var/log/docker-login-DOCKER.log:
 	$(MAKE) "$(STATE_DIR)/log/host-install.log" "./.env.~out~"
 	mkdir -pv "$(dir $(@))"
@@ -1146,8 +1037,6 @@
 	fi
 	date | tee -a "$(@)"
 
-=======
->>>>>>> e03f2ad9
 
 ## Makefile "functions":
 #
