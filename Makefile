## Development, build and maintenance tasks:
#
# To ease discovery for new contributors, variables that act as options affecting
# behavior are at the top.  Then skip to `## Top-level targets:` below to find targets
# intended for use by developers.  The real work, however, is in the recipes for real
# targets that follow.  If making changes here, please start by reading the philosophy
# commentary at the bottom of this file.

# Variables used as options to control behavior:
export TEMPLATE_IGNORE_EXISTING=false
# https://devguide.python.org/versions/#supported-versions
PYTHON_SUPPORTED_MINORS=3.11 3.10 3.9 3.8 3.7
# Project-specific variables
export DOCKER_USER=merpatterson
# TEMPLATE: See comments towards the bottom and update.
GPG_SIGNING_KEYID=2EFF7CCE6828E359
CI_UPSTREAM_NAMESPACE=rpatterson
CI_PROJECT_NAME=python-project-structure


## "Private" Variables:

# Variables that aren't likely to be of concern those just using and reading top-level
# targets.  Mostly variables whose values are derived from the environment or other
# values.  If adding a variable whose value isn't a literal constant or intended for use
# on the CLI as an option, add it to the appropriate grouping below.  Unfortunately,
# variables referenced in targets or prerequisites need to be defined above those
# references (as opposed to references in recipes), which means we can't move these
# further below for readability and discover.

### Defensive settings for make:
#     https://tech.davis-hansson.com/p/make/
SHELL:=bash
.ONESHELL:
.SHELLFLAGS:=-eu -o pipefail -c
.SILENT:
.DELETE_ON_ERROR:
MAKEFLAGS+=--warn-undefined-variables
MAKEFLAGS+=--no-builtin-rules
PS1?=$$
EMPTY=
COMMA=,

# Values derived from the environment:
USER_NAME:=$(shell id -u -n)
USER_FULL_NAME:=$(shell \
    getent passwd "$(USER_NAME)" | cut -d ":" -f 5 | cut -d "," -f 1)
ifeq ($(USER_FULL_NAME),)
USER_FULL_NAME=$(USER_NAME)
endif
USER_EMAIL:=$(USER_NAME)@$(shell hostname -f)
export PUID:=$(shell id -u)
export PGID:=$(shell id -g)
export CHECKOUT_DIR=$(PWD)
TZ=Etc/UTC
ifneq ("$(wildcard /usr/share/zoneinfo/)","")
TZ=$(shell \
  realpath --relative-to=/usr/share/zoneinfo/ \
  $(firstword $(realpath /private/etc/localtime /etc/localtime)) \
)
endif
export TZ
export DOCKER_GID=$(shell getent group "docker" | cut -d ":" -f 3)

# Values concerning supported Python versions:
# Use the same Python version tox would as a default.
# https://tox.wiki/en/latest/config.html#base_python
PYTHON_HOST_MINOR:=$(shell \
    pip --version | sed -nE 's|.* \(python ([0-9]+.[0-9]+)\)$$|\1|p')
export PYTHON_HOST_ENV=py$(subst .,,$(PYTHON_HOST_MINOR))
# Determine the latest installed Python version of the supported versions
PYTHON_BASENAMES=$(PYTHON_SUPPORTED_MINORS:%=python%)
PYTHON_AVAIL_EXECS:=$(foreach \
    PYTHON_BASENAME,$(PYTHON_BASENAMES),$(shell which $(PYTHON_BASENAME)))
PYTHON_LATEST_EXEC=$(firstword $(PYTHON_AVAIL_EXECS))
PYTHON_LATEST_BASENAME=$(notdir $(PYTHON_LATEST_EXEC))
PYTHON_MINOR=$(PYTHON_HOST_MINOR)
ifeq ($(PYTHON_MINOR),)
# Fallback to the latest installed supported Python version
PYTHON_MINOR=$(PYTHON_LATEST_BASENAME:python%=%)
endif
PYTHON_LATEST_MINOR=$(firstword $(PYTHON_SUPPORTED_MINORS))
PYTHON_LATEST_ENV=py$(subst .,,$(PYTHON_LATEST_MINOR))
PYTHON_MINORS=$(PYTHON_SUPPORTED_MINORS)
ifeq ($(PYTHON_MINOR),)
export PYTHON_MINOR=$(firstword $(PYTHON_MINORS))
else ifeq ($(findstring $(PYTHON_MINOR),$(PYTHON_MINORS)),)
export PYTHON_MINOR=$(firstword $(PYTHON_MINORS))
endif
export PYTHON_MINOR
export PYTHON_ENV=py$(subst .,,$(PYTHON_MINOR))
PYTHON_SHORT_MINORS=$(subst .,,$(PYTHON_MINORS))
PYTHON_ENVS=$(PYTHON_SHORT_MINORS:%=py%)
PYTHON_ALL_ENVS=$(PYTHON_ENVS) build
export PYTHON_WHEEL=

# Values derived from VCS/git:
VCS_BRANCH:=$(shell git branch --show-current)
CI_COMMIT_REF_NAME=
GITHUB_REF_NAME=
ifneq ($(CI_COMMIT_REF_NAME),)
VCS_BRANCH=$(CI_COMMIT_REF_NAME)
else ifneq ($(GITHUB_REF_NAME),)
VCS_BRANCH=$(GITHUB_REF_NAME)
endif
export VCS_BRANCH
# Make best guess at the right remote to use for comparison to determine release data:
VCS_REMOTE:=$(shell git config "branch.$(VCS_BRANCH).remote")
ifeq ($(VCS_REMOTE),)
VCS_REMOTE:=$(shell git config "branch.$(VCS_BRANCH).pushRemote")
endif
ifeq ($(VCS_REMOTE),)
VCS_REMOTE:=$(shell git config "remote.pushDefault")
endif
ifeq ($(VCS_REMOTE),)
VCS_REMOTE:=$(shell git config "checkout.defaultRemote")
endif
ifeq ($(VCS_REMOTE),)
VCS_REMOTE=origin
endif
# Support using a different remote and branch for comparison to determine release data:
VCS_COMPARE_BRANCH=$(VCS_BRANCH)
ifeq ($(VCS_BRANCH),develop)
VCS_COMPARE_BRANCH=master
else ifeq ($(VCS_BRANCH),master)
# Compare with the previous merge to `master`:
VCS_COMPARE_BRANCH=master^
endif
VCS_COMPARE_REMOTE=$(VCS_REMOTE)
CI=false
ifeq ($(CI),true)
# Under CI, check commits and release notes against the branch to be merged into:
ifeq ($(VCS_BRANCH),develop)
VCS_COMPARE_BRANCH=master
else ifneq ($(VCS_BRANCH),master)
VCS_COMPARE_BRANCH=develop
endif
endif
# Assemble the targets used to avoid redundant fetches during release tasks:
VCS_FETCH_TARGETS=./var/git/refs/remotes/$(VCS_REMOTE)/$(VCS_BRANCH)
ifneq ($(VCS_REMOTE)/$(VCS_BRANCH),$(VCS_COMPARE_REMOTE)/$(VCS_COMPARE_BRANCH))
VCS_FETCH_TARGETS+=./var/git/refs/remotes/$(VCS_COMPARE_REMOTE)/$(VCS_COMPARE_BRANCH)
endif
# Determine the sequence of branches to find closes existing build artifacts, such as
# docker images:
VCS_BRANCHES=$(VCS_BRANCH)
ifneq ($(VCS_BRANCH),master)
ifneq ($(VCS_BRANCH),develop)
VCS_BRANCHES+=develop
endif
VCS_BRANCHES+=master
endif

# Values used to run Tox:
TOX_ENV_LIST=$(subst $(EMPTY) ,$(COMMA),$(PYTHON_ENVS))
ifeq ($(words $(PYTHON_MINORS)),1)
TOX_RUN_ARGS=run
else
TOX_RUN_ARGS=run-parallel --parallel auto --parallel-live
endif
ifneq ($(PYTHON_WHEEL),)
TOX_RUN_ARGS+= --installpkg "$(PYTHON_WHEEL)"
endif
export TOX_RUN_ARGS
# The options that allow for rapid execution of arbitrary commands in the venvs managed
# by tox
TOX_EXEC_OPTS=--no-recreate-pkg --skip-pkg-install
TOX_EXEC_ARGS=tox exec $(TOX_EXEC_OPTS) -e "$(PYTHON_ENV)" --
TOX_EXEC_BUILD_ARGS=tox exec $(TOX_EXEC_OPTS) -e "build" --

# Values used to build Docker images and run containers:
GITLAB_CI=false
GITHUB_ACTIONS=false
CI_PROJECT_NAMESPACE=$(CI_UPSTREAM_NAMESPACE)
CI_TEMPLATE_REGISTRY_HOST=registry.gitlab.com
CI_REGISTRY=$(CI_TEMPLATE_REGISTRY_HOST)/$(CI_PROJECT_NAMESPACE)
CI_REGISTRY_IMAGE=$(CI_REGISTRY)/$(CI_PROJECT_NAME)
DOCKER_COMPOSE_RUN_ARGS=--rm
ifneq ($(CI),true)
DOCKER_COMPOSE_RUN_ARGS+= --quiet-pull
endif
DOCKER_BUILD_ARGS=
DOCKER_REGISTRIES=DOCKER GITLAB GITHUB
export DOCKER_REGISTRY=$(firstword $(DOCKER_REGISTRIES))
DOCKER_IMAGE_DOCKER=$(DOCKER_USER)/$(CI_PROJECT_NAME)
DOCKER_IMAGE_GITLAB=$(CI_REGISTRY_IMAGE)
DOCKER_IMAGE_GITHUB=ghcr.io/$(CI_PROJECT_NAMESPACE)/$(CI_PROJECT_NAME)
DOCKER_IMAGE=$(DOCKER_IMAGE_$(DOCKER_REGISTRY))
DOCKER_IMAGES=
ifeq ($(GITLAB_CI),true)
DOCKER_IMAGES+=$(DOCKER_IMAGE_GITLAB)
else ifeq ($(GITHUB_ACTIONS),true)
DOCKER_IMAGES+=$(DOCKER_IMAGE_GITHUB)
else
DOCKER_IMAGES+=$(DOCKER_IMAGE_DOCKER)
endif
export DOCKER_VARIANT=
DOCKER_VARIANT_PREFIX=
ifneq ($(DOCKER_VARIANT),)
DOCKER_VARIANT_PREFIX=$(DOCKER_VARIANT)-
endif
export DOCKER_BRANCH_TAG=$(subst /,-,$(VCS_BRANCH))
DOCKER_VOLUMES=\
./var/docker/$(PYTHON_ENV)/ \
./src/python_project_structure.egg-info/ \
./var/docker/$(PYTHON_ENV)/python_project_structure.egg-info/ \
./.tox/ ./var/docker/$(PYTHON_ENV)/.tox/
export DOCKER_BUILD_PULL=false

# Values derived from or overridden by CI environments:
GITHUB_REPOSITORY_OWNER=$(CI_UPSTREAM_NAMESPACE)
# Determine if this checkout is a fork of the upstream project:
CI_IS_FORK=false
ifeq ($(GITLAB_CI),true)
USER_EMAIL=$(USER_NAME)@runners-manager.gitlab.com
ifneq ($(CI_PROJECT_NAMESPACE),$(CI_UPSTREAM_NAMESPACE))
CI_IS_FORK=true
DOCKER_REGISTRIES=GITLAB
DOCKER_IMAGES+=$(CI_TEMPLATE_REGISTRY_HOST)/$(CI_UPSTREAM_NAMESPACE)/$(CI_PROJECT_NAME)
endif
else ifeq ($(GITHUB_ACTIONS),true)
USER_EMAIL=$(USER_NAME)@actions.github.com
ifneq ($(GITHUB_REPOSITORY_OWNER),$(CI_UPSTREAM_NAMESPACE))
CI_IS_FORK=true
DOCKER_REGISTRIES=GITHUB
DOCKER_IMAGES+=ghcr.io/$(GITHUB_REPOSITORY_OWNER)/$(CI_PROJECT_NAME)
endif
endif
# Take GitHub auth from env under GitHub actions but from secrets on other hosts:
GITHUB_TOKEN=
PROJECT_GITHUB_PAT=
ifeq ($(GITHUB_TOKEN),)
GITHUB_TOKEN=$(PROJECT_GITHUB_PAT)
else ifeq ($(PROJECT_GITHUB_PAT),)
PROJECT_GITHUB_PAT=$(GITHUB_TOKEN)
endif
GH_TOKEN=$(GITHUB_TOKEN)
export GH_TOKEN
export GITHUB_TOKEN
export PROJECT_GITHUB_PAT

# Values used for publishing releases:
# Safe defaults for testing the release process without publishing to the final/official
# hosts/indexes/registries:
PIP_COMPILE_ARGS=--upgrade
RELEASE_PUBLISH=false
PYPI_REPO=testpypi
PYPI_HOSTNAME=test.pypi.org
# Only publish releases from the `master` or `develop` branches:
ifeq ($(CI),true)
# Compile requirements on CI/CD as a check to make sure all changes to dependencies have
# been reflected in the frozen/pinned versions, but don't upgrade packages so that
# external changes, such as new PyPI releases, don't turn CI/CD red spuriously and
# unrelated to the contributor's actual changes.
PIP_COMPILE_ARGS=
endif
GITHUB_RELEASE_ARGS=--prerelease
# Only publish releases from the `master` or `develop` branches and only under the
# canonical CI/CD platform:
ifeq ($(GITLAB_CI),true)
ifeq ($(VCS_BRANCH),master)
RELEASE_PUBLISH=true
PYPI_REPO=pypi
PYPI_HOSTNAME=pypi.org
GITHUB_RELEASE_ARGS=
else ifeq ($(VCS_BRANCH),develop)
# Publish pre-releases from the `develop` branch:
RELEASE_PUBLISH=true
PYPI_REPO=pypi
endif
endif
CI_REGISTRY_USER=$(CI_PROJECT_NAMESPACE)
CI_REGISTRY_IMAGE=$(CI_REGISTRY)/$(CI_PROJECT_NAME)
# Address undefined variables warnings when running under local development
PYPI_PASSWORD=
export PYPI_PASSWORD
TEST_PYPI_PASSWORD=
export TEST_PYPI_PASSWORD
VCS_REMOTE_PUSH_URL=
CODECOV_TOKEN=
DOCKER_PASS=
export DOCKER_PASS
CI_PROJECT_ID=
export CI_PROJECT_ID
CI_JOB_TOKEN=
export CI_JOB_TOKEN
CI_REGISTRY_PASSWORD=
export CI_REGISTRY_PASSWORD
GH_TOKEN=

# Done with `$(shell ...)`, echo recipe commands going forward
.SHELLFLAGS+= -x


## Makefile "functions":
#
# Snippets whose output is frequently used including across recipes.  Used for output
# only, not actually making any changes.
# https://www.gnu.org/software/make/manual/html_node/Call-Function.html

# Return the most recently built package:
current_pkg = $(shell ls -t ./dist/*$(1) | head -n 1)


## Top-level targets:

.PHONY: all
### The default target.
all: build

.PHONY: start
### Run the local development end-to-end stack services in the background as daemons.
start: build-docker-volumes-$(PYTHON_ENV) build-docker-$(PYTHON_MINOR) ./.env
	docker compose down
	docker compose up -d

.PHONY: run
### Run the local development end-to-end stack services in the foreground for debugging.
run: build-docker-volumes-$(PYTHON_ENV) build-docker-$(PYTHON_MINOR) ./.env
	docker compose down
	docker compose up


## Build Targets:
#
# Recipes that make artifacts needed for by end-users, development tasks, other recipes.

.PHONY: build
### Set up everything for development from a checkout, local and in containers.
build: ./.git/hooks/pre-commit \
		$(HOME)/.local/var/log/python-project-structure-host-install.log \
		build-docker

.PHONY: build-pkgs
### Ensure the built package is current when used outside of tox.
build-pkgs: ./var/git/refs/remotes/$(VCS_REMOTE)/$(VCS_BRANCH) \
		./var/docker/$(PYTHON_ENV)/log/build-devel.log build-docker-volumes-$(PYTHON_ENV)
# Defined as a .PHONY recipe so that multiple targets can depend on this as a
# pre-requisite and it will only be run once per invocation.
	rm -vf ./dist/*
# Build Python packages/distributions from the development Docker container for
# consistency/reproducibility.
	docker compose run $(DOCKER_COMPOSE_RUN_ARGS) -T \
	    python-project-structure-devel tox run -e "$(PYTHON_ENV)" --pkg-only
# Copy the wheel to a location accessible to all containers:
	cp -lfv "$$(
	    ls -t ./var/docker/$(PYTHON_ENV)/.tox/.pkg/dist/*.whl | head -n 1
	)" "./dist/"
# Also build the source distribution:
	docker compose run $(DOCKER_COMPOSE_RUN_ARGS) -T \
	    python-project-structure-devel \
	    tox run -e "$(PYTHON_ENV)" --override "testenv.package=sdist" --pkg-only
	cp -lfv "$$(
	    ls -t ./var/docker/$(PYTHON_ENV)/.tox/.pkg/dist/*.tar.gz | head -n 1
	)" "./dist/"

.PHONY: $(PYTHON_ENVS:%=build-requirements-%)
### Compile fixed/pinned dependency versions if necessary.
$(PYTHON_ENVS:%=build-requirements-%):
# Avoid parallel tox recreations stomping on each other
	$(MAKE) -e "$(@:build-requirements-%=./var/log/tox/%/build.log)"
	targets="./requirements/$(@:build-requirements-%=%)/user.txt \
	    ./requirements/$(@:build-requirements-%=%)/devel.txt \
	    ./requirements/$(@:build-requirements-%=%)/build.txt \
	    ./build-host/requirements-$(@:build-requirements-%=%).txt"
# Workaround race conditions in pip's HTTP file cache:
# https://github.com/pypa/pip/issues/6970#issuecomment-527678672
	$(MAKE) -e -j $${targets} ||
	    $(MAKE) -e -j $${targets} ||
	    $(MAKE) -e -j $${targets}

## Docker Build Targets:
#
# Strive for as much consistency as possible in development tasks between the local host
# and inside containers.  To that end, most of the `*-docker` container target recipes
# should run the corresponding `*-local` local host target recipes inside the
# development container.  Top level targets, like `test`, should run as much as possible
# inside the development container.

.PHONY: build-docker
### Set up for development in Docker containers.
build-docker: build-pkgs
	$(MAKE) -e -j PYTHON_WHEEL="$(call current_pkg,.whl)" \
	    DOCKER_BUILD_ARGS="--progress plain" \
	    $(PYTHON_MINORS:%=build-docker-%)

.PHONY: $(PYTHON_MINORS:%=build-docker-%)
### Set up for development in a Docker container for one Python version.
$(PYTHON_MINORS:%=build-docker-%):
	$(MAKE) -e \
	    PYTHON_MINORS="$(@:build-docker-%=%)" \
	    PYTHON_MINOR="$(@:build-docker-%=%)" \
	    PYTHON_ENV="py$(subst .,,$(@:build-docker-%=%))" \
	    "./var/docker/py$(subst .,,$(@:build-docker-%=%))/log/build-user.log"

.PHONY: build-docker-tags
### Print the list of image tags for the current registry and variant.
build-docker-tags:
	$(MAKE) -e $(DOCKER_REGISTRIES:%=build-docker-tags-%)

.PHONY: $(DOCKER_REGISTRIES:%=build-docker-tags-%)
### Print the list of image tags for the current registry and variant.
$(DOCKER_REGISTRIES:%=build-docker-tags-%): \
		./var/git/refs/remotes/$(VCS_REMOTE)/$(VCS_BRANCH) \
		./var/log/tox/build/build.log
	docker_image=$(DOCKER_IMAGE_$(@:build-docker-tags-%=%))
	VERSION=$$(./.tox/build/bin/cz version --project)
	major_version=$$(echo $${VERSION} | sed -nE 's|([0-9]+).*|\1|p')
	minor_version=$$(
	    echo $${VERSION} | sed -nE 's|([0-9]+\.[0-9]+).*|\1|p'
	)
	echo $${docker_image}:$(DOCKER_VARIANT_PREFIX)$(PYTHON_ENV)-$(DOCKER_BRANCH_TAG)
ifeq ($(VCS_BRANCH),master)
# Only update tags end users may depend on to be stable from the `master` branch
	echo $${docker_image}:$(DOCKER_VARIANT_PREFIX)$(PYTHON_ENV)-$${minor_version}
	echo $${docker_image}:$(DOCKER_VARIANT_PREFIX)$(PYTHON_ENV)-$${major_version}
	echo $${docker_image}:$(DOCKER_VARIANT_PREFIX)$(PYTHON_ENV)
endif
# This variant is the default used for tags such as `latest`
ifeq ($(PYTHON_ENV),$(PYTHON_LATEST_ENV))
	echo $${docker_image}:$(DOCKER_VARIANT_PREFIX)$(DOCKER_BRANCH_TAG)
ifeq ($(VCS_BRANCH),master)
	echo $${docker_image}:$(DOCKER_VARIANT_PREFIX)$${minor_version}
	echo $${docker_image}:$(DOCKER_VARIANT_PREFIX)$${major_version}
ifeq ($(DOCKER_VARIANT),)
	echo $${docker_image}:latest
else
	echo $${docker_image}:$(DOCKER_VARIANT)
endif
endif
endif

.PHONY: $(PYTHON_MINORS:%=build-docker-requirements-%)
### Pull container images and compile fixed/pinned dependency versions if necessary.
$(PYTHON_MINORS:%=build-docker-requirements-%): ./.env
	export PYTHON_MINOR="$(@:build-docker-requirements-%=%)"
	export PYTHON_ENV="py$(subst .,,$(@:build-docker-requirements-%=%))"
	$(MAKE) -e build-docker-volumes-$${PYTHON_ENV} \
	    "./var/docker/$(PYTHON_ENV)/log/build-devel.log"
	docker compose run $(DOCKER_COMPOSE_RUN_ARGS) -T \
	    python-project-structure-devel make -e \
	    PYTHON_MINORS="$(@:build-docker-requirements-%=%)" \
	    PIP_COMPILE_ARGS="$(PIP_COMPILE_ARGS)" \
	    build-requirements-py$(subst .,,$(@:build-docker-requirements-%=%))

.PHONY: $(PYTHON_ENVS:%=build-docker-volumes-%)
### Ensure access permissions to build artifacts in Python version container volumes.
# If created by `# dockerd`, they end up owned by `root`.
$(PYTHON_ENVS:%=build-docker-volumes-%): \
		./src/python_project_structure.egg-info/ ./.tox/
	$(MAKE) -e \
	    $(@:build-docker-volumes-%=./var/docker/%/) \
	    $(@:build-docker-volumes-%=./var/docker/%/python_project_structure.egg-info/) \
	    $(@:build-docker-volumes-%=./var/docker/%/.tox/)


## Test Targets:
#
# Recipes that run the test suite.

.PHONY: test
### Format the code and run the full suite of tests, coverage checks, and linters.
test: test-docker-lint test-docker

.PHONY: test-local
### Run the full suite of tests on the local host.
test-local:
	tox $(TOX_RUN_ARGS) -e "$(TOX_ENV_LIST)"

.PHONY: test-debug
### Run tests in the host environment and invoke the debugger on errors/failures.
test-debug: ./var/log/tox/$(PYTHON_ENV)/editable.log
	$(TOX_EXEC_ARGS) pytest --pdb

.PHONY: test-docker
### Run the full suite of tests, coverage checks, and code linters in containers.
test-docker: build-pkgs ./var/log/codecov-install.log
	$(MAKE) -e -j PYTHON_WHEEL="$(call current_pkg,.whl)" \
	    DOCKER_BUILD_ARGS="--progress plain" \
	    $(PYTHON_MINORS:%=test-docker-%)

.PHONY: $(PYTHON_MINORS:%=test-docker-%)
### Run the full suite of tests inside a docker container for one Python version.
$(PYTHON_MINORS:%=test-docker-%):
	$(MAKE) -e \
	    PYTHON_MINORS="$(@:test-docker-%=%)" \
	    PYTHON_MINOR="$(@:test-docker-%=%)" \
	    PYTHON_ENV="py$(subst .,,$(@:test-docker-%=%))" \
	    test-docker-pyminor

.PHONY: test-docker-pyminor
### Run the full suite of tests inside a docker container for this Python version.
test-docker-pyminor: build-docker-volumes-$(PYTHON_ENV) build-docker-$(PYTHON_MINOR) \
		./var/log/codecov-install.log
	docker_run_args="--rm"
	if [ ! -t 0 ]
	then
# No fancy output when running in parallel
	    docker_run_args+=" -T"
	fi
# Ensure the dist/package has been correctly installed in the image
	docker compose run --no-deps $${docker_run_args} python-project-structure \
	    python -c 'import pythonprojectstructure; print(pythonprojectstructure)'
# Run from the development Docker container for consistency
	docker compose run $${docker_run_args} python-project-structure-devel \
	    make -e PYTHON_MINORS="$(PYTHON_MINORS)" PYTHON_WHEEL="$(PYTHON_WHEEL)" \
	        test-local
# Upload any build or test artifacts to CI/CD providers
ifeq ($(GITLAB_CI),true)
ifeq ($(PYTHON_MINOR),$(PYTHON_HOST_MINOR))
ifneq ($(CODECOV_TOKEN),)
	codecov --nonZero -t "$(CODECOV_TOKEN)" \
	    --file "./build/$(PYTHON_ENV)/coverage.xml"
else ifneq ($(CI_IS_FORK),true)
	set +x
	echo "ERROR: CODECOV_TOKEN missing from ./.env or CI secrets"
	false
endif
endif
endif

.PHONY: test-docker-lint
### Check the style and content of the `./Dockerfile*` files.
test-docker-lint: ./.env build-docker-volumes-$(PYTHON_ENV)
	docker compose pull hadolint
	docker compose run $(DOCKER_COMPOSE_RUN_ARGS) -T hadolint \
	    hadolint "./Dockerfile"
	docker compose run $(DOCKER_COMPOSE_RUN_ARGS) -T hadolint \
	    hadolint "./Dockerfile.devel"
	docker compose run $(DOCKER_COMPOSE_RUN_ARGS) -T hadolint \
	    hadolint "./build-host/Dockerfile"

.PHONY: test-push
### Perform any checks that should only be run before pushing.
test-push: $(VCS_FETCH_TARGETS) \
		$(HOME)/.local/var/log/python-project-structure-host-install.log \
		./var/docker/$(PYTHON_ENV)/log/build-devel.log \
		build-docker-volumes-$(PYTHON_ENV) ./.env
<<<<<<< HEAD
ifeq ($(CI),true)
ifneq ($(PYTHON_MINOR),$(PYTHON_HOST_MINOR))
# Don't waste CI time, only check for the canonical version:
	exit
endif
endif
	$(TOX_EXEC_BUILD_ARGS) cz check --rev-range \
	    "$(VCS_COMPARE_REMOTE)/$(VCS_COMPARE_BRANCH)..HEAD"
=======
	vcs_compare_rev="$(VCS_COMPARE_REMOTE)/$(VCS_COMPARE_BRANCH)"
	if ! git fetch "$${vcs_compare_rev}"
	then
# Compare with the pre-release branch if this branch hasn't been pushed yet:
	    vcs_compare_rev="$(VCS_COMPARE_REMOTE)/develop"
	fi
	$(TOX_EXEC_BUILD_ARGS) cz check --rev-range "$${vcs_compare_rev}..HEAD"
>>>>>>> d5897090
	exit_code=0
	$(TOX_EXEC_BUILD_ARGS) python ./bin/cz-check-bump --compare-ref \
	    "$${vcs_compare_rev}" || exit_code=$$?
	if (( $$exit_code == 3 || $$exit_code == 21 ))
	then
	    exit
	elif (( $$exit_code != 0 ))
	then
	    exit $$exit_code
	else
	    docker compose run $(DOCKER_COMPOSE_RUN_ARGS) \
	        python-project-structure-devel $(TOX_EXEC_ARGS) \
	        towncrier check --compare-with "$${vcs_compare_rev}"
	fi

.PHONY: test-clean
### Confirm that the checkout is free of uncommitted VCS changes.
test-clean:
	if [ -n "$$(git status --porcelain)" ]
	then
	    set +x
	    echo "Checkout is not clean"
	    false
	fi


## Release Targets:
#
# Recipes that make an changes needed for releases and publish built artifacts to
# end-users.

.PHONY: release
### Publish installable Python packages and container images as required by commits.
release: release-python release-docker

.PHONY: release-python
### Publish installable Python packages to PyPI.
release-python: ./var/log/tox/build/build.log \
		./var/git/refs/remotes/$(VCS_REMOTE)/$(VCS_BRANCH) \
		~/.pypirc ./.env build-docker-volumes-$(PYTHON_ENV)
ifeq ($(VCS_BRANCH),master)
	if ! ./.tox/build/bin/python ./bin/get-base-version $$(
	    ./.tox/build/bin/cz version --project
	)
	then
# There's no pre-release for which to publish a final release:
	    exit
	fi
else
# Only release if required by conventional commits:
	exit_code=0
	./.tox/build/bin/python ./bin/cz-check-bump || exit_code=$$?
	if (( $$exit_code == 3 || $$exit_code == 21 ))
	then
# No commits require a release:
	    exit
	elif (( $$exit_code != 0 ))
	then
	    exit $$exit_code
	fi
endif
# Only release from the `master` or `develop` branches:
ifeq ($(RELEASE_PUBLISH),true)
# Import the private signing key from CI secrets
	$(MAKE) -e ./var/log/gpg-import.log
# Bump the version and build the final release packages:
	$(MAKE) -e release-bump build-pkgs
# https://twine.readthedocs.io/en/latest/#using-twine
	./.tox/build/bin/twine check ./dist/python?project?structure-*
# The VCS remote should reflect the release before the release is published to ensure
# that a published release is never *not* reflected in VCS.  Also ensure the tag is in
# place on any mirrors, using multiple `pushurl` remotes, for those project hosts as
# well:
	$(MAKE) -e test-clean
	git push --no-verify --tags "$(VCS_REMOTE)" "HEAD:$(VCS_BRANCH)"
	./.tox/build/bin/twine upload -s -r "$(PYPI_REPO)" \
	    ./dist/python?project?structure-*
	export VERSION=$$(./.tox/build/bin/cz version --project)
# Create a GitLab release
	./.tox/build/bin/twine upload -s -r "gitlab" \
	    ./dist/python?project?structure-*
	release_cli_args="--description ./NEWS-release.rst"
	release_cli_args+=" --tag-name v$${VERSION}"
	release_cli_args+=" --assets-link {\
	\"name\":\"PyPI\",\
	\"url\":\"https://$(PYPI_HOSTNAME)/project/$(CI_PROJECT_NAME)/$${VERSION}/\",\
	\"link_type\":\"package\"\
	}"
	release_cli_args+=" --assets-link {\
	\"name\":\"GitLab-PyPI-Package-Registry\",\
	\"url\":\"$(CI_SERVER_URL)/$(CI_PROJECT_PATH)/-/packages/\",\
	\"link_type\":\"package\"\
	}"
	release_cli_args+=" --assets-link {\
	\"name\":\"Docker-Hub-Container-Registry\",\
	\"url\":\"https://hub.docker.com/r/merpatterson/$(CI_PROJECT_NAME)/tags\",\
	\"link_type\":\"image\"\
	}"
	docker compose pull gitlab-release-cli
	docker compose run --rm gitlab-release-cli release-cli \
	    --server-url "$(CI_SERVER_URL)" --project-id "$(CI_PROJECT_ID)" \
	    create $${release_cli_args}
# Create a GitHub release
	gh release create "v$${VERSION}" $(GITHUB_RELEASE_ARGS) \
	    --notes-file "./NEWS-release.rst" ./dist/python?project?structure-*
endif

.PHONY: release-docker
### Publish all container images to all container registries.
release-docker: build-docker-volumes-$(PYTHON_ENV) build-docker \
		$(DOCKER_REGISTRIES:%=./var/log/docker-login-%.log)
	$(MAKE) -e -j $(PYTHON_MINORS:%=release-docker-%)

.PHONY: $(PYTHON_MINORS:%=release-docker-%)
### Publish the container images for one Python version to all container registry.
$(PYTHON_MINORS:%=release-docker-%): $(DOCKER_REGISTRIES:%=./var/log/docker-login-%.log)
	export PYTHON_ENV="py$(subst .,,$(@:release-docker-%=%))"
	$(MAKE) -e -j $(DOCKER_REGISTRIES:%=release-docker-registry-%)
ifeq ($${PYTHON_ENV},$(PYTHON_LATEST_ENV))
	docker compose pull pandoc docker-pushrm
	docker compose run $(DOCKER_COMPOSE_RUN_ARGS) docker-pushrm
endif

.PHONY: $(DOCKER_REGISTRIES:%=release-docker-registry-%)
### Publish all container images to one container registry.
$(DOCKER_REGISTRIES:%=release-docker-registry-%):
# https://docs.docker.com/docker-hub/#step-5-build-and-push-a-container-image-to-docker-hub-from-your-computer
	$(MAKE) -e "./var/log/docker-login-$(@:release-docker-registry-%=%).log"
	for user_tag in $$(
	    $(MAKE) -e --no-print-directory \
	        build-docker-tags-$(@:release-docker-registry-%=%)
	)
	do
	    docker push "$${user_tag}"
	done
	for devel_tag in $$(
	    $(MAKE) -e DOCKER_VARIANT="devel" --no-print-directory \
	        build-docker-tags-$(@:release-docker-registry-%=%)
	)
	do
	    docker push "$${devel_tag}"
	done

.PHONY: release-bump
### Bump the package version if on a branch that should trigger a release.
release-bump: ~/.gitconfig ./var/git/refs/remotes/$(VCS_REMOTE)/$(VCS_BRANCH) \
		./var/log/git-remotes.log ./var/log/tox/build/build.log \
		./var/docker/$(PYTHON_ENV)/log/build-devel.log \
		./.env build-docker-volumes-$(PYTHON_ENV)
	if ! git diff --cached --exit-code
	then
	    set +x
	    echo "CRITICAL: Cannot bump version with staged changes"
	    false
	fi
# Collect the versions involved in this release according to conventional commits:
	cz_bump_args="--check-consistency --no-verify"
ifneq ($(VCS_BRANCH),master)
	cz_bump_args+=" --prerelease beta"
endif
ifeq ($(RELEASE_PUBLISH),true)
	cz_bump_args+=" --gpg-sign"
# Import the private signing key from CI secrets
	$(MAKE) -e ./var/log/gpg-import.log
endif
# Capture the release notes for *just this* release for creating the GitHub release.
# Have to run before the real `$ towncrier build` run without the `--draft` option
# because after that the `newsfragments` will have been deleted.
	next_version=$$(
	    $(TOX_EXEC_BUILD_ARGS) cz bump $${cz_bump_args} --yes --dry-run |
	    sed -nE 's|.* ([^ ]+) *→ *([^ ]+).*|\2|p'
	) || true
	docker compose run --rm python-project-structure-devel $(TOX_EXEC_ARGS) \
	    towncrier build --version "$${next_version}" --draft --yes \
	        >"./NEWS-release.rst"
# Build and stage the release notes to be commited by `$ cz bump`
	docker compose run $(DOCKER_COMPOSE_RUN_ARGS) python-project-structure-devel \
	    $(TOX_EXEC_ARGS) towncrier build --version "$${next_version}" --yes
# Increment the version in VCS
	$(TOX_EXEC_BUILD_ARGS) cz bump $${cz_bump_args}
# Ensure the container image reflects the version bump but we don't need to update the
# requirements again.
	touch \
	    $(PYTHON_ENVS:%=./requirements/%/user.txt) \
	    $(PYTHON_ENVS:%=./requirements/%/devel.txt) \
	    $(PYTHON_ENVS:%=./build-host/requirements-%.txt)
ifneq ($(CI),true)
# If running under CI/CD then the image will be updated in the next pipeline stage.
# For testing locally, however, ensure the image is up-to-date for subsequent recipes.
	$(MAKE) -e "./var/docker/$(PYTHON_ENV)/log/build-user.log"
endif


## Development Targets:
#
# Recipes used by developers to make changes to the code.

.PHONY: devel-format
### Automatically correct code in this checkout according to linters and style checkers.
devel-format: $(HOME)/.local/var/log/python-project-structure-host-install.log
	$(TOX_EXEC_ARGS) autoflake -r -i --remove-all-unused-imports \
		--remove-duplicate-keys --remove-unused-variables \
		--remove-unused-variables "./src/pythonprojectstructure/"
	$(TOX_EXEC_ARGS) autopep8 -v -i -r "./src/pythonprojectstructure/"
	$(TOX_EXEC_ARGS) black "./src/pythonprojectstructure/"

.PHONY: devel-upgrade
### Update all fixed/pinned dependencies to their latest available versions.
devel-upgrade: ./.env build-docker-volumes-$(PYTHON_ENV)
	touch "./setup.cfg" "./requirements/build.txt.in" \
	    "./build-host/requirements.txt.in"
# Ensure the network is create first to avoid race conditions
	docker compose create python-project-structure-devel
	$(MAKE) -e PIP_COMPILE_ARGS="--upgrade" -j \
	    $(PYTHON_MINORS:%=build-docker-requirements-%)
# Update VCS hooks from remotes to the latest tag.
	$(TOX_EXEC_BUILD_ARGS) pre-commit autoupdate

.PHONY: devel-upgrade-branch
### Reset an upgrade branch, commit upgraded dependencies on it, and push for review.
devel-upgrade-branch: ~/.gitconfig ./var/git/refs/remotes/$(VCS_REMOTE)/$(VCS_BRANCH) \
		./var/log/git-remotes.log
	remote_branch_exists=false
	if git fetch "$(VCS_REMOTE)" "$(VCS_BRANCH)-upgrade"
	then
	    remote_branch_exists=true
	fi
	if git show-ref -q --heads "$(VCS_BRANCH)-upgrade"
	then
# Reset an existing local branch to the latest upstream before upgrading
	    git checkout "$(VCS_BRANCH)-upgrade"
	    git reset --hard "$(VCS_BRANCH)" --
	else
# Create a new local branch from the latest upstream before upgrading
	    git checkout -b "$(VCS_BRANCH)-upgrade" "$(VCS_BRANCH)"
	fi
	now=$$(date -u)
	$(MAKE) -e devel-upgrade
	if $(MAKE) -e "test-clean"
	then
# No changes from upgrade, exit successfully but push nothing
	    exit
	fi
# Commit the upgrade changes
	echo "Upgrade all requirements to the latest versions as of $${now}." \
	    >"./src/pythonprojectstructure/newsfragments/upgrade-requirements.bugfix.rst"
	git add --update './build-host/requirements-*.txt' './requirements/*/*.txt' \
	    "./.pre-commit-config.yaml"
	git add \
	    "./src/pythonprojectstructure/newsfragments/upgrade-requirements.bugfix.rst"
	git commit --all --signoff -m \
	    "fix(deps): Upgrade requirements latest versions"
# Fail if upgrading left untracked files in VCS
	$(MAKE) -e "test-clean"
# Push any upgrades to the remote for review.  Specify both the ref and the expected ref
# for `--force-with-lease=...` to support pushing to multiple mirrors/remotes via
# multiple `pushUrl`:
	git_push_args="--no-verify"
	if [ "$${remote_branch_exists=true}" == "true" ]
	then
	    git_push_args+=" --force-with-lease=\
	$(VCS_BRANCH)-upgrade:$(VCS_REMOTE)/$(VCS_BRANCH)-upgrade"
	fi
	git push $${git_push_args} "$(VCS_REMOTE)" "HEAD:$(VCS_BRANCH)-upgrade"


## Clean Targets:
#
# Recipes used to restore the checkout to initial conditions.

.PHONY: clean
### Restore the checkout to a state as close to an initial clone as possible.
clean:
	docker compose down --remove-orphans --rmi "all" -v || true
	$(TOX_EXEC_BUILD_ARGS) pre-commit uninstall \
	    --hook-type "pre-commit" --hook-type "commit-msg" --hook-type "pre-push" \
	    || true
	$(TOX_EXEC_BUILD_ARGS) pre-commit clean || true
	git clean -dfx -e "var/" -e ".env"
	rm -rfv "./var/log/"
	rm -rf "./var/docker/"


## Real Targets:
#
# Recipes that make actual changes and create and update files for the target.

# Manage fixed/pinned versions in `./requirements/**.txt` files.  Has to be run for each
# python version in the virtual environment for that Python version:
# https://github.com/jazzband/pip-tools#cross-environment-usage-of-requirementsinrequirementstxt-and-pip-compile
$(PYTHON_ENVS:%=./requirements/%/devel.txt): ./pyproject.toml ./setup.cfg ./tox.ini
	true DEBUG Updated prereqs: $(?)
	$(MAKE) -e "$(@:requirements/%/devel.txt=./var/log/tox/%/build.log)"
	./.tox/$(@:requirements/%/devel.txt=%)/bin/pip-compile \
	    --resolver "backtracking" $(PIP_COMPILE_ARGS) --extra "devel" \
	    --output-file "$(@)" "$(<)"
	mkdir -pv "./var/log/"
	touch "./var/log/rebuild.log"
$(PYTHON_ENVS:%=./requirements/%/user.txt): ./pyproject.toml ./setup.cfg ./tox.ini
	true DEBUG Updated prereqs: $(?)
	$(MAKE) -e "$(@:requirements/%/user.txt=./var/log/tox/%/build.log)"
	./.tox/$(@:requirements/%/user.txt=%)/bin/pip-compile \
	    --resolver "backtracking" $(PIP_COMPILE_ARGS) --output-file "$(@)" "$(<)"
	mkdir -pv "./var/log/"
	touch "./var/log/rebuild.log"
$(PYTHON_ENVS:%=./build-host/requirements-%.txt): ./build-host/requirements.txt.in
	true DEBUG Updated prereqs: $(?)
	$(MAKE) -e "$(@:build-host/requirements-%.txt=./var/log/tox/%/build.log)"
	./.tox/$(@:build-host/requirements-%.txt=%)/bin/pip-compile \
	    --resolver "backtracking" $(PIP_COMPILE_ARGS) --output-file "$(@)" "$(<)"
# Only update the installed tox version for the latest/host/main/default Python version
	if [ "$(@:build-host/requirements-%.txt=%)" = "$(PYTHON_ENV)" ]
	then
# Don't install tox into one of it's own virtual environments
	    if [ -n "$${VIRTUAL_ENV:-}" ]
	    then
	        pip_bin="$$(which -a pip | grep -v "^$${VIRTUAL_ENV}/bin/" | head -n 1)"
	    else
	        pip_bin="pip"
	    fi
	    "$${pip_bin}" install -r "$(@)"
	fi
	mkdir -pv "./var/log/"
	touch "./var/log/rebuild.log"
$(PYTHON_ENVS:%=./requirements/%/build.txt): ./requirements/build.txt.in
	true DEBUG Updated prereqs: $(?)
	$(MAKE) -e "$(@:requirements/%/build.txt=./var/log/tox/%/build.log)"
	./.tox/$(@:requirements/%/build.txt=%)/bin/pip-compile \
	    --resolver "backtracking" $(PIP_COMPILE_ARGS) --output-file "$(@)" "$(<)"

# Targets used as pre-requisites to ensure virtual environments managed by tox have been
# created and can be used directly to save time on Tox's overhead when we don't need
# Tox's logic about when to update/recreate them, e.g.:
#     $ ./.tox/build/bin/cz --help
# Mostly useful for build/release tools.
$(PYTHON_ALL_ENVS:%=./var/log/tox/%/build.log):
	$(MAKE) -e "$(HOME)/.local/var/log/python-project-structure-host-install.log"
	mkdir -pv "$(dir $(@))"
	tox run $(TOX_EXEC_OPTS) -e "$(@:var/log/tox/%/build.log=%)" --notest |
	    tee -a "$(@)"
# Workaround tox's `usedevelop = true` not working with `./pyproject.toml`.  Use as a
# prerequisite when using Tox-managed virtual environments directly and changes to code
# need to take effect immediately.
$(PYTHON_ENVS:%=./var/log/tox/%/editable.log):
	$(MAKE) -e "$(HOME)/.local/var/log/python-project-structure-host-install.log"
	mkdir -pv "$(dir $(@))"
	tox exec $(TOX_EXEC_OPTS) -e "$(@:var/log/tox/%/editable.log=%)" -- \
	    pip install -e "./" | tee -a "$(@)"

## Docker real targets:

# Build the development image:
./var/docker/$(PYTHON_ENV)/log/build-devel.log: \
		./Dockerfile.devel ./.dockerignore ./bin/entrypoint \
		./pyproject.toml ./setup.cfg ./tox.ini \
		./build-host/requirements.txt.in ./docker-compose.yml \
		./docker-compose.override.yml ./.env \
		./var/docker/$(PYTHON_ENV)/log/rebuild.log
	true DEBUG Updated prereqs: $(?)
	$(MAKE) -e "./var/git/refs/remotes/$(VCS_REMOTE)/$(VCS_BRANCH)" \
	    build-docker-volumes-$(PYTHON_ENV) "./var/log/tox/build/build.log"
	mkdir -pv "$(dir $(@))"
# Workaround issues with local images and the development image depending on the end
# user image.  It seems that `depends_on` isn't sufficient.
	$(MAKE) -e $(HOME)/.local/var/log/python-project-structure-host-install.log
	export VERSION=$$(./.tox/build/bin/cz version --project)
ifeq ($(DOCKER_BUILD_PULL),true)
# Pull the development image and simulate as if it had been built here.
	if $(MAKE) -e DOCKER_VARIANT="devel" pull-docker
	then
	    touch "$(@)" "./var/docker/$(PYTHON_ENV)/log/rebuild.log"
# Ensure the virtualenv in the volume is also current:
	    docker compose run $(DOCKER_COMPOSE_RUN_ARGS) -T \
	        python-project-structure-devel make -e PYTHON_MINORS="$(PYTHON_MINOR)" \
	        "./var/log/tox/$(PYTHON_ENV)/build.log"
	    exit
	fi
else
# https://github.com/moby/moby/issues/39003#issuecomment-879441675
	docker_build_args="$(DOCKER_BUILD_ARGS) \
	    --build-arg BUILDKIT_INLINE_CACHE=1 \
	    --build-arg PYTHON_MINOR=$(PYTHON_MINOR) \
	    --build-arg PYTHON_ENV=$(PYTHON_ENV) \
	    --build-arg VERSION=$${VERSION}"
ifeq ($(CI),true)
# Workaround broken interactive session detection
	docker pull "python:${PYTHON_MINOR}"
endif
	docker_build_devel_tags=""
	for devel_tag in $$(
	    $(MAKE) -e DOCKER_VARIANT="devel" --no-print-directory build-docker-tags
	)
	do
	    docker_build_devel_tags+="--tag $${devel_tag} "
	done
	docker_build_caches=""
ifeq ($(GITLAB_CI),true)
# Don't cache when building final releases on `master`
	$(MAKE) -e "./var/log/docker-login-GITLAB.log" || true
ifneq ($(VCS_BRANCH),master)
	if $(MAKE) -e DOCKER_VARIANT="devel" pull-docker
	then
	    docker_build_caches+=" --cache-from \
	$(DOCKER_IMAGE_GITLAB):devel-$(PYTHON_ENV)-$(DOCKER_BRANCH_TAG)"
	fi
endif
endif
ifeq ($(GITHUB_ACTIONS),true)
	$(MAKE) -e "./var/log/docker-login-GITHUB.log" || true
ifneq ($(VCS_BRANCH),master)
	if $(MAKE) -e DOCKER_VARIANT="devel" pull-docker
	then
	    docker_build_caches+=" --cache-from \
	$(DOCKER_IMAGE_GITHUB):devel-$(PYTHON_ENV)-$(DOCKER_BRANCH_TAG)"
	fi
endif
endif
	docker buildx build --pull $${docker_build_args} $${docker_build_devel_tags} \
	    $${docker_build_caches} --file "./Dockerfile.devel" "./"
# Ensure any subsequent builds have optimal caches
ifeq ($(GITLAB_CI),true)
	docker push \
	    "$(DOCKER_IMAGE_GITLAB):devel-$(PYTHON_ENV)-$(DOCKER_BRANCH_TAG)"
endif
ifeq ($(GITHUB_ACTIONS),true)
ifneq ($(CI_IS_FORK),true)
	docker push \
	    "$(DOCKER_IMAGE_GITHUB):devel-$(PYTHON_ENV)-$(DOCKER_BRANCH_TAG)"
endif
endif
	date >>"$(@)"
# Update the pinned/frozen versions, if needed, using the container.  If changed, then
# we may need to re-build the container image again to ensure it's current and correct.
	docker compose run $(DOCKER_COMPOSE_RUN_ARGS) -T \
	    python-project-structure-devel make -e PYTHON_MINORS="$(PYTHON_MINOR)" \
	    build-requirements-$(PYTHON_ENV)
ifeq ($(CI),true)
# On CI, any changes from compiling requirements is a failure so no need to waste time
# rebuilding images:
	touch "$(@)"
else
	$(MAKE) -e "$(@)"
endif
endif

# Build the end-user image:
./var/docker/$(PYTHON_ENV)/log/build-user.log: \
		./var/docker/$(PYTHON_ENV)/log/build-devel.log ./Dockerfile \
		./var/docker/$(PYTHON_ENV)/log/rebuild.log
	true DEBUG Updated prereqs: $(?)
	$(MAKE) -e "./var/git/refs/remotes/$(VCS_REMOTE)/$(VCS_BRANCH)" \
	    "./var/log/tox/build/build.log"
	mkdir -pv "$(dir $(@))"
	export VERSION=$$(./.tox/build/bin/cz version --project)
# https://github.com/moby/moby/issues/39003#issuecomment-879441675
	docker_build_args="$(DOCKER_BUILD_ARGS) \
	    --build-arg BUILDKIT_INLINE_CACHE=1 \
	    --build-arg PYTHON_MINOR=$(PYTHON_MINOR) \
	    --build-arg PYTHON_ENV=$(PYTHON_ENV) \
	    --build-arg VERSION=$${VERSION}"
# Build the end-user image now that all required artifacts are built"
ifeq ($(PYTHON_WHEEL),)
	$(MAKE) -e "build-pkgs"
	PYTHON_WHEEL="$$(ls -t ./dist/*.whl | head -n 1)"
endif
	docker_build_user_tags=""
	for user_tag in $$($(MAKE) -e --no-print-directory build-docker-tags)
	do
	    docker_build_user_tags+="--tag $${user_tag} "
	done
	docker_build_caches=""
ifeq ($(GITLAB_CI),true)
ifneq ($(VCS_BRANCH),master)
	if $(MAKE) -e pull-docker
	then
	    docker_build_caches+=" \
	--cache-from $(DOCKER_IMAGE_GITLAB):$(PYTHON_ENV)-$(DOCKER_BRANCH_TAG)"
	fi
endif
endif
ifeq ($(GITHUB_ACTIONS),true)
ifneq ($(VCS_BRANCH),master)
	if $(MAKE) -e pull-docker
	then
	    docker_build_caches+=" \
	--cache-from $(DOCKER_IMAGE_GITHUB):$(PYTHON_ENV)-$(DOCKER_BRANCH_TAG)"
	fi
endif
endif
	docker buildx build --pull $${docker_build_args} $${docker_build_user_tags} \
	    --build-arg PYTHON_WHEEL="$${PYTHON_WHEEL}" $${docker_build_caches} "./"
# Ensure any subsequent builds have optimal caches
ifeq ($(GITLAB_CI),true)
	docker push "$(DOCKER_IMAGE_GITLAB):$(PYTHON_ENV)-$(DOCKER_BRANCH_TAG)"
endif
ifeq ($(GITHUB_ACTIONS),true)
ifneq ($(CI_IS_FORK),true)
	docker push "$(DOCKER_IMAGE_GITHUB):$(PYTHON_ENV)-$(DOCKER_BRANCH_TAG)"
endif
endif
	date >>"$(@)"
# The images install the host requirements, reflect that in the bind mount volumes
	date >>"$(@:%/build.log=%/host-install.log)"

./var/ $(PYTHON_ENVS:%=./var/docker/%/) \
./src/python_project_structure.egg-info/ \
$(PYTHON_ENVS:%=./var/docker/%/python_project_structure.egg-info/) \
./.tox/ $(PYTHON_ENVS:%=./var/docker/%/.tox/):
	mkdir -pv "$(@)"

# Marker file used to trigger the rebuild of the image for just one Python version.
# Useful to workaround async timestamp issues when running jobs in parallel:
./var/docker/$(PYTHON_ENV)/log/rebuild.log:
	mkdir -pv "$(dir $(@))"
	date >>"$(@)"

# Local environment variables from a template:
./.env: ./.env.in
	$(MAKE) -e "template=$(<)" "target=$(@)" expand-template

# Install all tools required by recipes that have to be installed externally on the
# host.  Use a target file outside this checkout to support multiple checkouts.  Use a
# target specific to this project so that other projects can use the same approach but
# with different requirements.
$(HOME)/.local/var/log/python-project-structure-host-install.log:
	mkdir -pv "$(dir $(@))"
# Bootstrap the minimum Python environment
	(
	    if ! which pip
	    then
	        if which apk
	        then
	            sudo apk update
	            sudo apk add "gettext" "py3-pip" "gnupg" "github-cli" "curl"
	        elif which apt-get
	        then
	            sudo apt-get update
	            sudo apt-get install -y \
	                "gettext-base" "python3-pip" "gnupg" "gh" "curl"
	        else
	            set +x
	            echo "ERROR: OS not supported for installing host dependencies"
	            false
	        fi
	    fi
	    if [ -e ./build-host/requirements-$(PYTHON_HOST_ENV).txt ]
	    then
	        pip install -r "./build-host/requirements-$(PYTHON_HOST_ENV).txt"
	    else
	        pip install -r "./build-host/requirements.txt.in"
	    fi
	) | tee -a "$(@)"

./var/log/codecov-install.log:
	mkdir -pv "$(dir $(@))"
# Install the code test coverage publishing tool
	(
	    if ! which codecov
	    then
	        mkdir -pv ~/.local/bin/
# https://docs.codecov.com/docs/codecov-uploader#using-the-uploader-with-codecovio-cloud
	        if which brew
	        then
# Mac OS X
	            curl --output-dir ~/.local/bin/ -Os \
	                "https://uploader.codecov.io/latest/macos/codecov"
	        elif which apk
	        then
# Alpine
	            wget --directory-prefix ~/.local/bin/ \
	                "https://uploader.codecov.io/latest/alpine/codecov"
	        else
# Other Linux distributions
	            curl --output-dir ~/.local/bin/ -Os \
	                "https://uploader.codecov.io/latest/linux/codecov"
	        fi
	        chmod +x ~/.local/bin/codecov
	    fi
	    if ! which codecov
	    then
	        set +x
	        echo "ERROR: CodeCov CLI tool still not on PATH"
	        false
	    fi
	) | tee -a "$(@)"

# Retrieve VCS data needed for versioning (tags) and release (release notes).
$(VCS_FETCH_TARGETS): ./.git/logs/HEAD
	git_fetch_args=--tags
	if [ "$$(git rev-parse --is-shallow-repository)" == "true" ]
	then
	    git_fetch_args+=" --unshallow"
	fi
	branch_path="$(@:var/git/refs/remotes/%=%)"
	mkdir -pv "$(dir $(@))"
	(
	    git fetch $${git_fetch_args} "$${branch_path%%/*}" "$${branch_path#*/}" ||
	    true
	) |& tee -a "$(@)"

./.git/hooks/pre-commit:
	$(MAKE) -e "$(HOME)/.local/var/log/python-project-structure-host-install.log"
	$(TOX_EXEC_BUILD_ARGS) pre-commit install \
	    --hook-type "pre-commit" --hook-type "commit-msg" --hook-type "pre-push"

# Capture any project initialization tasks for reference.  Not actually usable.
./pyproject.toml:
	$(MAKE) -e "$(HOME)/.local/var/log/python-project-structure-host-install.log"
	$(TOX_EXEC_BUILD_ARGS) cz init

# Tell Emacs where to find checkout-local tools needed to check the code.
./.dir-locals.el: ./.dir-locals.el.in
	$(MAKE) -e "template=$(<)" "target=$(@)" expand-template

# Ensure minimal VCS configuration, mostly useful in automation such as CI.
~/.gitconfig:
	git config --global user.name "$(USER_FULL_NAME)"
	git config --global user.email "$(USER_EMAIL)"

./var/log/git-remotes.log:
ifeq ($(RELEASE_PUBLISH),true)
	set +x
ifneq ($(VCS_REMOTE_PUSH_URL),)
# Requires a Personal or Project Access Token in the GitLab CI/CD Variables.  That
# variable value should be prefixed with the token name as a HTTP `user:password`
# authentication string:
# https://stackoverflow.com/a/73426417/624787
	git remote set-url --push --add "origin" "$(VCS_REMOTE_PUSH_URL)"
endif
ifneq ($(GITHUB_ACTIONS),true)
ifneq ($(PROJECT_GITHUB_PAT),)
# Also push to the mirror with the `ci.skip` option to avoid redundant runs on the
# mirror.
	git remote set-url --push --add "origin" \
	    "https://$(PROJECT_GITHUB_PAT)@github.com/$(CI_PROJECT_PATH).git"
# Also add a fetch remote for the `$ gh ...` CLI tool to detect:
	git remote add "github" \
	    "https://$(PROJECT_GITHUB_PAT)@github.com/$(CI_PROJECT_PATH).git"
else ifneq ($(CI_IS_FORK),true)
	set +x
	echo "ERROR: PROJECT_GITHUB_PAT missing from ./.env or CI secrets"
	false
endif
endif
	set -x
# Fail fast if there's still no push access
	git push -o ci.skip --no-verify --tags "origin"
endif

# Ensure release publishing authentication, mostly useful in automation such as CI.
~/.pypirc: ./home/.pypirc.in
	$(MAKE) -e "template=$(<)" "target=$(@)" expand-template

./var/log/docker-login-DOCKER.log: ./.env
	mkdir -pv "$(dir $(@))"
	set +x
	source "./.env"
	export DOCKER_PASS
	if [ -n "$${DOCKER_PASS}" ]
	then
	    set -x
	    printenv "DOCKER_PASS" | docker login -u "merpatterson" --password-stdin
	elif [ "$(CI_IS_FORK)" != "true" ]
	then
	    echo "ERROR: DOCKER_PASS missing from ./.env or CI secrets"
	    false
	fi
	date | tee -a "$(@)"
./var/log/docker-login-GITLAB.log: ./.env
	mkdir -pv "$(dir $(@))"
	set +x
	source "./.env"
	export CI_REGISTRY_PASSWORD
	if [ -n "$${CI_REGISTRY_PASSWORD}" ]
	then
	    set -x
	    printenv "CI_REGISTRY_PASSWORD" |
	        docker login -u "$(CI_REGISTRY_USER)" --password-stdin "$(CI_REGISTRY)"
	elif [ "$(CI_IS_FORK)" != "true" ]
	then
	    echo "ERROR: CI_REGISTRY_PASSWORD missing from ./.env or CI secrets"
	    false
	fi
	date | tee -a "$(@)"
./var/log/docker-login-GITHUB.log: ./.env
	mkdir -pv "$(dir $(@))"
	set +x
	source "./.env"
	export PROJECT_GITHUB_PAT
	if [ -n "$${PROJECT_GITHUB_PAT}" ]
	then
	    set -x
	    printenv "PROJECT_GITHUB_PAT" |
	        docker login -u "$(GITHUB_REPOSITORY_OWNER)" --password-stdin "ghcr.io"
	elif [ "$(CI_IS_FORK)" != "true" ]
	then
	    echo "ERROR: PROJECT_GITHUB_PAT missing from ./.env or CI secrets"
	    false
	fi
	date | tee -a "$(@)"

# GPG signing key creation and management in CI
export GPG_PASSPHRASE=
GPG_SIGNING_PRIVATE_KEY=
./var/ci-cd-signing-subkey.asc:
# We need a private key in the CI/CD environment for signing release commits and
# artifacts.  Use a subkey so that it can be revoked without affecting your main key.
# This recipe captures what I had to do to export a private signing subkey.  It's not
# widely tested so it should probably only be used for reference.  It worked for me but
# the risk is leaking your main private key so double and triple check all your
# assumptions and results.
# 1. Create a signing subkey with a NEW, SEPARATE passphrase:
#    https://wiki.debian.org/Subkeys#How.3F
# 2. Get the long key ID for that private subkey:
#	gpg --list-secret-keys --keyid-format "LONG"
# 3. Export *just* that private subkey and verify that the main secret key packet is the
#    GPG dummy packet and that the only other private key included is the intended
#    subkey:
#	gpg --armor --export-secret-subkeys "$(GPG_SIGNING_KEYID)!" |
#	    gpg --list-packets
# 4. Export that key as text to a file:
	gpg --armor --export-secret-subkeys "$(GPG_SIGNING_KEYID)!" >"$(@)"
# 5. Confirm that the exported key can be imported into a temporary GNU PG directory and
#    that temporary directory can then be used to sign files:
#	gnupg_homedir=$$(mktemp -d --suffix=".d" "gnupd.XXXXXXXXXX")
#	printenv 'GPG_PASSPHRASE' >"$${gnupg_homedir}/.passphrase"
#	gpg --homedir "$${gnupg_homedir}" --batch --import <"$(@)"
#	echo "Test signature content" >"$${gnupg_homedir}/test-sig.txt"
#	gpgconf --kill gpg-agent
#	gpg --homedir "$${gnupg_homedir}" --batch --pinentry-mode "loopback" \
#	    --passphrase-file "$${gnupg_homedir}/.passphrase" \
#	    --local-user "$(GPG_SIGNING_KEYID)!" --sign "$${gnupg_homedir}/test-sig.txt"
#	gpg --batch --verify "$${gnupg_homedir}/test-sig.txt.gpg"
# 6. Add the contents of this target as a `GPG_SIGNING_PRIVATE_KEY` secret in CI and the
# passphrase for the signing subkey as a `GPG_PASSPHRASE` secret in CI
./var/log/gpg-import.log: ~/.gitconfig
# In each CI run, import the private signing key from the CI secrets
	mkdir -pv "$(dir $(@))"
ifneq ($(and $(GPG_SIGNING_PRIVATE_KEY),$(GPG_PASSPHRASE)),)
	printenv "GPG_SIGNING_PRIVATE_KEY" | gpg --batch --import | tee -a "$(@)"
	echo 'default-key:0:"$(GPG_SIGNING_KEYID)' | gpgconf —change-options gpg
	git config --global user.signingkey "$(GPG_SIGNING_KEYID)"
# "Unlock" the signing key for the remainder of this CI run:
	printenv 'GPG_PASSPHRASE' >"./var/ci-cd-signing-subkey.passphrase"
	true | gpg --batch --pinentry-mode "loopback" \
	    --passphrase-file "./var/ci-cd-signing-subkey.passphrase" \
	    --sign | gpg --list-packets
else
ifneq ($(CI_IS_FORK),true)
	set +x
	echo "ERROR: GPG_SIGNING_PRIVATE_KEY or GPG_PASSPHRASE " \
	    "missing from ./.env or CI secrets"
	false
endif
	date | tee -a "$(@)"
endif


## Utility Targets:
#
# Recipes used to make similar changes across targets where using Make's basic syntax
# can't be used.

.PHONY: expand-template
## Create a file from a template replacing environment variables
expand-template:
	$(MAKE) -e "$(HOME)/.local/var/log/python-project-structure-host-install.log"
	set +x
	if [ -e "$(target)" ]
	then
ifeq ($(TEMPLATE_IGNORE_EXISTING),true)
	    exit
else
	    envsubst <"$(template)" | diff -u "$(target)" "-" || true
	    echo "ERROR: Template $(template) has been updated:"
	    echo "       Reconcile changes and \`$$ touch $(target)\`:"
	    false
endif
	fi
	envsubst <"$(template)" >"$(target)"

.PHONY: pull-docker
### Pull an existing image best to use as a cache for building new images
pull-docker: ./var/git/refs/remotes/$(VCS_REMOTE)/$(VCS_BRANCH) \
		./var/log/tox/build/build.log
	export VERSION=$$(./.tox/build/bin/cz version --project)
	for vcs_branch in $(VCS_BRANCHES)
	do
	    docker_tag="$(DOCKER_VARIANT_PREFIX)$(PYTHON_ENV)-$${vcs_branch}"
	    for docker_image in $(DOCKER_IMAGES)
	    do
	        if docker pull "$${docker_image}:$${docker_tag}"
	        then
	            docker tag "$${docker_image}:$${docker_tag}" \
	                "$(DOCKER_IMAGE_DOCKER):$${docker_tag}"
	            exit
	        fi
	    done
	done
	set +x
	echo "ERROR: Could not pull any existing docker image"
	false

# TEMPLATE: Run this once for your project.  See the `./var/log/docker-login*.log`
# targets for the authentication environment variables that need to be set or just login
# to those container registries manually and touch these targets.
.PHONY: bootstrap-project
### Run any tasks needed to be run once for a given project by a maintainer
bootstrap-project: \
		./var/log/docker-login-GITLAB.log \
		./var/log/docker-login-GITHUB.log
# Initially seed the build host Docker image to bootstrap CI/CD environments
# GitLab CI/CD:
	$(MAKE) -e -C "./build-host/" DOCKER_IMAGE="$(DOCKER_IMAGE_GITLAB)" release
# GitHub Actions:
	$(MAKE) -e -C "./build-host/" DOCKER_IMAGE="$(DOCKER_IMAGE_GITHUB)" release


## Makefile Development:
#
# Development primarily requires a balance of 2 priorities:
#
# - Ensure the correctness of the code and build artifacts
# - Minimize iteration time overhead in the inner loop of development
#
# This project uses Make to balance those priorities.  Target recipes capture the
# commands necessary to build artifacts, run tests, and check the code.  Top-level
# targets assemble those recipes to put it all together and ensure correctness.  Target
# prerequisites are used to define when build artifacts need to be updated so that
# time isn't wasted on unnecessary updates in the inner loop of development.
#
# The most important Make concept to understand if making changes here is that of real
# targets and prerequisites, as opposed to "phony" targets.  The target is only updated
# if any of its prerequisites are newer, IOW have a more recent modification time, than
# the target.  For example, if a new feature adds library as a new project dependency
# then correctness requires that the fixed/pinned versions be updated to include the new
# library.  Most of the time, however, the fixed/pinned versions don't need to be
# updated and it would waste significant time to always update them in the inner loop of
# development.  We express this relationship in Make by defining the files containing
# the fixed/pinned versions as targets and the `./setup.cfg` file where dependencies are
# defined as a prerequisite:
#
#    ./requirements.txt: setup.cfg
#        ./.tox/py310/bin/pip-compile --output-file "$(@)" "$(<)"
#
# To that end, developers should use real target files whenever possible when adding
# recipes to this file.
#
# Sometimes the task we need a recipe to accomplish should only be run when certain
# changes have been made and as such we can use those changed files as prerequisites but
# the task doesn't produce an artifact appropriate for use as the target for the recipe.
# In that case, the recipe can write "simulated" artifact such as by piping output to a
# log file:
#
#     ./var/log/foo.log:
#         mkdir -pv "$(dir $(@))"
#         ./.tox/build/bin/python "./bin/foo.py" | tee -a "$(@)"
#
# This is also useful when none of the modification times of produced artifacts can be
# counted on to correctly reflect when any subsequent targets need to be updated when
# using this target as a pre-requisite in turn.  If no output can be captured, then the
# recipe can create arbitrary output:
#
#     ./var/log/foo.log:
#         ./.tox/build/bin/python "./bin/foo.py"
#         mkdir -pv "$(dir $(@))"
#         date | tee -a "$(@)"
#
# If a target is needed by the recipe of another target but should *not* trigger updates
# when it's newer, such as one-time host install tasks, then use that target in a
# sub-make instead of as a prerequisite:
#
#     ./var/log/foo.log:
#         $(MAKE) "./var/log/bar.log"
#
# We use a few more Make features than these core features and welcome further use of
# such features:
#
# - `$(@)`:
#   The automatic variable containing the file path for the target
#
# - `$(<)`:
#   The automatic variable containing the file path for the first prerequisite
#
# - `$(FOO:%=foo-%)`:
#   Substitution references to generate transformations of space-separated values
#
# - `$ make FOO=bar ...`:
#   Overriding variables on the command-line when invoking make as "options"
#
# We want to avoid, however, using many more features of Make, particularly the more
# "magical" features, to keep it readable, discover-able, and otherwise accessible to
# developers who may not have significant familiarity with Make.  If there's a good,
# pragmatic reason to add use of further features feel free to make the case but avoid
# them if possible.<|MERGE_RESOLUTION|>--- conflicted
+++ resolved
@@ -536,16 +536,12 @@
 		$(HOME)/.local/var/log/python-project-structure-host-install.log \
 		./var/docker/$(PYTHON_ENV)/log/build-devel.log \
 		build-docker-volumes-$(PYTHON_ENV) ./.env
-<<<<<<< HEAD
 ifeq ($(CI),true)
 ifneq ($(PYTHON_MINOR),$(PYTHON_HOST_MINOR))
 # Don't waste CI time, only check for the canonical version:
 	exit
 endif
 endif
-	$(TOX_EXEC_BUILD_ARGS) cz check --rev-range \
-	    "$(VCS_COMPARE_REMOTE)/$(VCS_COMPARE_BRANCH)..HEAD"
-=======
 	vcs_compare_rev="$(VCS_COMPARE_REMOTE)/$(VCS_COMPARE_BRANCH)"
 	if ! git fetch "$${vcs_compare_rev}"
 	then
@@ -553,7 +549,6 @@
 	    vcs_compare_rev="$(VCS_COMPARE_REMOTE)/develop"
 	fi
 	$(TOX_EXEC_BUILD_ARGS) cz check --rev-range "$${vcs_compare_rev}..HEAD"
->>>>>>> d5897090
 	exit_code=0
 	$(TOX_EXEC_BUILD_ARGS) python ./bin/cz-check-bump --compare-ref \
 	    "$${vcs_compare_rev}" || exit_code=$$?
