## Development, build and maintenance tasks

### Defensive settings for make:
#     https://tech.davis-hansson.com/p/make/
SHELL:=bash
.ONESHELL:
.SHELLFLAGS:=-eu -o pipefail -c
.SILENT:
.DELETE_ON_ERROR:
MAKEFLAGS+=--warn-undefined-variables
MAKEFLAGS+=--no-builtin-rules
PS1?=$$
EMPTY=
COMMA=,

# Variables/options that affect behavior
export TEMPLATE_IGNORE_EXISTING=false
# https://devguide.python.org/versions/#supported-versions
PYTHON_SUPPORTED_MINORS=3.11 3.10 3.9 3.8 3.7
export DOCKER_USER=merpatterson
# Project-specific variables
GPG_SIGNING_KEYID=2EFF7CCE6828E359
<<<<<<< HEAD
GITHUB_REPOSITORY_OWNER=rpatterson
CI_REGISTRY_IMAGE=registry.gitlab.com/$(GITHUB_REPOSITORY_OWNER)/prunerr

# Options affecting target behavior
PRUNERR_CMD=exec
PRUNERR_ARGS=$(PRUNERR_CMD)
=======
GITLAB_REPOSITORY_OWNER=rpatterson
GITHUB_REPOSITORY_OWNER=$(GITLAB_REPOSITORY_OWNER)
>>>>>>> b564e987

# Values derived from the environment
USER_NAME:=$(shell id -u -n)
USER_FULL_NAME:=$(shell getent passwd "$(USER_NAME)" | cut -d ":" -f 5 | cut -d "," -f 1)
ifeq ($(USER_FULL_NAME),)
USER_FULL_NAME=$(USER_NAME)
endif
USER_EMAIL:=$(USER_NAME)@$(shell hostname -f)
export PUID:=$(shell id -u)
export PGID:=$(shell id -g)
export CHECKOUT_DIR=$(PWD)
export TZ=Etc/UTC
ifneq ("$(wildcard /usr/share/zoneinfo/)","")
export TZ=$(shell \
  realpath --relative-to=/usr/share/zoneinfo/ \
  $(firstword $(realpath /private/etc/localtime /etc/localtime)) \
)
endif
# Use the same Python version tox would as a default:
# https://tox.wiki/en/latest/config.html#base_python
PYTHON_HOST_MINOR:=$(shell pip --version | sed -nE 's|.* \(python ([0-9]+.[0-9]+)\)$$|\1|p')
export PYTHON_HOST_ENV=py$(subst .,,$(PYTHON_HOST_MINOR))
# Determine the latest installed Python version of the supported versions
PYTHON_BASENAMES=$(PYTHON_SUPPORTED_MINORS:%=python%)
define PYTHON_AVAIL_EXECS :=
    $(foreach PYTHON_BASENAME,$(PYTHON_BASENAMES),$(shell which $(PYTHON_BASENAME)))
endef
PYTHON_LATEST_EXEC=$(firstword $(PYTHON_AVAIL_EXECS))
PYTHON_LATEST_BASENAME=$(notdir $(PYTHON_LATEST_EXEC))
export PYTHON_MINOR=$(PYTHON_HOST_MINOR)
ifeq ($(PYTHON_MINOR),)
# Fallback to the latest installed supported Python version
export PYTHON_MINOR=$(PYTHON_LATEST_BASENAME:python%=%)
endif
export DOCKER_GID=$(shell getent group "docker" | cut -d ":" -f 3)

# Values derived from constants
# Support passing in the Python versions to test, including testing one version:
#     $ make PYTHON_MINORS=3.11 test
PYTHON_LATEST_MINOR=$(firstword $(PYTHON_SUPPORTED_MINORS))
PYTHON_LATEST_ENV=py$(subst .,,$(PYTHON_LATEST_MINOR))
PYTHON_MINORS=$(PYTHON_SUPPORTED_MINORS)
ifeq ($(PYTHON_MINOR),)
export PYTHON_MINOR=$(firstword $(PYTHON_MINORS))
else ifeq ($(findstring $(PYTHON_MINOR),$(PYTHON_MINORS)),)
export PYTHON_MINOR=$(firstword $(PYTHON_MINORS))
endif
export PYTHON_ENV=py$(subst .,,$(PYTHON_MINOR))
PYTHON_SHORT_MINORS=$(subst .,,$(PYTHON_MINORS))
PYTHON_ENVS=$(PYTHON_SHORT_MINORS:%=py%)
PYTHON_ALL_ENVS=$(PYTHON_ENVS) build
TOX_ENV_LIST=$(subst $(EMPTY) ,$(COMMA),$(PYTHON_ENVS))
export TOX_RUN_ARGS=run-parallel --parallel auto --parallel-live
ifeq ($(words $(PYTHON_MINORS)),1)
export TOX_RUN_ARGS=run
endif
# The options that allow for rapid execution of arbitrary commands in the venvs managed
# by tox
TOX_EXEC_OPTS=--no-recreate-pkg --skip-pkg-install
TOX_EXEC_ARGS=tox exec $(TOX_EXEC_OPTS) -e "$(PYTHON_ENV)" --
TOX_EXEC_BUILD_ARGS=tox exec $(TOX_EXEC_OPTS) -e "build" --
CI=false
DOCKER_COMPOSE_RUN_ARGS=--rm
ifneq ($(CI),true)
DOCKER_COMPOSE_RUN_ARGS+= --quiet-pull
endif
DOCKER_BUILD_ARGS=
DOCKER_REGISTRIES=DOCKER GITLAB GITHUB
export DOCKER_REGISTRY=$(firstword $(DOCKER_REGISTRIES))
DOCKER_IMAGE_DOCKER=$(DOCKER_USER)/python-project-structure
DOCKER_IMAGE_GITLAB=$(CI_REGISTRY_IMAGE)
DOCKER_IMAGE_GITHUB=ghcr.io/$(GITHUB_REPOSITORY_OWNER)/python-project-structure
DOCKER_IMAGE=$(DOCKER_IMAGE_$(DOCKER_REGISTRY))
export DOCKER_VARIANT=
DOCKER_VARIANT_PREFIX=
ifneq ($(DOCKER_VARIANT),)
DOCKER_VARIANT_PREFIX=$(DOCKER_VARIANT)-
endif
DOCKER_VOLUMES=\
./var/ ./var/docker/$(PYTHON_ENV)/ \
./src/python_project_structure.egg-info/ \
./var/docker/$(PYTHON_ENV)/python_project_structure.egg-info/ \
./.tox/ ./var/docker/$(PYTHON_ENV)/.tox/


# Safe defaults for testing the release process without publishing to the final/official
# hosts/indexes/registries:
BUILD_REQUIREMENTS=true
PIP_COMPILE_ARGS=--upgrade
RELEASE_PUBLISH=false
TOWNCRIER_COMPARE_BRANCH=develop
PYPI_REPO=testpypi
PYPI_HOSTNAME=test.pypi.org
# Determine which branch is checked out depending on the environment
GITLAB_CI=false
GITHUB_ACTIONS=false
ifeq ($(GITLAB_CI),true)
USER_EMAIL=$(USER_NAME)@runners-manager.gitlab.com
export VCS_BRANCH=$(CI_COMMIT_REF_NAME)
else ifeq ($(GITHUB_ACTIONS),true)
USER_EMAIL=$(USER_NAME)@actions.github.com
export VCS_BRANCH=$(GITHUB_REF_NAME)
else
export VCS_BRANCH:=$(shell git branch --show-current)
endif
# Only publish releases from the `master` or `develop` branches:
DOCKER_PUSH=false
CI=false
GITHUB_RELEASE_ARGS=--prerelease
ifeq ($(CI),true)
# Compile requirements on CI/CD as a check to make sure all changes to dependencies have
# been reflected in the frozen/pinned versions, but don't upgrade packages so that
# external changes, such as new PyPI releases, don't turn CI/CD red spuriously and
# unrelated to the contributor's actual changes.
PIP_COMPILE_ARGS=
endif
ifeq ($(GITLAB_CI),true)
ifeq ($(VCS_BRANCH),master)
RELEASE_PUBLISH=true
TOWNCRIER_COMPARE_BRANCH=master
PYPI_REPO=pypi
PYPI_HOSTNAME=pypi.org
DOCKER_PUSH=true
GITHUB_RELEASE_ARGS=
else ifeq ($(VCS_BRANCH),develop)
# Publish pre-releases from the `develop` branch:
RELEASE_PUBLISH=true
endif
endif
CI_REGISTRY_USER=$(GITLAB_REPOSITORY_OWNER)
CI_REGISTRY=registry.gitlab.com/$(GITLAB_REPOSITORY_OWNER)
CI_REGISTRY_IMAGE=$(CI_REGISTRY)/python-project-structure
# Address undefined variables warnings when running under local development
VCS_REMOTE_PUSH_URL=
CODECOV_TOKEN=
PROJECT_GITHUB_PAT=

# Done with `$(shell ...)`, echo recipe commands going forward
.SHELLFLAGS+= -x


## Top-level targets

.PHONY: all
### Default target
all: build

# Strive for as much consistency as possible in development tasks between the local host
# and inside containers.  To that end, most of the `*-docker` container target recipes
# should run the corresponding `*-local` local host target recipes inside the
# development container.  Top level targets, like `test`, should run as much as possible
# inside the development container.

.PHONY: build
### Set up everything for development from a checkout, local and in containers
build: ./.git/hooks/pre-commit build-docker

.PHONY: build-docker
### Set up for development in Docker containers
build-docker: ./.env $(HOME)/.local/var/log/python-project-structure-host-install.log
ifeq ($(RELEASE_PUBLISH),true)
	if [ -e "./build/next-version.txt" ]
	then
# Ensure the build is made from the version bump commit if it was done elsewhere:
	    git pull --ff-only "origin" "v$$(cat "./build/next-version.txt")"
	fi
endif
# Avoid parallel tox recreations stomping on each other
	$(MAKE) "./var/log/tox/build/build.log"
	$(MAKE) -e -j DOCKER_BUILD_ARGS="--progress plain" \
	    $(PYTHON_MINORS:%=build-docker-%)
.PHONY: $(PYTHON_MINORS:%=build-docker-%)
### Set up for development in a Docker container for one Python version
$(PYTHON_MINORS:%=build-docker-%):
	$(MAKE) -e \
	    PYTHON_MINORS="$(@:build-docker-%=%)" \
	    PYTHON_MINOR="$(@:build-docker-%=%)" \
	    PYTHON_ENV="py$(subst .,,$(@:build-docker-%=%))" \
	    "./var/docker/py$(subst .,,$(@:build-docker-%=%))/log/build.log"
.PHONY: $(DOCKER_REGISTRIES:%=build-docker-tags-%)
### Print the list of image tags for the current registry and variant
$(DOCKER_REGISTRIES:%=build-docker-tags-%):
	docker_image=$(DOCKER_IMAGE_$(@:build-docker-tags-%=%))
	export VERSION=$$(./.tox/build/bin/cz version --project)
	major_version=$$(echo $${VERSION} | sed -nE 's|([0-9]+).*|\1|p')
	minor_version=$$(
	    echo $${VERSION} | sed -nE 's|([0-9]+\.[0-9]+).*|\1|p'
	)
	echo $${docker_image}:$(DOCKER_VARIANT_PREFIX)$(PYTHON_ENV)-$(VCS_BRANCH)
ifeq ($(VCS_BRANCH),master)
# Only update tags end users may depend on to be stable from the `master` branch
	echo $${docker_image}:$(DOCKER_VARIANT_PREFIX)$(PYTHON_ENV)-$${minor_version}
	echo $${docker_image}:$(DOCKER_VARIANT_PREFIX)$(PYTHON_ENV)-$${major_version}
	echo $${docker_image}:$(DOCKER_VARIANT_PREFIX)$(PYTHON_ENV)
endif
# This variant is the default used for tags such as `latest`
ifeq ($(PYTHON_ENV),$(PYTHON_LATEST_ENV))
	echo $${docker_image}:$(DOCKER_VARIANT_PREFIX)$(VCS_BRANCH)
ifeq ($(VCS_BRANCH),master)
	echo $${docker_image}:$(DOCKER_VARIANT_PREFIX)$${minor_version}
	echo $${docker_image}:$(DOCKER_VARIANT_PREFIX)$${major_version}
ifeq ($(DOCKER_VARIANT),)
	echo $${docker_image}:latest
else
	echo $${docker_image}:$(DOCKER_VARIANT)
endif
endif
endif
.PHONY: build-docker-tags
### Print the list of image tags for the current registry and variant
build-docker-tags:
	$(MAKE) $(DOCKER_REGISTRIES:%=build-docker-tags-%)

.PHONY: $(PYTHON_ENVS:%=build-requirements-%)
### Compile fixed/pinned dependency versions if necessary
$(PYTHON_ENVS:%=build-requirements-%):
# Avoid parallel tox recreations stomping on each other
	$(MAKE) "$(@:build-requirements-%=./var/log/tox/%/build.log)"
	targets="./requirements/$(@:build-requirements-%=%)/user.txt \
	    ./requirements/$(@:build-requirements-%=%)/devel.txt \
	    ./requirements/$(@:build-requirements-%=%)/build.txt \
	    ./build-host/requirements-$(@:build-requirements-%=%).txt"
# Workaround race conditions in pip's HTTP file cache:
# https://github.com/pypa/pip/issues/6970#issuecomment-527678672
	$(MAKE) -e -j $${targets} ||
	    $(MAKE) -e -j $${targets} ||
	    $(MAKE) -e -j $${targets}
.PHONY: $(PYTHON_MINORS:%=build-docker-requirements-%)
### Pull container images and compile fixed/pinned dependency versions if necessary
$(PYTHON_MINORS:%=build-docker-requirements-%): ./.env
	export PYTHON_MINOR="$(@:build-docker-requirements-%=%)"
	export PYTHON_ENV="py$(subst .,,$(@:build-docker-requirements-%=%))"
	$(MAKE) build-docker-volumes-$${PYTHON_ENV}
	docker compose run $(DOCKER_COMPOSE_RUN_ARGS) -T \
	    python-project-structure-devel make -e \
	    PYTHON_MINORS="$(@:build-docker-requirements-%=%)" \
	    PIP_COMPILE_ARGS="$(PIP_COMPILE_ARGS)" \
	    build-requirements-py$(subst .,,$(@:build-docker-requirements-%=%))


.PHONY: build-wheel
### Build the package/distribution format that is fastest to install
build-wheel: \
		./var/docker/$(PYTHON_ENV)/log/build.log \
		./var/docker/$(PYTHON_ENV)/.tox/$(PYTHON_ENV)/bin/activate
# Retrieve VCS data needed for versioning (tags) and release (release notes)
	git fetch --tags origin "$(VCS_BRANCH)"
	ln -sfv "$$(
	    docker compose run $(DOCKER_COMPOSE_RUN_ARGS) \
	        python-project-structure-devel pyproject-build -w |
	    sed -nE 's|^Successfully built (.+\.whl)$$|\1|p'
	)" "./dist/.current.whl"

.PHONY: build-bump
### Bump the package version if on a branch that should trigger a release
build-bump: \
		~/.gitconfig ./var/log/git-remotes.log \
		$(HOME)/.local/var/log/python-project-structure-host-install.log \
		./var/docker/$(PYTHON_ENV)/log/build.log \
		./var/docker/$(PYTHON_ENV)/.tox/$(PYTHON_ENV)/bin/activate
# Retrieve VCS data needed for versioning (tags) and release (release notes)
	git_fetch_args=--tags
	if [ "$(git rev-parse --is-shallow-repository)" == "true" ]
	then
	    git_fetch_args+= --unshallow
	fi
	git fetch $${git_fetch_args} origin "$(TOWNCRIER_COMPARE_BRANCH)"
# Collect the versions involved in this release according to conventional commits
	cz_bump_args="--check-consistency --no-verify"
ifneq ($(VCS_BRANCH),master)
	cz_bump_args+=" --prerelease beta"
endif
ifeq ($(RELEASE_PUBLISH),true)
	cz_bump_args+=" --gpg-sign"
# Import the private signing key from CI secrets
	$(MAKE) -e ./var/log/gpg-import.log
endif
# Run first in case any input is needed from the developer
	exit_code=0
	$(TOX_EXEC_BUILD_ARGS) cz bump $${cz_bump_args} --dry-run || exit_code=$$?
# Check if a release and thus a version bump is needed for the commits since the last
# release:
	next_version=$$(
	    $(TOX_EXEC_BUILD_ARGS) cz bump $${cz_bump_args} --yes --dry-run |
	    sed -nE 's|.* ([^ ]+) *→ *([^ ]+).*|\2|p'
	) || true
	rm -fv "./build/next-version.txt"
	if (( $$exit_code == 3 || $$exit_code == 21 ))
	then
# No release necessary for the commits since the last release, don't publish a release
	    exit
	elif (( $$exit_code == 0 ))
	then
	    mkdir -pv "./build/"
	    echo "$${next_version}" >"./build/next-version.txt"
	else
# Commitizen returned an unexpected exit status code, fail
	    exit $$exit_code
	fi
# Update the release notes/changelog
<<<<<<< HEAD
	git fetch --no-tags origin "$(TOWNCRIER_COMPARE_BRANCH)"
	docker compose run --rm prunerr-devel \
=======
	docker compose run $(DOCKER_COMPOSE_RUN_ARGS) python-project-structure-devel \
>>>>>>> b564e987
	    towncrier check --compare-with "origin/$(TOWNCRIER_COMPARE_BRANCH)"
	if ! git diff --cached --exit-code
	then
	    set +x
	    echo "CRITICAL: Cannot bump version with staged changes"
	    false
	fi
# Capture the release notes for *just this* release for creating the GitHub release.
# Have to run before the real `$ towncrier build` run without the `--draft` option
# because after that the `newsfragments` will have been deleted.
	docker compose run --rm prunerr-devel \
	    towncrier build --version "$${next_version}" --draft --yes \
	        >"./NEWS-release.rst"
# Build and stage the release notes to be commited by `$ cz bump`
<<<<<<< HEAD
	docker compose run --rm prunerr-devel \
=======
	docker compose run $(DOCKER_COMPOSE_RUN_ARGS) python-project-structure-devel \
>>>>>>> b564e987
	    towncrier build --version "$${next_version}" --yes
# Increment the version in VCS
	$(TOX_EXEC_BUILD_ARGS) cz bump $${cz_bump_args}
# Prevent uploading unintended distributions
	rm -vf ./dist/*
# Ensure the container image reflects the version bump but we don't need to update the
# requirements again.
	touch \
	    $(PYTHON_ENVS:%=./requirements/%/user.txt) \
	    $(PYTHON_ENVS:%=./requirements/%/devel.txt) \
	    $(PYTHON_ENVS:%=./build-host/requirements-%.txt)
ifneq ($(CI),true)
# If running under CI/CD then the image will be updated in the next pipeline stage.
# For testing locally, however, ensure the image is up-to-date for subsequent recipes.
	$(MAKE) -e "./var/docker/$(PYTHON_ENV)/log/build.log"
endif
ifeq ($(RELEASE_PUBLISH),true)
# The VCS remote should reflect the release before the release is published to ensure
# that a published release is never *not* reflected in VCS.  Also ensure the tag is in
# place on any mirrors, using multiple `pushurl` remotes, for those project hosts as
# well:
	git push -o ci.skip --no-verify --tags "origin" "HEAD:$(VCS_BRANCH)"
endif

.PHONY: start
### Run the local development end-to-end stack services in the background as daemons
start: build-docker-$(PYTHON_MINOR) ./.env
	docker compose down
	docker compose up -d
.PHONY: run
### Run the local development end-to-end stack services in the foreground for debugging
run: build-docker-$(PYTHON_MINOR) ./.env
	docker compose down
	docker compose up
.PHONY: run-debug
### Run a sub-command with a real configuration and post-mortem debugging
run-debug: ./var/log/editable.log
# Depends on the user/developer placing their real Prunerr config in:
#     ~/.config/prunerr.yml
	DEBUG=true ./.tox/py3/bin/python -m pdb ./.tox/py3/bin/prunerr $(PRUNERR_ARGS)

.PHONY: check-push
### Perform any checks that should only be run before pushing
<<<<<<< HEAD
check-push: build-docker
ifeq ($(RELEASE_PUBLISH),true)
	docker compose run --rm prunerr-devel \
	    towncrier check --compare-with "origin/develop"
endif
=======
check-push: build-docker-$(PYTHON_MINOR) ./.env
	docker compose run $(DOCKER_COMPOSE_RUN_ARGS) python-project-structure-devel \
	    towncrier check --compare-with "origin/$(TOWNCRIER_COMPARE_BRANCH)"
.PHONY: check-clean
### Confirm that the checkout is free of uncommitted VCS changes
check-clean: $(HOME)/.local/var/log/python-project-structure-host-install.log
	if [ -n "$$(git status --porcelain)" ]
	then
	    set +x
	    echo "CRITICAL: Checkout is not clean, not publishing release"
	    false
	fi
>>>>>>> b564e987

.PHONY: release
### Publish installable Python packages to PyPI and container images to Docker Hub
release: release-python
	$(MAKE) -e release-docker

.PHONY: release-python
### Publish installable Python packages to PyPI
release-python: \
		~/.pypirc ./var/log/codecov-install.log \
		$(HOME)/.local/var/log/python-project-structure-host-install.log \
		./.env $(DOCKER_VOLUMES) ./dist/.current.whl
# Upload any build or test artifacts to CI/CD providers
ifeq ($(GITLAB_CI),true)
	codecov --nonZero -t "$(CODECOV_TOKEN)" \
	    --file "./build/$(PYTHON_ENV)/coverage.xml"
endif
ifeq ($(RELEASE_PUBLISH),true)
	if [ -e "./build/next-version.txt" ]
	then
# Ensure the release is made from the version bump commit if it was done elsewhere:
	    git pull --ff-only "origin" "v$$(cat "./build/next-version.txt")"
	fi
# Import the private signing key from CI secrets
	$(MAKE) -e ./var/log/gpg-import.log
endif
# Build Python packages/distributions from the development Docker container for
# consistency/reproducibility.
<<<<<<< HEAD
	docker compose run --rm prunerr-devel pyproject-build -w
=======
	export VERSION=$$(./.tox/build/bin/cz version --project)
	docker pull "$(DOCKER_IMAGE):devel-$(PYTHON_ENV)-$(VCS_BRANCH)" || true
	mkdir -pv "./var/docker/$(PYTHON_ENV)/log/"
	touch "./var/docker/$(PYTHON_ENV)/log/build.log"
	$(MAKE) -e "./var/docker/$(PYTHON_ENV)/.tox/$(PYTHON_ENV)/bin/activate"
	docker compose run $(DOCKER_COMPOSE_RUN_ARGS) python-project-structure-devel \
	    pyproject-build -s
>>>>>>> b564e987
# https://twine.readthedocs.io/en/latest/#using-twine
	$(TOX_EXEC_BUILD_ARGS) twine check ./dist/python?project?structure-*
	$(MAKE) "check-clean"
	if [ ! -e "./build/next-version.txt" ]
	then
	    exit
	fi
# Only release from the `master` or `develop` branches:
ifeq ($(RELEASE_PUBLISH),true)
# https://twine.readthedocs.io/en/latest/#using-twine
	$(TOX_EXEC_BUILD_ARGS) twine upload -s -r "$(PYPI_REPO)" \
	    ./dist/python?project?structure-*
	export VERSION=$$(./.tox/build/bin/cz version --project)
# Create a GitLab release
	./.tox/build/bin/twine upload -s -r "gitlab" ./dist/python?project?structure-*
	release_cli_args="--description ./NEWS-release.rst"
	release_cli_args+=" --tag-name v$${VERSION}"
	release_cli_args+=" --assets-link {\
	\"name\":\"PyPI\",\
	\"url\":\"https://$(PYPI_HOSTNAME)/project/$(CI_PROJECT_NAME)/$${VERSION}/\",\
	\"link_type\":\"package\"\
	}"
	release_cli_args+=" --assets-link {\
	\"name\":\"GitLab-PyPI-Package-Registry\",\
	\"url\":\"$(CI_SERVER_URL)/$(CI_PROJECT_PATH)/-/packages/\",\
	\"link_type\":\"package\"\
	}"
	release_cli_args+=" --assets-link {\
	\"name\":\"Docker-Hub-Container-Registry\",\
	\"url\":\"https://hub.docker.com/r/merpatterson/$(CI_PROJECT_NAME)/tags\",\
	\"link_type\":\"image\"\
	}"
	docker compose run --rm gitlab-release-cli release-cli \
	    --server-url "$(CI_SERVER_URL)" --project-id "$(CI_PROJECT_ID)" \
	    create $${release_cli_args}
# Create a GitHub release
	gh release create "v$${VERSION}" $(GITHUB_RELEASE_ARGS) \
	    --notes-file "./NEWS-release.rst" ./dist/python?project?structure-*
endif

.PHONY: release-docker
### Publish all container images to all container registries
release-docker: build-docker
	$(MAKE) $(DOCKER_REGISTRIES:%=./var/log/docker-login-%.log)
	$(MAKE) -e -j $(PYTHON_MINORS:%=release-docker-%)
.PHONY: $(PYTHON_MINORS:%=release-docker-%)
### Publish the container images for one Python version to all container registry
$(PYTHON_MINORS:%=release-docker-%):
	export PYTHON_ENV="py$(subst .,,$(@:release-docker-%=%))"
	$(MAKE) $(DOCKER_REGISTRIES:%=./var/log/docker-login-%.log)
	$(MAKE) -e -j $(DOCKER_REGISTRIES:%=release-docker-registry-%)
ifeq ($${PYTHON_ENV},$(PYTHON_LATEST_ENV))
	docker compose run $(DOCKER_COMPOSE_RUN_ARGS) docker-pushrm
endif
.PHONY: $(DOCKER_REGISTRIES:%=release-docker-registry-%)
### Publish all container images to one container registry
$(DOCKER_REGISTRIES:%=release-docker-registry-%):
# https://docs.docker.com/docker-hub/#step-5-build-and-push-a-container-image-to-docker-hub-from-your-computer
<<<<<<< HEAD
ifeq ($(CI),true)
	$(MAKE) ./var/log/docker-login.log
endif
	docker push "merpatterson/prunerr:$(VCS_BRANCH)"
	docker push "merpatterson/prunerr:devel-$(VCS_BRANCH)"
	docker push "$(CI_REGISTRY_IMAGE):$(VCS_BRANCH)"
	docker push "$(CI_REGISTRY_IMAGE):devel-$(VCS_BRANCH)"
	docker push "ghcr.io/rpatterson/prunerr:$(VCS_BRANCH)"
	docker push "ghcr.io/rpatterson/prunerr:devel-$(VCS_BRANCH)"
ifeq ($(VCS_BRANCH),master)
# Only update tags end users may depend on to be stable from the `master` branch
	current_version=$$(./.tox/build/bin/cz version --project)
	major_version=$$(echo $${current_version} | sed -nE 's|([0-9]+).*|\1|p')
	minor_version=$$(
	    echo $${current_version} | sed -nE 's|([0-9]+\.[0-9]+).*|\1|p'
	)
	docker push "merpatterson/prunerr:$${minor_version}"
	docker push "merpatterson/prunerr:$${major_version}"
	docker push "merpatterson/prunerr:latest"
	docker push "merpatterson/prunerr:devel"
	docker push "$(CI_REGISTRY_IMAGE):$${minor_version}"
	docker push "$(CI_REGISTRY_IMAGE):$${major_version}"
	docker push "$(CI_REGISTRY_IMAGE):latest"
	docker push "$(CI_REGISTRY_IMAGE):devel"
	docker push "ghcr.io/rpatterson/prunerr:$${minor_version}"
	docker push "ghcr.io/rpatterson/prunerr:$${major_version}"
	docker push "ghcr.io/rpatterson/prunerr:latest"
	docker push "ghcr.io/rpatterson/prunerr:devel"
	docker compose run --rm docker-pushrm
endif
=======
	$(MAKE) "./var/log/docker-login-$(@:release-docker-registry-%=%).log"
	for user_tag in $$(
	    $(MAKE) -e --no-print-directory \
	        build-docker-tags-$(@:release-docker-registry-%=%)
	)
	do
	    docker push "$${user_tag}"
	done
	for devel_tag in $$(
	    $(MAKE) -e DOCKER_VARIANT="devel" --no-print-directory \
	        build-docker-tags-$(@:release-docker-registry-%=%)
	)
	do
	    docker push "$${devel_tag}"
	done
>>>>>>> b564e987

.PHONY: format
### Automatically correct code in this checkout according to linters and style checkers
format: $(HOME)/.local/var/log/python-project-structure-host-install.log
	$(TOX_EXEC_ARGS) autoflake -r -i --remove-all-unused-imports \
		--remove-duplicate-keys --remove-unused-variables \
<<<<<<< HEAD
		--remove-unused-variables "./src/prunerr/"
	./.tox/py3/bin/autopep8 -v -i -r "./src/prunerr/"
	./.tox/py3/bin/black "./src/prunerr/"

.PHONY: test
### Format the code and run the full suite of tests, coverage checks, and linters
test: build-docker
# Run from the development Docker container for consistency
	docker compose run --rm prunerr-devel make format test-local
.PHONY: test-local
### Run the full suite of tests on the local host
test-local: build-local
	tox
.PHONY: test-docker
### Run the full suite of tests inside a docker container
test-docker: build-docker
	docker compose run --rm prunerr-devel make test-local
# Ensure the dist/package has been correctly installed in the image
	docker compose run --rm prunerr-daemon python -m prunerr --help
	docker compose run --rm prunerr-daemon prunerr --help
=======
		--remove-unused-variables "./src/pythonprojectstructure/"
	$(TOX_EXEC_ARGS) autopep8 -v -i -r "./src/pythonprojectstructure/"
	$(TOX_EXEC_ARGS) black "./src/pythonprojectstructure/"

.PHONY: lint-docker
### Check the style and content of the `./Dockerfile*` files
lint-docker: ./.env $(DOCKER_VOLUMES)
	docker compose run $(DOCKER_COMPOSE_RUN_ARGS) hadolint \
	    hadolint "./Dockerfile"
	docker compose run $(DOCKER_COMPOSE_RUN_ARGS) hadolint \
	    hadolint "./Dockerfile.devel"
	docker compose run $(DOCKER_COMPOSE_RUN_ARGS) hadolint \
	    hadolint "./build-host/Dockerfile"

.PHONY: test
### Format the code and run the full suite of tests, coverage checks, and linters
test: lint-docker test-docker
.PHONY: test-docker
### Format the code and run the full suite of tests, coverage checks, and linters
test-docker: ./.env build-wheel
	$(MAKE) -e -j \
	    TOX_RUN_ARGS="run --installpkg ./dist/$$(
	        readlink "./dist/.current.whl"
	    )" \
	    DOCKER_BUILD_ARGS="--progress plain" \
	    $(PYTHON_MINORS:%=test-docker-%)
.PHONY: $(PYTHON_MINORS:%=test-docker-%)
### Run the full suite of tests inside a docker container for this Python version
$(PYTHON_MINORS:%=test-docker-%):
	$(MAKE) -e \
	    PYTHON_MINORS="$(@:test-docker-%=%)" \
	    PYTHON_MINOR="$(@:test-docker-%=%)" \
	    PYTHON_ENV="py$(subst .,,$(@:test-docker-%=%))" \
	    test-docker-pyminor
.PHONY: test-docker-pyminor
test-docker-pyminor: build-docker-$(PYTHON_MINOR)
	docker_run_args="--rm"
	if [ ! -t 0 ]
	then
# No fancy output when running in parallel
	    docker_run_args+=" -T"
	fi
# Ensure the dist/package has been correctly installed in the image
	docker compose run $${docker_run_args} python-project-structure \
	    python -m pythonprojectstructure --help
	docker compose run $${docker_run_args} python-project-structure \
	    python-project-structure --help
# Run from the development Docker container for consistency
	docker compose run $${docker_run_args} python-project-structure-devel \
	    make -e PYTHON_MINORS="$(PYTHON_MINORS)" TOX_RUN_ARGS="$(TOX_RUN_ARGS)" \
	        test-local
.PHONY: test-local
### Run the full suite of tests on the local host
test-local:
	tox $(TOX_RUN_ARGS) -e "$(TOX_ENV_LIST)"
>>>>>>> b564e987
.PHONY: test-debug
### Run tests in the main/default environment and invoke the debugger on errors/failures
test-debug: ./var/log/tox/$(PYTHON_ENV)/editable.log
	$(TOX_EXEC_ARGS) pytest --pdb

.PHONY: upgrade
### Update all fixed/pinned dependencies to their latest available versions
upgrade: ./.env $(DOCKER_VOLUMES)
	touch "./setup.cfg" "./requirements/build.txt.in" "./build-host/requirements.txt.in"
ifeq ($(CI),true)
# Pull separately to reduce noisy interactive TTY output where it shouldn't be:
	docker compose pull --quiet python-project-structure-devel
endif
	docker compose create python-project-structure-devel
# Ensure the network is create first to avoid race conditions
	docker compose create python-project-structure-devel
	$(MAKE) -e PIP_COMPILE_ARGS="--upgrade" -j \
	    $(PYTHON_MINORS:%=build-docker-requirements-%)
# Update VCS hooks from remotes to the latest tag.
	$(TOX_EXEC_BUILD_ARGS) pre-commit autoupdate
.PHONY: upgrade-branch
### Reset an upgrade branch, commit upgraded dependencies on it, and push for review
upgrade-branch: ~/.gitconfig ./var/log/git-remotes.log
	git fetch "origin" "$(VCS_BRANCH)"
	git fetch "origin" "$(VCS_BRANCH)-upgrade"
	if git show-ref -q --heads "$(VCS_BRANCH)-upgrade"
	then
# Reset an existing local branch to the latest upstream before upgrading
	    git checkout "$(VCS_BRANCH)-upgrade"
	    git reset --hard "origin/$(VCS_BRANCH)"
	else
# Create a new local branch from the latest upstream before upgrading
	    git checkout -b "$(VCS_BRANCH)-upgrade" "origin/$(VCS_BRANCH)"
	fi
	$(MAKE) TEMPLATE_IGNORE_EXISTING="true" upgrade
	if $(MAKE) "check-clean"
	then
# No changes from upgrade, exit successfully but push nothing
	    exit
	fi
# Commit the upgrade changes
	echo "Upgrade all requirements and dependencies to the latest versions." \
	    >"./src/pythonprojectstructure/newsfragments/upgrade-requirements.misc.rst"
	git add --update \
	    './build-host/requirements-*.txt' './requirements/*/build.txt' \
	    "./.pre-commit-config.yaml"
	git add \
	    "./src/pythonprojectstructure/newsfragments/upgrade-requirements.misc.rst"
	git commit --all --signoff -m \
	    "build(deps): Upgrade requirements latest versions"
# Fail if upgrading left untracked files in VCS
	$(MAKE) "check-clean"
# Push any upgrades to the remote for review.  Specify both the ref and the expected ref
# for `--force-with-lease=...` to support pushing to multiple mirrors/remotes via
# multiple `pushUrl`:
	git push \
	    --force-with-lease="$(VCS_BRANCH)-upgrade:origin/$(VCS_BRANCH)-upgrade" \
	    --no-verify "origin" "HEAD:$(VCS_BRANCH)-upgrade"

# TEMPLATE: Run this once for your project.  See the `./var/log/docker-login*.log`
# targets for the authentication environment variables that need to be set or just login
# to those container registries manually and touch these targets.
.PHONY: bootstrap-project
### Run any tasks needed to be run once for a given project by a maintainer
bootstrap-project: \
		./var/log/docker-login-GITLAB.log \
		./var/log/docker-login-GITHUB.log
# Initially seed the build host Docker image to bootstrap CI/CD environments
# GitLab CI/CD:
	$(MAKE) -C "./build-host/" DOCKER_IMAGE="$(DOCKER_IMAGE_GITLAB)" release
# GitHub Actions:
	$(MAKE) -C "./build-host/" DOCKER_IMAGE="$(DOCKER_IMAGE_GITHUB)" release

.PHONY: clean
### Restore the checkout to a state as close to an initial clone as possible
clean:
	docker compose down --remove-orphans --rmi "all" -v || true
	$(TOX_EXEC_BUILD_ARGS) pre-commit uninstall \
	    --hook-type "pre-commit" --hook-type "commit-msg" --hook-type "pre-push" \
	    || true
	$(TOX_EXEC_BUILD_ARGS) pre-commit clean || true
	git clean -dfx -e "var/" -e ".env"
	rm -rfv "./var/log/"
	rm -rf "./var/docker/"


## Utility targets

.PHONY: expand-template
## Create a file from a template replacing environment variables
expand-template: $(HOME)/.local/var/log/python-project-structure-host-install.log
	set +x
	if [ -e "$(target)" ]
	then
ifeq ($(TEMPLATE_IGNORE_EXISTING),true)
	    exit
else
	    envsubst <"$(template)" | diff -u "$(target)" "-" || true
	    echo "ERROR: Template $(template) has been updated:"
	    echo "       Reconcile changes and \`$$ touch $(target)\`:"
	    false
endif
	fi
	envsubst <"$(template)" >"$(target)"


## Real targets

# Manage fixed/pinned versions in `./requirements/**.txt` files.  Has to be run for each
# python version in the virtual environment for that Python version:
# https://github.com/jazzband/pip-tools#cross-environment-usage-of-requirementsinrequirementstxt-and-pip-compile
$(PYTHON_ENVS:%=./requirements/%/devel.txt): ./pyproject.toml ./setup.cfg ./tox.ini
	true DEBUG Updated prereqs: $(?)
	$(MAKE) "$(@:requirements/%/devel.txt=./var/log/tox/%/build.log)"
	./.tox/$(@:requirements/%/devel.txt=%)/bin/pip-compile \
	    --resolver "backtracking" $(PIP_COMPILE_ARGS) --extra "devel" \
	    --output-file "$(@)" "$(<)"
	mkdir -pv "./var/log/"
	touch "./var/log/rebuild.log"
$(PYTHON_ENVS:%=./requirements/%/user.txt): ./pyproject.toml ./setup.cfg ./tox.ini
	true DEBUG Updated prereqs: $(?)
	$(MAKE) "$(@:requirements/%/user.txt=./var/log/tox/%/build.log)"
	./.tox/$(@:requirements/%/user.txt=%)/bin/pip-compile \
	    --resolver "backtracking" $(PIP_COMPILE_ARGS) --output-file "$(@)" "$(<)"
	mkdir -pv "./var/log/"
	touch "./var/log/rebuild.log"
$(PYTHON_ENVS:%=./build-host/requirements-%.txt): ./build-host/requirements.txt.in
	true DEBUG Updated prereqs: $(?)
	$(MAKE) "$(@:build-host/requirements-%.txt=./var/log/tox/%/build.log)"
	./.tox/$(@:build-host/requirements-%.txt=%)/bin/pip-compile \
	    --resolver "backtracking" $(PIP_COMPILE_ARGS) --output-file "$(@)" "$(<)"
# Only update the installed tox version for the latest/host/main/default Python version
	if [ "$(@:build-host/requirements-%.txt=%)" = "$(PYTHON_ENV)" ]
	then
# Don't install tox into one of it's own virtual environments
	    if [ -n "$${VIRTUAL_ENV:-}" ]
	    then
	        pip_bin="$$(which -a pip | grep -v "^$${VIRTUAL_ENV}/bin/" | head -n 1)"
	    else
	        pip_bin="pip"
	    fi
	    "$${pip_bin}" install -r "$(@)"
	fi
	mkdir -pv "./var/log/"
	touch "./var/log/rebuild.log"
$(PYTHON_ENVS:%=./requirements/%/build.txt): ./requirements/build.txt.in
	true DEBUG Updated prereqs: $(?)
	$(MAKE) "$(@:requirements/%/build.txt=./var/log/tox/%/build.log)"
	./.tox/$(@:requirements/%/build.txt=%)/bin/pip-compile \
	    --resolver "backtracking" $(PIP_COMPILE_ARGS) --output-file "$(@)" "$(<)"

# Workaround tox's `usedevelop = true` not working with `./pyproject.toml`
$(PYTHON_ALL_ENVS:%=./var/log/tox/%/build.log): \
		$(HOME)/.local/var/log/python-project-structure-host-install.log
	mkdir -pv "$(dir $(@))"
	tox exec $(TOX_EXEC_OPTS) -e "$(@:var/log/tox/%/build.log=%)" -- python -c "" |
	    tee -a "$(@)"
$(PYTHON_ENVS:%=./var/log/tox/%/editable.log):
	$(MAKE) "$(HOME)/.local/var/log/python-project-structure-host-install.log"
	mkdir -pv "$(dir $(@))"
	tox exec $(TOX_EXEC_OPTS) -e "$(@:var/log/tox/%/editable.log=%)" -- \
	    pip install -e "./" | tee -a "$(@)"

# Build a wheel package but only if one hasn't already been made
./dist/.current.whl:
	$(MAKE) build-wheel

# Docker targets
<<<<<<< HEAD
./var/log/docker-build.log: \
		./Dockerfile ./Dockerfile.devel ./.dockerignore \
		./requirements.txt ./requirements-devel.txt ./bin/entrypoint \
		./docker-compose.yml ./docker-compose.override.yml ./.env \
		./var/log/recreate-build.log
# Ensure access permissions to build artifacts in container volumes.
# If created by `# dockerd`, they end up owned by `root`.
	mkdir -pv "$(dir $(@))" "./var-docker/log/" "./.tox/" "./.tox-docker/" \
	    "./src/prunerr.egg-info/" \
	    "./src/prunerr-docker.egg-info/"
=======
./var/docker/$(PYTHON_ENV)/log/build.log: \
		./Dockerfile ./Dockerfile.devel ./.dockerignore ./bin/entrypoint \
		./pyproject.toml ./setup.cfg ./tox.ini \
		./build-host/requirements.txt.in ./docker-compose.yml \
		./docker-compose.override.yml ./.env ./var/log/tox/build/build.log \
		./var/docker/$(PYTHON_ENV)/log/rebuild.log $(DOCKER_VOLUMES)
	true DEBUG Updated prereqs: $(?)
	mkdir -pv "$(dir $(@))" \
>>>>>>> b564e987
# Workaround issues with local images and the development image depending on the end
# user image.  It seems that `depends_on` isn't sufficient.
	$(MAKE) $(HOME)/.local/var/log/python-project-structure-host-install.log
# Retrieve VCS data needed for versioning (tags) and release (release notes)
	git fetch --tags origin "$(VCS_BRANCH)"
	export VERSION=$$(./.tox/build/bin/cz version --project)
# https://github.com/moby/moby/issues/39003#issuecomment-879441675
	docker_build_args="$(DOCKER_BUILD_ARGS) \
	    --build-arg BUILDKIT_INLINE_CACHE=1 \
<<<<<<< HEAD
	    --build-arg VERSION=$${current_version}"
	docker_build_user_tags=" \
	    --tag merpatterson/prunerr:local \
	    --tag merpatterson/prunerr:$(VCS_BRANCH) \
	    --tag merpatterson/prunerr:$${current_version}\
	    --tag $(CI_REGISTRY_IMAGE):$(VCS_BRANCH) \
	    --tag $(CI_REGISTRY_IMAGE):$${current_version}\
	    --tag ghcr.io/rpatterson/prunerr:$(VCS_BRANCH) \
	    --tag ghcr.io/rpatterson/prunerr:$${current_version}"
ifeq ($(VCS_BRANCH),master)
# Only update tags end users may depend on to be stable from the `master` branch
	major_version=$$(echo $${current_version} | sed -nE 's|([0-9]+).*|\1|p')
	minor_version=$$(
	    echo $${current_version} | sed -nE 's|([0-9]+\.[0-9]+).*|\1|p'
	)
	docker_build_user_tags+=" \
	    --tag merpatterson/prunerr:$${minor_version} \
	    --tag merpatterson/prunerr:$${major_version} \
	    --tag merpatterson/prunerr:latest \
	    --tag $(CI_REGISTRY_IMAGE):$${minor_version} \
	    --tag $(CI_REGISTRY_IMAGE):$${major_version} \
	    --tag $(CI_REGISTRY_IMAGE):latest \
	    --tag ghcr.io/rpatterson/prunerr:$${minor_version} \
	    --tag ghcr.io/rpatterson/prunerr:$${major_version} \
	    --tag ghcr.io/rpatterson/prunerr:latest"
endif
=======
	    --build-arg PYTHON_MINOR=$(PYTHON_MINOR) \
	    --build-arg PYTHON_ENV=$(PYTHON_ENV) \
	    --build-arg VERSION=$${VERSION}"
	docker_build_user_tags=""
	for user_tag in $$($(MAKE) -e --no-print-directory build-docker-tags)
	do
	    docker_build_user_tags+="--tag $${user_tag} "
	done
>>>>>>> b564e987
	docker_build_caches=""
ifeq ($(GITLAB_CI),true)
# Don't cache when building final releases on `master`
	$(MAKE) -e "./var/log/docker-login-GITLAB.log"
ifneq ($(VCS_BRANCH),master)
	docker pull "$(DOCKER_IMAGE_GITLAB):$(PYTHON_ENV)-$(VCS_BRANCH)" || true
	docker_build_caches+=" \
	--cache-from $(DOCKER_IMAGE_GITLAB):$(PYTHON_ENV)-$(VCS_BRANCH)"
endif
endif
ifeq ($(GITHUB_ACTIONS),true)
	$(MAKE) -e "./var/log/docker-login-GITHUB.log"
ifneq ($(VCS_BRANCH),master)
# Can't use the GitHub Actions cache when we're only pushing images from GitLab CI/CD
<<<<<<< HEAD
	docker pull "ghcr.io/rpatterson/prunerr:$(VCS_BRANCH)" || true
	docker_build_caches+=" --cache-from \
	    ghcr.io/rpatterson/prunerr:$(VCS_BRANCH)"
=======
	docker pull "$(DOCKER_IMAGE_GITHUB):$(PYTHON_ENV)-$(VCS_BRANCH)" || true
	docker_build_caches+=" \
	--cache-from $(DOCKER_IMAGE_GITHUB):$(PYTHON_ENV)-$(VCS_BRANCH)"
>>>>>>> b564e987
endif
endif
# This variant is the default used for tags such as `latest`
ifeq ($(CI),true)
# Workaround broken interactive session detection
	docker pull "python:${PYTHON_MINOR}"
endif
	docker buildx build --pull $${docker_build_args} $${docker_build_user_tags} \
	    $${docker_build_caches} "./"
# Ensure any subsequent builds have optimal caches
ifeq ($(GITLAB_CI),true)
	docker push "$(DOCKER_IMAGE_GITLAB):$(PYTHON_ENV)-$(VCS_BRANCH)"
endif
ifeq ($(GITHUB_ACTIONS),true)
	docker push "$(DOCKER_IMAGE_GITHUB):$(PYTHON_ENV)-$(VCS_BRANCH)"
endif
# Build the development image
	docker_build_devel_tags=""
	for devel_tag in $$(
	    $(MAKE) -e DOCKER_VARIANT="devel" --no-print-directory build-docker-tags
	)
	do
	    docker_build_devel_tags+="--tag $${devel_tag} "
	done
	docker_build_caches=""
ifeq ($(GITLAB_CI),true)
ifneq ($(VCS_BRANCH),master)
	docker pull "$(DOCKER_IMAGE_GITLAB):devel-$(PYTHON_ENV)-$(VCS_BRANCH)" || true
	docker_build_caches+=" --cache-from \
	$(DOCKER_IMAGE_GITLAB):devel-$(PYTHON_ENV)-$(VCS_BRANCH)"
endif
endif
ifeq ($(GITHUB_ACTIONS),true)
ifneq ($(VCS_BRANCH),master)
<<<<<<< HEAD
	docker pull "ghcr.io/rpatterson/prunerr:devel-$(VCS_BRANCH)" || true
	docker_build_caches+=" --cache-from \
	    ghcr.io/rpatterson/prunerr:devel-$(VCS_BRANCH)"
=======
	docker pull "$(DOCKER_IMAGE_GITHUB):devel-$(PYTHON_ENV)-$(VCS_BRANCH)" || true
	docker_build_caches+=" --cache-from \
	$(DOCKER_IMAGE_GITHUB):devel-$(PYTHON_ENV)-$(VCS_BRANCH)"
endif
endif
	docker buildx build --pull $${docker_build_args} $${docker_build_devel_tags} \
	    $${docker_build_caches} --file "./Dockerfile.devel" "./"
# Ensure any subsequent builds have optimal caches
ifeq ($(GITLAB_CI),true)
	docker push "$(DOCKER_IMAGE_GITLAB):devel-$(PYTHON_ENV)-$(VCS_BRANCH)"
endif
ifeq ($(GITHUB_ACTIONS),true)
	docker push "$(DOCKER_IMAGE_GITHUB):devel-$(PYTHON_ENV)-$(VCS_BRANCH)"
>>>>>>> b564e987
endif
	date >>"$(@)"
# The image installs the host requirements, reflect that in the bind mount volumes
	date >>"$(@:%/build.log=%/host-install.log)"
# Update the pinned/frozen versions, if needed, using the container.  If changed, then
# we may need to re-build the container image again to ensure it's current and correct.
ifeq ($(BUILD_REQUIREMENTS),true)
	docker compose run $(DOCKER_COMPOSE_RUN_ARGS) -T \
	    python-project-structure-devel make -e PYTHON_MINORS="$(PYTHON_MINOR)" \
	    build-requirements-$(PYTHON_ENV)
	$(MAKE) -e "$(@)"
endif
<<<<<<< HEAD
	docker buildx build $${docker_build_args} $${docker_build_caches} \
	    --tag "merpatterson/prunerr:devel" \
	    --tag "merpatterson/prunerr:devel-$(VCS_BRANCH)" \
	    --tag "$(CI_REGISTRY_IMAGE):devel" \
	    --tag "$(CI_REGISTRY_IMAGE):devel-$(VCS_BRANCH)" \
	    --tag "ghcr.io/rpatterson/prunerr:devel" \
	    --tag "ghcr.io/rpatterson/prunerr:devel-$(VCS_BRANCH)" \
	    --file "./Dockerfile.devel" "./" | tee -a "$(@)"

# Local environment variables from a template
./.env: ./.env.in ./var/log/host-install.log
	export TRANSMISSION_PASS="$$(apg -n 1)"
	$(MAKE) -e "PUID=$(PUID)" "PGID=$(PGID)" \
	    "template=$(<)" "target=$(@)" expand-template
=======

.PHONY: $(PYTHON_ENVS:%=build-docker-volumes-%)
### Ensure access permissions to build artifacts in Python version container volumes
# If created by `# dockerd`, they end up owned by `root`.
$(PYTHON_ENVS:%=build-docker-volumes-%): \
		./var/ ./src/python_project_structure.egg-info/ ./.tox/
	$(MAKE) \
	    $(@:build-docker-volumes-%=./var/docker/%/) \
	    $(@:build-docker-volumes-%=./var/docker/%/python_project_structure.egg-info/) \
	    $(@:build-docker-volumes-%=./var/docker/%/.tox/)
./var/ $(PYTHON_ENVS:%=./var/docker/%/) \
./src/python_project_structure.egg-info/ \
$(PYTHON_ENVS:%=./var/docker/%/python_project_structure.egg-info/) \
./.tox/ $(PYTHON_ENVS:%=./var/docker/%/.tox/):
	mkdir -pv "$(@)"

# Marker file used to trigger the rebuild of the image for just one Python version.
# Useful to workaround async timestamp issues when running jobs in parallel.
./var/docker/$(PYTHON_ENV)/log/rebuild.log:
	mkdir -pv "$(dir $(@))"
	date >>"$(@)"

# Target for use as a prerequisite in host targets that depend on the virtualenv having
# been built.
$(PYTHON_ALL_ENVS:%=./var/docker/%/.tox/%/bin/activate):
	python_env=$(notdir $(@:%/bin/activate=%))
	$(MAKE) "./var/docker/$${python_env}/log/build.log"
	docker compose run $(DOCKER_COMPOSE_RUN_ARGS) -T \
	    python-project-structure-devel make -e PYTHON_MINORS="$(PYTHON_MINOR)" \
	    "./var/log/tox/$${python_env}/build.log"

# Local environment variables from a template
./.env: ./.env.in
	$(MAKE) -e "template=$(<)" "target=$(@)" expand-template
>>>>>>> b564e987

# Perform any one-time local checkout set up
$(HOME)/.local/var/log/python-project-structure-host-install.log:
	mkdir -pv "$(dir $(@))"
# Bootstrap the minimum Python environment
	(
	    if ! which pip
	    then
	        if which apk
	        then
	            sudo apk update
	            sudo apk add "gettext" "py3-pip" "gnupg" "github-cli" "curl" "apg"
	        elif which apt-get
	        then
	            sudo apt-get update
	            sudo apt-get install -y \
	                "gettext-base" "python3-pip" "gnupg" "gh" "curl" "apg"
	        else
	            set +x
	            echo "ERROR: OS not supported for installing host dependencies"
	            false
	        fi
	    fi
	    if [ -e ./build-host/requirements-$(PYTHON_HOST_ENV).txt ]
	    then
	        pip install -r "./build-host/requirements-$(PYTHON_HOST_ENV).txt"
	    else
	        pip install -r "./build-host/requirements.txt.in"
	    fi
	) | tee -a "$(@)"

./var/log/codecov-install.log:
	mkdir -pv "$(dir $(@))"
# Install the code test coverage publishing tool
	(
	    if ! which codecov
	    then
	        mkdir -pv ~/.local/bin/
# https://docs.codecov.com/docs/codecov-uploader#using-the-uploader-with-codecovio-cloud
	        if which brew
	        then
# Mac OS X
	            curl --output-dir ~/.local/bin/ -Os \
	                "https://uploader.codecov.io/latest/macos/codecov"
	        elif which apk
	        then
# Alpine
	            wget --directory-prefix ~/.local/bin/ \
	                "https://uploader.codecov.io/latest/alpine/codecov"
	        else
# Other Linux distributions
	            curl --output-dir ~/.local/bin/ -Os \
	                "https://uploader.codecov.io/latest/linux/codecov"
	        fi
	        chmod +x ~/.local/bin/codecov
	    fi
	    if ! which codecov
	    then
	        set +x
	        echo "ERROR: CodeCov CLI tool still not on PATH"
	        false
	    fi
	) | tee -a "$(@)"

./.git/hooks/pre-commit:
	$(MAKE) "$(HOME)/.local/var/log/python-project-structure-host-install.log"
	$(TOX_EXEC_BUILD_ARGS) pre-commit install \
	    --hook-type "pre-commit" --hook-type "commit-msg" --hook-type "pre-push"

# Capture any project initialization tasks for reference.  Not actually usable.
./pyproject.toml:
	$(MAKE) "$(HOME)/.local/var/log/python-project-structure-host-install.log"
	$(TOX_EXEC_BUILD_ARGS) cz init

# Emacs editor settings
./.dir-locals.el: ./.dir-locals.el.in
	$(MAKE) -e "template=$(<)" "target=$(@)" expand-template

# User-created pre-requisites
~/.gitconfig:
	git config --global user.name "$(USER_FULL_NAME)"
	git config --global user.email "$(USER_EMAIL)"
./var/log/git-remotes.log:
ifeq ($(RELEASE_PUBLISH),true)
	set +x
ifneq ($(VCS_REMOTE_PUSH_URL),)
# Requires a Personal or Project Access Token in the GitLab CI/CD Variables.  That
# variable value should be prefixed with the token name as a HTTP `user:password`
# authentication string:
# https://stackoverflow.com/a/73426417/624787
	git remote set-url --push --add "origin" "$(VCS_REMOTE_PUSH_URL)"
endif
ifneq ($(GITHUB_ACTIONS),true)
ifneq ($(PROJECT_GITHUB_PAT),)
# Also push to the mirror with the `ci.skip` option to avoid redundant runs on the
# mirror.
	git remote set-url --push --add "origin" \
	    "https://$(PROJECT_GITHUB_PAT)@github.com/$(CI_PROJECT_PATH).git"
endif
endif
	set -x
# Fail fast if there's still no push access
	git push -o ci.skip --no-verify --tags "origin"
endif
~/.pypirc: ./home/.pypirc.in
	$(MAKE) -e "template=$(<)" "target=$(@)" expand-template

./var/log/docker-login-DOCKER.log: ./.env
	mkdir -pv "$(dir $(@))"
	set +x
	source "./.env"
	export DOCKER_PASS
	set -x
	printenv "DOCKER_PASS" | docker login -u "merpatterson" --password-stdin
	date | tee -a "$(@)"
./var/log/docker-login-GITLAB.log: ./.env
	mkdir -pv "$(dir $(@))"
	set +x
	source "./.env"
	export CI_REGISTRY_PASSWORD
	set -x
	printenv "CI_REGISTRY_PASSWORD" |
	    docker login -u "$(CI_REGISTRY_USER)" --password-stdin "$(CI_REGISTRY)"
	date | tee -a "$(@)"
./var/log/docker-login-GITHUB.log: ./.env
	mkdir -pv "$(dir $(@))"
	set +x
	source "./.env"
	export PROJECT_GITHUB_PAT
	set -x
	printenv "PROJECT_GITHUB_PAT" |
	    docker login -u "$(GITHUB_REPOSITORY_OWNER)" --password-stdin "ghcr.io"
	date | tee -a "$(@)"

# GPG signing key creation and management in CI
export GPG_PASSPHRASE=
./var/ci-cd-signing-subkey.asc:
# We need a private key in the CI/CD environment for signing release commits and
# artifacts.  Use a subkey so that it can be revoked without affecting your main key.
# This recipe captures what I had to do to export a private signing subkey.  It's not
# widely tested so it should probably only be used for reference.  It worked for me but
# the risk is leaking your main private key so double and triple check all your
# assumptions and results.
# 1. Create a signing subkey with a NEW, SEPARATE passphrase:
#    https://wiki.debian.org/Subkeys#How.3F
# 2. Get the long key ID for that private subkey:
#	gpg --list-secret-keys --keyid-format "LONG"
# 3. Export *just* that private subkey and verify that the main secret key packet is the
#    GPG dummy packet and that the only other private key included is the intended
#    subkey:
#	gpg --armor --export-secret-subkeys "$(GPG_SIGNING_KEYID)!" |
#	    gpg --list-packets
# 4. Export that key as text to a file:
	gpg --armor --export-secret-subkeys "$(GPG_SIGNING_KEYID)!" >"$(@)"
# 5. Confirm that the exported key can be imported into a temporary GNU PG directory and
#    that temporary directory can then be used to sign files:
#	gnupg_homedir=$$(mktemp -d --suffix=".d" "gnupd.XXXXXXXXXX")
#	printenv 'GPG_PASSPHRASE' >"$${gnupg_homedir}/.passphrase"
#	gpg --homedir "$${gnupg_homedir}" --batch --import <"$(@)"
#	echo "Test signature content" >"$${gnupg_homedir}/test-sig.txt"
#	gpgconf --kill gpg-agent
#	gpg --homedir "$${gnupg_homedir}" --batch --pinentry-mode "loopback" \
#	    --passphrase-file "$${gnupg_homedir}/.passphrase" \
#	    --local-user "$(GPG_SIGNING_KEYID)!" --sign "$${gnupg_homedir}/test-sig.txt"
#	gpg --batch --verify "$${gnupg_homedir}/test-sig.txt.gpg"
# 6. Add the contents of this target as a `GPG_SIGNING_PRIVATE_KEY` secret in CI and the
# passphrase for the signing subkey as a `GPG_PASSPHRASE` secret in CI
./var/log/gpg-import.log:
# In each CI run, import the private signing key from the CI secrets
	printenv "GPG_SIGNING_PRIVATE_KEY" | gpg --batch --import | tee -a "$(@)"
	echo 'default-key:0:"$(GPG_SIGNING_KEYID)' | gpgconf —change-options gpg
	git config --global user.signingkey "$(GPG_SIGNING_KEYID)"
# "Unlock" the signing key for the remainder of this CI run:
	printenv 'GPG_PASSPHRASE' >"./var/ci-cd-signing-subkey.passphrase"
	true | gpg --batch --pinentry-mode "loopback" \
	    --passphrase-file "./var/ci-cd-signing-subkey.passphrase" \
	    --sign | gpg --list-packets<|MERGE_RESOLUTION|>--- conflicted
+++ resolved
@@ -20,17 +20,12 @@
 export DOCKER_USER=merpatterson
 # Project-specific variables
 GPG_SIGNING_KEYID=2EFF7CCE6828E359
-<<<<<<< HEAD
-GITHUB_REPOSITORY_OWNER=rpatterson
-CI_REGISTRY_IMAGE=registry.gitlab.com/$(GITHUB_REPOSITORY_OWNER)/prunerr
+GITLAB_REPOSITORY_OWNER=rpatterson
+GITHUB_REPOSITORY_OWNER=$(GITLAB_REPOSITORY_OWNER)
 
 # Options affecting target behavior
 PRUNERR_CMD=exec
 PRUNERR_ARGS=$(PRUNERR_CMD)
-=======
-GITLAB_REPOSITORY_OWNER=rpatterson
-GITHUB_REPOSITORY_OWNER=$(GITLAB_REPOSITORY_OWNER)
->>>>>>> b564e987
 
 # Values derived from the environment
 USER_NAME:=$(shell id -u -n)
@@ -100,9 +95,9 @@
 DOCKER_BUILD_ARGS=
 DOCKER_REGISTRIES=DOCKER GITLAB GITHUB
 export DOCKER_REGISTRY=$(firstword $(DOCKER_REGISTRIES))
-DOCKER_IMAGE_DOCKER=$(DOCKER_USER)/python-project-structure
+DOCKER_IMAGE_DOCKER=$(DOCKER_USER)/prunerr
 DOCKER_IMAGE_GITLAB=$(CI_REGISTRY_IMAGE)
-DOCKER_IMAGE_GITHUB=ghcr.io/$(GITHUB_REPOSITORY_OWNER)/python-project-structure
+DOCKER_IMAGE_GITHUB=ghcr.io/$(GITHUB_REPOSITORY_OWNER)/prunerr
 DOCKER_IMAGE=$(DOCKER_IMAGE_$(DOCKER_REGISTRY))
 export DOCKER_VARIANT=
 DOCKER_VARIANT_PREFIX=
@@ -111,8 +106,8 @@
 endif
 DOCKER_VOLUMES=\
 ./var/ ./var/docker/$(PYTHON_ENV)/ \
-./src/python_project_structure.egg-info/ \
-./var/docker/$(PYTHON_ENV)/python_project_structure.egg-info/ \
+./src/prunerr.egg-info/ \
+./var/docker/$(PYTHON_ENV)/prunerr.egg-info/ \
 ./.tox/ ./var/docker/$(PYTHON_ENV)/.tox/
 
 
@@ -162,7 +157,7 @@
 endif
 CI_REGISTRY_USER=$(GITLAB_REPOSITORY_OWNER)
 CI_REGISTRY=registry.gitlab.com/$(GITLAB_REPOSITORY_OWNER)
-CI_REGISTRY_IMAGE=$(CI_REGISTRY)/python-project-structure
+CI_REGISTRY_IMAGE=$(CI_REGISTRY)/prunerr
 # Address undefined variables warnings when running under local development
 VCS_REMOTE_PUSH_URL=
 CODECOV_TOKEN=
@@ -190,7 +185,7 @@
 
 .PHONY: build-docker
 ### Set up for development in Docker containers
-build-docker: ./.env $(HOME)/.local/var/log/python-project-structure-host-install.log
+build-docker: ./.env $(HOME)/.local/var/log/prunerr-host-install.log
 ifeq ($(RELEASE_PUBLISH),true)
 	if [ -e "./build/next-version.txt" ]
 	then
@@ -265,7 +260,7 @@
 	export PYTHON_ENV="py$(subst .,,$(@:build-docker-requirements-%=%))"
 	$(MAKE) build-docker-volumes-$${PYTHON_ENV}
 	docker compose run $(DOCKER_COMPOSE_RUN_ARGS) -T \
-	    python-project-structure-devel make -e \
+	    prunerr-devel make -e \
 	    PYTHON_MINORS="$(@:build-docker-requirements-%=%)" \
 	    PIP_COMPILE_ARGS="$(PIP_COMPILE_ARGS)" \
 	    build-requirements-py$(subst .,,$(@:build-docker-requirements-%=%))
@@ -280,7 +275,7 @@
 	git fetch --tags origin "$(VCS_BRANCH)"
 	ln -sfv "$$(
 	    docker compose run $(DOCKER_COMPOSE_RUN_ARGS) \
-	        python-project-structure-devel pyproject-build -w |
+	        prunerr-devel pyproject-build -w |
 	    sed -nE 's|^Successfully built (.+\.whl)$$|\1|p'
 	)" "./dist/.current.whl"
 
@@ -288,7 +283,7 @@
 ### Bump the package version if on a branch that should trigger a release
 build-bump: \
 		~/.gitconfig ./var/log/git-remotes.log \
-		$(HOME)/.local/var/log/python-project-structure-host-install.log \
+		$(HOME)/.local/var/log/prunerr-host-install.log \
 		./var/docker/$(PYTHON_ENV)/log/build.log \
 		./var/docker/$(PYTHON_ENV)/.tox/$(PYTHON_ENV)/bin/activate
 # Retrieve VCS data needed for versioning (tags) and release (release notes)
@@ -331,12 +326,7 @@
 	    exit $$exit_code
 	fi
 # Update the release notes/changelog
-<<<<<<< HEAD
-	git fetch --no-tags origin "$(TOWNCRIER_COMPARE_BRANCH)"
-	docker compose run --rm prunerr-devel \
-=======
-	docker compose run $(DOCKER_COMPOSE_RUN_ARGS) python-project-structure-devel \
->>>>>>> b564e987
+	docker compose run $(DOCKER_COMPOSE_RUN_ARGS) prunerr-devel \
 	    towncrier check --compare-with "origin/$(TOWNCRIER_COMPARE_BRANCH)"
 	if ! git diff --cached --exit-code
 	then
@@ -351,11 +341,7 @@
 	    towncrier build --version "$${next_version}" --draft --yes \
 	        >"./NEWS-release.rst"
 # Build and stage the release notes to be commited by `$ cz bump`
-<<<<<<< HEAD
-	docker compose run --rm prunerr-devel \
-=======
-	docker compose run $(DOCKER_COMPOSE_RUN_ARGS) python-project-structure-devel \
->>>>>>> b564e987
+	docker compose run $(DOCKER_COMPOSE_RUN_ARGS) prunerr-devel \
 	    towncrier build --version "$${next_version}" --yes
 # Increment the version in VCS
 	$(TOX_EXEC_BUILD_ARGS) cz bump $${cz_bump_args}
@@ -399,26 +385,18 @@
 
 .PHONY: check-push
 ### Perform any checks that should only be run before pushing
-<<<<<<< HEAD
-check-push: build-docker
-ifeq ($(RELEASE_PUBLISH),true)
-	docker compose run --rm prunerr-devel \
-	    towncrier check --compare-with "origin/develop"
-endif
-=======
 check-push: build-docker-$(PYTHON_MINOR) ./.env
-	docker compose run $(DOCKER_COMPOSE_RUN_ARGS) python-project-structure-devel \
+	docker compose run $(DOCKER_COMPOSE_RUN_ARGS) prunerr-devel \
 	    towncrier check --compare-with "origin/$(TOWNCRIER_COMPARE_BRANCH)"
 .PHONY: check-clean
 ### Confirm that the checkout is free of uncommitted VCS changes
-check-clean: $(HOME)/.local/var/log/python-project-structure-host-install.log
+check-clean: $(HOME)/.local/var/log/prunerr-host-install.log
 	if [ -n "$$(git status --porcelain)" ]
 	then
 	    set +x
 	    echo "CRITICAL: Checkout is not clean, not publishing release"
 	    false
 	fi
->>>>>>> b564e987
 
 .PHONY: release
 ### Publish installable Python packages to PyPI and container images to Docker Hub
@@ -429,7 +407,7 @@
 ### Publish installable Python packages to PyPI
 release-python: \
 		~/.pypirc ./var/log/codecov-install.log \
-		$(HOME)/.local/var/log/python-project-structure-host-install.log \
+		$(HOME)/.local/var/log/prunerr-host-install.log \
 		./.env $(DOCKER_VOLUMES) ./dist/.current.whl
 # Upload any build or test artifacts to CI/CD providers
 ifeq ($(GITLAB_CI),true)
@@ -447,19 +425,15 @@
 endif
 # Build Python packages/distributions from the development Docker container for
 # consistency/reproducibility.
-<<<<<<< HEAD
-	docker compose run --rm prunerr-devel pyproject-build -w
-=======
 	export VERSION=$$(./.tox/build/bin/cz version --project)
 	docker pull "$(DOCKER_IMAGE):devel-$(PYTHON_ENV)-$(VCS_BRANCH)" || true
 	mkdir -pv "./var/docker/$(PYTHON_ENV)/log/"
 	touch "./var/docker/$(PYTHON_ENV)/log/build.log"
 	$(MAKE) -e "./var/docker/$(PYTHON_ENV)/.tox/$(PYTHON_ENV)/bin/activate"
-	docker compose run $(DOCKER_COMPOSE_RUN_ARGS) python-project-structure-devel \
+	docker compose run $(DOCKER_COMPOSE_RUN_ARGS) prunerr-devel \
 	    pyproject-build -s
->>>>>>> b564e987
 # https://twine.readthedocs.io/en/latest/#using-twine
-	$(TOX_EXEC_BUILD_ARGS) twine check ./dist/python?project?structure-*
+	$(TOX_EXEC_BUILD_ARGS) twine check ./dist/prunerr-*
 	$(MAKE) "check-clean"
 	if [ ! -e "./build/next-version.txt" ]
 	then
@@ -469,10 +443,10 @@
 ifeq ($(RELEASE_PUBLISH),true)
 # https://twine.readthedocs.io/en/latest/#using-twine
 	$(TOX_EXEC_BUILD_ARGS) twine upload -s -r "$(PYPI_REPO)" \
-	    ./dist/python?project?structure-*
+	    ./dist/prunerr-*
 	export VERSION=$$(./.tox/build/bin/cz version --project)
 # Create a GitLab release
-	./.tox/build/bin/twine upload -s -r "gitlab" ./dist/python?project?structure-*
+	./.tox/build/bin/twine upload -s -r "gitlab" ./dist/prunerr-*
 	release_cli_args="--description ./NEWS-release.rst"
 	release_cli_args+=" --tag-name v$${VERSION}"
 	release_cli_args+=" --assets-link {\
@@ -495,7 +469,7 @@
 	    create $${release_cli_args}
 # Create a GitHub release
 	gh release create "v$${VERSION}" $(GITHUB_RELEASE_ARGS) \
-	    --notes-file "./NEWS-release.rst" ./dist/python?project?structure-*
+	    --notes-file "./NEWS-release.rst" ./dist/prunerr-*
 endif
 
 .PHONY: release-docker
@@ -516,38 +490,6 @@
 ### Publish all container images to one container registry
 $(DOCKER_REGISTRIES:%=release-docker-registry-%):
 # https://docs.docker.com/docker-hub/#step-5-build-and-push-a-container-image-to-docker-hub-from-your-computer
-<<<<<<< HEAD
-ifeq ($(CI),true)
-	$(MAKE) ./var/log/docker-login.log
-endif
-	docker push "merpatterson/prunerr:$(VCS_BRANCH)"
-	docker push "merpatterson/prunerr:devel-$(VCS_BRANCH)"
-	docker push "$(CI_REGISTRY_IMAGE):$(VCS_BRANCH)"
-	docker push "$(CI_REGISTRY_IMAGE):devel-$(VCS_BRANCH)"
-	docker push "ghcr.io/rpatterson/prunerr:$(VCS_BRANCH)"
-	docker push "ghcr.io/rpatterson/prunerr:devel-$(VCS_BRANCH)"
-ifeq ($(VCS_BRANCH),master)
-# Only update tags end users may depend on to be stable from the `master` branch
-	current_version=$$(./.tox/build/bin/cz version --project)
-	major_version=$$(echo $${current_version} | sed -nE 's|([0-9]+).*|\1|p')
-	minor_version=$$(
-	    echo $${current_version} | sed -nE 's|([0-9]+\.[0-9]+).*|\1|p'
-	)
-	docker push "merpatterson/prunerr:$${minor_version}"
-	docker push "merpatterson/prunerr:$${major_version}"
-	docker push "merpatterson/prunerr:latest"
-	docker push "merpatterson/prunerr:devel"
-	docker push "$(CI_REGISTRY_IMAGE):$${minor_version}"
-	docker push "$(CI_REGISTRY_IMAGE):$${major_version}"
-	docker push "$(CI_REGISTRY_IMAGE):latest"
-	docker push "$(CI_REGISTRY_IMAGE):devel"
-	docker push "ghcr.io/rpatterson/prunerr:$${minor_version}"
-	docker push "ghcr.io/rpatterson/prunerr:$${major_version}"
-	docker push "ghcr.io/rpatterson/prunerr:latest"
-	docker push "ghcr.io/rpatterson/prunerr:devel"
-	docker compose run --rm docker-pushrm
-endif
-=======
 	$(MAKE) "./var/log/docker-login-$(@:release-docker-registry-%=%).log"
 	for user_tag in $$(
 	    $(MAKE) -e --no-print-directory \
@@ -563,38 +505,15 @@
 	do
 	    docker push "$${devel_tag}"
 	done
->>>>>>> b564e987
 
 .PHONY: format
 ### Automatically correct code in this checkout according to linters and style checkers
-format: $(HOME)/.local/var/log/python-project-structure-host-install.log
+format: $(HOME)/.local/var/log/prunerr-host-install.log
 	$(TOX_EXEC_ARGS) autoflake -r -i --remove-all-unused-imports \
 		--remove-duplicate-keys --remove-unused-variables \
-<<<<<<< HEAD
 		--remove-unused-variables "./src/prunerr/"
-	./.tox/py3/bin/autopep8 -v -i -r "./src/prunerr/"
-	./.tox/py3/bin/black "./src/prunerr/"
-
-.PHONY: test
-### Format the code and run the full suite of tests, coverage checks, and linters
-test: build-docker
-# Run from the development Docker container for consistency
-	docker compose run --rm prunerr-devel make format test-local
-.PHONY: test-local
-### Run the full suite of tests on the local host
-test-local: build-local
-	tox
-.PHONY: test-docker
-### Run the full suite of tests inside a docker container
-test-docker: build-docker
-	docker compose run --rm prunerr-devel make test-local
-# Ensure the dist/package has been correctly installed in the image
-	docker compose run --rm prunerr-daemon python -m prunerr --help
-	docker compose run --rm prunerr-daemon prunerr --help
-=======
-		--remove-unused-variables "./src/pythonprojectstructure/"
-	$(TOX_EXEC_ARGS) autopep8 -v -i -r "./src/pythonprojectstructure/"
-	$(TOX_EXEC_ARGS) black "./src/pythonprojectstructure/"
+	$(TOX_EXEC_ARGS) autopep8 -v -i -r "./src/prunerr/"
+	$(TOX_EXEC_ARGS) black "./src/prunerr/"
 
 .PHONY: lint-docker
 ### Check the style and content of the `./Dockerfile*` files
@@ -635,19 +554,18 @@
 	    docker_run_args+=" -T"
 	fi
 # Ensure the dist/package has been correctly installed in the image
-	docker compose run $${docker_run_args} python-project-structure \
-	    python -m pythonprojectstructure --help
-	docker compose run $${docker_run_args} python-project-structure \
-	    python-project-structure --help
+	docker compose run $${docker_run_args} prunerr-daemon \
+	    python -m prunerr --help
+	docker compose run $${docker_run_args} prunerr-daemon \
+	    prunerr --help
 # Run from the development Docker container for consistency
-	docker compose run $${docker_run_args} python-project-structure-devel \
+	docker compose run $${docker_run_args} prunerr-devel \
 	    make -e PYTHON_MINORS="$(PYTHON_MINORS)" TOX_RUN_ARGS="$(TOX_RUN_ARGS)" \
 	        test-local
 .PHONY: test-local
 ### Run the full suite of tests on the local host
 test-local:
 	tox $(TOX_RUN_ARGS) -e "$(TOX_ENV_LIST)"
->>>>>>> b564e987
 .PHONY: test-debug
 ### Run tests in the main/default environment and invoke the debugger on errors/failures
 test-debug: ./var/log/tox/$(PYTHON_ENV)/editable.log
@@ -659,11 +577,11 @@
 	touch "./setup.cfg" "./requirements/build.txt.in" "./build-host/requirements.txt.in"
 ifeq ($(CI),true)
 # Pull separately to reduce noisy interactive TTY output where it shouldn't be:
-	docker compose pull --quiet python-project-structure-devel
-endif
-	docker compose create python-project-structure-devel
+	docker compose pull --quiet prunerr-devel
+endif
+	docker compose create prunerr-devel
 # Ensure the network is create first to avoid race conditions
-	docker compose create python-project-structure-devel
+	docker compose create prunerr-devel
 	$(MAKE) -e PIP_COMPILE_ARGS="--upgrade" -j \
 	    $(PYTHON_MINORS:%=build-docker-requirements-%)
 # Update VCS hooks from remotes to the latest tag.
@@ -690,12 +608,12 @@
 	fi
 # Commit the upgrade changes
 	echo "Upgrade all requirements and dependencies to the latest versions." \
-	    >"./src/pythonprojectstructure/newsfragments/upgrade-requirements.misc.rst"
+	    >"./src/prunerr/newsfragments/upgrade-requirements.misc.rst"
 	git add --update \
 	    './build-host/requirements-*.txt' './requirements/*/build.txt' \
 	    "./.pre-commit-config.yaml"
 	git add \
-	    "./src/pythonprojectstructure/newsfragments/upgrade-requirements.misc.rst"
+	    "./src/prunerr/newsfragments/upgrade-requirements.misc.rst"
 	git commit --all --signoff -m \
 	    "build(deps): Upgrade requirements latest versions"
 # Fail if upgrading left untracked files in VCS
@@ -738,7 +656,7 @@
 
 .PHONY: expand-template
 ## Create a file from a template replacing environment variables
-expand-template: $(HOME)/.local/var/log/python-project-structure-host-install.log
+expand-template: $(HOME)/.local/var/log/prunerr-host-install.log
 	set +x
 	if [ -e "$(target)" ]
 	then
@@ -801,12 +719,12 @@
 
 # Workaround tox's `usedevelop = true` not working with `./pyproject.toml`
 $(PYTHON_ALL_ENVS:%=./var/log/tox/%/build.log): \
-		$(HOME)/.local/var/log/python-project-structure-host-install.log
+		$(HOME)/.local/var/log/prunerr-host-install.log
 	mkdir -pv "$(dir $(@))"
 	tox exec $(TOX_EXEC_OPTS) -e "$(@:var/log/tox/%/build.log=%)" -- python -c "" |
 	    tee -a "$(@)"
 $(PYTHON_ENVS:%=./var/log/tox/%/editable.log):
-	$(MAKE) "$(HOME)/.local/var/log/python-project-structure-host-install.log"
+	$(MAKE) "$(HOME)/.local/var/log/prunerr-host-install.log"
 	mkdir -pv "$(dir $(@))"
 	tox exec $(TOX_EXEC_OPTS) -e "$(@:var/log/tox/%/editable.log=%)" -- \
 	    pip install -e "./" | tee -a "$(@)"
@@ -816,18 +734,6 @@
 	$(MAKE) build-wheel
 
 # Docker targets
-<<<<<<< HEAD
-./var/log/docker-build.log: \
-		./Dockerfile ./Dockerfile.devel ./.dockerignore \
-		./requirements.txt ./requirements-devel.txt ./bin/entrypoint \
-		./docker-compose.yml ./docker-compose.override.yml ./.env \
-		./var/log/recreate-build.log
-# Ensure access permissions to build artifacts in container volumes.
-# If created by `# dockerd`, they end up owned by `root`.
-	mkdir -pv "$(dir $(@))" "./var-docker/log/" "./.tox/" "./.tox-docker/" \
-	    "./src/prunerr.egg-info/" \
-	    "./src/prunerr-docker.egg-info/"
-=======
 ./var/docker/$(PYTHON_ENV)/log/build.log: \
 		./Dockerfile ./Dockerfile.devel ./.dockerignore ./bin/entrypoint \
 		./pyproject.toml ./setup.cfg ./tox.ini \
@@ -836,44 +742,15 @@
 		./var/docker/$(PYTHON_ENV)/log/rebuild.log $(DOCKER_VOLUMES)
 	true DEBUG Updated prereqs: $(?)
 	mkdir -pv "$(dir $(@))" \
->>>>>>> b564e987
 # Workaround issues with local images and the development image depending on the end
 # user image.  It seems that `depends_on` isn't sufficient.
-	$(MAKE) $(HOME)/.local/var/log/python-project-structure-host-install.log
+	$(MAKE) $(HOME)/.local/var/log/prunerr-host-install.log
 # Retrieve VCS data needed for versioning (tags) and release (release notes)
 	git fetch --tags origin "$(VCS_BRANCH)"
 	export VERSION=$$(./.tox/build/bin/cz version --project)
 # https://github.com/moby/moby/issues/39003#issuecomment-879441675
 	docker_build_args="$(DOCKER_BUILD_ARGS) \
 	    --build-arg BUILDKIT_INLINE_CACHE=1 \
-<<<<<<< HEAD
-	    --build-arg VERSION=$${current_version}"
-	docker_build_user_tags=" \
-	    --tag merpatterson/prunerr:local \
-	    --tag merpatterson/prunerr:$(VCS_BRANCH) \
-	    --tag merpatterson/prunerr:$${current_version}\
-	    --tag $(CI_REGISTRY_IMAGE):$(VCS_BRANCH) \
-	    --tag $(CI_REGISTRY_IMAGE):$${current_version}\
-	    --tag ghcr.io/rpatterson/prunerr:$(VCS_BRANCH) \
-	    --tag ghcr.io/rpatterson/prunerr:$${current_version}"
-ifeq ($(VCS_BRANCH),master)
-# Only update tags end users may depend on to be stable from the `master` branch
-	major_version=$$(echo $${current_version} | sed -nE 's|([0-9]+).*|\1|p')
-	minor_version=$$(
-	    echo $${current_version} | sed -nE 's|([0-9]+\.[0-9]+).*|\1|p'
-	)
-	docker_build_user_tags+=" \
-	    --tag merpatterson/prunerr:$${minor_version} \
-	    --tag merpatterson/prunerr:$${major_version} \
-	    --tag merpatterson/prunerr:latest \
-	    --tag $(CI_REGISTRY_IMAGE):$${minor_version} \
-	    --tag $(CI_REGISTRY_IMAGE):$${major_version} \
-	    --tag $(CI_REGISTRY_IMAGE):latest \
-	    --tag ghcr.io/rpatterson/prunerr:$${minor_version} \
-	    --tag ghcr.io/rpatterson/prunerr:$${major_version} \
-	    --tag ghcr.io/rpatterson/prunerr:latest"
-endif
-=======
 	    --build-arg PYTHON_MINOR=$(PYTHON_MINOR) \
 	    --build-arg PYTHON_ENV=$(PYTHON_ENV) \
 	    --build-arg VERSION=$${VERSION}"
@@ -882,7 +759,6 @@
 	do
 	    docker_build_user_tags+="--tag $${user_tag} "
 	done
->>>>>>> b564e987
 	docker_build_caches=""
 ifeq ($(GITLAB_CI),true)
 # Don't cache when building final releases on `master`
@@ -897,15 +773,9 @@
 	$(MAKE) -e "./var/log/docker-login-GITHUB.log"
 ifneq ($(VCS_BRANCH),master)
 # Can't use the GitHub Actions cache when we're only pushing images from GitLab CI/CD
-<<<<<<< HEAD
-	docker pull "ghcr.io/rpatterson/prunerr:$(VCS_BRANCH)" || true
-	docker_build_caches+=" --cache-from \
-	    ghcr.io/rpatterson/prunerr:$(VCS_BRANCH)"
-=======
 	docker pull "$(DOCKER_IMAGE_GITHUB):$(PYTHON_ENV)-$(VCS_BRANCH)" || true
 	docker_build_caches+=" \
 	--cache-from $(DOCKER_IMAGE_GITHUB):$(PYTHON_ENV)-$(VCS_BRANCH)"
->>>>>>> b564e987
 endif
 endif
 # This variant is the default used for tags such as `latest`
@@ -940,11 +810,6 @@
 endif
 ifeq ($(GITHUB_ACTIONS),true)
 ifneq ($(VCS_BRANCH),master)
-<<<<<<< HEAD
-	docker pull "ghcr.io/rpatterson/prunerr:devel-$(VCS_BRANCH)" || true
-	docker_build_caches+=" --cache-from \
-	    ghcr.io/rpatterson/prunerr:devel-$(VCS_BRANCH)"
-=======
 	docker pull "$(DOCKER_IMAGE_GITHUB):devel-$(PYTHON_ENV)-$(VCS_BRANCH)" || true
 	docker_build_caches+=" --cache-from \
 	$(DOCKER_IMAGE_GITHUB):devel-$(PYTHON_ENV)-$(VCS_BRANCH)"
@@ -958,7 +823,6 @@
 endif
 ifeq ($(GITHUB_ACTIONS),true)
 	docker push "$(DOCKER_IMAGE_GITHUB):devel-$(PYTHON_ENV)-$(VCS_BRANCH)"
->>>>>>> b564e987
 endif
 	date >>"$(@)"
 # The image installs the host requirements, reflect that in the bind mount volumes
@@ -967,39 +831,23 @@
 # we may need to re-build the container image again to ensure it's current and correct.
 ifeq ($(BUILD_REQUIREMENTS),true)
 	docker compose run $(DOCKER_COMPOSE_RUN_ARGS) -T \
-	    python-project-structure-devel make -e PYTHON_MINORS="$(PYTHON_MINOR)" \
+	    prunerr-devel make -e PYTHON_MINORS="$(PYTHON_MINOR)" \
 	    build-requirements-$(PYTHON_ENV)
 	$(MAKE) -e "$(@)"
 endif
-<<<<<<< HEAD
-	docker buildx build $${docker_build_args} $${docker_build_caches} \
-	    --tag "merpatterson/prunerr:devel" \
-	    --tag "merpatterson/prunerr:devel-$(VCS_BRANCH)" \
-	    --tag "$(CI_REGISTRY_IMAGE):devel" \
-	    --tag "$(CI_REGISTRY_IMAGE):devel-$(VCS_BRANCH)" \
-	    --tag "ghcr.io/rpatterson/prunerr:devel" \
-	    --tag "ghcr.io/rpatterson/prunerr:devel-$(VCS_BRANCH)" \
-	    --file "./Dockerfile.devel" "./" | tee -a "$(@)"
-
-# Local environment variables from a template
-./.env: ./.env.in ./var/log/host-install.log
-	export TRANSMISSION_PASS="$$(apg -n 1)"
-	$(MAKE) -e "PUID=$(PUID)" "PGID=$(PGID)" \
-	    "template=$(<)" "target=$(@)" expand-template
-=======
 
 .PHONY: $(PYTHON_ENVS:%=build-docker-volumes-%)
 ### Ensure access permissions to build artifacts in Python version container volumes
 # If created by `# dockerd`, they end up owned by `root`.
 $(PYTHON_ENVS:%=build-docker-volumes-%): \
-		./var/ ./src/python_project_structure.egg-info/ ./.tox/
+		./var/ ./src/prunerr.egg-info/ ./.tox/
 	$(MAKE) \
 	    $(@:build-docker-volumes-%=./var/docker/%/) \
-	    $(@:build-docker-volumes-%=./var/docker/%/python_project_structure.egg-info/) \
+	    $(@:build-docker-volumes-%=./var/docker/%/prunerr.egg-info/) \
 	    $(@:build-docker-volumes-%=./var/docker/%/.tox/)
 ./var/ $(PYTHON_ENVS:%=./var/docker/%/) \
-./src/python_project_structure.egg-info/ \
-$(PYTHON_ENVS:%=./var/docker/%/python_project_structure.egg-info/) \
+./src/prunerr.egg-info/ \
+$(PYTHON_ENVS:%=./var/docker/%/prunerr.egg-info/) \
 ./.tox/ $(PYTHON_ENVS:%=./var/docker/%/.tox/):
 	mkdir -pv "$(@)"
 
@@ -1015,16 +863,16 @@
 	python_env=$(notdir $(@:%/bin/activate=%))
 	$(MAKE) "./var/docker/$${python_env}/log/build.log"
 	docker compose run $(DOCKER_COMPOSE_RUN_ARGS) -T \
-	    python-project-structure-devel make -e PYTHON_MINORS="$(PYTHON_MINOR)" \
+	    prunerr-devel make -e PYTHON_MINORS="$(PYTHON_MINOR)" \
 	    "./var/log/tox/$${python_env}/build.log"
 
 # Local environment variables from a template
 ./.env: ./.env.in
+	export TRANSMISSION_PASS="$$(apg -n 1)"
 	$(MAKE) -e "template=$(<)" "target=$(@)" expand-template
->>>>>>> b564e987
 
 # Perform any one-time local checkout set up
-$(HOME)/.local/var/log/python-project-structure-host-install.log:
+$(HOME)/.local/var/log/prunerr-host-install.log:
 	mkdir -pv "$(dir $(@))"
 # Bootstrap the minimum Python environment
 	(
@@ -1087,13 +935,13 @@
 	) | tee -a "$(@)"
 
 ./.git/hooks/pre-commit:
-	$(MAKE) "$(HOME)/.local/var/log/python-project-structure-host-install.log"
+	$(MAKE) "$(HOME)/.local/var/log/prunerr-host-install.log"
 	$(TOX_EXEC_BUILD_ARGS) pre-commit install \
 	    --hook-type "pre-commit" --hook-type "commit-msg" --hook-type "pre-push"
 
 # Capture any project initialization tasks for reference.  Not actually usable.
 ./pyproject.toml:
-	$(MAKE) "$(HOME)/.local/var/log/python-project-structure-host-install.log"
+	$(MAKE) "$(HOME)/.local/var/log/prunerr-host-install.log"
 	$(TOX_EXEC_BUILD_ARGS) cz init
 
 # Emacs editor settings
