# SPDX-FileCopyrightText: 2023 Ross Patterson <me@rpatterson.net>
#
# SPDX-License-Identifier: MIT

## Development, build and maintenance tasks:
#
# To ease discovery for new contributors, variables that act as options affecting
# behavior are at the top.  Then skip to `## Top-level targets:` below to find targets
# intended for use by developers.  The real work, however, is in the recipes for real
# targets that follow.  If making changes here, please start by reading the philosophy
# commentary at the bottom of this file.

# Project specific values:
export PROJECT_NAMESPACE=rpatterson
export PROJECT_NAME=project-structure

# Variables used as options to control behavior:
export TEMPLATE_IGNORE_EXISTING=false
export DOCKER_USER=merpatterson
# TEMPLATE: See comments towards the bottom and update.
GPG_SIGNING_KEYID=2EFF7CCE6828E359


## "Private" Variables:

# Variables that aren't likely to be of concern those just using and reading top-level
# targets.  Mostly variables whose values are derived from the environment or other
# values.  If adding a variable whose value isn't a literal constant or intended for use
# on the CLI as an option, add it to the appropriate grouping below.  Unfortunately,
# variables referenced in targets or prerequisites need to be defined above those
# references (as opposed to references in recipes), which means we can't move these
# further below for readability and discover.

### Defensive settings for make:
#     https://tech.davis-hansson.com/p/make/
SHELL:=bash
.ONESHELL:
.SHELLFLAGS:=-eu -o pipefail -c
.SILENT:
.DELETE_ON_ERROR:
MAKEFLAGS+=--warn-undefined-variables
MAKEFLAGS+=--no-builtin-rules
PS1?=$$
EMPTY=
COMMA=,

# Values derived from the environment:
USER_NAME:=$(shell id -u -n)
USER_FULL_NAME:=$(shell \
    getent passwd "$(USER_NAME)" | cut -d ":" -f 5 | cut -d "," -f 1)
ifeq ($(USER_FULL_NAME),)
USER_FULL_NAME=$(USER_NAME)
endif
USER_EMAIL:=$(USER_NAME)@$(shell hostname -f)
export PUID:=$(shell id -u)
export PGID:=$(shell id -g)
export CHECKOUT_DIR=$(PWD)
TZ=Etc/UTC
ifneq ("$(wildcard /usr/share/zoneinfo/)","")
TZ=$(shell \
  realpath --relative-to=/usr/share/zoneinfo/ \
  $(firstword $(realpath /private/etc/localtime /etc/localtime)) \
)
endif
export TZ
export DOCKER_GID=$(shell getent group "docker" | cut -d ":" -f 3)

# Values derived from VCS/git:
VCS_LOCAL_BRANCH:=$(shell git branch --show-current)
CI_COMMIT_BRANCH=
GITHUB_REF_TYPE=
GITHUB_REF_NAME=
ifeq ($(VCS_LOCAL_BRANCH),)
ifneq ($(CI_COMMIT_BRANCH),)
VCS_LOCAL_BRANCH=$(CI_COMMIT_BRANCH)
else ifeq ($(GITHUB_REF_TYPE),branch)
VCS_LOCAL_BRANCH=$(GITHUB_REF_NAME)
endif
endif
VCS_TAG=
CI_COMMIT_TAG=
ifeq ($(VCS_TAG),)
ifneq ($(CI_COMMIT_TAG),)
VCS_TAG=$(CI_COMMIT_TAG)
else ifeq ($(GITHUB_REF_TYPE),tag)
VCS_TAG=$(GITHUB_REF_NAME)
endif
endif
ifeq ($(VCS_LOCAL_BRANCH),)
# Guess branch name from tag:
ifneq ($(shell echo "$(VCS_TAG)" | grep -E '^v[0-9]+\.[0-9]+\.[0-9]+$$'),)
# Final release, should be from main:
VCS_LOCAL_BRANCH=main
else ifneq ($(shell echo "$(VCS_TAG)" | grep -E '^v[0-9]+\.[0-9]+\.[0-9]+.+$$'),)
# Pre-release, should be from develop:
VCS_LOCAL_BRANCH=develop
endif
endif
# Reproduce what we need of git's branch and remote configuration and logic:
VCS_CLONE_REMOTE:=$(shell git config "clone.defaultRemoteName")
ifeq ($(VCS_CLONE_REMOTE),)
VCS_CLONE_REMOTE=origin
endif
VCS_PUSH_REMOTE:=$(shell git config "branch.$(VCS_LOCAL_BRANCH).pushRemote")
ifeq ($(VCS_PUSH_REMOTE),)
VCS_PUSH_REMOTE:=$(shell git config "remote.pushDefault")
endif
ifeq ($(VCS_PUSH_REMOTE),)
VCS_PUSH_REMOTE=$(VCS_CLONE_REMOTE)
endif
VCS_UPSTREAM_REMOTE:=$(shell git config "branch.$(VCS_LOCAL_BRANCH).remote")
ifeq ($(VCS_UPSTREAM_REMOTE),)
VCS_UPSTREAM_REMOTE:=$(shell git config "checkout.defaultRemote")
endif
VCS_UPSTREAM_REF:=$(shell git config "branch.$(VCS_LOCAL_BRANCH).merge")
VCS_UPSTREAM_BRANCH=$(VCS_UPSTREAM_REF:refs/heads/%=%)
# Determine the best remote and branch for versioning data, e.g. `v*` tags:
VCS_REMOTE=$(VCS_PUSH_REMOTE)
VCS_BRANCH=$(VCS_LOCAL_BRANCH)
export VCS_BRANCH
# Determine the best remote and branch for release data, e.g. conventional commits:
VCS_COMPARE_REMOTE=$(VCS_UPSTREAM_REMOTE)
ifeq ($(VCS_COMPARE_REMOTE),)
VCS_COMPARE_REMOTE=$(VCS_PUSH_REMOTE)
endif
VCS_COMPARE_BRANCH=$(VCS_UPSTREAM_BRANCH)
ifeq ($(VCS_COMPARE_BRANCH),)
VCS_COMPARE_BRANCH=$(VCS_BRANCH)
endif
# Under CI, check commits and release notes against the branch to be merged into:
CI=false
ifeq ($(CI),true)
ifeq ($(VCS_COMPARE_BRANCH),develop)
VCS_COMPARE_BRANCH=main
else ifneq ($(VCS_BRANCH),main)
VCS_COMPARE_BRANCH=develop
endif
# If pushing to upstream release branches, get release data compared to the previous
# release:
else ifeq ($(VCS_COMPARE_BRANCH),develop)
VCS_COMPARE_BRANCH=main
endif
VCS_BRANCH_SUFFIX=upgrade
VCS_MERGE_BRANCH=$(VCS_BRANCH:%-$(VCS_BRANCH_SUFFIX)=%)
# Assemble the targets used to avoid redundant fetches during release tasks:
VCS_FETCH_TARGETS=./var/git/refs/remotes/$(VCS_REMOTE)/$(VCS_BRANCH)
ifneq ($(VCS_REMOTE)/$(VCS_BRANCH),$(VCS_COMPARE_REMOTE)/$(VCS_COMPARE_BRANCH))
VCS_FETCH_TARGETS+=./var/git/refs/remotes/$(VCS_COMPARE_REMOTE)/$(VCS_COMPARE_BRANCH)
endif
# Also fetch develop for merging back in the final release:
VCS_RELEASE_FETCH_TARGETS=./var/git/refs/remotes/$(VCS_REMOTE)/$(VCS_BRANCH)
ifeq ($(VCS_BRANCH),main)
VCS_RELEASE_FETCH_TARGETS+=./var/git/refs/remotes/$(VCS_COMPARE_REMOTE)/develop
ifneq ($(VCS_REMOTE)/$(VCS_BRANCH),$(VCS_COMPARE_REMOTE)/develop)
ifneq ($(VCS_COMPARE_REMOTE)/$(VCS_COMPARE_BRANCH),$(VCS_COMPARE_REMOTE)/develop)
VCS_FETCH_TARGETS+=./var/git/refs/remotes/$(VCS_COMPARE_REMOTE)/develop
endif
endif
endif
ifneq ($(VCS_MERGE_BRANCH),$(VCS_BRANCH))
VCS_FETCH_TARGETS+=./var/git/refs/remotes/$(VCS_REMOTE)/$(VCS_MERGE_BRANCH)
endif
# Determine the sequence of branches to find closes existing build artifacts, such as
# docker images:
VCS_BRANCHES=$(VCS_BRANCH)
ifneq ($(VCS_BRANCH),main)
ifneq ($(VCS_BRANCH),develop)
VCS_BRANCHES+=develop
endif
VCS_BRANCHES+=main
endif

# Run Python tools in isolated environments managed by Tox:
TOX_EXEC_OPTS=--no-recreate-pkg --skip-pkg-install
TOX_EXEC_BUILD_ARGS=tox exec $(TOX_EXEC_OPTS) -e "build"

# Values used to build Docker images:
DOCKER_FILE=./Dockerfile
export DOCKER_BUILD_ARGS=
export DOCKER_BUILD_PULL=false
# Values used to tag built images:
export DOCKER_VARIANT=
DOCKER_VARIANT_PREFIX=
ifneq ($(DOCKER_VARIANT),)
DOCKER_VARIANT_PREFIX=$(DOCKER_VARIANT)-
endif
export DOCKER_BRANCH_TAG=$(subst /,-,$(VCS_BRANCH))
GITLAB_CI=false
GITHUB_ACTIONS=false
CI_PROJECT_NAMESPACE=$(CI_UPSTREAM_NAMESPACE)
CI_TEMPLATE_REGISTRY_HOST=registry.gitlab.com
ifeq ($(GITHUB_ACTIONS),true)
DOCKER_REGISTRY_HOST=ghcr.io
else
DOCKER_REGISTRY_HOST=$(CI_TEMPLATE_REGISTRY_HOST)
endif
export DOCKER_REGISTRY_HOST
CI_REGISTRY=$(CI_TEMPLATE_REGISTRY_HOST)/$(CI_PROJECT_NAMESPACE)
CI_REGISTRY_IMAGE=$(CI_REGISTRY)/$(CI_PROJECT_NAME)
DOCKER_REGISTRIES=DOCKER GITLAB GITHUB
export DOCKER_REGISTRY=$(firstword $(DOCKER_REGISTRIES))
DOCKER_IMAGE_DOCKER=$(DOCKER_USER)/$(CI_PROJECT_NAME)
DOCKER_IMAGE_GITLAB=$(CI_REGISTRY_IMAGE)
DOCKER_IMAGE_GITHUB=ghcr.io/$(CI_PROJECT_NAMESPACE)/$(CI_PROJECT_NAME)
DOCKER_IMAGE=$(DOCKER_IMAGE_$(DOCKER_REGISTRY))
DOCKER_IMAGES=
ifeq ($(GITLAB_CI),true)
DOCKER_IMAGES+=$(DOCKER_IMAGE_GITLAB)
else ifeq ($(GITHUB_ACTIONS),true)
DOCKER_IMAGES+=$(DOCKER_IMAGE_GITHUB)
else
DOCKER_IMAGES+=$(DOCKER_IMAGE_DOCKER)
endif
# Values used to run built images in containers:
DOCKER_COMPOSE_RUN_ARGS=
DOCKER_COMPOSE_RUN_ARGS+= --rm
ifeq ($(shell tty),not a tty)
DOCKER_COMPOSE_RUN_ARGS+= -T
endif
export DOCKER_PASS

# Values derived from or overridden by CI environments:
CI_UPSTREAM_NAMESPACE=$(PROJECT_NAMESPACE)
CI_PROJECT_NAME=$(PROJECT_NAME)
ifeq ($(CI),true)
TEMPLATE_IGNORE_EXISTING=true
endif
GITHUB_REPOSITORY_OWNER=$(CI_UPSTREAM_NAMESPACE)
# Determine if this checkout is a fork of the upstream project:
CI_IS_FORK=false
ifeq ($(GITLAB_CI),true)
USER_EMAIL=$(USER_NAME)@runners-manager.gitlab.com
ifneq ($(VCS_BRANCH),develop)
ifneq ($(VCS_BRANCH),main)
DOCKER_REGISTRIES=GITLAB
endif
endif
ifneq ($(CI_PROJECT_NAMESPACE),$(CI_UPSTREAM_NAMESPACE))
CI_IS_FORK=true
DOCKER_REGISTRIES=GITLAB
DOCKER_IMAGES+=$(DOCKER_REGISTRY_HOST)/$(CI_UPSTREAM_NAMESPACE)/$(CI_PROJECT_NAME)
endif
else ifeq ($(GITHUB_ACTIONS),true)
USER_EMAIL=$(USER_NAME)@actions.github.com
ifneq ($(VCS_BRANCH),develop)
ifneq ($(VCS_BRANCH),main)
DOCKER_REGISTRIES=GITHUB
endif
endif
ifneq ($(GITHUB_REPOSITORY_OWNER),$(CI_UPSTREAM_NAMESPACE))
CI_IS_FORK=true
DOCKER_REGISTRIES=GITHUB
DOCKER_IMAGES+=ghcr.io/$(GITHUB_REPOSITORY_OWNER)/$(CI_PROJECT_NAME)
endif
endif
# Take GitHub auth from env under GitHub actions but from secrets on other hosts:
GITHUB_TOKEN=
PROJECT_GITHUB_PAT=
ifeq ($(GITHUB_TOKEN),)
GITHUB_TOKEN=$(PROJECT_GITHUB_PAT)
else ifeq ($(PROJECT_GITHUB_PAT),)
PROJECT_GITHUB_PAT=$(GITHUB_TOKEN)
endif
GH_TOKEN=$(GITHUB_TOKEN)
export GH_TOKEN
export GITHUB_TOKEN
export PROJECT_GITHUB_PAT

# Values used for publishing releases:
# Safe defaults for testing the release process without publishing to the final/official
# hosts/indexes/registries:
RELEASE_PUBLISH=false
# Only publish releases from the `main` or `develop` branches:
GITHUB_RELEASE_ARGS=--prerelease
# Only publish releases from the `main` or `develop` branches and only under the
# canonical CI/CD platform:
ifeq ($(GITLAB_CI),true)
ifeq ($(VCS_BRANCH),main)
RELEASE_PUBLISH=true
GITHUB_RELEASE_ARGS=
else ifeq ($(VCS_BRANCH),develop)
# Publish pre-releases from the `develop` branch:
RELEASE_PUBLISH=true
endif
DOCKER_PLATFORMS=
ifeq ($(RELEASE_PUBLISH),true)
# TEMPLATE: Choose the platforms on which your end-users need to be able to run the
# image.  These default platforms should cover most common end-user platforms, including
# modern Apple M1 CPUs, Raspberry Pi devices, etc.:
DOCKER_PLATFORMS=linux/amd64 linux/arm64 linux/arm/v7
endif
endif
CI_REGISTRY_USER=$(CI_PROJECT_NAMESPACE)
VCS_REMOTE_PUSH_URL=
CODECOV_TOKEN=
DOCKER_PASS=
export DOCKER_PASS
CI_PROJECT_ID=
export CI_PROJECT_ID
CI_JOB_TOKEN=
export CI_JOB_TOKEN
CI_REGISTRY_PASSWORD=
export CI_REGISTRY_PASSWORD
GH_TOKEN=

# Override variable values if present in `./.env` and if not overridden on the CLI:
include $(wildcard .env)

# Done with `$(shell ...)`, echo recipe commands going forward
.SHELLFLAGS+= -x


## Top-level targets:

.PHONY: all
### The default target.
all: build

.PHONY: start
### Run the local development end-to-end stack services in the background as daemons.
start: build-docker ./.env.~out~
	docker compose down
	docker compose up -d

.PHONY: run
### Run the local development end-to-end stack services in the foreground for debugging.
run: build-docker ./.env.~out~
	docker compose down
	docker compose up


## Build Targets:
#
# Recipes that make artifacts needed for by end-users, development tasks, other recipes.

.PHONY: build
### Set up everything for development from a checkout, local and in containers.
build: ./.git/hooks/pre-commit ./.env.~out~ \
		$(HOME)/.local/var/log/$(PROJECT_NAME)-host-install.log \
		build-docker

.PHONY: build-pkgs
### Ensure the built package is current.
build-pkgs: ./var/git/refs/remotes/$(VCS_REMOTE)/$(VCS_BRANCH) \
		./var-docker/log/build-devel.log
	true "TEMPLATE: Always specific to the type of project"

## Docker Build Targets:
#
# Strive for as much consistency as possible in development tasks between the local host
# and inside containers.  To that end, most of the `*-docker` container target recipes
# should run the corresponding `*-local` local host target recipes inside the
# development container.  Top level targets, like `test`, should run as much as possible
# inside the development container.

.PHONY: build-docker
### Set up for development in Docker containers.
build-docker: build-pkgs ./var-docker/log/build-user.log

.PHONY: build-docker-tags
### Print the list of image tags for the current registry and variant.
build-docker-tags:
	$(MAKE) -e $(DOCKER_REGISTRIES:%=build-docker-tags-%)

.PHONY: $(DOCKER_REGISTRIES:%=build-docker-tags-%)
### Print the list of image tags for the current registry and variant.
$(DOCKER_REGISTRIES:%=build-docker-tags-%):
	test -e "./var/git/refs/remotes/$(VCS_REMOTE)/$(VCS_BRANCH)"
	docker_image=$(DOCKER_IMAGE_$(@:build-docker-tags-%=%))
	echo $${docker_image}:$(DOCKER_VARIANT_PREFIX)$(DOCKER_BRANCH_TAG)
ifeq ($(VCS_BRANCH),main)
# Only update tags end users may depend on to be stable from the `main` branch
	VERSION=$$($(TOX_EXEC_BUILD_ARGS) -qq -- cz version --project)
	major_version=$$(echo $${VERSION} | sed -nE 's|([0-9]+).*|\1|p')
	minor_version=$$(
	    echo $${VERSION} | sed -nE 's|([0-9]+\.[0-9]+).*|\1|p'
	)
	echo $${docker_image}:$(DOCKER_VARIANT_PREFIX)v$${minor_version}
	echo $${docker_image}:$(DOCKER_VARIANT_PREFIX)v$${major_version}
	echo $${docker_image}:$(DOCKER_VARIANT_PREFIX)
endif
# This variant is the default used for tags such as `latest`
	echo $${docker_image}:$(DOCKER_VARIANT_PREFIX)$(DOCKER_BRANCH_TAG)
ifeq ($(VCS_BRANCH),main)
	echo $${docker_image}:$(DOCKER_VARIANT_PREFIX)v$${minor_version}
	echo $${docker_image}:$(DOCKER_VARIANT_PREFIX)v$${major_version}
ifeq ($(DOCKER_VARIANT),)
	echo $${docker_image}:latest
else
	echo $${docker_image}:$(DOCKER_VARIANT)
endif
endif

.PHONY: build-docker-build
### Run the actual commands used to build the Docker container image.
build-docker-build: ./Dockerfile \
		$(HOME)/.local/var/log/docker-multi-platform-host-install.log \
		./var/git/refs/remotes/$(VCS_REMOTE)/$(VCS_BRANCH) \
		./var/log/docker-login-DOCKER.log
# Workaround broken interactive session detection:
	docker pull "buildpack-deps"
<<<<<<< HEAD
	docker_build_caches=""
ifeq ($(GITLAB_CI),true)
# Don't cache when building final releases on `main`
	$(MAKE) -e "./var/log/docker-login-GITLAB.log" || true
ifneq ($(VCS_BRANCH),main)
	if $(MAKE) -e pull-docker
	then
	    docker_build_caches+=" --cache-from $(DOCKER_IMAGE_GITLAB):\
	$(DOCKER_VARIANT_PREFIX)$(PYTHON_ENV)-$(DOCKER_BRANCH_TAG)"
	fi
endif
endif
ifeq ($(GITHUB_ACTIONS),true)
	$(MAKE) -e "./var/log/docker-login-GITHUB.log" || true
ifneq ($(VCS_BRANCH),main)
	if $(MAKE) -e pull-docker
	then
	    docker_build_caches+=" --cache-from $(DOCKER_IMAGE_GITHUB):\
	$(DOCKER_VARIANT_PREFIX)$(PYTHON_ENV)-$(DOCKER_BRANCH_TAG)"
	fi
endif
endif
=======
# Assemble the tags for all the variant permutations:
	$(MAKE) "./var/git/refs/remotes/$(VCS_REMOTE)/$(VCS_BRANCH)"
>>>>>>> 4a9fc4dc
	docker_build_args=""
	for image_tag in $$(
	    $(MAKE) -e --no-print-directory build-docker-tags
	)
	do
	    docker_build_args+=" --tag $${image_tag}"
	done
ifeq ($(DOCKER_VARIANT),)
	docker_build_args+=" --target user"
else
	docker_build_args+=" --target $(DOCKER_VARIANT)"
endif
# https://github.com/moby/moby/issues/39003#issuecomment-879441675
	docker buildx build $(DOCKER_BUILD_ARGS) \
	    --build-arg BUILDKIT_INLINE_CACHE="1" \
	    --build-arg VERSION="$$(
	        $(TOX_EXEC_BUILD_ARGS) -qq -- cz version --project
	    )" \
	    $${docker_build_args} $${docker_build_caches} --file "$(<)" "./"


## Test Targets:
#
# Recipes that run the test suite.

.PHONY: test
### Format the code and run the full suite of tests, coverage checks, and linters.
test: test-lint test-docker-lint test-docker

.PHONY: test-local
### Run the full suite of tests, coverage checks, and linters.
test-local:
	true "TEMPLATE: Always specific to the type of project"

.PHONY: test-lint
### Perform any linter or style checks, including non-code checks.
test-lint: $(HOME)/.local/var/log/$(PROJECT_NAME)-host-install.log
# Run non-code checks, e.g. documentation:
	tox run -e "build"

.PHONY: test-debug
### Run tests directly on the host and invoke the debugger on errors/failures.
test-debug:
	true "TEMPLATE: Always specific to the type of project"

.PHONY: test-docker
### Run the full suite of tests, coverage checks, and code linters in containers.
test-docker: build-pkgs $(HOME)/.local/var/log/$(PROJECT_NAME)-host-install.log \
		build-docker
	docker_run_args="--rm"
	if [ ! -t 0 ]
	then
# No fancy output when running in parallel
	    docker_run_args+=" -T"
	fi
# Ensure the end-user image runs successfully:
	docker compose run --no-deps $${docker_run_args} $(PROJECT_NAME) true
# Run from the development Docker container for consistency:
	docker compose run $${docker_run_args} $(PROJECT_NAME)-devel \
	    make -e test-local
# Upload any build or test artifacts to CI/CD providers
ifeq ($(GITLAB_CI),true)
ifneq ($(CODECOV_TOKEN),)
	$(MAKE) "./var/log/codecov-install.log"
	codecov --nonZero -t "$(CODECOV_TOKEN)" --file "./build/coverage.xml"
else ifneq ($(CI_IS_FORK),true)
	set +x
	echo "ERROR: CODECOV_TOKEN missing from ./.env or CI secrets"
	false
endif
endif

.PHONY: test-docker-lint
### Check the style and content of the `./Dockerfile*` files
test-docker-lint: ./.env.~out~ ./var/log/docker-login-DOCKER.log
	docker compose pull --quiet hadolint
	docker compose run $(DOCKER_COMPOSE_RUN_ARGS) hadolint
	docker compose run $(DOCKER_COMPOSE_RUN_ARGS) hadolint \
	    hadolint "./build-host/Dockerfile"

.PHONY: test-push
### Perform any checks that should only be run before pushing.
test-push: $(VCS_FETCH_TARGETS) \
		$(HOME)/.local/var/log/$(PROJECT_NAME)-host-install.log \
		./var-docker/log/build-devel.log ./.env.~out~
	vcs_compare_rev="$(VCS_COMPARE_REMOTE)/$(VCS_COMPARE_BRANCH)"
ifeq ($(CI),true)
ifeq ($(VCS_COMPARE_BRANCH),main)
# On `main`, compare with the previous commit on `main`
	vcs_compare_rev="$(VCS_COMPARE_REMOTE)/$(VCS_COMPARE_BRANCH)^"
endif
endif
	if ! git fetch "$(VCS_COMPARE_REMOTE)" "$(VCS_COMPARE_BRANCH)"
	then
# Compare with the pre-release branch if this branch hasn't been pushed yet:
	    vcs_compare_rev="$(VCS_COMPARE_REMOTE)/develop"
	fi
	exit_code=0
	(
	    $(TOX_EXEC_BUILD_ARGS) -- \
	        cz check --rev-range "$${vcs_compare_rev}..HEAD" &&
	    $(TOX_EXEC_BUILD_ARGS) -- \
	        python ./bin/cz-check-bump --compare-ref "$${vcs_compare_rev}"
	) || exit_code=$$?
	if (( $$exit_code == 3 || $$exit_code == 21 ))
	then
	    exit
	elif (( $$exit_code != 0 ))
	then
	    exit $$exit_code
	else
	    docker compose run $(DOCKER_COMPOSE_RUN_ARGS) \
	        $(PROJECT_NAME)-devel $(TOX_EXEC_BUILD_ARGS) -- \
	        towncrier check --compare-with "$${vcs_compare_rev}"
	fi

.PHONY: test-clean
### Confirm that the checkout is free of uncommitted VCS changes.
test-clean:
	if [ -n "$$(git status --porcelain)" ]
	then
	    set +x
	    echo "Checkout is not clean"
	    false
	fi


## Release Targets:
#
# Recipes that make an changes needed for releases and publish built artifacts to
# end-users.

.PHONY: release
### Publish installable packages and container images as required by commits.
release: release-pkgs release-docker

.PHONY: release-pkgs
### Publish installable packages if conventional commits require a release.
release-pkgs: $(HOME)/.local/var/log/$(PROJECT_NAME)-host-install.log \
		./var/log/git-remotes.log \
		./var/git/refs/remotes/$(VCS_REMOTE)/$(VCS_BRANCH) ./.env.~out~
# Only release from the `main` or `develop` branches:
ifeq ($(RELEASE_PUBLISH),true)
# Import the private signing key from CI secrets
	$(MAKE) -e ./var/log/gpg-import.log
# Bump the version and build the final release packages:
	$(MAKE) -e build-pkgs
# The VCS remote should reflect the release before the release is published to ensure
# that a published release is never *not* reflected in VCS.  Also ensure the tag is in
# place on any mirrors, using multiple `pushurl` remotes, for those project hosts as
# well:
	$(MAKE) -e test-clean
	true "TEMPLATE: Always specific to the type of project"
	export VERSION=$$($(TOX_EXEC_BUILD_ARGS) -qq -- cz version --project)
# Create a GitLab release
	release_cli_args="--description ./NEWS-VERSION.rst"
	release_cli_args+=" --tag-name v$${VERSION}"
	release_cli_args+=" --assets-link {\
	\"name\":\"Docker-Hub-Container-Registry\",\
	\"url\":\"https://hub.docker.com/r/$(DOCKER_USER)/$(CI_PROJECT_NAME)/tags\",\
	\"link_type\":\"image\"\
	}"
	docker compose pull gitlab-release-cli
	docker compose run --rm gitlab-release-cli release-cli \
	    --server-url "$(CI_SERVER_URL)" --project-id "$(CI_PROJECT_ID)" \
	    create $${release_cli_args}
# Create a GitHub release
	gh release create "v$${VERSION}" $(GITHUB_RELEASE_ARGS) \
	    --notes-file "./NEWS-VERSION.rst" ./dist/project?structure-*
endif

.PHONY: release-docker
### Publish all container images to all container registries.
release-docker: build-docker $(DOCKER_REGISTRIES:%=./var/log/docker-login-%.log) \
		$(HOME)/.local/var/log/docker-multi-platform-host-install.log
# Build other platforms in emulation and rely on the layer cache for bundling the
# previously built native images into the manifests.
	DOCKER_BUILD_ARGS="$(DOCKER_BUILD_ARGS) --push"
ifneq ($(DOCKER_PLATFORMS),)
	DOCKER_BUILD_ARGS+=" --platform $(subst $(EMPTY) ,$(COMMA),$(DOCKER_PLATFORMS))"
else
endif
	export DOCKER_BUILD_ARGS
# Push the end-user manifest and images:
	$(MAKE) -e build-docker-build
# Push the development manifest and images:
	$(MAKE) -e DOCKER_VARIANT="devel" build-docker-build
# Update Docker Hub `README.md` using the `./README.rst` reStructuredText version:
ifeq ($(VCS_BRANCH),main)
	$(MAKE) -e "./var/log/docker-login-DOCKER.log"
	docker compose pull --quiet pandoc docker-pushrm
	docker compose up docker-pushrm
endif

.PHONY: release-bump
### Bump the package version if on a branch that should trigger a release.
release-bump: ~/.gitconfig $(VCS_RELEASE_FETCH_TARGETS) \
		./var/log/git-remotes.log \
		$(HOME)/.local/var/log/$(PROJECT_NAME)-host-install.log \
		./var-docker/log/build-devel.log ./.env.~out~
	if ! git diff --cached --exit-code
	then
	    set +x
	    echo "CRITICAL: Cannot bump version with staged changes"
	    false
	fi
# Ensure the local branch is updated to the forthcoming version bump commit:
	git switch -C "$(VCS_BRANCH)" "$$(git rev-parse HEAD)"
# Check if a release is required:
	exit_code=0
	if [ "$(VCS_BRANCH)" = "main" ] &&
	    $(TOX_EXEC_BUILD_ARGS) -qq -- python ./bin/get-base-version $$(
	        $(TOX_EXEC_BUILD_ARGS) -qq -- cz version --project
	    )
	then
# Release a previous pre-release as final regardless of whether commits since then
# require a release:
	    true
	else
# Is a release required by conventional commits:
	    $(TOX_EXEC_BUILD_ARGS) -qq -- python ./bin/cz-check-bump || exit_code=$$?
	    if (( $$exit_code == 3 || $$exit_code == 21 ))
	    then
# No commits require a release:
	        exit
	    elif (( $$exit_code != 0 ))
	    then
	        exit $$exit_code
	    fi
	fi
# Collect the versions involved in this release according to conventional commits:
	cz_bump_args="--check-consistency --no-verify"
ifneq ($(VCS_BRANCH),main)
	cz_bump_args+=" --prerelease beta"
endif
ifeq ($(RELEASE_PUBLISH),true)
	cz_bump_args+=" --gpg-sign"
# Import the private signing key from CI secrets
	$(MAKE) -e ./var/log/gpg-import.log
endif
# Capture the release notes for *just this* release for creating the GitHub release.
# Have to run before the real `$ towncrier build` run without the `--draft` option
# because after that the `newsfragments` will have been deleted.
	next_version=$$(
	    $(TOX_EXEC_BUILD_ARGS) -qq -- cz bump $${cz_bump_args} --yes --dry-run |
	    sed -nE 's|.* ([^ ]+) *→ *([^ ]+).*|\2|p;q'
	) || true
	docker compose run $(DOCKER_COMPOSE_RUN_ARGS) $(PROJECT_NAME)-devel \
	    $(TOX_EXEC_ARGS) -qq -- \
	    towncrier build --version "$${next_version}" --draft --yes \
	    >"./NEWS-VERSION.rst"
	git add -- "./NEWS-VERSION.rst"
# Build and stage the release notes to be commited by `$ cz bump`:
	docker compose run $(DOCKER_COMPOSE_RUN_ARGS) $(PROJECT_NAME)-devel \
	    $(TOX_EXEC_ARGS) -- towncrier build --version "$${next_version}" --yes
# Increment the version in VCS
	$(TOX_EXEC_BUILD_ARGS) -- cz bump $${cz_bump_args}
ifeq ($(VCS_BRANCH),main)
# Merge the bumped version back into `develop`:
	$(MAKE) VCS_BRANCH="main" VCS_MERGE_BRANCH="develop" \
	    VCS_REMOTE="$(VCS_COMPARE_REMOTE)" VCS_MERGE_BRANCH="develop" devel-merge
ifeq ($(CI),true)
	git push --no-verify "$(VCS_COMPARE_REMOTE)" "HEAD:develop"
endif
	git switch -C "$(VCS_BRANCH)" "$$(git rev-parse HEAD)"
endif
ifneq ($(GITHUB_ACTIONS),true)
ifneq ($(PROJECT_GITHUB_PAT),)
# Ensure the tag is available for creating the GitHub release below but push *before* to
# GitLab to avoid a race with repository mirrorying:
	git push --no-verify "github" tag "v$${next_version}"
endif
endif
ifeq ($(CI),true)
# Push just this tag to avoid clashes with any previously failed release:
	git push --no-verify "$(VCS_REMOTE)" tag "v$${next_version}"
# Also push the branch:
	git push --no-verify "$(VCS_REMOTE)" "HEAD:$(VCS_BRANCH)"
endif


## Development Targets:
#
# Recipes used by developers to make changes to the code.

.PHONY: devel-format
### Automatically correct code in this checkout according to linters and style checkers.
devel-format: $(HOME)/.local/var/log/$(PROJECT_NAME)-host-install.log
	true "TEMPLATE: Always specific to the type of project"
	$(TOX_EXEC_BUILD_ARGS) -- reuse addheader -r --skip-unrecognised \
	    --copyright "Ross Patterson <me@rpatterson.net>" --license "MIT" "./"

.PHONY: devel-upgrade
### Update all fixed/pinned dependencies to their latest available versions.
devel-upgrade: $(HOME)/.local/var/log/$(PROJECT_NAME)-host-install.log
# Update VCS hooks from remotes to the latest tag.
	$(TOX_EXEC_BUILD_ARGS) -- pre-commit autoupdate

.PHONY: devel-upgrade-branch
### Reset an upgrade branch, commit upgraded dependencies on it, and push for review.
devel-upgrade-branch: ~/.gitconfig ./var/log/gpg-import.log \
		./var/git/refs/remotes/$(VCS_REMOTE)/$(VCS_BRANCH) \
		./var/log/git-remotes.log
	remote_branch_exists=false
	if git fetch "$(VCS_REMOTE)" "$(VCS_BRANCH)-upgrade"
	then
	    remote_branch_exists=true
	fi
	git switch -C "$(VCS_BRANCH)-upgrade"
	now=$$(date -u)
	$(MAKE) -e devel-upgrade
	if $(MAKE) -e "test-clean"
	then
# No changes from upgrade, exit successfully but push nothing
	    exit
	fi
# Commit the upgrade changes
	echo "Upgrade all requirements to the latest versions as of $${now}." \
	    >"./newsfragments/+upgrade-requirements.bugfix.rst"
	git add --update "./.pre-commit-config.yaml"
	git add "./newsfragments/+upgrade-requirements.bugfix.rst"
	git_commit_args="--all --gpg-sign"
ifeq ($(CI),true)
# Don't duplicate the CI run from the push below:
	git_push_args+=" --no-verify"
endif
	git commit $${git_commit_args} -m \
	    "fix(deps): Upgrade requirements latest versions"
# Fail if upgrading left untracked files in VCS
	$(MAKE) -e "test-clean"
ifeq ($(CI),true)
# Push any upgrades to the remote for review.  Specify both the ref and the expected ref
# for `--force-with-lease=...` to support pushing to multiple mirrors/remotes via
# multiple `pushUrl`:
	git_push_args="--no-verify"
	if [ "$${remote_branch_exists=true}" == "true" ]
	then
	    git_push_args+=" --force-with-lease=\
	$(VCS_BRANCH)-upgrade:$(VCS_REMOTE)/$(VCS_BRANCH)-upgrade"
	fi
	git push $${git_push_args} "$(VCS_REMOTE)" "HEAD:$(VCS_BRANCH)-upgrade"
endif

.PHONY: devel-merge
### Merge this branch with a suffix back into it's un-suffixed upstream.
devel-merge: ~/.gitconfig ./var/log/git-remotes.log \
		./var/git/refs/remotes/$(VCS_REMOTE)/$(VCS_MERGE_BRANCH)
	merge_rev="$$(git rev-parse HEAD)"
	git switch -C "$(VCS_MERGE_BRANCH)" --track "$(VCS_REMOTE)/$(VCS_MERGE_BRANCH)"
	git merge --ff --gpg-sign -m \
	    $$'Merge branch \'$(VCS_BRANCH)\' into $(VCS_MERGE_BRANCH)\n\n[ci merge]' \
	    "$${merge_rev}"
ifeq ($(CI),true)
	git push --no-verify "$(VCS_REMOTE)" "HEAD:$(VCS_MERGE_BRANCH)"
endif


## Clean Targets:
#
# Recipes used to restore the checkout to initial conditions.

.PHONY: clean
### Restore the checkout to a state as close to an initial clone as possible.
clean:
	docker compose down --remove-orphans --rmi "all" -v || true
	$(TOX_EXEC_BUILD_ARGS) -- pre-commit uninstall \
	    --hook-type "pre-commit" --hook-type "commit-msg" --hook-type "pre-push" \
	    || true
	$(TOX_EXEC_BUILD_ARGS) -- pre-commit clean || true
	git clean -dfx -e "/var" -e "var-docker/" -e "/.env" -e "*~"
	rm -rfv "./var/log/" "./var-docker/log/"


## Real Targets:
#
# Recipes that make actual changes and create and update files for the target.

## Docker real targets:

# Build the development image:
./var-docker/log/build-devel.log: ./Dockerfile ./.dockerignore ./bin/entrypoint \
		./build-host/requirements.txt.in ./var-docker/log/rebuild.log \
		./docker-compose.yml ./docker-compose.override.yml ./.env.~out~ \
		./bin/host-install
	true DEBUG Updated prereqs: $(?)
	mkdir -pv "$(dir $(@))"
ifeq ($(DOCKER_BUILD_PULL),true)
# Pull the development image and simulate as if it had been built here.
	if $(MAKE) -e DOCKER_VARIANT="devel" pull-docker
	then
	    touch "$(@)" "./var-docker/log/rebuild.log"
	    exit
	fi
endif
	$(MAKE) -e DOCKER_VARIANT="devel" DOCKER_BUILD_ARGS="--load" \
	    build-docker-build | tee -a "$(@)"
# Represent that host install is baked into the image in the `${HOME}` bind volume:
	docker compose run --rm -T --workdir "/home/$(PROJECT_NAME)/" \
	    $(PROJECT_NAME)-devel mkdir -pv "./.local/var/log/"
	docker run --rm --workdir "/home/$(PROJECT_NAME)/" --entrypoint "cat" \
	    "$$(docker compose config --images $(PROJECT_NAME)-devel | head -n 1)" \
	    "./.local/var/log/$(PROJECT_NAME)-host-install.log" |
	    docker compose run --rm -T --workdir "/home/$(PROJECT_NAME)/" \
	        $(PROJECT_NAME)-devel tee -a \
	        "./.local/var/log/$(PROJECT_NAME)-host-install.log" >"/dev/null"

# Build the end-user image:
./var-docker/log/build-user.log: ./var-docker/log/build-devel.log ./Dockerfile \
		./.dockerignore ./bin/entrypoint ./build-host/requirements.txt.in \
		./var-docker/log/rebuild.log
	true DEBUG Updated prereqs: $(?)
# Build the end-user image now that all required artifacts are built"
	mkdir -pv "$(dir $(@))"
	$(MAKE) -e DOCKER_BUILD_ARGS="$(DOCKER_BUILD_ARGS) --load" \
	    build-docker-build >>"$(@)"
# The image installs the host requirements, reflect that in the bind mount volumes
	date >>"$(@:%/build-user.log=%/host-install.log)"

# Marker file used to trigger the rebuild of the image.
# Useful to workaround async timestamp issues when running jobs in parallel:
./var-docker/log/rebuild.log:
	mkdir -pv "$(dir $(@))"
	date >>"$(@)"

# Local environment variables and secrets from a template:
./.env.~out~: ./.env.in
	$(call expand_template,$(<),$(@))

# Install all tools required by recipes that have to be installed externally on the
# host.  Use a target file outside this checkout to support multiple checkouts.  Use a
# target specific to this project so that other projects can use the same approach but
# with different requirements.
$(HOME)/.local/var/log/$(PROJECT_NAME)-host-install.log: ./bin/host-install \
		./build-host/requirements.txt.in
	mkdir -pv "$(dir $(@))"
	"$(<)" |& tee -a "$(@)"

# https://docs.docker.com/build/building/multi-platform/#building-multi-platform-images
$(HOME)/.local/var/log/docker-multi-platform-host-install.log:
	mkdir -pv "$(dir $(@))"
	if ! docker context inspect "multi-platform" |& tee -a "$(@)"
	then
	    docker context create "multi-platform" |& tee -a "$(@)"
	fi
	if ! docker buildx inspect |& tee -a "$(@)" |
	    grep -q '^ *Endpoint: *multi-platform *'
	then
	    (
	        docker buildx create --use "multi-platform" || true
	    ) |& tee -a "$(@)"
	fi

./var/log/codecov-install.log:
	mkdir -pv "$(dir $(@))"
# Install the code test coverage publishing tool
	(
	    if ! which codecov
	    then
	        mkdir -pv ~/.local/bin/
# https://docs.codecov.com/docs/codecov-uploader#using-the-uploader-with-codecovio-cloud
	        if which brew
	        then
# Mac OS X
	            curl --output-dir ~/.local/bin/ -Os \
	                "https://uploader.codecov.io/latest/macos/codecov"
	        elif which apk
	        then
# Alpine
	            wget --directory-prefix ~/.local/bin/ \
	                "https://uploader.codecov.io/latest/alpine/codecov"
	        else
# Other Linux distributions
	            curl --output-dir ~/.local/bin/ -Os \
	                "https://uploader.codecov.io/latest/linux/codecov"
	        fi
	        chmod +x ~/.local/bin/codecov
	    fi
	    if ! which codecov
	    then
	        set +x
	        echo "ERROR: CodeCov CLI tool still not on PATH"
	        false
	    fi
	) | tee -a "$(@)"

# Retrieve VCS data needed for versioning (tags) and release (release notes).
$(VCS_FETCH_TARGETS): ./.git/logs/HEAD
	git_fetch_args="--tags --prune --prune-tags --force"
	if [ "$$(git rev-parse --is-shallow-repository)" == "true" ]
	then
	    git_fetch_args+=" --unshallow"
	fi
	branch_path="$(@:var/git/refs/remotes/%=%)"
	mkdir -pv "$(dir $(@))"
	if ! git fetch $${git_fetch_args} "$${branch_path%%/*}" "$${branch_path#*/}" |&
	    tee -a "$(@)"
	then
# If the local branch doesn't exist, fall back to the pre-release branch:
	    git fetch $${git_fetch_args} "$${branch_path%%/*}" "develop" |&
	        tee -a "$(@)"
	fi

./.git/hooks/pre-commit:
	$(MAKE) -e "$(HOME)/.local/var/log/$(PROJECT_NAME)-host-install.log"
	$(TOX_EXEC_BUILD_ARGS) -- pre-commit install \
	    --hook-type "pre-commit" --hook-type "commit-msg" --hook-type "pre-push"

# Tell Emacs where to find checkout-local tools needed to check the code.
./.dir-locals.el.~out~: ./.dir-locals.el.in
	$(call expand_template,$(<),$(@))

# Ensure minimal VCS configuration, mostly useful in automation such as CI.
~/.gitconfig:
	git config --global user.name "$(USER_FULL_NAME)"
	git config --global user.email "$(USER_EMAIL)"

./var/log/git-remotes.log:
	mkdir -pv "$(dir $(@))"
	set +x
ifneq ($(VCS_REMOTE_PUSH_URL),)
	if ! git remote get-url --push --all "origin" |
	    grep -q -F "$(VCS_REMOTE_PUSH_URL)"
	then
	    echo "INFO:Adding push url for remote 'origin'"
	    git remote set-url --push --add "origin" "$(VCS_REMOTE_PUSH_URL)" |
	        tee -a "$(@)"
	fi
endif
ifneq ($(GITHUB_ACTIONS),true)
ifneq ($(PROJECT_GITHUB_PAT),)
# Also add a fetch remote for the `$ gh ...` CLI tool to detect:
	if ! git remote get-url "github" >"/dev/null"
	then
	    echo "INFO:Adding remote 'github'"
	    git remote add "github" \
	        "https://$(PROJECT_GITHUB_PAT)@github.com/$(CI_PROJECT_PATH).git" |
	        tee -a "$(@)"
	fi
else ifneq ($(CI_IS_FORK),true)
	set +x
	echo "ERROR: PROJECT_GITHUB_PAT missing from ./.env or CI secrets"
	false
endif
endif
	set -x
# Fail fast if there's still no push access
	git push --no-verify "origin" "HEAD:$(VCS_BRANCH)" | tee -a "$(@)"

./var/log/docker-login-DOCKER.log:
	$(MAKE) "./.env.~out~"
	mkdir -pv "$(dir $(@))"
	if [ -n "$${DOCKER_PASS}" ]
	then
	    printenv "DOCKER_PASS" | docker login -u "$(DOCKER_USER)" --password-stdin
	elif [ "$(CI_IS_FORK)" != "true" ]
	then
	    echo "ERROR: DOCKER_PASS missing from ./.env or CI secrets"
	    false
	fi
	date | tee -a "$(@)"
# TEMPLATE: Add a cleanup rule for the GitLab container registry under the project
# settings.
./var/log/docker-login-GITLAB.log:
	$(MAKE) "./.env.~out~"
	mkdir -pv "$(dir $(@))"
	if [ -n "$${CI_REGISTRY_PASSWORD}" ]
	then
	    printenv "CI_REGISTRY_PASSWORD" |
	        docker login -u "$(CI_REGISTRY_USER)" --password-stdin "$(CI_REGISTRY)"
	elif [ "$(CI_IS_FORK)" != "true" ]
	then
	    echo "ERROR: CI_REGISTRY_PASSWORD missing from ./.env or CI secrets"
	    false
	fi
	date | tee -a "$(@)"
# TEMPLATE: Connect the GitHub container registry to the repository using the `Connect`
# button at the bottom of the container registry's web UI.
./var/log/docker-login-GITHUB.log:
	$(MAKE) "./.env.~out~"
	mkdir -pv "$(dir $(@))"
	if [ -n "$${PROJECT_GITHUB_PAT}" ]
	then
	    printenv "PROJECT_GITHUB_PAT" |
	        docker login -u "$(GITHUB_REPOSITORY_OWNER)" --password-stdin "ghcr.io"
	elif [ "$(CI_IS_FORK)" != "true" ]
	then
	    echo "ERROR: PROJECT_GITHUB_PAT missing from ./.env or CI secrets"
	    false
	fi
	date | tee -a "$(@)"

# GPG signing key creation and management in CI
export GPG_PASSPHRASE=
GPG_SIGNING_PRIVATE_KEY=
./var/ci-cd-signing-subkey.asc:
# We need a private key in the CI/CD environment for signing release commits and
# artifacts.  Use a subkey so that it can be revoked without affecting your main key.
# This recipe captures what I had to do to export a private signing subkey.  It's not
# widely tested so it should probably only be used for reference.  It worked for me but
# the risk is leaking your main private key so double and triple check all your
# assumptions and results.
# 1. Create a signing subkey with a NEW, SEPARATE passphrase:
#    https://wiki.debian.org/Subkeys#How.3F
# 2. Get the long key ID for that private subkey:
#	gpg --list-secret-keys --keyid-format "LONG"
# 3. Export *just* that private subkey and verify that the main secret key packet is the
#    GPG dummy packet and that the only other private key included is the intended
#    subkey:
#	gpg --armor --export-secret-subkeys "$(GPG_SIGNING_KEYID)!" |
#	    gpg --list-packets
# 4. Export that key as text to a file:
	gpg --armor --export-secret-subkeys "$(GPG_SIGNING_KEYID)!" >"$(@)"
# 5. Confirm that the exported key can be imported into a temporary GNU PG directory and
#    that temporary directory can then be used to sign files:
#	gnupg_homedir=$$(mktemp -d --suffix=".d" "gnupd.XXXXXXXXXX")
#	printenv 'GPG_PASSPHRASE' >"$${gnupg_homedir}/.passphrase"
#	gpg --homedir "$${gnupg_homedir}" --batch --import <"$(@)"
#	echo "Test signature content" >"$${gnupg_homedir}/test-sig.txt"
#	gpgconf --kill gpg-agent
#	gpg --homedir "$${gnupg_homedir}" --batch --pinentry-mode "loopback" \
#	    --passphrase-file "$${gnupg_homedir}/.passphrase" \
#	    --local-user "$(GPG_SIGNING_KEYID)!" --sign "$${gnupg_homedir}/test-sig.txt"
#	gpg --batch --verify "$${gnupg_homedir}/test-sig.txt.gpg"
# 6. Add the contents of this target as a `GPG_SIGNING_PRIVATE_KEY` secret in CI and the
# passphrase for the signing subkey as a `GPG_PASSPHRASE` secret in CI
./var/log/gpg-import.log: ~/.gitconfig
# In each CI run, import the private signing key from the CI secrets
	mkdir -pv "$(dir $(@))"
ifneq ($(and $(GPG_SIGNING_PRIVATE_KEY),$(GPG_PASSPHRASE)),)
	printenv "GPG_SIGNING_PRIVATE_KEY" | gpg --batch --import | tee -a "$(@)"
	echo 'default-key:0:"$(GPG_SIGNING_KEYID)' | gpgconf —change-options gpg
	git config --global user.signingkey "$(GPG_SIGNING_KEYID)"
# "Unlock" the signing key for the remainder of this CI run:
	printenv 'GPG_PASSPHRASE' >"./var/ci-cd-signing-subkey.passphrase"
	true | gpg --batch --pinentry-mode "loopback" \
	    --passphrase-file "./var/ci-cd-signing-subkey.passphrase" \
	    --sign | gpg --list-packets
else
ifneq ($(CI_IS_FORK),true)
	set +x
	echo "ERROR: GPG_SIGNING_PRIVATE_KEY or GPG_PASSPHRASE " \
	    "missing from ./.env or CI secrets"
	false
endif
	date | tee -a "$(@)"
endif

# TEMPLATE: Optionally, use the following command to generate a GitLab CI/CD runner
# configuration, register it with your project, compare it with the template
# prerequisite, apply the appropriate changes and then  run using `$ docker compose up
# gitlab-runner`.  Particularly useful to conserve shared runner minutes:
./var/gitlab-runner/config/config.toml: ./gitlab-runner/config/config.toml.in
	docker compose run --rm gitlab-runner register \
	    --url "https://gitlab.com/" --docker-image "docker" --executor "docker"


## Makefile "functions":
#
# Snippets whose output is frequently used including across recipes:
# https://www.gnu.org/software/make/manual/html_node/Call-Function.html

# Return the most recently built package:
current_pkg=$(shell ls -t ./dist/*$(1) | head -n 1)

# Have to use a placeholder `*.~out~` as the target instead of the real expanded
# template because we can't disable `.DELETE_ON_ERROR` on a per-target basis.
#
# Short-circuit/repeat the host-install recipe here because expanded templates should
# *not* be updated when `./bin/host-install` is, so we can't use it as a prerequisite,
# *but* it is required to expand templates.  We can't use a sub-make because any
# expanded templates we use in `include ...` directives, such as `./.env`, are updated
# as targets when reading the `./Makefile` leading to endless recursion.
define expand_template=
if ! which envsubst
then
    mkdir -pv "$(HOME)/.local/var/log/"
    ./bin/host-install >"$(HOME)/.local/var/log/$(PROJECT_NAME)-host-install.log"
fi
if [ "$(2:%.~out~=%)" -nt "$(1)" ]
then
    envsubst <"$(1)" >"$(2)"
    exit
fi
if [ ! -e "$(2:%.~out~=%)" ]
then
    touch -d "@0" "$(2:%.~out~=%)"
fi
if [ "$(CI)" != "true" ]
then
    envsubst <"$(1)" | diff -u "$(2:%.~out~=%)" "-" || true
fi
set +x
echo "WARNING:Template $(1) has been updated."
echo "        Reconcile changes and \`$$ touch $(2:%.~out~=%)\`."
set -x
if [ ! -s "$(2:%.~out~=%)" ]
then
    envsubst <"$(1)" >"$(2:%.~out~=%)"
    touch -d "@0" "$(2:%.~out~=%)"
fi
if [ "$(TEMPLATE_IGNORE_EXISTING)" == "true" ]
then
    envsubst <"$(1)" >"$(2)"
    exit
fi
exit 1
endef


## Makefile Development:
#
# Development primarily requires a balance of 2 priorities:
#
# - Ensure the correctness of the code and build artifacts
# - Minimize iteration time overhead in the inner loop of development
#
# This project uses Make to balance those priorities.  Target recipes capture the
# commands necessary to build artifacts, run tests, and check the code.  Top-level
# targets assemble those recipes to put it all together and ensure correctness.  Target
# prerequisites are used to define when build artifacts need to be updated so that
# time isn't wasted on unnecessary updates in the inner loop of development.
#
# The most important Make concept to understand if making changes here is that of real
# targets and prerequisites, as opposed to "phony" targets.  The target is only updated
# if any of its prerequisites are newer, IOW have a more recent modification time, than
# the target.  For example, if a new feature adds library as a new project dependency
# then correctness requires that the fixed/pinned versions be updated to include the new
# library.  Most of the time, however, the fixed/pinned versions don't need to be
# updated and it would waste significant time to always update them in the inner loop of
# development.  We express this relationship in Make by defining the files containing
# the fixed/pinned versions as targets and the `./setup.cfg` file where dependencies are
# defined as a prerequisite:
#
#    ./build/foo.txt: ./foo.txt.in
#    	envsubst <"$(<)" >"$(@)"
#
# To that end, developers should use real target files whenever possible when adding
# recipes to this file.
#
# Sometimes the task we need a recipe to accomplish should only be run when certain
# changes have been made and as such we can use those changed files as prerequisites but
# the task doesn't produce an artifact appropriate for use as the target for the recipe.
# In that case, the recipe can write "simulated" artifact such as by piping output to a
# log file:
#
#     ./var/log/foo.log:
#         mkdir -pv "$(dir $(@))"
#         echo "Do some work here" | tee -a "$(@)"
#
# This is also useful when none of the modification times of produced artifacts can be
# counted on to correctly reflect when any subsequent targets need to be updated when
# using this target as a pre-requisite in turn.  If no output can be captured, then the
# recipe can create arbitrary output:
#
#     ./var/log/foo.log:
#         echo "Do some work here"
#         mkdir -pv "$(dir $(@))"
#         date | tee -a "$(@)"
#
# If a target is needed by the recipe of another target but should *not* trigger updates
# when it's newer, such as one-time host install tasks, then use that target in a
# sub-make instead of as a prerequisite:
#
#     ./var/log/foo.log:
#         $(MAKE) "./var/log/bar.log"
#
# We use a few more Make features than these core features and welcome further use of
# such features:
#
# - `$(@)`:
#   The automatic variable containing the file path for the target
#
# - `$(<)`:
#   The automatic variable containing the file path for the first prerequisite
#
# - `$(FOO:%=foo-%)`:
#   Substitution references to generate transformations of space-separated values
#
# - `$ make FOO=bar ...`:
#   Overriding variables on the command-line when invoking make as "options"
#
# We want to avoid, however, using many more features of Make, particularly the more
# "magical" features, to keep it readable, discover-able, and otherwise accessible to
# developers who may not have significant familiarity with Make.  If there's a good,
# pragmatic reason to add use of further features feel free to make the case but avoid
# them if possible.


## Maintainer targets:
#
# Recipes not used during the normal course of development.

.PHONY: pull-docker
### Pull an existing image best to use as a cache for building new images
pull-docker: ./var/git/refs/remotes/$(VCS_REMOTE)/$(VCS_BRANCH) \
		$(HOME)/.local/var/log/$(PROJECT_NAME)-host-install.log
	export VERSION=$$($(TOX_EXEC_BUILD_ARGS) -qq -- cz version --project)
	for vcs_branch in $(VCS_BRANCHES)
	do
	    docker_tag="$(DOCKER_VARIANT_PREFIX)$${vcs_branch}"
	    for docker_image in $(DOCKER_IMAGES)
	    do
	        if docker pull "$${docker_image}:$${docker_tag}"
	        then
	            docker tag "$${docker_image}:$${docker_tag}" \
	                "$(DOCKER_IMAGE_DOCKER):$${docker_tag}"
	            exit
	        fi
	    done
	done
	set +x
	echo "ERROR: Could not pull any existing docker image"
	false

# TEMPLATE: Run this once for your project.  See the `./var/log/docker-login*.log`
# targets for the authentication environment variables that need to be set or just login
# to those container registries manually and touch these targets.
.PHONY: bootstrap-project
### Run any tasks needed to be run once for a given project by a maintainer
bootstrap-project: \
		./var/log/docker-login-GITLAB.log \
		./var/log/docker-login-GITHUB.log
# Initially seed the build host Docker image to bootstrap CI/CD environments
# GitLab CI/CD:
	$(MAKE) -e -C "./build-host/" DOCKER_IMAGE="$(DOCKER_IMAGE_GITLAB)" release
# GitHub Actions:
	$(MAKE) -e -C "./build-host/" DOCKER_IMAGE="$(DOCKER_IMAGE_GITHUB)" release<|MERGE_RESOLUTION|>--- conflicted
+++ resolved
@@ -399,7 +399,7 @@
 		./var/log/docker-login-DOCKER.log
 # Workaround broken interactive session detection:
 	docker pull "buildpack-deps"
-<<<<<<< HEAD
+# Pull images to use as build caches:
 	docker_build_caches=""
 ifeq ($(GITLAB_CI),true)
 # Don't cache when building final releases on `main`
@@ -422,10 +422,8 @@
 	fi
 endif
 endif
-=======
 # Assemble the tags for all the variant permutations:
 	$(MAKE) "./var/git/refs/remotes/$(VCS_REMOTE)/$(VCS_BRANCH)"
->>>>>>> 4a9fc4dc
 	docker_build_args=""
 	for image_tag in $$(
 	    $(MAKE) -e --no-print-directory build-docker-tags
