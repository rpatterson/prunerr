--- conflicted
+++ resolved
@@ -552,15 +552,12 @@
 	    exit
 	fi
 # Only add changes upgrade-related changes:
-	git add --update "./.pre-commit-config.yaml" "./.vale.ini" "./styles/"
+	git add --update './requirements/*/*.txt' "./.pre-commit-config.yaml" \
+	    "./.vale.ini" "./styles/"
 # Commit the upgrade changes
 	echo "Upgrade all requirements to the most recent versions as of" \
 	    >"./newsfragments/+upgrade-requirements.bugfix.rst"
 	echo "$${now}." >>"./newsfragments/+upgrade-requirements.bugfix.rst"
-<<<<<<< HEAD
-	git add --update './requirements/*/*.txt' "./.pre-commit-config.yaml"
-=======
->>>>>>> 52c8ca35
 	git add "./newsfragments/+upgrade-requirements.bugfix.rst"
 	git commit --all --gpg-sign -m \
 	    "fix(deps): Upgrade to most recent versions"
