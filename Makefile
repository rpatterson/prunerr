--- conflicted
+++ resolved
@@ -214,18 +214,14 @@
 TOX_EXEC_BUILD_ARGS=tox exec $(TOX_EXEC_OPTS) -e "build" --
 
 # Values used to build Docker images and run containers:
-<<<<<<< HEAD
 GITLAB_CI=false
 GITHUB_ACTIONS=false
 CI_PROJECT_NAMESPACE=$(CI_UPSTREAM_NAMESPACE)
 CI_TEMPLATE_REGISTRY_HOST=registry.gitlab.com
 CI_REGISTRY=$(CI_TEMPLATE_REGISTRY_HOST)/$(CI_PROJECT_NAMESPACE)
 CI_REGISTRY_IMAGE=$(CI_REGISTRY)/$(CI_PROJECT_NAME)
-DOCKER_COMPOSE_RUN_ARGS=--rm
-=======
 DOCKER_COMPOSE_RUN_ARGS=
 DOCKER_COMPOSE_RUN_ARGS+= --rm
->>>>>>> 81481199
 ifneq ($(CI),true)
 DOCKER_COMPOSE_RUN_ARGS+= --quiet-pull
 endif
@@ -525,11 +521,7 @@
 
 .PHONY: test-docker
 ### Run the full suite of tests, coverage checks, and code linters in containers.
-<<<<<<< HEAD
-test-docker: build-pkgs ./var/log/codecov-install.log
-=======
-test-docker: build-pkgs ./var/log/tox/build/build.log
->>>>>>> 81481199
+test-docker: build-pkgs ./var/log/tox/build/build.log ./var/log/codecov-install.log
 	$(MAKE) -e -j PYTHON_WHEEL="$(call current_pkg,.whl)" \
 	    DOCKER_BUILD_ARGS="--progress plain" \
 	    DOCKER_COMPOSE_RUN_ARGS="$(DOCKER_COMPOSE_RUN_ARGS) -T" \
@@ -851,18 +843,14 @@
 	    "./build-host/requirements.txt.in"
 # Ensure the network is create first to avoid race conditions
 	docker compose create python-project-structure-devel
-<<<<<<< HEAD
-	$(MAKE) -e PIP_COMPILE_ARGS="--upgrade" -j \
-=======
-	$(MAKE) -e -j DOCKER_COMPOSE_RUN_ARGS="$(DOCKER_COMPOSE_RUN_ARGS) -T" \
->>>>>>> 81481199
+	$(MAKE) -e -j PIP_COMPILE_ARGS="--upgrade" \
+	    DOCKER_COMPOSE_RUN_ARGS="$(DOCKER_COMPOSE_RUN_ARGS) -T" \
 	    $(PYTHON_MINORS:%=build-docker-requirements-%)
 # Update VCS hooks from remotes to the latest tag.
 	$(TOX_EXEC_BUILD_ARGS) pre-commit autoupdate
 
 .PHONY: devel-upgrade-branch
 ### Reset an upgrade branch, commit upgraded dependencies on it, and push for review.
-<<<<<<< HEAD
 devel-upgrade-branch: ~/.gitconfig ./var/git/refs/remotes/$(VCS_REMOTE)/$(VCS_BRANCH) \
 		./var/log/git-remotes.log
 	remote_branch_exists=false
@@ -870,11 +858,7 @@
 	then
 	    remote_branch_exists=true
 	fi
-	git switch -C "$(VCS_BRANCH)-upgrade" --track "$(VCS_BRANCH)" --
-=======
-devel-upgrade-branch: ~/.gitconfig ./var/git/refs/remotes/$(VCS_REMOTE)/$(VCS_BRANCH)
 	git switch -C "$(VCS_BRANCH)-upgrade" --track "$(VCS_REMOTE)/$(VCS_BRANCH)" --
->>>>>>> 81481199
 	now=$$(date -u)
 	$(MAKE) -e devel-upgrade
 	if $(MAKE) -e "test-clean"
