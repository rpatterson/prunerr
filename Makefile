--- conflicted
+++ resolved
@@ -62,15 +62,12 @@
 ifeq ($(words $(PYTHON_MINORS)),1)
 export TOX_RUN_ARGS=run
 endif
-<<<<<<< HEAD
-DOCKER_BUILD_ARGS=
-=======
 # The options that allow for rapid execution of arbitrary commands in the venvs managed
 # by tox
 TOX_EXEC_OPTS=--no-recreate-pkg --skip-pkg-install
 TOX_EXEC_ARGS=tox exec $(TOX_EXEC_OPTS) -e "$(PYTHON_ENV)" --
 TOX_EXEC_BUILD_ARGS=tox exec $(TOX_EXEC_OPTS) -e "build" --
->>>>>>> d6773c1d
+DOCKER_BUILD_ARGS=
 
 # Safe defaults for testing the release process without publishing to the final/official
 # hosts/indexes/registries:
@@ -105,11 +102,8 @@
 # inside the development container.
 
 .PHONY: build
-<<<<<<< HEAD
 ### Set up everything for development from a checkout, local and in containers
-build: \
-		./var/log/host-install.log ./.git/hooks/pre-commit \
-		build-local build-docker
+build: ./.git/hooks/pre-commit build-docker
 .PHONY: build-local
 ### Set up for development locally, directly on the host
 build-local: ./.tox/$(PYTHON_ENV)/bin/activate
@@ -128,28 +122,12 @@
 ### Compile fixed/pinned dependency versions if necessary
 $(PYTHON_ENVS:%=build-requirements-%):
 # Avoid parallel tox recreations stomping on each other
-	$(MAKE) -e "./.tox/$(@:build-requirements-%=%)/bin/activate"
+	tox exec $(TOX_EXEC_OPTS) -e "$(@:build-requirements-%=%)" -- python -c ""
 # Parallelizing all `$ pip-compile` runs seems to fail intermittently with:
 #     WARNING: Skipping page https://pypi.org/simple/wheel/ because the GET request got
 #     Content-Type: .  The only supported Content-Type is text/html
 # I assume it's some sort of PyPI rate limiting.  Remove the next `$ make -j` option if
 # you don't find the trade off worth it.
-=======
-### Perform any currently necessary local set-up common to most operations
-build: ./.git/hooks/pre-commit
-# Parallelizing all `$ pip-compile` runs seems to fail intermittently with:
-#     WARNING: Skipping page https://pypi.org/simple/wheel/ because the GET request got
-#     Content-Type: .  The only supported Content-Type is text/html
-# I assume it's some sort of PyPI rate limiting.  Remove one or both of the next two `$
-# make -j` options if you don't find the trade off worth it.
-	$(MAKE) -e -j $(PYTHON_ENVS:%=build-requirements-%)
-.PHONY: $(PYTHON_ENVS:%=build-requirements-%)
-### Compile fixed/pinned dependency versions if necessary
-$(PYTHON_ENVS:%=build-requirements-%):
-# Avoid parallel tox invocations stomping on each other when venvs need to be
-# recreated/updated
-	tox exec $(TOX_EXEC_OPTS) -e "$(@:build-requirements-%=%)" -- python -c ""
->>>>>>> d6773c1d
 	$(MAKE) -e -j \
 	    "./requirements/$(@:build-requirements-%=%)/user.txt" \
 	    "./requirements/$(@:build-requirements-%=%)/devel.txt" \
@@ -164,13 +142,9 @@
 	)" "./dist/.current.whl"
 .PHONY: build-bump
 ### Bump the package version if on a branch that should trigger a release
-<<<<<<< HEAD
 build-bump: \
-		~/.gitconfig ./.tox/build/bin/activate \
+		~/.gitconfig ./var/log/host-install.log \
 		./var/docker/$(PYTHON_ENV)/log/build.log
-=======
-build-bump: ~/.gitconfig ./var/log/host-install.log
->>>>>>> d6773c1d
 # Collect the versions involved in this release according to conventional commits
 	cz_bump_args="--check-consistency --no-verify"
 ifneq ($(VCS_BRANCH),master)
@@ -197,13 +171,8 @@
 	)"
 # Update the release notes/changelog
 	git fetch --no-tags origin "$(TOWNCRIER_COMPARE_BRANCH)"
-<<<<<<< HEAD
 	docker compose run --rm python-project-structure-devel \
 	    towncrier check --compare-with "origin/$(TOWNCRIER_COMPARE_BRANCH)"
-=======
-	$(TOX_EXEC_ARGS) towncrier check \
-	    --compare-with "origin/$(TOWNCRIER_COMPARE_BRANCH)"
->>>>>>> d6773c1d
 	if ! git diff --cached --exit-code
 	then
 	    set +x
@@ -211,12 +180,8 @@
 	    false
 	fi
 # Build and stage the release notes to be commited by `$ cz bump`
-<<<<<<< HEAD
 	docker compose run --rm python-project-structure-devel \
 	    towncrier build --version "$${next_version}" --yes
-=======
-	$(TOX_EXEC_ARGS) towncrier build --version "$${next_version}" --yes
->>>>>>> d6773c1d
 # Increment the version in VCS
 	$(TOX_EXEC_BUILD_ARGS) cz bump $${cz_bump_args}
 # Prevent uploading unintended distributions
@@ -242,16 +207,10 @@
 
 .PHONY: check-push
 ### Perform any checks that should only be run before pushing
-<<<<<<< HEAD
 check-push: build-docker
 ifeq ($(RELEASE_PUBLISH),true)
 	docker compose run --rm python-project-structure-devel \
 	    towncrier check --compare-with "origin/develop"
-=======
-check-push: ./var/log/host-install.log
-ifeq ($(RELEASE_PUBLISH),true)
-	$(TOX_EXEC_ARGS) towncrier check --compare-with "origin/develop"
->>>>>>> d6773c1d
 endif
 
 .PHONY: release
@@ -259,24 +218,16 @@
 release: release-python release-docker
 .PHONY: release-python
 ### Publish installable Python packages to PyPI
-<<<<<<< HEAD
 release-python: \
 		./var/docker/$(PYTHON_ENV)/log/build.log \
-		./.tox/build/bin/activate \
+		 ./var/log/host-install.log \
 		~/.pypirc \
 		./dist/.current.whl
 # Build Python packages/distributions from the development Docker container for
 	docker compose run --rm python-project-structure-devel pyproject-build -s
 # consistency/reproducibility.
 # https://twine.readthedocs.io/en/latest/#using-twine
-	./.tox/build/bin/twine check ./dist/*
-=======
-release: ./var/log/host-install.log ~/.pypirc
-# Build the actual release artifacts, tox builds the `sdist` so here we build the wheel
-	$(TOX_EXEC_ARGS) pyproject-build --outdir "./.tox/.pkg/dist/" -w
-# https://twine.readthedocs.io/en/latest/#using-twine
-	$(TOX_EXEC_BUILD_ARGS) twine check ./.tox/.pkg/dist/*
->>>>>>> d6773c1d
+	$(TOX_EXEC_BUILD_ARGS) twine check ./dist/*
 	if [ ! -z "$$(git status --porcelain)" ]
 	then
 	    set +x
@@ -291,11 +242,7 @@
 # Publish from the local host outside a container for access to user credentials:
 # https://twine.readthedocs.io/en/latest/#using-twine
 # Only release on `master` or `develop` to avoid duplicate uploads
-<<<<<<< HEAD
-	./.tox/build/bin/twine upload -s -r "$(PYPI_REPO)" ./dist/*
-=======
-	$(TOX_EXEC_BUILD_ARGS) twine upload -s -r "$(PYPI_REPO)" ./.tox/.pkg/dist/*
->>>>>>> d6773c1d
+	$(TOX_EXEC_BUILD_ARGS) twine upload -s -r "$(PYPI_REPO)" ./dist/*
 # The VCS remote shouldn't reflect the release until the release has been successfully
 # published
 	git push --no-verify --tags origin $(VCS_BRANCH)
@@ -393,20 +340,12 @@
 .PHONY: clean
 ### Restore the checkout to a state as close to an initial clone as possible
 clean:
-<<<<<<< HEAD
 	docker compose down --remove-orphans --rmi "all" -v || true
-	./.tox/build/bin/pre-commit uninstall \
-	    --hook-type "pre-commit" --hook-type "commit-msg" --hook-type "pre-push" \
-	    || true
-	./.tox/build/bin/pre-commit clean || true
-	git clean -dfx -e "var/" -e ".env"
-=======
 	$(TOX_EXEC_BUILD_ARGS) pre-commit uninstall \
 	    --hook-type "pre-commit" --hook-type "commit-msg" --hook-type "pre-push" \
 	    || true
 	$(TOX_EXEC_BUILD_ARGS) pre-commit clean || true
-	git clean -dfx -e "var/"
->>>>>>> d6773c1d
+	git clean -dfx -e "var/" -e ".env"
 	rm -rfv "./var/log/"
 	rm -rf "./var/docker/"
 
@@ -435,22 +374,6 @@
 $(PYTHON_ENVS:%=./requirements/%/devel.txt): \
 		./pyproject.toml ./setup.cfg ./tox.ini ./var/log/host-install.log
 	true DEBUG Updated prereqs: $(?)
-<<<<<<< HEAD
-	$(MAKE) ./.tox/$(@:requirements/%/devel.txt=%)/bin/activate
-	./.tox/$(@:requirements/%/devel.txt=%)/bin/pip-compile \
-	    --resolver=backtracking --upgrade --extra="devel" \
-	    --output-file="$(@)" "$(<)"
-	mkdir -pv "./var/log/"
-	touch "./var/log/rebuild.log"
-$(PYTHON_ENVS:%=./requirements/%/user.txt): ./pyproject.toml ./setup.cfg ./tox.ini
-	true DEBUG Updated prereqs: $(?)
-	$(MAKE) ./.tox/$(@:requirements/%/user.txt=%)/bin/activate
-	./.tox/$(@:requirements/%/user.txt=%)/bin/pip-compile \
-	    --resolver=backtracking --upgrade --output-file="$(@)" "$(<)"
-	mkdir -pv "./var/log/"
-	touch "./var/log/rebuild.log"
-$(PYTHON_ENVS:%=./requirements/%/host.txt): ./requirements/host.txt.in
-=======
 	tox exec $(TOX_EXEC_OPTS) -e "$(@:requirements/%/devel.txt=%)" -- \
 	    pip-compile --resolver "backtracking" --upgrade --extra "devel" \
 	    --output-file "$(@)" "$(<)"
@@ -461,7 +384,6 @@
 	    pip-compile --resolver "backtracking" --upgrade --output-file "$(@)" "$(<)"
 $(PYTHON_ENVS:%=./requirements/%/host.txt): \
 		./requirements/host.txt.in ./var/log/host-install.log
->>>>>>> d6773c1d
 	true DEBUG Updated prereqs: $(?)
 	tox exec $(TOX_EXEC_OPTS) -e "$(@:requirements/%/host.txt=%)" -- \
 	    pip-compile --resolver "backtracking" --upgrade --output-file "$(@)" "$(<)"
@@ -477,51 +399,19 @@
 	    fi
 	    "$${pip_bin}" install -r "$(@)"
 	fi
-<<<<<<< HEAD
 	mkdir -pv "./var/log/"
 	touch "./var/log/rebuild.log"
-$(PYTHON_ENVS:%=./requirements/%/build.txt): ./requirements/build.txt.in
-=======
 $(PYTHON_ENVS:%=./requirements/%/build.txt): \
 		./requirements/build.txt.in ./var/log/host-install.log
->>>>>>> d6773c1d
 	true DEBUG Updated prereqs: $(?)
 	tox exec $(TOX_EXEC_OPTS) -e "$(@:requirements/%/build.txt=%)" -- \
 	    pip-compile --resolver "backtracking" --upgrade --output-file "$(@)" "$(<)"
 
-<<<<<<< HEAD
-# Use any Python version target to represent building all versions.
-./.tox/$(PYTHON_ENV)/bin/activate:
-	$(MAKE) ./var/log/host-install.log
-# Bootstrap frozen/pinned versions if necessary
-	for reqs in $(PYTHON_ENVS:%=./requirements/%/devel.txt)
-	do
-	    if [ ! -e "$${reqs}" ]
-	    then
-	        touch "$${reqs}"
-# Ensure frozen/pinned versions will subsequently be compiled
-	        touch "./setup.cfg"
-	    fi
-	done
-# Delegate parallel build all Python environments to tox.
-	tox $(TOX_RUN_ARGS) --skip-pkg-install --notest -e "$(TOX_ENV_LIST)"
 # Workaround tox's `usedevelop = true` not working with `./pyproject.toml`
-./.tox/$(PYTHON_ENV)/log/editable.log:
-	$(MAKE) ./.tox/$(PYTHON_ENV)/bin/activate
-	./.tox/$(PYTHON_ENV)/bin/pip install -e "./" | tee -a "$(@)"
-./.tox/build/bin/activate:
-	true DEBUG Updated prereqs: $(?)
-	$(MAKE) -e "./var/log/host-install.log"
-# Bootstrap frozen/pinned versions if necessary
-	if [ ! -e "./requirements/$(PYTHON_HOST_ENV)/build.txt" ]
-	then
-	    cp -av "./requirements/build.txt.in" \
-	        "./requirements/$(PYTHON_HOST_ENV)/build.txt"
-# Ensure frozen/pinned versions will subsequently be compiled
-	    touch "./requirements/build.txt.in"
-	fi
-	tox run --notest -e "build"
-	touch "$(@)"
+$(PYTHON_ENVS:%=./.tox/%/log/editable.log): ./var/log/host-install.log
+	mkdir -pv "$(dir $(@))"
+	tox exec $(TOX_EXEC_OPTS) -e "$(@:./.tox/%/log/editable.log=%)" -- \
+	    pip install -e "./" | tee -a "$(@)"
 
 # Build a wheel package but only if one hasn't already been made
 ./dist/.current.whl:
@@ -603,13 +493,6 @@
 ./.env: ./.env.in
 	$(MAKE) -e "PUID=$(PUID)" "PGID=$(PGID)" \
 	    "template=$(<)" "target=$(@)" expand-template
-=======
-# Workaround tox's `usedevelop = true` not working with `./pyproject.toml`
-$(PYTHON_ENVS:%=./.tox/%/log/editable.log): ./var/log/host-install.log
-	mkdir -pv "$(dir $(@))"
-	tox exec $(TOX_EXEC_OPTS) -e "$(@:./.tox/%/log/editable.log=%)" -- \
-	    pip install -e "./" | tee -a "$(@)"
->>>>>>> d6773c1d
 
 # Perform any one-time local checkout set up
 ./var/log/host-install.log:
@@ -634,14 +517,8 @@
 	    fi
 	) | tee -a "$(@)"
 
-<<<<<<< HEAD
-./.git/hooks/pre-commit:
-	$(MAKE) ./.tox/build/bin/activate
-	./.tox/build/bin/pre-commit install \
-=======
 ./.git/hooks/pre-commit: ./var/log/host-install.log
 	$(TOX_EXEC_BUILD_ARGS) pre-commit install \
->>>>>>> d6773c1d
 	    --hook-type "pre-commit" --hook-type "commit-msg" --hook-type "pre-push"
 
 # Capture any project initialization tasks for reference.  Not actually usable.
