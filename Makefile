## Development, build and maintenance tasks:
#
# To ease discovery for new contributors, variables that act as options affecting
# behavior are at the top.  Then skip to `## Top-level targets:` below to find targets
# intended for use by developers.  The real work, however, is in the recipes for real
# targets that follow.  If making changes here, please start by reading the philosophy
# commentary at the bottom of this file.

# Variables used as options to control behavior:
export TEMPLATE_IGNORE_EXISTING=false
# https://devguide.python.org/versions/#supported-versions
PYTHON_SUPPORTED_MINORS=3.11 3.10 3.9 3.8 3.7
# Project-specific variables
export DOCKER_USER=merpatterson
GPG_SIGNING_KEYID=2EFF7CCE6828E359
CI_UPSTREAM_NAMESPACE=rpatterson
CI_PROJECT_NAME=python-project-structure


## "Private" Variables:

# Variables that aren't likely to be of concern those just using and reading top-level
# targets.  Mostly variables whose values are derived from the environment or other
# values.  If adding a variable whose value isn't a literal constant or intended for use
# on the CLI as an option, add it to the appropriate grouping below.  Unfortunately,
# variables referenced in targets or prerequisites need to be defined above those
# references (as opposed to references in recipes), which means we can't move these
# further below for readability and discover.

### Defensive settings for make:
#     https://tech.davis-hansson.com/p/make/
SHELL:=bash
.ONESHELL:
.SHELLFLAGS:=-eu -o pipefail -c
.SILENT:
.DELETE_ON_ERROR:
MAKEFLAGS+=--warn-undefined-variables
MAKEFLAGS+=--no-builtin-rules
PS1?=$$
EMPTY=
COMMA=,

# Values derived from the environment:
USER_NAME:=$(shell id -u -n)
USER_FULL_NAME:=$(shell \
    getent passwd "$(USER_NAME)" | cut -d ":" -f 5 | cut -d "," -f 1)
ifeq ($(USER_FULL_NAME),)
USER_FULL_NAME=$(USER_NAME)
endif
USER_EMAIL:=$(USER_NAME)@$(shell hostname -f)
export PUID:=$(shell id -u)
export PGID:=$(shell id -g)
export CHECKOUT_DIR=$(PWD)
TZ=Etc/UTC
ifneq ("$(wildcard /usr/share/zoneinfo/)","")
TZ=$(shell \
  realpath --relative-to=/usr/share/zoneinfo/ \
  $(firstword $(realpath /private/etc/localtime /etc/localtime)) \
)
endif
export TZ
export DOCKER_GID=$(shell getent group "docker" | cut -d ":" -f 3)

# Values concerning supported Python versions:
# Use the same Python version tox would as a default.
# https://tox.wiki/en/latest/config.html#base_python
PYTHON_HOST_MINOR:=$(shell \
    pip --version | sed -nE 's|.* \(python ([0-9]+.[0-9]+)\)$$|\1|p')
export PYTHON_HOST_ENV=py$(subst .,,$(PYTHON_HOST_MINOR))
# Determine the latest installed Python version of the supported versions
PYTHON_BASENAMES=$(PYTHON_SUPPORTED_MINORS:%=python%)
PYTHON_AVAIL_EXECS:=$(foreach \
    PYTHON_BASENAME,$(PYTHON_BASENAMES),$(shell which $(PYTHON_BASENAME)))
PYTHON_LATEST_EXEC=$(firstword $(PYTHON_AVAIL_EXECS))
PYTHON_LATEST_BASENAME=$(notdir $(PYTHON_LATEST_EXEC))
PYTHON_MINOR=$(PYTHON_HOST_MINOR)
ifeq ($(PYTHON_MINOR),)
# Fallback to the latest installed supported Python version
PYTHON_MINOR=$(PYTHON_LATEST_BASENAME:python%=%)
endif
PYTHON_LATEST_MINOR=$(firstword $(PYTHON_SUPPORTED_MINORS))
PYTHON_LATEST_ENV=py$(subst .,,$(PYTHON_LATEST_MINOR))
PYTHON_MINORS=$(PYTHON_SUPPORTED_MINORS)
ifeq ($(PYTHON_MINOR),)
export PYTHON_MINOR=$(firstword $(PYTHON_MINORS))
else ifeq ($(findstring $(PYTHON_MINOR),$(PYTHON_MINORS)),)
export PYTHON_MINOR=$(firstword $(PYTHON_MINORS))
endif
export PYTHON_MINOR
export PYTHON_ENV=py$(subst .,,$(PYTHON_MINOR))
PYTHON_SHORT_MINORS=$(subst .,,$(PYTHON_MINORS))
PYTHON_ENVS=$(PYTHON_SHORT_MINORS:%=py%)
PYTHON_ALL_ENVS=$(PYTHON_ENVS) build
export PYTHON_WHEEL=

# Values derived from VCS/git:
VCS_BRANCH:=$(shell git branch --show-current)
CI_COMMIT_REF_NAME=
GITHUB_REF_NAME=
ifneq ($(CI_COMMIT_REF_NAME),)
VCS_BRANCH=$(CI_COMMIT_REF_NAME)
else ifneq ($(GITHUB_REF_NAME),)
VCS_BRANCH=$(GITHUB_REF_NAME)
endif
export VCS_BRANCH
# Make best guess at the right remote to use for comparison to determine release data:
VCS_REMOTE:=$(shell git config "branch.$(VCS_BRANCH).remote")
ifeq ($(VCS_REMOTE),)
VCS_REMOTE:=$(shell git config "branch.$(VCS_BRANCH).pushRemote")
endif
ifeq ($(VCS_REMOTE),)
VCS_REMOTE:=$(shell git config "remote.pushDefault")
endif
ifeq ($(VCS_REMOTE),)
VCS_REMOTE:=$(shell git config "checkout.defaultRemote")
endif
ifeq ($(VCS_REMOTE),)
VCS_REMOTE=origin
endif
# Support using a different remote and branch for comparison to determine release data:
VCS_COMPARE_BRANCH=$(VCS_BRANCH)
VCS_COMPARE_REMOTE=$(VCS_REMOTE)
CI=false
ifeq ($(CI),true)
# Under CI, check commits and release notes against the branch to be merged into:
ifeq ($(VCS_BRANCH),develop)
VCS_COMPARE_BRANCH=master
else ifneq ($(VCS_BRANCH),master)
VCS_COMPARE_BRANCH=develop
endif
endif
# Assemble the targets used to avoid redundant fetches during release tasks:
VCS_FETCH_TARGETS=./var/git/refs/remotes/$(VCS_REMOTE)/$(VCS_BRANCH)
ifneq ($(VCS_REMOTE)/$(VCS_BRANCH),$(VCS_COMPARE_REMOTE)/$(VCS_COMPARE_BRANCH))
VCS_FETCH_TARGETS+=./var/git/refs/remotes/$(VCS_COMPARE_REMOTE)/$(VCS_COMPARE_BRANCH)
endif
# Determine the sequence of branches to find closes existing build artifacts, such as
# docker images:
VCS_BRANCHES=$(VCS_BRANCH)
ifneq ($(VCS_BRANCH),master)
ifneq ($(VCS_BRANCH),develop)
VCS_BRANCHES+=develop
endif
VCS_BRANCHES+=master
endif

# Values used to run Tox:
TOX_ENV_LIST=$(subst $(EMPTY) ,$(COMMA),$(PYTHON_ENVS))
ifeq ($(words $(PYTHON_MINORS)),1)
TOX_RUN_ARGS=run
else
TOX_RUN_ARGS=run-parallel --parallel auto --parallel-live
endif
ifneq ($(PYTHON_WHEEL),)
TOX_RUN_ARGS+= --installpkg "$(PYTHON_WHEEL)"
endif
export TOX_RUN_ARGS
# The options that allow for rapid execution of arbitrary commands in the venvs managed
# by tox
TOX_EXEC_OPTS=--no-recreate-pkg --skip-pkg-install
TOX_EXEC_ARGS=tox exec $(TOX_EXEC_OPTS) -e "$(PYTHON_ENV)" --
TOX_EXEC_BUILD_ARGS=tox exec $(TOX_EXEC_OPTS) -e "build" --

# Values used to build Docker images and run containers:
GITLAB_CI=false
GITHUB_ACTIONS=false
CI_PROJECT_NAMESPACE=$(CI_UPSTREAM_NAMESPACE)
CI_TEMPLATE_REGISTRY_HOST=registry.gitlab.com
CI_REGISTRY=$(CI_TEMPLATE_REGISTRY_HOST)/$(CI_PROJECT_NAMESPACE)
CI_REGISTRY_IMAGE=$(CI_REGISTRY)/$(CI_PROJECT_NAME)
DOCKER_COMPOSE_RUN_ARGS=--rm
ifneq ($(CI),true)
DOCKER_COMPOSE_RUN_ARGS+= --quiet-pull
endif
DOCKER_BUILD_ARGS=
DOCKER_REGISTRIES=DOCKER GITLAB GITHUB
export DOCKER_REGISTRY=$(firstword $(DOCKER_REGISTRIES))
DOCKER_IMAGE_DOCKER=$(DOCKER_USER)/$(CI_PROJECT_NAME)
DOCKER_IMAGE_GITLAB=$(CI_REGISTRY_IMAGE)
DOCKER_IMAGE_GITHUB=ghcr.io/$(CI_PROJECT_NAMESPACE)/$(CI_PROJECT_NAME)
DOCKER_IMAGE=$(DOCKER_IMAGE_$(DOCKER_REGISTRY))
DOCKER_IMAGES=
ifeq ($(GITLAB_CI),true)
DOCKER_IMAGES+=$(DOCKER_IMAGE_GITLAB)
else ifeq ($(GITHUB_ACTIONS),true)
DOCKER_IMAGES+=$(DOCKER_IMAGE_GITHUB)
else
DOCKER_IMAGES+=$(DOCKER_IMAGE_DOCKER)
endif
export DOCKER_VARIANT=
DOCKER_VARIANT_PREFIX=
ifneq ($(DOCKER_VARIANT),)
DOCKER_VARIANT_PREFIX=$(DOCKER_VARIANT)-
endif
export DOCKER_BRANCH_TAG=$(subst /,-,$(VCS_BRANCH))
DOCKER_VOLUMES=\
./var/docker/$(PYTHON_ENV)/ \
./src/python_project_structure.egg-info/ \
./var/docker/$(PYTHON_ENV)/python_project_structure.egg-info/ \
./.tox/ ./var/docker/$(PYTHON_ENV)/.tox/
export DOCKER_BUILD_PULL=false

# Values derived from or overridden by CI environments:
GITHUB_REPOSITORY_OWNER=$(CI_UPSTREAM_NAMESPACE)
# Determine if this checkout is a fork of the upstream project:
CI_IS_FORK=false
ifeq ($(GITLAB_CI),true)
USER_EMAIL=$(USER_NAME)@runners-manager.gitlab.com
ifneq ($(CI_PROJECT_NAMESPACE),$(CI_UPSTREAM_NAMESPACE))
CI_IS_FORK=true
DOCKER_REGISTRIES=GITLAB
DOCKER_IMAGES+=$(CI_TEMPLATE_REGISTRY_HOST)/$(CI_UPSTREAM_NAMESPACE)/$(CI_PROJECT_NAME)
endif
else ifeq ($(GITHUB_ACTIONS),true)
USER_EMAIL=$(USER_NAME)@actions.github.com
ifneq ($(GITHUB_REPOSITORY_OWNER),$(CI_UPSTREAM_NAMESPACE))
CI_IS_FORK=true
DOCKER_REGISTRIES=GITHUB
DOCKER_IMAGES+=ghcr.io/$(GITHUB_REPOSITORY_OWNER)/$(CI_PROJECT_NAME)
endif
endif
# Take GitHub auth from env under GitHub actions but from secrets on other hosts:
GITHUB_TOKEN=
PROJECT_GITHUB_PAT=
ifeq ($(GITHUB_TOKEN),)
GITHUB_TOKEN=$(PROJECT_GITHUB_PAT)
else ifeq ($(PROJECT_GITHUB_PAT),)
PROJECT_GITHUB_PAT=$(GITHUB_TOKEN)
endif
GH_TOKEN=$(GITHUB_TOKEN)
export GH_TOKEN
export GITHUB_TOKEN
export PROJECT_GITHUB_PAT

# Values used for publishing releases:
# Safe defaults for testing the release process without publishing to the final/official
# hosts/indexes/registries:
PIP_COMPILE_ARGS=--upgrade
RELEASE_PUBLISH=false
PYPI_REPO=testpypi
PYPI_HOSTNAME=test.pypi.org
# Only publish releases from the `master` or `develop` branches:
ifeq ($(CI),true)
# Compile requirements on CI/CD as a check to make sure all changes to dependencies have
# been reflected in the frozen/pinned versions, but don't upgrade packages so that
# external changes, such as new PyPI releases, don't turn CI/CD red spuriously and
# unrelated to the contributor's actual changes.
PIP_COMPILE_ARGS=
endif
GITHUB_RELEASE_ARGS=--prerelease
# Only publish releases from the `master` or `develop` branches and only under the
# canonical CI/CD platform:
ifeq ($(GITLAB_CI),true)
ifeq ($(VCS_BRANCH),master)
RELEASE_PUBLISH=true
PYPI_REPO=pypi
PYPI_HOSTNAME=pypi.org
GITHUB_RELEASE_ARGS=
else ifeq ($(VCS_BRANCH),develop)
# Publish pre-releases from the `develop` branch:
RELEASE_PUBLISH=true
PYPI_REPO=pypi
endif
endif
CI_REGISTRY_USER=$(CI_PROJECT_NAMESPACE)
CI_REGISTRY_IMAGE=$(CI_REGISTRY)/$(CI_PROJECT_NAME)
# Address undefined variables warnings when running under local development
PYPI_PASSWORD=
export PYPI_PASSWORD
TEST_PYPI_PASSWORD=
export TEST_PYPI_PASSWORD
VCS_REMOTE_PUSH_URL=
CODECOV_TOKEN=
DOCKER_PASS=
export DOCKER_PASS
CI_PROJECT_ID=
export CI_PROJECT_ID
CI_JOB_TOKEN=
export CI_JOB_TOKEN
CI_REGISTRY_PASSWORD=
export CI_REGISTRY_PASSWORD
GH_TOKEN=

# Done with `$(shell ...)`, echo recipe commands going forward
.SHELLFLAGS+= -x


## Makefile "functions":
#
# Snippets whose output is frequently used including across recipes.  Used for output
# only, not actually making any changes.
# https://www.gnu.org/software/make/manual/html_node/Call-Function.html

# Return the most recently built package:
current_pkg = $(shell ls -t ./dist/*$(1) | head -n 1)


## Top-level targets:

.PHONY: all
### The default target.
all: build

.PHONY: start
### Run the local development end-to-end stack services in the background as daemons.
start: build-docker-volumes-$(PYTHON_ENV) build-docker-$(PYTHON_MINOR) ./.env
	docker compose down
	docker compose up -d

.PHONY: run
### Run the local development end-to-end stack services in the foreground for debugging.
run: build-docker-volumes-$(PYTHON_ENV) build-docker-$(PYTHON_MINOR) ./.env
	docker compose down
	docker compose up


## Build Targets:
#
# Recipes that make artifacts needed for by end-users, development tasks, other recipes.

.PHONY: build
### Set up everything for development from a checkout, local and in containers.
build: ./.git/hooks/pre-commit \
		$(HOME)/.local/var/log/python-project-structure-host-install.log \
		build-docker

.PHONY: build-pkgs
### Ensure the built package is current when used outside of tox.
build-pkgs: ./var/git/refs/remotes/$(VCS_REMOTE)/$(VCS_BRANCH) \
		build-docker-$(PYTHON_MINOR) build-docker-volumes-$(PYTHON_ENV)
# Defined as a .PHONY recipe so that multiple targets can depend on this as a
# pre-requisite and it will only be run once per invocation.
	mkdir -pv "./dist/"
# Build Python packages/distributions from the development Docker container for
# consistency/reproducibility.
	docker compose run $(DOCKER_COMPOSE_RUN_ARGS) -T \
	    python-project-structure-devel tox run -e "$(PYTHON_ENV)" --pkg-only
# Copy the wheel to a location accessible to all containers:
	cp -lfv "$$(
	    ls -t ./var/docker/$(PYTHON_ENV)/.tox/.pkg/dist/*.whl | head -n 1
	)" "./dist/"
# Also build the source distribution:
	docker compose run $(DOCKER_COMPOSE_RUN_ARGS) -T \
	    python-project-structure-devel \
	    tox run -e "$(PYTHON_ENV)" --override "testenv.package=sdist" --pkg-only
	cp -lfv "$$(
	    ls -t ./var/docker/$(PYTHON_ENV)/.tox/.pkg/dist/*.tar.gz | head -n 1
	)" "./dist/"

.PHONY: $(PYTHON_ENVS:%=build-requirements-%)
### Compile fixed/pinned dependency versions if necessary.
$(PYTHON_ENVS:%=build-requirements-%):
# Avoid parallel tox recreations stomping on each other
	$(MAKE) -e "$(@:build-requirements-%=./var/log/tox/%/build.log)"
	targets="./requirements/$(@:build-requirements-%=%)/user.txt \
	    ./requirements/$(@:build-requirements-%=%)/devel.txt \
	    ./requirements/$(@:build-requirements-%=%)/build.txt \
	    ./build-host/requirements-$(@:build-requirements-%=%).txt"
# Workaround race conditions in pip's HTTP file cache:
# https://github.com/pypa/pip/issues/6970#issuecomment-527678672
	$(MAKE) -e -j $${targets} ||
	    $(MAKE) -e -j $${targets} ||
	    $(MAKE) -e -j $${targets}

## Docker Build Targets:
#
# Strive for as much consistency as possible in development tasks between the local host
# and inside containers.  To that end, most of the `*-docker` container target recipes
# should run the corresponding `*-local` local host target recipes inside the
# development container.  Top level targets, like `test`, should run as much as possible
# inside the development container.

.PHONY: build-docker
### Set up for development in Docker containers.
build-docker: build-pkgs
	$(MAKE) -e -j PYTHON_WHEEL="$(call current_pkg,.whl)" \
	    DOCKER_BUILD_ARGS="--progress plain" \
	    $(PYTHON_MINORS:%=build-docker-%)

.PHONY: $(PYTHON_MINORS:%=build-docker-%)
### Set up for development in a Docker container for one Python version.
$(PYTHON_MINORS:%=build-docker-%):
	$(MAKE) -e \
	    PYTHON_MINORS="$(@:build-docker-%=%)" \
	    PYTHON_MINOR="$(@:build-docker-%=%)" \
	    PYTHON_ENV="py$(subst .,,$(@:build-docker-%=%))" \
	    "./var/docker/py$(subst .,,$(@:build-docker-%=%))/log/build-user.log"

.PHONY: build-docker-tags
### Print the list of image tags for the current registry and variant.
build-docker-tags:
	$(MAKE) -e $(DOCKER_REGISTRIES:%=build-docker-tags-%)

.PHONY: $(DOCKER_REGISTRIES:%=build-docker-tags-%)
### Print the list of image tags for the current registry and variant.
$(DOCKER_REGISTRIES:%=build-docker-tags-%): \
		./var/git/refs/remotes/$(VCS_REMOTE)/$(VCS_BRANCH) \
		./var/log/tox/build/build.log
	docker_image=$(DOCKER_IMAGE_$(@:build-docker-tags-%=%))
	VERSION=$$(./.tox/build/bin/cz version --project)
	major_version=$$(echo $${VERSION} | sed -nE 's|([0-9]+).*|\1|p')
	minor_version=$$(
	    echo $${VERSION} | sed -nE 's|([0-9]+\.[0-9]+).*|\1|p'
	)
	echo $${docker_image}:$(DOCKER_VARIANT_PREFIX)$(PYTHON_ENV)-$(DOCKER_BRANCH_TAG)
ifeq ($(VCS_BRANCH),master)
# Only update tags end users may depend on to be stable from the `master` branch
	echo $${docker_image}:$(DOCKER_VARIANT_PREFIX)$(PYTHON_ENV)-$${minor_version}
	echo $${docker_image}:$(DOCKER_VARIANT_PREFIX)$(PYTHON_ENV)-$${major_version}
	echo $${docker_image}:$(DOCKER_VARIANT_PREFIX)$(PYTHON_ENV)
endif
# This variant is the default used for tags such as `latest`
ifeq ($(PYTHON_ENV),$(PYTHON_LATEST_ENV))
	echo $${docker_image}:$(DOCKER_VARIANT_PREFIX)$(DOCKER_BRANCH_TAG)
ifeq ($(VCS_BRANCH),master)
	echo $${docker_image}:$(DOCKER_VARIANT_PREFIX)$${minor_version}
	echo $${docker_image}:$(DOCKER_VARIANT_PREFIX)$${major_version}
ifeq ($(DOCKER_VARIANT),)
	echo $${docker_image}:latest
else
	echo $${docker_image}:$(DOCKER_VARIANT)
endif
endif
endif

.PHONY: $(PYTHON_MINORS:%=build-docker-requirements-%)
### Pull container images and compile fixed/pinned dependency versions if necessary.
$(PYTHON_MINORS:%=build-docker-requirements-%): ./.env
	export PYTHON_MINOR="$(@:build-docker-requirements-%=%)"
	export PYTHON_ENV="py$(subst .,,$(@:build-docker-requirements-%=%))"
	$(MAKE) -e build-docker-volumes-$${PYTHON_ENV} build-docker-$(PYTHON_MINOR)
	docker compose run $(DOCKER_COMPOSE_RUN_ARGS) -T \
	    python-project-structure-devel make -e \
	    PYTHON_MINORS="$(@:build-docker-requirements-%=%)" \
	    PIP_COMPILE_ARGS="$(PIP_COMPILE_ARGS)" \
	    build-requirements-py$(subst .,,$(@:build-docker-requirements-%=%))

.PHONY: $(PYTHON_ENVS:%=build-docker-volumes-%)
### Ensure access permissions to build artifacts in Python version container volumes.
# If created by `# dockerd`, they end up owned by `root`.
$(PYTHON_ENVS:%=build-docker-volumes-%): \
		./src/python_project_structure.egg-info/ ./.tox/
	$(MAKE) -e \
	    $(@:build-docker-volumes-%=./var/docker/%/) \
	    $(@:build-docker-volumes-%=./var/docker/%/python_project_structure.egg-info/) \
	    $(@:build-docker-volumes-%=./var/docker/%/.tox/)


## Test Targets:
#
# Recipes that run the test suite.

.PHONY: test
### Format the code and run the full suite of tests, coverage checks, and linters.
test: test-docker-lint test-docker

.PHONY: test-local
### Run the full suite of tests on the local host.
test-local:
	tox $(TOX_RUN_ARGS) -e "$(TOX_ENV_LIST)"

.PHONY: test-debug
### Run tests in the host environment and invoke the debugger on errors/failures.
test-debug: ./var/log/tox/$(PYTHON_ENV)/editable.log
	$(TOX_EXEC_ARGS) pytest --pdb

.PHONY: test-docker
### Run the full suite of tests, coverage checks, and code linters in containers.
test-docker: build-pkgs ./var/log/codecov-install.log
	$(MAKE) -e -j PYTHON_WHEEL="$(call current_pkg,.whl)" \
	    DOCKER_BUILD_ARGS="--progress plain" \
	    $(PYTHON_MINORS:%=test-docker-%)

.PHONY: $(PYTHON_MINORS:%=test-docker-%)
### Run the full suite of tests inside a docker container for one Python version.
$(PYTHON_MINORS:%=test-docker-%):
	$(MAKE) -e \
	    PYTHON_MINORS="$(@:test-docker-%=%)" \
	    PYTHON_MINOR="$(@:test-docker-%=%)" \
	    PYTHON_ENV="py$(subst .,,$(@:test-docker-%=%))" \
	    test-docker-pyminor

.PHONY: test-docker-pyminor
### Run the full suite of tests inside a docker container for this Python version.
test-docker-pyminor: build-docker-volumes-$(PYTHON_ENV) build-docker-$(PYTHON_MINOR) \
		./var/log/codecov-install.log
	docker_run_args="--rm"
	if [ ! -t 0 ]
	then
# No fancy output when running in parallel
	    docker_run_args+=" -T"
	fi
# Ensure the dist/package has been correctly installed in the image
	docker compose run --no-deps $${docker_run_args} python-project-structure \
	    python -c 'import pythonprojectstructure; print(pythonprojectstructure)'
# Run from the development Docker container for consistency
	docker compose run $${docker_run_args} python-project-structure-devel \
	    make -e PYTHON_MINORS="$(PYTHON_MINORS)" PYTHON_WHEEL="$(PYTHON_WHEEL)" \
	        test-local
# Upload any build or test artifacts to CI/CD providers
ifeq ($(GITLAB_CI),true)
ifeq ($(PYTHON_MINOR),$(PYTHON_HOST_MINOR))
ifneq ($(CODECOV_TOKEN),)
	codecov --nonZero -t "$(CODECOV_TOKEN)" \
	    --file "./build/$(PYTHON_ENV)/coverage.xml"
else ifneq ($(CI_IS_FORK),true)
	set +x
	echo "ERROR: CODECOV_TOKEN missing from ./.env or CI secrets"
	false
endif
endif
endif

.PHONY: test-docker-lint
### Check the style and content of the `./Dockerfile*` files.
test-docker-lint: ./.env build-docker-volumes-$(PYTHON_ENV)
	docker compose pull hadolint
	docker compose run $(DOCKER_COMPOSE_RUN_ARGS) hadolint \
	    hadolint "./Dockerfile"
	docker compose run $(DOCKER_COMPOSE_RUN_ARGS) hadolint \
	    hadolint "./Dockerfile.devel"
	docker compose run $(DOCKER_COMPOSE_RUN_ARGS) hadolint \
	    hadolint "./build-host/Dockerfile"

.PHONY: test-push
### Perform any checks that should only be run before pushing.
test-push: $(VCS_FETCH_TARGETS) \
		$(HOME)/.local/var/log/python-project-structure-host-install.log \
		build-docker-volumes-$(PYTHON_ENV) build-docker-$(PYTHON_MINOR) ./.env
ifeq ($(CI),true)
ifneq ($(PYTHON_MINOR),$(PYTHON_HOST_MINOR))
# Don't waste CI time, only check for the canonical version:
	exit
endif
endif
	exit_code=0
	$(TOX_EXEC_BUILD_ARGS) cz check --rev-range \
	    "$(VCS_COMPARE_REMOTE)/$(VCS_COMPARE_BRANCH)..HEAD" || exit_code=$$?
	if ! (( $$exit_code == 0 ||  $$exit_code == 3 || $$exit_code == 21 ))
	then
	    exit $$exit_code
	fi
ifneq ($(VCS_BRANCH),master)
	if $(TOX_EXEC_BUILD_ARGS) python ./bin/cz-check-bump --compare-ref \
	    "$(VCS_COMPARE_REMOTE)/$(VCS_COMPARE_BRANCH)"
	then
	    docker compose run $(DOCKER_COMPOSE_RUN_ARGS) \
	        python-project-structure-devel $(TOX_EXEC_ARGS) \
	        towncrier check --compare-with \
		"$(VCS_COMPARE_REMOTE)/$(VCS_COMPARE_BRANCH)"
	fi
else
	docker compose run $(DOCKER_COMPOSE_RUN_ARGS) \
	    python-project-structure-devel $(TOX_EXEC_ARGS) \
	    towncrier check --compare-with \
	        "$(VCS_COMPARE_REMOTE)/$(VCS_COMPARE_BRANCH)"
endif

.PHONY: test-clean
### Confirm that the checkout is free of uncommitted VCS changes.
test-clean:
	if [ -n "$$(git status --porcelain)" ]
	then
	    set +x
	    echo "Checkout is not clean"
	    false
	fi


## Release Targets:
#
# Recipes that make an changes needed for releases and publish built artifacts to
# end-users.

.PHONY: release
### Publish installable Python packages and container images as required by commits.
release: release-python release-docker

.PHONY: release-python
### Publish installable Python packages to PyPI.
<<<<<<< HEAD
release-python: ./var/log/tox/build/build.log \
		./var/git/refs/remotes/$(VCS_REMOTE)/$(VCS_BRANCH) \
		~/.pypirc ./.env build-docker-volumes-$(PYTHON_ENV)
ifeq ($(RELEASE_PUBLISH),true)
# Import the private signing key from CI secrets
	$(MAKE) -e ./var/log/gpg-import.log
endif
=======
release-python: $(HOME)/.local/var/log/python-project-structure-host-install.log \
		./var/git/refs/remotes/$(VCS_REMOTE)/$(VCS_BRANCH) ~/.pypirc
# https://twine.readthedocs.io/en/latest/#using-twine
	$(TOX_EXEC_BUILD_ARGS) twine check \
	    "$(call current_pkg,.whl)" "$(call current_pkg,.tar.gz)"
	$(MAKE) -e "test-clean"
>>>>>>> cd3df86a
# Only release from the `master` or `develop` branches:
ifeq ($(RELEASE_PUBLISH),true)
# Only release if required by conventional commits and the version bump is committed:
	if $(MAKE) -e release-bump
	then
<<<<<<< HEAD
	    $(MAKE) DOCKER_BUILD_PULL="true" build-pkgs
# https://twine.readthedocs.io/en/latest/#using-twine
	    ./.tox/build/bin/twine check \
	        "$(call current_pkg,.whl)" "$(call current_pkg,.tar.gz)"
	    $(MAKE) "test-clean"
=======
	    $(MAKE) -e build-pkgs
>>>>>>> cd3df86a
# The VCS remote should reflect the release before the release is published to ensure
# that a published release is never *not* reflected in VCS.  Also ensure the tag is in
# place on any mirrors, using multiple `pushurl` remotes, for those project hosts as
# well:
	    git push --no-verify --tags "$(VCS_REMOTE)" "HEAD:$(VCS_BRANCH)"
	    ./.tox/build/bin/twine upload -s -r "$(PYPI_REPO)" \
	        "$(call current_pkg,.whl)" "$(call current_pkg,.tar.gz)"
	    export VERSION=$$(./.tox/build/bin/cz version --project)
# Create a GitLab release
	    ./.tox/build/bin/twine upload -s -r "gitlab" ./dist/python?project?structure-*
	    release_cli_args="--description ./NEWS-release.rst"
	    release_cli_args+=" --tag-name v$${VERSION}"
	    release_cli_args+=" --assets-link {\
	    \"name\":\"PyPI\",\
	    \"url\":\"https://$(PYPI_HOSTNAME)/project/$(CI_PROJECT_NAME)/$${VERSION}/\",\
	    \"link_type\":\"package\"\
	    }"
	    release_cli_args+=" --assets-link {\
	    \"name\":\"GitLab-PyPI-Package-Registry\",\
	    \"url\":\"$(CI_SERVER_URL)/$(CI_PROJECT_PATH)/-/packages/\",\
	    \"link_type\":\"package\"\
	    }"
	    release_cli_args+=" --assets-link {\
	    \"name\":\"Docker-Hub-Container-Registry\",\
	    \"url\":\"https://hub.docker.com/r/merpatterson/$(CI_PROJECT_NAME)/tags\",\
	    \"link_type\":\"image\"\
	    }"
	    docker compose pull gitlab-release-cli
	    docker compose run --rm gitlab-release-cli release-cli \
	        --server-url "$(CI_SERVER_URL)" --project-id "$(CI_PROJECT_ID)" \
	        create $${release_cli_args}
# Create a GitHub release
	    gh release create "v$${VERSION}" $(GITHUB_RELEASE_ARGS) \
	        --notes-file "./NEWS-release.rst" ./dist/python?project?structure-*
	fi
endif

.PHONY: release-docker
### Publish all container images to all container registries.
release-docker: build-docker-volumes-$(PYTHON_ENV) build-docker \
		$(DOCKER_REGISTRIES:%=./var/log/docker-login-%.log)
	$(MAKE) -e -j $(PYTHON_MINORS:%=release-docker-%)

.PHONY: $(PYTHON_MINORS:%=release-docker-%)
### Publish the container images for one Python version to all container registry.
$(PYTHON_MINORS:%=release-docker-%): $(DOCKER_REGISTRIES:%=./var/log/docker-login-%.log)
	export PYTHON_ENV="py$(subst .,,$(@:release-docker-%=%))"
	$(MAKE) -e -j $(DOCKER_REGISTRIES:%=release-docker-registry-%)
ifeq ($${PYTHON_ENV},$(PYTHON_LATEST_ENV))
	docker compose pull pandoc docker-pushrm
	docker compose run $(DOCKER_COMPOSE_RUN_ARGS) docker-pushrm
endif

.PHONY: $(DOCKER_REGISTRIES:%=release-docker-registry-%)
### Publish all container images to one container registry.
$(DOCKER_REGISTRIES:%=release-docker-registry-%):
# https://docs.docker.com/docker-hub/#step-5-build-and-push-a-container-image-to-docker-hub-from-your-computer
	$(MAKE) -e "./var/log/docker-login-$(@:release-docker-registry-%=%).log"
	for user_tag in $$(
	    $(MAKE) -e --no-print-directory \
	        build-docker-tags-$(@:release-docker-registry-%=%)
	)
	do
	    docker push "$${user_tag}"
	done
	for devel_tag in $$(
	    $(MAKE) -e DOCKER_VARIANT="devel" --no-print-directory \
	        build-docker-tags-$(@:release-docker-registry-%=%)
	)
	do
	    docker push "$${devel_tag}"
	done

.PHONY: release-bump
### Bump the package version if on a branch that should trigger a release.
release-bump: ~/.gitconfig ./var/git/refs/remotes/$(VCS_REMOTE)/$(VCS_BRANCH) \
		./var/log/git-remotes.log ./var/log/tox/build/build.log \
<<<<<<< HEAD
		./.env build-docker-volumes-$(PYTHON_ENV)
=======
		./.env build-docker-volumes-$(PYTHON_ENV) build-docker-$(PYTHON_MINOR)
>>>>>>> cd3df86a
	if ! git diff --cached --exit-code
	then
	    set +x
	    echo "CRITICAL: Cannot bump version with staged changes"
	    false
	fi
# Check if the conventional commits since the last release require new release and thus
# a version bump:
ifneq ($(VCS_BRANCH),master)
	$(TOX_EXEC_BUILD_ARGS) python ./bin/cz-check-bump
endif
# Collect the versions involved in this release according to conventional commits:
	cz_bump_args="--check-consistency --no-verify"
ifneq ($(VCS_BRANCH),master)
	cz_bump_args+=" --prerelease beta"
endif
ifeq ($(RELEASE_PUBLISH),true)
	cz_bump_args+=" --gpg-sign"
# Import the private signing key from CI secrets
	$(MAKE) -e ./var/log/gpg-import.log
endif
# Capture the release notes for *just this* release for creating the GitHub release.
# Have to run before the real `$ towncrier build` run without the `--draft` option
# because after that the `newsfragments` will have been deleted.
	next_version=$$(
	    $(TOX_EXEC_BUILD_ARGS) cz bump $${cz_bump_args} --yes --dry-run |
	    sed -nE 's|.* ([^ ]+) *→ *([^ ]+).*|\2|p'
	) || true
	docker compose run --rm python-project-structure-devel $(TOX_EXEC_ARGS) \
	    towncrier build --version "$${next_version}" --draft --yes \
	        >"./NEWS-release.rst"
# Build and stage the release notes to be commited by `$ cz bump`
	docker compose run $(DOCKER_COMPOSE_RUN_ARGS) python-project-structure-devel \
	    $(TOX_EXEC_ARGS) towncrier build --version "$${next_version}" --yes
# Increment the version in VCS
	$(TOX_EXEC_BUILD_ARGS) cz bump $${cz_bump_args}
# Ensure the container image reflects the version bump but we don't need to update the
# requirements again.
	touch \
	    $(PYTHON_ENVS:%=./requirements/%/user.txt) \
	    $(PYTHON_ENVS:%=./requirements/%/devel.txt) \
	    $(PYTHON_ENVS:%=./build-host/requirements-%.txt)
ifneq ($(CI),true)
# If running under CI/CD then the image will be updated in the next pipeline stage.
# For testing locally, however, ensure the image is up-to-date for subsequent recipes.
	$(MAKE) -e "./var/docker/$(PYTHON_ENV)/log/build-user.log"
endif


## Development Targets:
#
# Recipes used by developers to make changes to the code.

.PHONY: devel-format
### Automatically correct code in this checkout according to linters and style checkers.
devel-format: $(HOME)/.local/var/log/python-project-structure-host-install.log
	$(TOX_EXEC_ARGS) autoflake -r -i --remove-all-unused-imports \
		--remove-duplicate-keys --remove-unused-variables \
		--remove-unused-variables "./src/pythonprojectstructure/"
	$(TOX_EXEC_ARGS) autopep8 -v -i -r "./src/pythonprojectstructure/"
	$(TOX_EXEC_ARGS) black "./src/pythonprojectstructure/"

.PHONY: devel-upgrade
### Update all fixed/pinned dependencies to their latest available versions.
devel-upgrade: ./.env build-docker-volumes-$(PYTHON_ENV) build-docker-$(PYTHON_MINOR)
	touch "./setup.cfg" "./requirements/build.txt.in" \
	    "./build-host/requirements.txt.in"
# Ensure the network is create first to avoid race conditions
	docker compose create python-project-structure-devel
	$(MAKE) -e PIP_COMPILE_ARGS="--upgrade" -j \
	    $(PYTHON_MINORS:%=build-docker-requirements-%)
# Update VCS hooks from remotes to the latest tag.
	$(TOX_EXEC_BUILD_ARGS) pre-commit autoupdate

.PHONY: devel-upgrade-branch
### Reset an upgrade branch, commit upgraded dependencies on it, and push for review.
devel-upgrade-branch: ~/.gitconfig ./var/git/refs/remotes/$(VCS_REMOTE)/$(VCS_BRANCH) \
		./var/log/git-remotes.log
	remote_branch_exists=false
	if git fetch "$(VCS_REMOTE)" "$(VCS_BRANCH)-upgrade"
	then
	    remote_branch_exists=true
	fi
	if git show-ref -q --heads "$(VCS_BRANCH)-upgrade"
	then
# Reset an existing local branch to the latest upstream before upgrading
	    git checkout "$(VCS_BRANCH)-upgrade"
	    git reset --hard "$(VCS_BRANCH)" --
	else
# Create a new local branch from the latest upstream before upgrading
	    git checkout -b "$(VCS_BRANCH)-upgrade" "$(VCS_BRANCH)"
	fi
	now=$$(date -u)
	$(MAKE) -e devel-upgrade
	if $(MAKE) -e "test-clean"
	then
# No changes from upgrade, exit successfully but push nothing
	    exit
	fi
# Commit the upgrade changes
	echo "Upgrade all requirements to the latest versions as of $${now}." \
	    >"./src/pythonprojectstructure/newsfragments/upgrade-requirements.bugfix.rst"
	git add --update './build-host/requirements-*.txt' './requirements/*/*.txt' \
	    "./.pre-commit-config.yaml"
	git add \
	    "./src/pythonprojectstructure/newsfragments/upgrade-requirements.bugfix.rst"
	git commit --all --signoff -m \
	    "fix(deps): Upgrade requirements latest versions"
# Fail if upgrading left untracked files in VCS
	$(MAKE) -e "test-clean"
# Push any upgrades to the remote for review.  Specify both the ref and the expected ref
# for `--force-with-lease=...` to support pushing to multiple mirrors/remotes via
# multiple `pushUrl`:
	git_push_args="--no-verify"
	if [ "$${remote_branch_exists=true}" == "true" ]
	then
	    git_push_args+=" --force-with-lease=\
	$(VCS_BRANCH)-upgrade:$(VCS_REMOTE)/$(VCS_BRANCH)-upgrade"
	fi
	git push $${git_push_args} "$(VCS_REMOTE)" "HEAD:$(VCS_BRANCH)-upgrade"


## Clean Targets:
#
# Recipes used to restore the checkout to initial conditions.

.PHONY: clean
### Restore the checkout to a state as close to an initial clone as possible.
clean:
	docker compose down --remove-orphans --rmi "all" -v || true
	$(TOX_EXEC_BUILD_ARGS) pre-commit uninstall \
	    --hook-type "pre-commit" --hook-type "commit-msg" --hook-type "pre-push" \
	    || true
	$(TOX_EXEC_BUILD_ARGS) pre-commit clean || true
	git clean -dfx -e "var/" -e ".env"
	rm -rfv "./var/log/"
	rm -rf "./var/docker/"


## Real Targets:
#
# Recipes that make actual changes and create and update files for the target.

# Manage fixed/pinned versions in `./requirements/**.txt` files.  Has to be run for each
# python version in the virtual environment for that Python version:
# https://github.com/jazzband/pip-tools#cross-environment-usage-of-requirementsinrequirementstxt-and-pip-compile
$(PYTHON_ENVS:%=./requirements/%/devel.txt): ./pyproject.toml ./setup.cfg ./tox.ini
	true DEBUG Updated prereqs: $(?)
	$(MAKE) -e "$(@:requirements/%/devel.txt=./var/log/tox/%/build.log)"
	./.tox/$(@:requirements/%/devel.txt=%)/bin/pip-compile \
	    --resolver "backtracking" $(PIP_COMPILE_ARGS) --extra "devel" \
	    --output-file "$(@)" "$(<)"
	mkdir -pv "./var/log/"
	touch "./var/log/rebuild.log"
$(PYTHON_ENVS:%=./requirements/%/user.txt): ./pyproject.toml ./setup.cfg ./tox.ini
	true DEBUG Updated prereqs: $(?)
	$(MAKE) -e "$(@:requirements/%/user.txt=./var/log/tox/%/build.log)"
	./.tox/$(@:requirements/%/user.txt=%)/bin/pip-compile \
	    --resolver "backtracking" $(PIP_COMPILE_ARGS) --output-file "$(@)" "$(<)"
	mkdir -pv "./var/log/"
	touch "./var/log/rebuild.log"
$(PYTHON_ENVS:%=./build-host/requirements-%.txt): ./build-host/requirements.txt.in
	true DEBUG Updated prereqs: $(?)
	$(MAKE) -e "$(@:build-host/requirements-%.txt=./var/log/tox/%/build.log)"
	./.tox/$(@:build-host/requirements-%.txt=%)/bin/pip-compile \
	    --resolver "backtracking" $(PIP_COMPILE_ARGS) --output-file "$(@)" "$(<)"
# Only update the installed tox version for the latest/host/main/default Python version
	if [ "$(@:build-host/requirements-%.txt=%)" = "$(PYTHON_ENV)" ]
	then
# Don't install tox into one of it's own virtual environments
	    if [ -n "$${VIRTUAL_ENV:-}" ]
	    then
	        pip_bin="$$(which -a pip | grep -v "^$${VIRTUAL_ENV}/bin/" | head -n 1)"
	    else
	        pip_bin="pip"
	    fi
	    "$${pip_bin}" install -r "$(@)"
	fi
	mkdir -pv "./var/log/"
	touch "./var/log/rebuild.log"
$(PYTHON_ENVS:%=./requirements/%/build.txt): ./requirements/build.txt.in
	true DEBUG Updated prereqs: $(?)
	$(MAKE) -e "$(@:requirements/%/build.txt=./var/log/tox/%/build.log)"
	./.tox/$(@:requirements/%/build.txt=%)/bin/pip-compile \
	    --resolver "backtracking" $(PIP_COMPILE_ARGS) --output-file "$(@)" "$(<)"

# Targets used as pre-requisites to ensure virtual environments managed by tox have been
# created and can be used directly to save time on Tox's overhead when we don't need
# Tox's logic about when to update/recreate them, e.g.:
#     $ ./.tox/build/bin/cz --help
# Mostly useful for build/release tools.
$(PYTHON_ALL_ENVS:%=./var/log/tox/%/build.log):
	$(MAKE) -e "$(HOME)/.local/var/log/python-project-structure-host-install.log"
	mkdir -pv "$(dir $(@))"
	tox run $(TOX_EXEC_OPTS) -e "$(@:var/log/tox/%/build.log=%)" --notest |
	    tee -a "$(@)"
# Workaround tox's `usedevelop = true` not working with `./pyproject.toml`.  Use as a
# prerequisite when using Tox-managed virtual environments directly and changes to code
# need to take effect immediately.
$(PYTHON_ENVS:%=./var/log/tox/%/editable.log):
	$(MAKE) -e "$(HOME)/.local/var/log/python-project-structure-host-install.log"
	mkdir -pv "$(dir $(@))"
	tox exec $(TOX_EXEC_OPTS) -e "$(@:var/log/tox/%/editable.log=%)" -- \
	    pip install -e "./" | tee -a "$(@)"

## Docker real targets:

# Build the development image:
./var/docker/$(PYTHON_ENV)/log/build-devel.log: \
		./Dockerfile.devel ./.dockerignore ./bin/entrypoint \
		./pyproject.toml ./setup.cfg ./tox.ini \
		./build-host/requirements.txt.in ./docker-compose.yml \
		./docker-compose.override.yml ./.env \
		./var/docker/$(PYTHON_ENV)/log/rebuild.log
	true DEBUG Updated prereqs: $(?)
	$(MAKE) -e "./var/git/refs/remotes/$(VCS_REMOTE)/$(VCS_BRANCH)" \
	    build-docker-volumes-$(PYTHON_ENV) "./var/log/tox/build/build.log"
	mkdir -pv "$(dir $(@))"
# Workaround issues with local images and the development image depending on the end
# user image.  It seems that `depends_on` isn't sufficient.
	$(MAKE) $(HOME)/.local/var/log/python-project-structure-host-install.log
	export VERSION=$$(./.tox/build/bin/cz version --project)
ifeq ($(DOCKER_BUILD_PULL),true)
# Pull the development image and simulate as if it had been built here.
	if $(MAKE) -e DOCKER_VARIANT="devel" pull-docker
	then
	    touch "$(@)" "./var/docker/$(PYTHON_ENV)/log/rebuild.log"
# Ensure the virtualenv in the volume is also current:
	    docker compose run $(DOCKER_COMPOSE_RUN_ARGS) -T \
	        python-project-structure-devel make -e PYTHON_MINORS="$(PYTHON_MINOR)" \
	        "./var/log/tox/$(PYTHON_ENV)/build.log"
	    exit
	fi
else
# https://github.com/moby/moby/issues/39003#issuecomment-879441675
	docker_build_args="$(DOCKER_BUILD_ARGS) \
	    --build-arg BUILDKIT_INLINE_CACHE=1 \
	    --build-arg PYTHON_MINOR=$(PYTHON_MINOR) \
	    --build-arg PYTHON_ENV=$(PYTHON_ENV) \
	    --build-arg VERSION=$${VERSION}"
ifeq ($(CI),true)
# Workaround broken interactive session detection
	docker pull "python:${PYTHON_MINOR}"
endif
	docker_build_devel_tags=""
	for devel_tag in $$(
	    $(MAKE) -e DOCKER_VARIANT="devel" --no-print-directory build-docker-tags
	)
	do
	    docker_build_devel_tags+="--tag $${devel_tag} "
	done
	docker_build_caches=""
ifeq ($(GITLAB_CI),true)
# Don't cache when building final releases on `master`
	$(MAKE) -e "./var/log/docker-login-GITLAB.log" || true
ifneq ($(VCS_BRANCH),master)
	if $(MAKE) -e DOCKER_VARIANT="devel" pull-docker
	then
	    docker_build_caches+=" --cache-from \
	$(DOCKER_IMAGE_GITLAB):devel-$(PYTHON_ENV)-$(DOCKER_BRANCH_TAG)"
	fi
endif
endif
ifeq ($(GITHUB_ACTIONS),true)
	$(MAKE) -e "./var/log/docker-login-GITHUB.log" || true
ifneq ($(VCS_BRANCH),master)
	if $(MAKE) -e DOCKER_VARIANT="devel" pull-docker
	then
	    docker_build_caches+=" --cache-from \
	$(DOCKER_IMAGE_GITHUB):devel-$(PYTHON_ENV)-$(DOCKER_BRANCH_TAG)"
	fi
endif
endif
	docker buildx build --pull $${docker_build_args} $${docker_build_devel_tags} \
	    $${docker_build_caches} --file "./Dockerfile.devel" "./"
# Ensure any subsequent builds have optimal caches
ifeq ($(GITLAB_CI),true)
	docker push \
	    "$(DOCKER_IMAGE_GITLAB):devel-$(PYTHON_ENV)-$(DOCKER_BRANCH_TAG)"
endif
ifeq ($(GITHUB_ACTIONS),true)
ifneq ($(CI_IS_FORK),true)
	docker push \
	    "$(DOCKER_IMAGE_GITHUB):devel-$(PYTHON_ENV)-$(DOCKER_BRANCH_TAG)"
endif
endif
	date >>"$(@)"
# Update the pinned/frozen versions, if needed, using the container.  If changed, then
# we may need to re-build the container image again to ensure it's current and correct.
	docker compose run $(DOCKER_COMPOSE_RUN_ARGS) -T \
	    python-project-structure-devel make -e PYTHON_MINORS="$(PYTHON_MINOR)" \
	    build-requirements-$(PYTHON_ENV)
ifeq ($(CI),true)
# On CI, any changes from compiling requirements is a failure so no need to waste time
# rebuilding images:
	touch "$(@)"
else
	$(MAKE) -e "$(@)"
endif
endif

# Build the end-user image:
./var/docker/$(PYTHON_ENV)/log/build-user.log: \
		./var/docker/$(PYTHON_ENV)/log/build-devel.log ./Dockerfile \
		./var/docker/$(PYTHON_ENV)/log/rebuild.log
	true DEBUG Updated prereqs: $(?)
	$(MAKE) -e "./var/git/refs/remotes/$(VCS_REMOTE)/$(VCS_BRANCH)" \
	    "./var/log/tox/build/build.log"
	mkdir -pv "$(dir $(@))"
	export VERSION=$$(./.tox/build/bin/cz version --project)
# https://github.com/moby/moby/issues/39003#issuecomment-879441675
	docker_build_args="$(DOCKER_BUILD_ARGS) \
	    --build-arg BUILDKIT_INLINE_CACHE=1 \
	    --build-arg PYTHON_MINOR=$(PYTHON_MINOR) \
	    --build-arg PYTHON_ENV=$(PYTHON_ENV) \
	    --build-arg VERSION=$${VERSION}"
# Build the end-user image now that all required artifacts are built"
ifeq ($(PYTHON_WHEEL),)
	$(MAKE) -e "build-pkgs"
	PYTHON_WHEEL="$$(ls -t ./dist/*.whl | head -n 1)"
endif
	docker_build_user_tags=""
	for user_tag in $$($(MAKE) -e --no-print-directory build-docker-tags)
	do
	    docker_build_user_tags+="--tag $${user_tag} "
	done
	docker_build_caches=""
ifeq ($(GITLAB_CI),true)
ifneq ($(VCS_BRANCH),master)
	if $(MAKE) -e pull-docker
	then
	    docker_build_caches+=" \
	--cache-from $(DOCKER_IMAGE_GITLAB):$(PYTHON_ENV)-$(DOCKER_BRANCH_TAG)"
	fi
endif
endif
ifeq ($(GITHUB_ACTIONS),true)
ifneq ($(VCS_BRANCH),master)
	if $(MAKE) -e pull-docker
	then
	    docker_build_caches+=" \
	--cache-from $(DOCKER_IMAGE_GITHUB):$(PYTHON_ENV)-$(DOCKER_BRANCH_TAG)"
	fi
endif
endif
	docker buildx build --pull $${docker_build_args} $${docker_build_user_tags} \
	    --build-arg PYTHON_WHEEL="$${PYTHON_WHEEL}" $${docker_build_caches} "./"
# Ensure any subsequent builds have optimal caches
ifeq ($(GITLAB_CI),true)
	docker push "$(DOCKER_IMAGE_GITLAB):$(PYTHON_ENV)-$(DOCKER_BRANCH_TAG)"
endif
ifeq ($(GITHUB_ACTIONS),true)
ifneq ($(CI_IS_FORK),true)
	docker push "$(DOCKER_IMAGE_GITHUB):$(PYTHON_ENV)-$(DOCKER_BRANCH_TAG)"
endif
endif
	date >>"$(@)"
# The images install the host requirements, reflect that in the bind mount volumes
	date >>"$(@:%/build.log=%/host-install.log)"

./var/ $(PYTHON_ENVS:%=./var/docker/%/) \
./src/python_project_structure.egg-info/ \
$(PYTHON_ENVS:%=./var/docker/%/python_project_structure.egg-info/) \
./.tox/ $(PYTHON_ENVS:%=./var/docker/%/.tox/):
	mkdir -pv "$(@)"

# Marker file used to trigger the rebuild of the image for just one Python version.
# Useful to workaround async timestamp issues when running jobs in parallel:
./var/docker/$(PYTHON_ENV)/log/rebuild.log:
	mkdir -pv "$(dir $(@))"
	date >>"$(@)"

# Local environment variables from a template:
./.env: ./.env.in
	$(MAKE) -e "template=$(<)" "target=$(@)" expand-template

# Install all tools required by recipes that have to be installed externally on the
# host.  Use a target file outside this checkout to support multiple checkouts.  Use a
# target specific to this project so that other projects can use the same approach but
# with different requirements.
$(HOME)/.local/var/log/python-project-structure-host-install.log:
	mkdir -pv "$(dir $(@))"
# Bootstrap the minimum Python environment
	(
	    if ! which pip
	    then
	        if which apk
	        then
	            sudo apk update
	            sudo apk add "gettext" "py3-pip" "gnupg" "github-cli" "curl"
	        elif which apt-get
	        then
	            sudo apt-get update
	            sudo apt-get install -y \
	                "gettext-base" "python3-pip" "gnupg" "gh" "curl"
	        else
	            set +x
	            echo "ERROR: OS not supported for installing host dependencies"
	            false
	        fi
	    fi
	    if [ -e ./build-host/requirements-$(PYTHON_HOST_ENV).txt ]
	    then
	        pip install -r "./build-host/requirements-$(PYTHON_HOST_ENV).txt"
	    else
	        pip install -r "./build-host/requirements.txt.in"
	    fi
	) | tee -a "$(@)"

./var/log/codecov-install.log:
	mkdir -pv "$(dir $(@))"
# Install the code test coverage publishing tool
	(
	    if ! which codecov
	    then
	        mkdir -pv ~/.local/bin/
# https://docs.codecov.com/docs/codecov-uploader#using-the-uploader-with-codecovio-cloud
	        if which brew
	        then
# Mac OS X
	            curl --output-dir ~/.local/bin/ -Os \
	                "https://uploader.codecov.io/latest/macos/codecov"
	        elif which apk
	        then
# Alpine
	            wget --directory-prefix ~/.local/bin/ \
	                "https://uploader.codecov.io/latest/alpine/codecov"
	        else
# Other Linux distributions
	            curl --output-dir ~/.local/bin/ -Os \
	                "https://uploader.codecov.io/latest/linux/codecov"
	        fi
	        chmod +x ~/.local/bin/codecov
	    fi
	    if ! which codecov
	    then
	        set +x
	        echo "ERROR: CodeCov CLI tool still not on PATH"
	        false
	    fi
	) | tee -a "$(@)"

# Retrieve VCS data needed for versioning (tags) and release (release notes).
$(VCS_FETCH_TARGETS): ./.git/logs/HEAD
	git_fetch_args=--tags
	if [ "$$(git rev-parse --is-shallow-repository)" == "true" ]
	then
	    git_fetch_args+=" --unshallow"
	fi
	branch_path="$(@:var/git/refs/remotes/%=%)"
	mkdir -pv "$(dir $(@))"
	(
	    git fetch $${git_fetch_args} "$${branch_path%%/*}" "$${branch_path#*/}" ||
	    true
	) |& tee -a "$(@)"

./.git/hooks/pre-commit:
	$(MAKE) -e "$(HOME)/.local/var/log/python-project-structure-host-install.log"
	$(TOX_EXEC_BUILD_ARGS) pre-commit install \
	    --hook-type "pre-commit" --hook-type "commit-msg" --hook-type "pre-push"

# Capture any project initialization tasks for reference.  Not actually usable.
./pyproject.toml:
	$(MAKE) -e "$(HOME)/.local/var/log/python-project-structure-host-install.log"
	$(TOX_EXEC_BUILD_ARGS) cz init

# Tell Emacs where to find checkout-local tools needed to check the code.
./.dir-locals.el: ./.dir-locals.el.in
	$(MAKE) -e "template=$(<)" "target=$(@)" expand-template

# Ensure minimal VCS configuration, mostly useful in automation such as CI.
~/.gitconfig:
	git config --global user.name "$(USER_FULL_NAME)"
	git config --global user.email "$(USER_EMAIL)"

./var/log/git-remotes.log:
ifeq ($(RELEASE_PUBLISH),true)
	set +x
ifneq ($(VCS_REMOTE_PUSH_URL),)
# Requires a Personal or Project Access Token in the GitLab CI/CD Variables.  That
# variable value should be prefixed with the token name as a HTTP `user:password`
# authentication string:
# https://stackoverflow.com/a/73426417/624787
	git remote set-url --push --add "origin" "$(VCS_REMOTE_PUSH_URL)"
endif
ifneq ($(GITHUB_ACTIONS),true)
ifneq ($(PROJECT_GITHUB_PAT),)
# Also push to the mirror with the `ci.skip` option to avoid redundant runs on the
# mirror.
	git remote set-url --push --add "origin" \
	    "https://$(PROJECT_GITHUB_PAT)@github.com/$(CI_PROJECT_PATH).git"
# Also add a fetch remote for the `$ gh ...` CLI tool to detect:
	git remote add "github" \
	    "https://$(PROJECT_GITHUB_PAT)@github.com/$(CI_PROJECT_PATH).git"
else ifneq ($(CI_IS_FORK),true)
	set +x
	echo "ERROR: PROJECT_GITHUB_PAT missing from ./.env or CI secrets"
	false
endif
endif
	set -x
# Fail fast if there's still no push access
	git push -o ci.skip --no-verify --tags "origin"
endif

# Ensure release publishing authentication, mostly useful in automation such as CI.
~/.pypirc: ./home/.pypirc.in
	$(MAKE) -e "template=$(<)" "target=$(@)" expand-template

./var/log/docker-login-DOCKER.log: ./.env
	mkdir -pv "$(dir $(@))"
	set +x
	source "./.env"
	export DOCKER_PASS
	if [ -n "$${DOCKER_PASS}" ]
	then
	    set -x
	    printenv "DOCKER_PASS" | docker login -u "merpatterson" --password-stdin
	elif [ "$(CI_IS_FORK)" != "true" ]
	then
	    echo "ERROR: DOCKER_PASS missing from ./.env or CI secrets"
	    false
	fi
	date | tee -a "$(@)"
./var/log/docker-login-GITLAB.log: ./.env
	mkdir -pv "$(dir $(@))"
	set +x
	source "./.env"
	export CI_REGISTRY_PASSWORD
	if [ -n "$${CI_REGISTRY_PASSWORD}" ]
	then
	    set -x
	    printenv "CI_REGISTRY_PASSWORD" |
	        docker login -u "$(CI_REGISTRY_USER)" --password-stdin "$(CI_REGISTRY)"
	elif [ "$(CI_IS_FORK)" != "true" ]
	then
	    echo "ERROR: CI_REGISTRY_PASSWORD missing from ./.env or CI secrets"
	    false
	fi
	date | tee -a "$(@)"
./var/log/docker-login-GITHUB.log: ./.env
	mkdir -pv "$(dir $(@))"
	set +x
	source "./.env"
	export PROJECT_GITHUB_PAT
	if [ -n "$${PROJECT_GITHUB_PAT}" ]
	then
	    set -x
	    printenv "PROJECT_GITHUB_PAT" |
	        docker login -u "$(GITHUB_REPOSITORY_OWNER)" --password-stdin "ghcr.io"
	elif [ "$(CI_IS_FORK)" != "true" ]
	then
	    echo "ERROR: PROJECT_GITHUB_PAT missing from ./.env or CI secrets"
	    false
	fi
	date | tee -a "$(@)"

# GPG signing key creation and management in CI
export GPG_PASSPHRASE=
GPG_SIGNING_PRIVATE_KEY=
./var/ci-cd-signing-subkey.asc:
# We need a private key in the CI/CD environment for signing release commits and
# artifacts.  Use a subkey so that it can be revoked without affecting your main key.
# This recipe captures what I had to do to export a private signing subkey.  It's not
# widely tested so it should probably only be used for reference.  It worked for me but
# the risk is leaking your main private key so double and triple check all your
# assumptions and results.
# 1. Create a signing subkey with a NEW, SEPARATE passphrase:
#    https://wiki.debian.org/Subkeys#How.3F
# 2. Get the long key ID for that private subkey:
#	gpg --list-secret-keys --keyid-format "LONG"
# 3. Export *just* that private subkey and verify that the main secret key packet is the
#    GPG dummy packet and that the only other private key included is the intended
#    subkey:
#	gpg --armor --export-secret-subkeys "$(GPG_SIGNING_KEYID)!" |
#	    gpg --list-packets
# 4. Export that key as text to a file:
	gpg --armor --export-secret-subkeys "$(GPG_SIGNING_KEYID)!" >"$(@)"
# 5. Confirm that the exported key can be imported into a temporary GNU PG directory and
#    that temporary directory can then be used to sign files:
#	gnupg_homedir=$$(mktemp -d --suffix=".d" "gnupd.XXXXXXXXXX")
#	printenv 'GPG_PASSPHRASE' >"$${gnupg_homedir}/.passphrase"
#	gpg --homedir "$${gnupg_homedir}" --batch --import <"$(@)"
#	echo "Test signature content" >"$${gnupg_homedir}/test-sig.txt"
#	gpgconf --kill gpg-agent
#	gpg --homedir "$${gnupg_homedir}" --batch --pinentry-mode "loopback" \
#	    --passphrase-file "$${gnupg_homedir}/.passphrase" \
#	    --local-user "$(GPG_SIGNING_KEYID)!" --sign "$${gnupg_homedir}/test-sig.txt"
#	gpg --batch --verify "$${gnupg_homedir}/test-sig.txt.gpg"
# 6. Add the contents of this target as a `GPG_SIGNING_PRIVATE_KEY` secret in CI and the
# passphrase for the signing subkey as a `GPG_PASSPHRASE` secret in CI
./var/log/gpg-import.log:
# In each CI run, import the private signing key from the CI secrets
	mkdir -pv "$(dir $(@))"
ifneq ($(and $(GPG_SIGNING_PRIVATE_KEY),$(GPG_PASSPHRASE)),)
	printenv "GPG_SIGNING_PRIVATE_KEY" | gpg --batch --import | tee -a "$(@)"
	echo 'default-key:0:"$(GPG_SIGNING_KEYID)' | gpgconf —change-options gpg
	git config --global user.signingkey "$(GPG_SIGNING_KEYID)"
# "Unlock" the signing key for the remainder of this CI run:
	printenv 'GPG_PASSPHRASE' >"./var/ci-cd-signing-subkey.passphrase"
	true | gpg --batch --pinentry-mode "loopback" \
	    --passphrase-file "./var/ci-cd-signing-subkey.passphrase" \
	    --sign | gpg --list-packets
else
ifneq ($(CI_IS_FORK),true)
	set +x
	echo "ERROR: GPG_SIGNING_PRIVATE_KEY or GPG_PASSPHRASE " \
	    "missing from ./.env or CI secrets"
	false
endif
	date | tee -a "$(@)"
endif


## Utility Targets:
#
# Recipes used to make similar changes across targets where using Make's basic syntax
# can't be used.

.PHONY: expand-template
## Create a file from a template replacing environment variables
expand-template:
	$(MAKE) -e "$(HOME)/.local/var/log/python-project-structure-host-install.log"
	set +x
	if [ -e "$(target)" ]
	then
ifeq ($(TEMPLATE_IGNORE_EXISTING),true)
	    exit
else
	    envsubst <"$(template)" | diff -u "$(target)" "-" || true
	    echo "ERROR: Template $(template) has been updated:"
	    echo "       Reconcile changes and \`$$ touch $(target)\`:"
	    false
endif
	fi
	envsubst <"$(template)" >"$(target)"

.PHONY: pull-docker
### Pull an existing image best to use as a cache for building new images
pull-docker: ./var/git/refs/remotes/$(VCS_REMOTE)/$(VCS_BRANCH) \
		./var/log/tox/build/build.log
	export VERSION=$$(./.tox/build/bin/cz version --project)
	for vcs_branch in $(VCS_BRANCHES)
	do
	    docker_tag="$(DOCKER_VARIANT_PREFIX)$(PYTHON_ENV)-$${vcs_branch}"
	    for docker_image in $(DOCKER_IMAGES)
	    do
	        if docker pull "$${docker_image}:$${docker_tag}"
	        then
	            docker tag "$${docker_image}:$${docker_tag}" \
	                "$(DOCKER_IMAGE_DOCKER):$${docker_tag}"
	            exit
	        fi
	    done
	done
	set +x
	echo "ERROR: Could not pull any existing docker image"
	false

# TEMPLATE: Run this once for your project.  See the `./var/log/docker-login*.log`
# targets for the authentication environment variables that need to be set or just login
# to those container registries manually and touch these targets.
.PHONY: bootstrap-project
### Run any tasks needed to be run once for a given project by a maintainer
bootstrap-project: \
		./var/log/docker-login-GITLAB.log \
		./var/log/docker-login-GITHUB.log
# Initially seed the build host Docker image to bootstrap CI/CD environments
<<<<<<< HEAD
# GitLab CI/CD:
	$(MAKE) -C "./build-host/" DOCKER_IMAGE="$(DOCKER_IMAGE_GITLAB)" release
# GitHub Actions:
	$(MAKE) -C "./build-host/" DOCKER_IMAGE="$(DOCKER_IMAGE_GITHUB)" release
=======
	$(MAKE) -e -C "./build-host/" release
>>>>>>> cd3df86a


## Makefile Development:
#
# Development primarily requires a balance of 2 priorities:
#
# - Ensure the correctness of the code and build artifacts
# - Minimize iteration time overhead in the inner loop of development
#
# This project uses Make to balance those priorities.  Target recipes capture the
# commands necessary to build artifacts, run tests, and check the code.  Top-level
# targets assemble those recipes to put it all together and ensure correctness.  Target
# prerequisites are used to define when build artifacts need to be updated so that
# time isn't wasted on unnecessary updates in the inner loop of development.
#
# The most important Make concept to understand if making changes here is that of real
# targets and prerequisites, as opposed to "phony" targets.  The target is only updated
# if any of its prerequisites are newer, IOW have a more recent modification time, than
# the target.  For example, if a new feature adds library as a new project dependency
# then correctness requires that the fixed/pinned versions be updated to include the new
# library.  Most of the time, however, the fixed/pinned versions don't need to be
# updated and it would waste significant time to always update them in the inner loop of
# development.  We express this relationship in Make by defining the files containing
# the fixed/pinned versions as targets and the `./setup.cfg` file where dependencies are
# defined as a prerequisite:
#
#    ./requirements.txt: setup.cfg
#        ./.tox/py310/bin/pip-compile --output-file "$(@)" "$(<)"
#
# To that end, developers should use real target files whenever possible when adding
# recipes to this file.
#
# Sometimes the task we need a recipe to accomplish should only be run when certain
# changes have been made and as such we can use those changed files as prerequisites but
# the task doesn't produce an artifact appropriate for use as the target for the recipe.
# In that case, the recipe can write "simulated" artifact such as by piping output to a
# log file:
#
#     ./var/log/foo.log:
#         mkdir -pv "$(dir $(@))"
#         ./.tox/build/bin/python "./bin/foo.py" | tee -a "$(@)"
#
# This is also useful when none of the modification times of produced artifacts can be
# counted on to correctly reflect when any subsequent targets need to be updated when
# using this target as a pre-requisite in turn.  If no output can be captured, then the
# recipe can create arbitrary output:
#
#     ./var/log/foo.log:
#         ./.tox/build/bin/python "./bin/foo.py"
#         mkdir -pv "$(dir $(@))"
#         date | tee -a "$(@)"
#
# If a target is needed by the recipe of another target but should *not* trigger updates
# when it's newer, such as one-time host install tasks, then use that target in a
# sub-make instead of as a prerequisite:
#
#     ./var/log/foo.log:
#         $(MAKE) "./var/log/bar.log"
#
# We use a few more Make features than these core features and welcome further use of
# such features:
#
# - `$(@)`:
#   The automatic variable containing the file path for the target
#
# - `$(<)`:
#   The automatic variable containing the file path for the first prerequisite
#
# - `$(FOO:%=foo-%)`:
#   Substitution references to generate transformations of space-separated values
#
# - `$ make FOO=bar ...`:
#   Overriding variables on the command-line when invoking make as "options"
#
# We want to avoid, however, using many more features of Make, particularly the more
# "magical" features, to keep it readable, discover-able, and otherwise accessible to
# developers who may not have significant familiarity with Make.  If there's a good,
# pragmatic reason to add use of further features feel free to make the case but avoid
# them if possible.<|MERGE_RESOLUTION|>--- conflicted
+++ resolved
@@ -578,7 +578,6 @@
 
 .PHONY: release-python
 ### Publish installable Python packages to PyPI.
-<<<<<<< HEAD
 release-python: ./var/log/tox/build/build.log \
 		./var/git/refs/remotes/$(VCS_REMOTE)/$(VCS_BRANCH) \
 		~/.pypirc ./.env build-docker-volumes-$(PYTHON_ENV)
@@ -586,28 +585,16 @@
 # Import the private signing key from CI secrets
 	$(MAKE) -e ./var/log/gpg-import.log
 endif
-=======
-release-python: $(HOME)/.local/var/log/python-project-structure-host-install.log \
-		./var/git/refs/remotes/$(VCS_REMOTE)/$(VCS_BRANCH) ~/.pypirc
-# https://twine.readthedocs.io/en/latest/#using-twine
-	$(TOX_EXEC_BUILD_ARGS) twine check \
-	    "$(call current_pkg,.whl)" "$(call current_pkg,.tar.gz)"
-	$(MAKE) -e "test-clean"
->>>>>>> cd3df86a
 # Only release from the `master` or `develop` branches:
 ifeq ($(RELEASE_PUBLISH),true)
 # Only release if required by conventional commits and the version bump is committed:
 	if $(MAKE) -e release-bump
 	then
-<<<<<<< HEAD
-	    $(MAKE) DOCKER_BUILD_PULL="true" build-pkgs
+	    $(MAKE) -e build-pkgs
 # https://twine.readthedocs.io/en/latest/#using-twine
 	    ./.tox/build/bin/twine check \
 	        "$(call current_pkg,.whl)" "$(call current_pkg,.tar.gz)"
-	    $(MAKE) "test-clean"
-=======
-	    $(MAKE) -e build-pkgs
->>>>>>> cd3df86a
+	    $(MAKE) -e "test-clean"
 # The VCS remote should reflect the release before the release is published to ensure
 # that a published release is never *not* reflected in VCS.  Also ensure the tag is in
 # place on any mirrors, using multiple `pushurl` remotes, for those project hosts as
@@ -685,11 +672,7 @@
 ### Bump the package version if on a branch that should trigger a release.
 release-bump: ~/.gitconfig ./var/git/refs/remotes/$(VCS_REMOTE)/$(VCS_BRANCH) \
 		./var/log/git-remotes.log ./var/log/tox/build/build.log \
-<<<<<<< HEAD
-		./.env build-docker-volumes-$(PYTHON_ENV)
-=======
 		./.env build-docker-volumes-$(PYTHON_ENV) build-docker-$(PYTHON_MINOR)
->>>>>>> cd3df86a
 	if ! git diff --cached --exit-code
 	then
 	    set +x
@@ -910,7 +893,7 @@
 	mkdir -pv "$(dir $(@))"
 # Workaround issues with local images and the development image depending on the end
 # user image.  It seems that `depends_on` isn't sufficient.
-	$(MAKE) $(HOME)/.local/var/log/python-project-structure-host-install.log
+	$(MAKE) -e $(HOME)/.local/var/log/python-project-structure-host-install.log
 	export VERSION=$$(./.tox/build/bin/cz version --project)
 ifeq ($(DOCKER_BUILD_PULL),true)
 # Pull the development image and simulate as if it had been built here.
@@ -1358,14 +1341,10 @@
 		./var/log/docker-login-GITLAB.log \
 		./var/log/docker-login-GITHUB.log
 # Initially seed the build host Docker image to bootstrap CI/CD environments
-<<<<<<< HEAD
 # GitLab CI/CD:
-	$(MAKE) -C "./build-host/" DOCKER_IMAGE="$(DOCKER_IMAGE_GITLAB)" release
+	$(MAKE) -e -C "./build-host/" DOCKER_IMAGE="$(DOCKER_IMAGE_GITLAB)" release
 # GitHub Actions:
-	$(MAKE) -C "./build-host/" DOCKER_IMAGE="$(DOCKER_IMAGE_GITHUB)" release
-=======
-	$(MAKE) -e -C "./build-host/" release
->>>>>>> cd3df86a
+	$(MAKE) -e -C "./build-host/" DOCKER_IMAGE="$(DOCKER_IMAGE_GITHUB)" release
 
 
 ## Makefile Development:
