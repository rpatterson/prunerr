--- conflicted
+++ resolved
@@ -356,26 +356,12 @@
 # Defined as a .PHONY recipe so that more than one target can depend on this as a
 # pre-requisite and it runs one time:
 	rm -vf ./dist/*
-<<<<<<< HEAD
 # Build Python packages/distributions from the development Docker container for
 # consistency/reproducibility.
 	docker compose run $(DOCKER_COMPOSE_RUN_ARGS) $(PROJECT_NAME)-devel \
-	    tox run -e "$(PYTHON_ENV)" --pkg-only
-# Copy the wheel to a location available to all containers:
-	cp -lfv "$$(
-	    ls -t ./var-docker/$(PYTHON_ENV)/.tox/.pkg/dist/*.whl | head -n 1
-	)" "./dist/"
-# Also build the source distribution:
-	docker compose run $(DOCKER_COMPOSE_RUN_ARGS) $(PROJECT_NAME)-devel \
-	    tox run -e "$(PYTHON_ENV)" --override "testenv.package=sdist" --pkg-only
-	cp -lfv "$$(
-	    ls -t ./var-docker/$(PYTHON_ENV)/.tox/.pkg/dist/*.tar.gz | head -n 1
-	)" "./dist/"
-=======
-	tox run -e "$(PYTHON_ENV)" --override "testenv.package=external" --pkg-only
+	    tox run -e "$(PYTHON_ENV)" --override "testenv.package=external" --pkg-only
 # Copy to a location available in the Docker build context:
-	cp -lfv ./.tox/.pkg/tmp/dist/* "./dist/"
->>>>>>> 2a0a323a
+	cp -lfv ./var-docker/$(PYTHON_ENV)/.tox/.pkg/tmp/dist/* "./dist/"
 
 .PHONY: build-docs
 ## Render the static HTML form of the Sphinx documentation
@@ -509,17 +495,12 @@
 
 .PHONY: test
 ## Run the full suite of tests, coverage checks, and linters.
-<<<<<<< HEAD
 test: test-lint test-docker
 
 .PHONY: test-local
 ## Run the full suite of tests, coverage checks, and linters on the local host.
 test-local: $(HOME)/.local/bin/tox $(PYTHON_ENVS:%=build-requirements-%)
-	tox $(TOX_RUN_ARGS) -e "$(TOX_ENV_LIST)"
-=======
-test: $(HOME)/.local/bin/tox test-lint $(PYTHON_ENVS:%=build-requirements-%)
 	tox $(TOX_RUN_ARGS) --override "testenv.package=external" -e "$(TOX_ENV_LIST)"
->>>>>>> 2a0a323a
 
 .PHONY: test-lint
 ## Perform any linter or style checks, including non-code checks.
