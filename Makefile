--- conflicted
+++ resolved
@@ -152,7 +152,14 @@
 ifneq ($(VCS_REMOTE)/$(VCS_BRANCH),$(VCS_COMPARE_REMOTE)/$(VCS_COMPARE_BRANCH))
 VCS_FETCH_TARGETS+=./var/git/refs/remotes/$(VCS_COMPARE_REMOTE)/$(VCS_COMPARE_BRANCH)
 endif
-<<<<<<< HEAD
+ifeq ($(VCS_BRANCH),master)
+# Also fetch develop for merging back in the final release:
+ifneq ($(VCS_REMOTE)/$(VCS_BRANCH),$(VCS_COMPARE_REMOTE)/develop)
+ifneq ($(VCS_COMPARE_REMOTE)/$(VCS_COMPARE_BRANCH),$(VCS_COMPARE_REMOTE)/develop)
+VCS_FETCH_TARGETS+=./var/git/refs/remotes/$(VCS_COMPARE_REMOTE)/develop
+endif
+endif
+endif
 # Determine the sequence of branches to find closes existing build artifacts, such as
 # docker images:
 VCS_BRANCHES=$(VCS_BRANCH)
@@ -161,15 +168,6 @@
 VCS_BRANCHES+=develop
 endif
 VCS_BRANCHES+=master
-=======
-ifeq ($(VCS_BRANCH),master)
-# Also fetch develop for merging back in the final release:
-ifneq ($(VCS_REMOTE)/$(VCS_BRANCH),$(VCS_COMPARE_REMOTE)/develop)
-ifneq ($(VCS_COMPARE_REMOTE)/$(VCS_COMPARE_BRANCH),$(VCS_COMPARE_REMOTE)/develop)
-VCS_FETCH_TARGETS+=./var/git/refs/remotes/$(VCS_COMPARE_REMOTE)/develop
-endif
-endif
->>>>>>> b2715e0c
 endif
 
 # Values used to run Tox:
@@ -652,21 +650,19 @@
 # place on any mirrors, using multiple `pushurl` remotes, for those project hosts as
 # well:
 	$(MAKE) -e test-clean
-<<<<<<< HEAD
-ifneq ($(GITHUB_ACTIONS),true)
-ifneq ($(PROJECT_GITHUB_PAT),)
-# Ensure the tag is available for creating the GitHub release below but push *before* to
-# GitLab to avoid a race with repository mirrorying:
-	git push --no-verify --tags "github" "HEAD:$(VCS_BRANCH)"
-endif
-=======
 ifeq ($(VCS_BRANCH),master)
 # Merge the bumped version back into `develop`:
 	git checkout "develop"
 	git merge --ff-only "master"
 	git push --no-verify --tags "$(VCS_REMOTE)" "HEAD:develop"
 	git checkout "master"
->>>>>>> b2715e0c
+endif
+ifneq ($(GITHUB_ACTIONS),true)
+ifneq ($(PROJECT_GITHUB_PAT),)
+# Ensure the tag is available for creating the GitHub release below but push *before* to
+# GitLab to avoid a race with repository mirrorying:
+	git push --no-verify --tags "github" "HEAD:$(VCS_BRANCH)"
+endif
 endif
 	git push --no-verify --tags "$(VCS_REMOTE)" "HEAD:$(VCS_BRANCH)"
 	./.tox/build/bin/twine upload -s -r "$(PYPI_REPO)" \
