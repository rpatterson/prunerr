# SPDX-FileCopyrightText: 2023 Ross Patterson <me@rpatterson.net>
#
# SPDX-License-Identifier: MIT

## Development, build, and maintenance tasks:
#
# To ease discovery for contributors, place option variables affecting behavior at the
# top. Skip down to `## Top-level targets:` to find targets intended for use by
# developers. The recipes for real targets that follow the top-level targets do the real
# work. If making changes here, start by reading the philosophy commentary at the bottom
# of this file.

# Project specific values:
export PROJECT_NAMESPACE=rpatterson
export PROJECT_NAME=project-structure

# Option variables that control behavior:
export TEMPLATE_IGNORE_EXISTING=false
# TEMPLATE: Create an Node Package Manager (NPM) organization and set its name here:
NPM_SCOPE=rpattersonnet
# https://devguide.python.org/versions/#supported-versions
PYTHON_SUPPORTED_MINORS=3.10 3.12 3.11 3.9 3.8


## "Private" Variables:

# Variables not of concern those running and reading top-level targets. These variables
# most often derive from the environment or other values. Place variables holding
# literal constants or option variables intended for use on the command-line towards the
# top. Otherwise, add variables to the appropriate following grouping. Make requires
# defining variables referenced in targets or prerequisites before those references, in
# contrast with references in recipes. As a result, the Makefile can't place these
# further down for readability and discover.

### Defensive settings for make:
#     https://tech.davis-hansson.com/p/make/
SHELL:=bash
.ONESHELL:
.SHELLFLAGS:=-eu -o pipefail -c
.SILENT:
.DELETE_ON_ERROR:
MAKEFLAGS+=--warn-undefined-variables
MAKEFLAGS+=--no-builtin-rules
PS1?=$$
EMPTY=
COMMA=,

# Values derived from the environment:
USER_NAME:=$(shell id -u -n)
USER_FULL_NAME:=$(shell \
    getent passwd "$(USER_NAME)" | cut -d ":" -f 5 | cut -d "," -f 1)
ifeq ($(USER_FULL_NAME),)
USER_FULL_NAME=$(USER_NAME)
endif
USER_EMAIL:=$(USER_NAME)@$(shell hostname -f)
export CHECKOUT_DIR=$(PWD)
# Managed user-specific directory out of the checkout:
# https://specifications.freedesktop.org/basedir-spec/0.8/ar01s03.html
STATE_DIR=$(HOME)/.local/state/$(PROJECT_NAME)

# Values related to supported Python versions:
# Use the same Python version tox would as a default.
# https://tox.wiki/en/latest/config.html#base_python
PYTHON_HOST_MINOR:=$(shell \
    pip3 --version | sed -nE 's|.* \(python ([0-9]+.[0-9]+)\)$$|\1|p;q')
export PYTHON_HOST_ENV=py$(subst .,,$(PYTHON_HOST_MINOR))
# Find the latest installed Python version of the supported versions:
PYTHON_BASENAMES=$(PYTHON_SUPPORTED_MINORS:%=python%)
PYTHON_AVAIL_EXECS:=$(foreach \
    PYTHON_BASENAME,$(PYTHON_BASENAMES),$(shell which $(PYTHON_BASENAME)))
PYTHON_LATEST_EXEC=$(firstword $(PYTHON_AVAIL_EXECS))
PYTHON_LATEST_BASENAME=$(notdir $(PYTHON_LATEST_EXEC))
PYTHON_MINOR=$(PYTHON_HOST_MINOR)
ifeq ($(PYTHON_MINOR),)
# Fallback to the latest installed supported Python version
PYTHON_MINOR=$(PYTHON_LATEST_BASENAME:python%=%)
endif
PYTHON_LATEST_MINOR=$(firstword $(PYTHON_SUPPORTED_MINORS))
PYTHON_LATEST_ENV=py$(subst .,,$(PYTHON_LATEST_MINOR))
PYTHON_MINORS=$(PYTHON_SUPPORTED_MINORS)
ifeq ($(PYTHON_MINOR),)
PYTHON_MINOR=$(firstword $(PYTHON_MINORS))
else ifeq ($(findstring $(PYTHON_MINOR),$(PYTHON_MINORS)),)
PYTHON_MINOR=$(firstword $(PYTHON_MINORS))
endif
export PYTHON_ENV=py$(subst .,,$(PYTHON_MINOR))
PYTHON_SHORT_MINORS=$(subst .,,$(PYTHON_MINORS))
PYTHON_ENVS=$(PYTHON_SHORT_MINORS:%=py%)
PYTHON_ALL_ENVS=$(PYTHON_ENVS) build
PYTHON_EXTRAS=test devel
PYTHON_PROJECT_PACKAGE=$(subst -,,$(PROJECT_NAME))
PYTHON_PROJECT_GLOB=$(subst -,?,$(PROJECT_NAME))

# Values derived from Version Control Systems (VCS):
VCS_LOCAL_BRANCH:=$(shell git branch --show-current)
VCS_TAG=
ifeq ($(VCS_LOCAL_BRANCH),)
# Guess branch name from tag:
ifneq ($(shell echo "$(VCS_TAG)" | grep -E '^v[0-9]+\.[0-9]+\.[0-9]+$$'),)
# Publish final releases from the `main` branch:
VCS_LOCAL_BRANCH=main
else ifneq ($(shell echo "$(VCS_TAG)" | grep -E '^v[0-9]+\.[0-9]+\.[0-9]+.+$$'),)
# Publish pre-releases from the `develop` branch:
VCS_LOCAL_BRANCH=develop
endif
endif
# Reproduce Git branch and remote configuration and logic:
VCS_CLONE_REMOTE:=$(shell git config "clone.defaultRemoteName")
ifeq ($(VCS_CLONE_REMOTE),)
VCS_CLONE_REMOTE=origin
endif
VCS_PUSH_REMOTE:=$(shell git config "branch.$(VCS_LOCAL_BRANCH).pushRemote")
ifeq ($(VCS_PUSH_REMOTE),)
VCS_PUSH_REMOTE:=$(shell git config "remote.pushDefault")
endif
ifeq ($(VCS_PUSH_REMOTE),)
VCS_PUSH_REMOTE=$(VCS_CLONE_REMOTE)
endif
VCS_UPSTREAM_REMOTE:=$(shell git config "branch.$(VCS_LOCAL_BRANCH).remote")
ifeq ($(VCS_UPSTREAM_REMOTE),)
VCS_UPSTREAM_REMOTE:=$(shell git config "checkout.defaultRemote")
endif
VCS_UPSTREAM_REF:=$(shell git config "branch.$(VCS_LOCAL_BRANCH).merge")
VCS_UPSTREAM_BRANCH=$(VCS_UPSTREAM_REF:refs/heads/%=%)
# Find the remote and branch for `v*` tags versioning data:
VCS_REMOTE=$(VCS_PUSH_REMOTE)
VCS_BRANCH=$(VCS_LOCAL_BRANCH)
# Find the remote and branch for conventional commits release data:
VCS_COMPARE_REMOTE=$(VCS_UPSTREAM_REMOTE)
ifeq ($(VCS_COMPARE_REMOTE),)
VCS_COMPARE_REMOTE=$(VCS_PUSH_REMOTE)
endif
VCS_COMPARE_BRANCH=$(VCS_UPSTREAM_BRANCH)
ifeq ($(VCS_COMPARE_BRANCH),)
VCS_COMPARE_BRANCH=$(VCS_BRANCH)
endif
# If pushing to upstream release branches, get release data compared to the preceding
# release:
ifeq ($(VCS_COMPARE_BRANCH),develop)
VCS_COMPARE_BRANCH=main
endif
VCS_BRANCH_SUFFIX=upgrade
VCS_MERGE_BRANCH=$(VCS_BRANCH:%-$(VCS_BRANCH_SUFFIX)=%)
# Tolerate detached `HEAD`, such as during a rebase:
VCS_FETCH_TARGETS=
ifneq ($(VCS_BRANCH),)
# Assemble the targets used to avoid redundant fetches during release tasks:
VCS_FETCH_TARGETS+=./var/git/refs/remotes/$(VCS_REMOTE)/$(VCS_BRANCH)
ifneq ($(VCS_REMOTE)/$(VCS_BRANCH),$(VCS_COMPARE_REMOTE)/$(VCS_COMPARE_BRANCH))
VCS_FETCH_TARGETS+=./var/git/refs/remotes/$(VCS_COMPARE_REMOTE)/$(VCS_COMPARE_BRANCH)
endif
# Also fetch develop for merging back in the final release:
VCS_RELEASE_FETCH_TARGETS=./var/git/refs/remotes/$(VCS_REMOTE)/$(VCS_BRANCH)
ifeq ($(VCS_BRANCH),main)
VCS_RELEASE_FETCH_TARGETS+=./var/git/refs/remotes/$(VCS_COMPARE_REMOTE)/develop
ifneq ($(VCS_REMOTE)/$(VCS_BRANCH),$(VCS_COMPARE_REMOTE)/develop)
ifneq ($(VCS_COMPARE_REMOTE)/$(VCS_COMPARE_BRANCH),$(VCS_COMPARE_REMOTE)/develop)
VCS_FETCH_TARGETS+=./var/git/refs/remotes/$(VCS_COMPARE_REMOTE)/develop
endif
endif
endif
ifneq ($(VCS_MERGE_BRANCH),$(VCS_BRANCH))
VCS_FETCH_TARGETS+=./var/git/refs/remotes/$(VCS_REMOTE)/$(VCS_MERGE_BRANCH)
endif
endif

# Run Python tools in isolated environments managed by Tox:
<<<<<<< HEAD
export PATH:=./.tox/bootstrap/bin:$(PATH)
# Values used to run Tox:
TOX_ENV_LIST=$(subst $(EMPTY) ,$(COMMA),$(PYTHON_ENVS))
TOX_RUN_ARGS=run-parallel --parallel auto --parallel-live
ifeq ($(words $(PYTHON_MINORS)),1)
TOX_RUN_ARGS=run
endif
# The options that support running arbitrary commands in the venvs managed by tox with
# the least overhead:
=======
export PATH:=$(STATE_DIR)/bin:$(PATH)
>>>>>>> 08fef6b3
TOX_EXEC_OPTS=--no-recreate-pkg --skip-pkg-install
TOX_EXEC_ARGS=tox exec $(TOX_EXEC_OPTS) -e "$(PYTHON_ENV)"
TOX_EXEC_BUILD_ARGS=tox exec $(TOX_EXEC_OPTS) -e "build"
PIP_COMPILE_EXTRA=

# Values used for publishing releases:
# Safe defaults for testing the release process without publishing to the official
# project hosting services, indexes, and registries:
RELEASE_PUBLISH=false
PYPI_REPO=testpypi
# Publish releases from the `main` or `develop` branches:
ifeq ($(VCS_BRANCH),main)
RELEASE_PUBLISH=true
else ifeq ($(VCS_BRANCH),develop)
# Publish pre-releases from the `develop` branch:
RELEASE_PUBLISH=true
endif
ifeq ($(RELEASE_PUBLISH),true)
PYPI_REPO=pypi
endif
# Avoid undefined variables warnings when running under local development:
PYPI_PASSWORD=
export PYPI_PASSWORD
TEST_PYPI_PASSWORD=
export TEST_PYPI_PASSWORD

# Override variable values if present in `./.env` and if not overridden on the
# command-line:
include $(wildcard .env)

# Finished with `$(shell)`, echo recipe commands going forward
.SHELLFLAGS+= -x

# <!--alex disable hooks-->


## Top-level targets:

.PHONY: all
### The default target.
all: build


## Build Targets:
#
# Recipes that make artifacts needed for by end-users, development tasks, other recipes.

.PHONY: build
### Perform any necessary local set-up common to most operations.
<<<<<<< HEAD
build: ./.git/hooks/pre-commit ./.env.~out~ \
		$(HOME)/.local/var/log/$(PROJECT_NAME)-host-install.log \
		./var/log/npm-install.log $(PYTHON_ENVS:%=./.tox/%/bin/pip-compile)
	$(MAKE) -e -j $(PYTHON_ENVS:%=build-requirements-%)

.PHONY: $(PYTHON_ENVS:%=build-requirements-%)
### Compile fixed/pinned dependency versions if necessary.
$(PYTHON_ENVS:%=build-requirements-%):
# Avoid parallel tox recreations stomping on each other
	$(MAKE) -e "$(@:build-requirements-%=./.tox/%/bin/pip-compile)"
	targets="./requirements/$(@:build-requirements-%=%)/user.txt \
	    $(PYTHON_EXTRAS:%=./requirements/$(@:build-requirements-%=%)/%.txt) \
	    ./requirements/$(@:build-requirements-%=%)/build.txt"
# Workaround race conditions in pip's HTTP file cache:
# https://github.com/pypa/pip/issues/6970#issuecomment-527678672
	$(MAKE) -e -j $${targets} ||
	    $(MAKE) -e -j $${targets} ||
	    $(MAKE) -e -j $${targets}

.PHONY: build-requirements-compile
### Compile the requirements for one Python version and one type/extra.
build-requirements-compile:
	$(MAKE) -e "./.tox/$(PYTHON_ENV)/bin/pip-compile"
	pip_compile_opts="--resolver backtracking --upgrade"
ifneq ($(PIP_COMPILE_EXTRA),)
	pip_compile_opts+=" --extra $(PIP_COMPILE_EXTRA)"
endif
	./.tox/$(PYTHON_ENV)/bin/pip-compile $${pip_compile_opts} \
	    --output-file "$(PIP_COMPILE_OUT)" "$(PIP_COMPILE_SRC)"
=======
build: ./.git/hooks/pre-commit ./.env.~out~ $(STATE_DIR)/log/host-install.log \
		./var/log/npm-install.log
>>>>>>> 08fef6b3

.PHONY: build-pkgs
### Update the built package for use outside tox.
build-pkgs: ./var/git/refs/remotes/$(VCS_REMOTE)/$(VCS_BRANCH)
# Defined as a .PHONY recipe so that more than one target can depend on this as a
# pre-requisite and it runs one time:
	rm -vf ./dist/*
	tox run -e "$(PYTHON_ENV)" --pkg-only
# Copy the wheel to a location not managed by tox:
	cp -lfv "$$(ls -t ./.tox/.pkg/dist/*.whl | head -n 1)" "./dist/"
# Also build the source distribution:
	tox run -e "$(PYTHON_ENV)" --override "testenv.package=sdist" --pkg-only
	cp -lfv "$$(ls -t ./.tox/.pkg/dist/*.tar.gz | head -n 1)" "./dist/"

.PHONY: build-docs
### Render the static HTML form of the Sphinx documentation
build-docs: build-docs-html

.PHONY: build-docs-watch
### Serve the Sphinx documentation with live updates
build-docs-watch: $(STATE_DIR)/bin/tox
	tox exec -e "build" -- sphinx-watch "./docs/" "./build/docs/html/" "html" --httpd

.PHONY: build-docs-%
build-docs-%: $(STATE_DIR)/bin/tox
	tox exec -e "build" -- sphinx-build -M "$(@:build-docs-%=%)" \
	    "./docs/" "./build/docs/"


## Test Targets:
#
# Recipes that run the test suite.

.PHONY: test
### Run the full suite of tests, coverage checks, and linters.
test: build test-lint
	tox $(TOX_RUN_ARGS) -e "$(TOX_ENV_LIST)"

.PHONY: test-lint
### Perform any linter or style checks, including non-code checks.
test-lint: $(STATE_DIR)/log/host-install.log ./var/log/npm-install.log build-docs \
		test-lint-prose
# Run linters implemented in Python:
	tox run -e "build"
# Lint copyright and licensing:
	docker compose run --rm -T "reuse"
# Run linters implemented in JavaScript:
	~/.nvm/nvm-exec npm run lint

.PHONY: test-lint-prose
### Lint prose text for spelling, grammar, and style
test-lint-prose: $(STATE_DIR)/log/host-install.log ./var/log/vale-sync.log ./.vale.ini \
		./styles/code.ini
# Lint all markup files tracked in VCS with Vale:
# https://vale.sh/docs/topics/scoping/#formats
	git ls-files -co --exclude-standard -z |
	    xargs -r -0 -t -- docker compose run --rm -T vale
# Lint all source code files tracked in VCS with Vale:
	git ls-files -co --exclude-standard -z |
	    xargs -r -0 -t -- \
	    docker compose run --rm -T vale --config="./styles/code.ini"
# Lint source code files tracked in VCS but without extensions with Vale:
	git ls-files -co --exclude-standard -z | grep -Ez '^[^.]+$$' |
	    while read -d $$'\0'
	    do
	        cat "$${REPLY}" |
	            docker compose run --rm -T vale --config="./styles/code.ini" \
	                --ext=".pl"
	    done

.PHONY: test-debug
### Run tests directly on the system and start the debugger on errors or failures.
test-debug: ./.tox/$(PYTHON_ENV)/log/editable.log
	$(TOX_EXEC_ARGS) -- pytest --pdb

.PHONY: test-push
### Verify commits before pushing to the remote.
test-push: $(VCS_FETCH_TARGETS) $(STATE_DIR)/bin/tox
	vcs_compare_rev="$(VCS_COMPARE_REMOTE)/$(VCS_COMPARE_BRANCH)"
	if ! git fetch "$(VCS_COMPARE_REMOTE)" "$(VCS_COMPARE_BRANCH)"
	then
# For a newly created branch not yet on the remote, compare with the pre-release branch:
	    vcs_compare_rev="$(VCS_COMPARE_REMOTE)/develop"
	fi
	exit_code=0
	(
	    $(TOX_EXEC_BUILD_ARGS) -- \
	        cz check --rev-range "$${vcs_compare_rev}..HEAD" &&
	    $(TOX_EXEC_BUILD_ARGS) -- \
	        python ./bin/cz-check-bump.py --compare-ref "$${vcs_compare_rev}"
	) || exit_code=$$?
	if (( $$exit_code == 3 || $$exit_code == 21 ))
	then
	    exit
	elif (( $$exit_code != 0 ))
	then
	    exit $$exit_code
	else
	    $(TOX_EXEC_BUILD_ARGS) -- \
	        towncrier check --compare-with "$${vcs_compare_rev}"
	fi

.PHONY: test-clean
### Confirm that the checkout has no uncommitted VCS changes.
test-clean:
	if [ -n "$$(git status --porcelain)" ]
	then
	    set +x
	    echo "Checkout is not clean"
	    false
	fi


## Release Targets:
#
# Recipes that make an changes needed for releases and publish built artifacts to
# end-users.

.PHONY: release
### Publish installable packages if conventional commits require a release.
<<<<<<< HEAD
release: $(HOME)/.local/var/log/$(PROJECT_NAME)-host-install.log ~/.pypirc.~out~
=======
release: $(STATE_DIR)/log/host-install.log
>>>>>>> 08fef6b3
# Don't release unless from the `main` or `develop` branches:
ifeq ($(RELEASE_PUBLISH),true)
	$(MAKE) -e build-pkgs
# https://twine.readthedocs.io/en/latest/#using-twine
	$(TOX_EXEC_BUILD_ARGS) -- twine check ./dist/$(PYTHON_PROJECT_GLOB)-*
# The VCS remote should reflect the release before publishing the release to ensure that
# a published release is never *not* reflected in VCS.
	$(MAKE) -e test-clean
	$(TOX_EXEC_BUILD_ARGS) -- twine upload -s -r "$(PYPI_REPO)" \
	    ./dist/$(PYTHON_PROJECT_GLOB)-*
endif

.PHONY: release-bump
### Bump the package version if conventional commits require a release.
release-bump: ~/.gitconfig $(VCS_RELEASE_FETCH_TARGETS) \
		$(STATE_DIR)/log/host-install.log
	if ! git diff --cached --exit-code
	then
	    set +x
	    echo "CRITICAL: Cannot bump version with staged changes"
	    false
	fi
# Update the local branch to the forthcoming version bump commit:
	git switch -C "$(VCS_BRANCH)" "$$(git rev-parse HEAD)"
	exit_code=0
	if [ "$(VCS_BRANCH)" = "main" ] &&
	    $(TOX_EXEC_BUILD_ARGS) -- python ./bin/get-base-version.py $$(
	        $(TOX_EXEC_BUILD_ARGS) -qq -- cz version --project
	    )
	then
# Make a final release from the last pre-release:
	    true
	else
# Do the conventional commits require a release?:
	    $(TOX_EXEC_BUILD_ARGS) -- python ./bin/cz-check-bump.py || exit_code=$$?
	    if (( $$exit_code == 3 || $$exit_code == 21 ))
	    then
# No commits require a release:
	        exit
	    elif (( $$exit_code != 0 ))
	    then
	        exit $$exit_code
	    fi
	fi
# Collect the versions involved in this release according to conventional commits:
	cz_bump_args="--check-consistency --no-verify"
ifneq ($(VCS_BRANCH),main)
	cz_bump_args+=" --prerelease beta"
endif
# Build and stage the release notes:
	next_version=$$(
	    $(TOX_EXEC_BUILD_ARGS) -qq -- cz bump $${cz_bump_args} --yes --dry-run |
	    sed -nE 's|.* ([^ ]+) *→ *([^ ]+).*|\2|p;q'
	) || true
# Assemble the release notes for this next version:
	$(TOX_EXEC_BUILD_ARGS) -qq -- \
	    towncrier build --version "$${next_version}" --draft --yes \
	    >"./NEWS-VERSION.rst"
	git add -- "./NEWS-VERSION.rst"
	$(TOX_EXEC_BUILD_ARGS) -- towncrier build --version "$${next_version}" --yes
# Bump the version in the NPM package metadata:
	~/.nvm/nvm-exec npm --no-git-tag-version version "$${next_version}"
	git add -- "./package*.json"
# Increment the version in VCS
	$(TOX_EXEC_BUILD_ARGS) -- cz bump $${cz_bump_args}
ifeq ($(VCS_BRANCH),main)
# Merge the bumped version back into `develop`:
	$(MAKE) VCS_BRANCH="main" VCS_MERGE_BRANCH="develop" \
	    VCS_REMOTE="$(VCS_COMPARE_REMOTE)" VCS_MERGE_BRANCH="develop" devel-merge
	git switch -C "$(VCS_BRANCH)" "$$(git rev-parse HEAD)"
endif


## Development Targets:
#
# Recipes used by developers to make changes to the code.

.PHONY: devel-format
### Automatically correct code in this checkout according to linters and style checkers.
<<<<<<< HEAD
devel-format: $(HOME)/.local/var/log/$(PROJECT_NAME)-host-install.log \
		./var/log/npm-install.log
=======
devel-format: $(STATE_DIR)/log/host-install.log ./var/log/npm-install.log
	true "TEMPLATE: Always specific to the project type"
>>>>>>> 08fef6b3
# Add license and copyright header to files missing them:
	git ls-files -co --exclude-standard -z |
	grep -Ezv '\.license$$|^(\.reuse|LICENSES)/' |
	while read -d $$'\0'
	do
	    if ! (
	        test -e  "$${REPLY}.license" ||
	        grep -Eq 'SPDX-License-Identifier:' "$${REPLY}"
	    )
	    then
	        echo "$${REPLY}"
	    fi
	done | xargs -r -t -- \
	    docker compose run --rm -T "reuse" annotate --skip-unrecognised \
	        --copyright "Ross Patterson <me@rpatterson.net>" --license "MIT"
# Run source code formatting tools implemented in JavaScript:
	~/.nvm/nvm-exec npm run format
# Run source code formatting tools implemented in Python:
	$(TOX_EXEC_ARGS) -- autoflake -r -i --remove-all-unused-imports \
		--remove-duplicate-keys --remove-unused-variables \
		--remove-unused-variables "./src/$(PYTHON_PROJECT_PACKAGE)/"
	$(TOX_EXEC_ARGS) -- autopep8 -v -i -r "./src/$(PYTHON_PROJECT_PACKAGE)/"
	$(TOX_EXEC_ARGS) -- black "./src/$(PYTHON_PROJECT_PACKAGE)/"
	$(TOX_EXEC_ARGS) -- reuse addheader -r --skip-unrecognised \
	    --copyright "Ross Patterson <me@rpatterson.net>" --license "MIT" "./"

.PHONY: devel-upgrade
### Update all locked or frozen dependencies to their most recent available versions.
<<<<<<< HEAD
devel-upgrade: ./.tox/bootstrap/bin/tox $(PYTHON_ENVS:%=./.tox/%/bin/pip-compile)
	touch "./setup.cfg" "./requirements/build.txt.in" \
	    "$(HOME)/.local/var/log/$(PROJECT_NAME)-host-install.log"
	$(MAKE) -e -j $(PYTHON_ENVS:%=build-requirements-%)
=======
devel-upgrade: $(STATE_DIR)/bin/tox
>>>>>>> 08fef6b3
# Update VCS integration from remotes to the most recent tag:
	$(TOX_EXEC_BUILD_ARGS) -- pre-commit autoupdate

.PHONY: devel-upgrade-branch
### Reset an upgrade branch, commit upgraded dependencies on it, and push for review.
devel-upgrade-branch: ~/.gitconfig ./var/git/refs/remotes/$(VCS_REMOTE)/$(VCS_BRANCH)
	git switch -C "$(VCS_BRANCH)-upgrade"
	now=$$(date -u)
	$(MAKE) -e TEMPLATE_IGNORE_EXISTING="true" devel-upgrade
	if $(MAKE) -e "test-clean"
	then
# No changes from upgrade, exit signaling success but push nothing:
	    exit
	fi
# Commit the upgrade changes
	echo "Upgrade all requirements to the most recent versions as of $${now}." \
	    >"./newsfragments/+upgrade-requirements.bugfix.rst"
	git add --update './requirements/*/*.txt' "./.pre-commit-config.yaml"
	git add "./newsfragments/+upgrade-requirements.bugfix.rst"
	git commit --all --gpg-sign -m \
	    "fix(deps): Upgrade to most recent versions"
# Fail if upgrading left un-tracked files in VCS:
	$(MAKE) -e "test-clean"

.PHONY: devel-merge
### Merge this branch with a suffix back into its un-suffixed upstream.
devel-merge: ~/.gitconfig ./var/git/refs/remotes/$(VCS_REMOTE)/$(VCS_MERGE_BRANCH)
	merge_rev="$$(git rev-parse HEAD)"
	git switch -C "$(VCS_MERGE_BRANCH)" --track "$(VCS_REMOTE)/$(VCS_MERGE_BRANCH)"
	git merge --ff --gpg-sign -m \
	    $$'Merge branch \'$(VCS_BRANCH)\' into $(VCS_MERGE_BRANCH)\n\n[ci merge]' \
	    "$${merge_rev}"


## Clean Targets:
#
# Recipes used to restore the checkout to initial conditions.

.PHONY: clean
### Restore the checkout to an initial clone state.
clean:
	$(TOX_EXEC_BUILD_ARGS) -- pre-commit uninstall \
	    --hook-type "pre-commit" --hook-type "commit-msg" --hook-type "pre-push" \
	    || true
	$(TOX_EXEC_BUILD_ARGS) -- pre-commit clean || true
	git clean -dfx -e "/var" -e "/.env" -e "*~"
	rm -rfv "./var/log/"


## Real Targets:
#
# Recipes that make actual changes and create and update files for the target.

# Manage fixed/pinned versions in `./requirements/**.txt` files. Must run for each
# python version in the virtual environment for that Python version:
# https://github.com/jazzband/pip-tools#cross-environment-usage-of-requirementsinrequirementstxt-and-pip-compile
python_combine_requirements=$(PYTHON_ENVS:%=./requirements/%/$(1).txt)
$(foreach extra,$(PYTHON_EXTRAS),$(call python_combine_requirements,$(extra))): \
		./pyproject.toml ./setup.cfg ./tox.ini
	true DEBUG Updated prereqs: $(?)
	extra_basename="$$(basename "$(@)")"
	$(MAKE) -e PYTHON_ENV="$$(basename "$$(dirname "$(@)")")" \
	    PIP_COMPILE_EXTRA="$${extra_basename%.txt}" \
	    PIP_COMPILE_SRC="$(<)" PIP_COMPILE_OUT="$(@)" \
	    build-requirements-compile
$(PYTHON_ENVS:%=./requirements/%/user.txt): ./pyproject.toml ./setup.cfg ./tox.ini
	true DEBUG Updated prereqs: $(?)
	$(MAKE) -e PYTHON_ENV="$(@:requirements/%/user.txt=%)" PIP_COMPILE_SRC="$(<)" \
	    PIP_COMPILE_OUT="$(@)" build-requirements-compile
$(PYTHON_ENVS:%=./requirements/%/build.txt): ./requirements/build.txt.in
	true DEBUG Updated prereqs: $(?)
	$(MAKE) -e PYTHON_ENV="$(@:requirements/%/build.txt=%)" PIP_COMPILE_SRC="$(<)" \
	    PIP_COMPILE_OUT="$(@)" build-requirements-compile

# Targets used as pre-requisites to ensure virtual environments managed by tox have been
# created so other targets can use them directly to save time on Tox's overhead when
# they don't need Tox's logic about when to update/recreate them, e.g.:
#     $ ./.tox/build/bin/cz --help
# Useful for build/release tools:
$(PYTHON_ALL_ENVS:%=./.tox/%/bin/pip-compile):
	$(MAKE) -e "$(HOME)/.local/var/log/$(PROJECT_NAME)-host-install.log"
	tox run $(TOX_EXEC_OPTS) -e "$(@:.tox/%/bin/pip-compile=%)" --notest
# Workaround tox's `usedevelop = true` not working with `./pyproject.toml`. Use as a
# prerequisite for targets that use Tox virtual environments directly and changes to
# code need to take effect in real-time:
$(PYTHON_ENVS:%=./.tox/%/log/editable.log):
	$(MAKE) -e "$(HOME)/.local/var/log/$(PROJECT_NAME)-host-install.log"
	mkdir -pv "$(dir $(@))"
	tox exec $(TOX_EXEC_OPTS) -e "$(@:.tox/%/log/editable.log=%)" -- \
	    pip3 install -e "./" |& tee -a "$(@)"

./README.md: README.rst
	docker compose run --rm "pandoc"

# Local environment variables and secrets from a template:
./.env.~out~: ./.env.in
	$(call expand_template,$(<),$(@))

./var/log/npm-install.log: ./package.json
	mkdir -pv "$(dir $(@))"
	~/.nvm/nvm-exec npm install

./package.json:
# https://docs.npmjs.com/creating-a-package-json-file#creating-a-default-packagejson-file
	$(MAKE) "$(HOME)/.npmrc"
	~/.nvm/nvm-exec npm init --yes --scope="@$(NPM_SCOPE)"

$(HOME)/.npmrc: $(HOME)/.local/var/log/project-structure-host-install.log
# https://docs.npmjs.com/creating-a-package-json-file#setting-config-options-for-the-init-command
	~/.nvm/nvm-exec npm set init-author-email "$(USER_EMAIL)"
	~/.nvm/nvm-exec npm set init-author-name "$(USER_FULL_NAME)"
	~/.nvm/nvm-exec npm set init-license "MIT"

# Bootstrap the right version of Tox for this checkout:
$(STATE_DIR)/bin/tox: ./build-host/requirements.txt.in $(STATE_DIR)/bin/activate
	"$(STATE_DIR)/bin/pip" install --force-reinstall -r "$(<)"
$(STATE_DIR)/bin/activate: $(STATE_DIR)/log/host-install.log
	python3 -m venv "$(@:%/bin/activate=%/)"

# Install all tools required by recipes installed outside the checkout on the
# system. Use a target file outside this checkout to support more than one
# checkout. Support other projects that use the same approach but with different
# requirements, use a target specific to this project:
$(STATE_DIR)/log/host-install.log: ./bin/host-install.sh
	mkdir -pv "$(dir $(@))"
	"$(<)" |& tee -a "$(@)"

# Retrieve VCS data needed for versioning, tags, and releases, release notes:
$(VCS_FETCH_TARGETS): ./.git/logs/HEAD
	git_fetch_args="--tags --prune --prune-tags --force"
	if [ "$$(git rev-parse --is-shallow-repository)" == "true" ]
	then
	    git_fetch_args+=" --unshallow"
	fi
	branch_path="$(@:var/git/refs/remotes/%=%)"
	mkdir -pv "$(dir $(@))"
	if ! git fetch $${git_fetch_args} "$${branch_path%%/*}" "$${branch_path#*/}" |&
	    tee -a "$(@)"
	then
# If the local branch doesn't exist, fall back to the pre-release branch:
	    git fetch $${git_fetch_args} "$${branch_path%%/*}" "develop" |&
	        tee -a "$(@)"
	fi

./.git/hooks/pre-commit:
	$(MAKE) -e "$(STATE_DIR)/log/host-install.log"
	$(TOX_EXEC_BUILD_ARGS) -- pre-commit install \
	    --hook-type "pre-commit" --hook-type "commit-msg" --hook-type "pre-push"

# Set Vale levels for added style rules:
./.vale.ini ./styles/code.ini:
	$(MAKE) "./var/log/vale-sync.log"
	$(TOX_EXEC_BUILD_ARGS) -- python ./bin/vale-set-rule-levels.py --input="$(@)"

./var/log/vale-sync.log: $(STATE_DIR)/log/host-install.log ./.env.~out~ ./.vale.ini \
		./styles/code.ini
	mkdir -pv "$(dir $(@))"
	docker compose run --rm vale sync | tee -a "$(@)"

# Capture any project initialization tasks for reference. Not actually usable.
./pyproject.toml:
	$(MAKE) -e "$(HOME)/.local/var/log/$(PROJECT_NAME)-host-install.log"
	$(TOX_EXEC_BUILD_ARGS) -- cz init

# Tell editors where to find tools in the checkout needed to verify the code:
./.dir-locals.el.~out~: ./.dir-locals.el.in
	$(call expand_template,$(<),$(@))

# Initialize minimal VCS configuration, useful in automation such as CI:
~/.gitconfig:
	git config --global user.name "$(USER_FULL_NAME)"
	git config --global user.email "$(USER_EMAIL)"

# Set up release publishing authentication, useful in automation such as CI:
~/.pypirc.~out~: ./home/.pypirc.in
	$(call expand_template,$(<),$(@))


## Makefile "functions":
#
# Snippets used several times, including in different recipes:
# https://www.gnu.org/software/make/manual/html_node/Call-Function.html

# Return the most recent built package:
current_pkg=$(shell ls -t ./dist/*$(1) | head -n 1)

# Have to use a placeholder `*.~out~` target instead of the real expanded template
# because targets can't disable `.DELETE_ON_ERROR` on a per-target basis.
#
# Copy and short-circuit the host-install recipe. Don't update expanded templates when
# `./bin/host-install.sh` changes but expanding a template requires the host-install
# recipe. The recipe can't use a sub-make because Make updates any expanded template
# targets used in `include` directives when reading the `./Makefile`, for example
# `./.env`, leading to endless recursion:
define expand_template=
if ! which envsubst
then
    mkdir -pv "$(HOME)/.local/var/log/"
    ./bin/host-install.sh >"$(STATE_DIR)/log/host-install.log"
fi
if [ "$(2:%.~out~=%)" -nt "$(1)" ]
then
    envsubst <"$(1)" >"$(2)"
    exit
fi
if [ ! -e "$(2:%.~out~=%)" ]
then
    touch -d "@0" "$(2:%.~out~=%)"
fi
envsubst <"$(1)" | diff -u "$(2:%.~out~=%)" "-" || true
set +x
echo "WARNING:Template $(1) changed, reconcile and \`$$ touch $(2:%.~out~=%)\`."
set -x
if [ ! -s "$(2:%.~out~=%)" ]
then
    envsubst <"$(1)" >"$(2:%.~out~=%)"
    touch -d "@0" "$(2:%.~out~=%)"
fi
if [ "$(TEMPLATE_IGNORE_EXISTING)" == "true" ]
then
    envsubst <"$(1)" >"$(2)"
    exit
fi
exit 1
endef


## Makefile Development:
#
# Development primarily requires a balance of 2 priorities:
#
# - Correctness of the source code and build artifacts
# - Reduce iteration time in the inner loop of development
#
# This project uses Make to balance those priorities. Target recipes capture the
# commands necessary to build artifacts, run tests, and verify the code. Top-level
# targets compose related target recipes for often needed tasks. Targets use
# prerequisites to define when to update build artifacts prevent time wasted on
# unnecessary updates in the inner loop of development.
#
# Make provides an important feature to achieve that second priority, a framework for
# determining when to do work. Targets define build artifact paths. The target's recipe
# lists the commands that create or update that build artifact. The target's
# prerequisites define when to update that target. Make runs the recipe when any of the
# prerequisites have more recent modification times than the target to update the
# target.
#
# For example, if a feature adds library to the project's dependencies, correctness
# requires the project to update the frozen, or locked versions to include the added
# library. The rest of the time the locked or frozen versions don't need updating and it
# wastes significant time to always update them in the inner loop of development. To
# express such relationships in Make, define targets for the files containing the locked
# or frozen versions and add a prerequisite for the file that defines dependencies:
#
#    ./build/bar.txt: ./bar.txt.in
#    	envsubst <"$(<)" >"$(@)"
#
# To that end, use real target and prerequisite files whenever possible when adding
# recipes to this file. Make calls targets whose name doesn't correspond to a real build
# artifact `.PHONY:` targets. Use `.PHONY:` targets to compose sets or real targets and
# define recipes for tasks that don't produce build artifacts, for example, the
# top-level targets.

# If a recipe doesn't produce an appropriate build artifact, define an arbitrary target
# the recipe writes to, such as piping output to a log file. Also use this approach when
# none of the modification times of produced artifacts reflect when any downstream
# targets need updating:
#
#     ./var/log/bar.log:
#         mkdir -pv "$(dir $(@))"
#         ./.tox/build/bin/python "./bin/foo.py" | tee -a "$(@)"
#
# If the recipe produces no output, the recipe can create arbitrary output:
#
#     ./var/log/bar.log:
#         echo "Do some work here"
#         mkdir -pv "$(dir $(@))"
#         date | tee -a "$(@)"
#
# If the recipe of a target needs another target but updating that other target doesn't
# mean that this target's recipe needs to re-run, such as one-time system install tasks,
# use that target in a sub-make instead of a prerequisite:
#
#     ./var/log/bar.log:
#         $(MAKE) "./var/log/qux.log"
#
# This project uses some more Make features than these core features and welcome further
# use of such features:
#
# - `$(@)`:
#   The automatic variable containing the path for the target
#
# - `$(<)`:
#   The automatic variable containing the path for the first prerequisite
#
# - `$(VARIABLE_FOO:%=bar-%)`:
#   Substitution references to generate transformations of space-separated values
#
# - `$ make OPTION_FOO=bar`:
#   Use "option" variables and support overriding on the command-line
#
# Avoid the more "magical" features of Make, to keep it readable, discover-able, and
# otherwise approachable to developers who might not have significant familiarity with
# Make. If you have good, pragmatic reasons to add use of further features, make the
# case for them but avoid them if possible.<|MERGE_RESOLUTION|>--- conflicted
+++ resolved
@@ -165,8 +165,7 @@
 endif
 
 # Run Python tools in isolated environments managed by Tox:
-<<<<<<< HEAD
-export PATH:=./.tox/bootstrap/bin:$(PATH)
+export PATH:=$(STATE_DIR)/bin:$(PATH)
 # Values used to run Tox:
 TOX_ENV_LIST=$(subst $(EMPTY) ,$(COMMA),$(PYTHON_ENVS))
 TOX_RUN_ARGS=run-parallel --parallel auto --parallel-live
@@ -175,9 +174,6 @@
 endif
 # The options that support running arbitrary commands in the venvs managed by tox with
 # the least overhead:
-=======
-export PATH:=$(STATE_DIR)/bin:$(PATH)
->>>>>>> 08fef6b3
 TOX_EXEC_OPTS=--no-recreate-pkg --skip-pkg-install
 TOX_EXEC_ARGS=tox exec $(TOX_EXEC_OPTS) -e "$(PYTHON_ENV)"
 TOX_EXEC_BUILD_ARGS=tox exec $(TOX_EXEC_OPTS) -e "build"
@@ -227,9 +223,7 @@
 
 .PHONY: build
 ### Perform any necessary local set-up common to most operations.
-<<<<<<< HEAD
-build: ./.git/hooks/pre-commit ./.env.~out~ \
-		$(HOME)/.local/var/log/$(PROJECT_NAME)-host-install.log \
+build: ./.git/hooks/pre-commit ./.env.~out~ $(STATE_DIR)/log/host-install.log \
 		./var/log/npm-install.log $(PYTHON_ENVS:%=./.tox/%/bin/pip-compile)
 	$(MAKE) -e -j $(PYTHON_ENVS:%=build-requirements-%)
 
@@ -257,10 +251,6 @@
 endif
 	./.tox/$(PYTHON_ENV)/bin/pip-compile $${pip_compile_opts} \
 	    --output-file "$(PIP_COMPILE_OUT)" "$(PIP_COMPILE_SRC)"
-=======
-build: ./.git/hooks/pre-commit ./.env.~out~ $(STATE_DIR)/log/host-install.log \
-		./var/log/npm-install.log
->>>>>>> 08fef6b3
 
 .PHONY: build-pkgs
 ### Update the built package for use outside tox.
@@ -381,11 +371,7 @@
 
 .PHONY: release
 ### Publish installable packages if conventional commits require a release.
-<<<<<<< HEAD
-release: $(HOME)/.local/var/log/$(PROJECT_NAME)-host-install.log ~/.pypirc.~out~
-=======
-release: $(STATE_DIR)/log/host-install.log
->>>>>>> 08fef6b3
+release: $(STATE_DIR)/log/host-install.log ~/.pypirc.~out~
 # Don't release unless from the `main` or `develop` branches:
 ifeq ($(RELEASE_PUBLISH),true)
 	$(MAKE) -e build-pkgs
@@ -465,13 +451,7 @@
 
 .PHONY: devel-format
 ### Automatically correct code in this checkout according to linters and style checkers.
-<<<<<<< HEAD
-devel-format: $(HOME)/.local/var/log/$(PROJECT_NAME)-host-install.log \
-		./var/log/npm-install.log
-=======
 devel-format: $(STATE_DIR)/log/host-install.log ./var/log/npm-install.log
-	true "TEMPLATE: Always specific to the project type"
->>>>>>> 08fef6b3
 # Add license and copyright header to files missing them:
 	git ls-files -co --exclude-standard -z |
 	grep -Ezv '\.license$$|^(\.reuse|LICENSES)/' |
@@ -500,14 +480,10 @@
 
 .PHONY: devel-upgrade
 ### Update all locked or frozen dependencies to their most recent available versions.
-<<<<<<< HEAD
-devel-upgrade: ./.tox/bootstrap/bin/tox $(PYTHON_ENVS:%=./.tox/%/bin/pip-compile)
+devel-upgrade: $(STATE_DIR)/bin/tox $(PYTHON_ENVS:%=./.tox/%/bin/pip-compile)
 	touch "./setup.cfg" "./requirements/build.txt.in" \
 	    "$(HOME)/.local/var/log/$(PROJECT_NAME)-host-install.log"
 	$(MAKE) -e -j $(PYTHON_ENVS:%=build-requirements-%)
-=======
-devel-upgrade: $(STATE_DIR)/bin/tox
->>>>>>> 08fef6b3
 # Update VCS integration from remotes to the most recent tag:
 	$(TOX_EXEC_BUILD_ARGS) -- pre-commit autoupdate
 
