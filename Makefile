# SPDX-FileCopyrightText: 2023 Ross Patterson <me@rpatterson.net>
#
# SPDX-License-Identifier: MIT

# Development, build, and maintenance tasks:
#
# To ease discovery for contributors, place option variables affecting behavior at the
# top. Skip down to `## Top-level targets:` to find targets intended for use by
# developers. The recipes for real targets that follow the top-level targets do the real
# work. If making changes here, start by reading the philosophy commentary at the bottom
# of this file.

# Project specific values:
export PROJECT_NAMESPACE=rpatterson
export PROJECT_NAME=project-structure
# TEMPLATE: Create an Node Package Manager (NPM) organization and set its name here:
NPM_SCOPE=rpattersonnet
export DOCKER_USER=merpatterson
# TEMPLATE: See comments towards the bottom and update.
GPG_SIGNING_KEYID=2EFF7CCE6828E359

# Option variables that control behavior:
export TEMPLATE_IGNORE_EXISTING=false


### "Private" Variables:

# Variables not of concern those running and reading top-level targets. These variables
# most often derive from the environment or other values. Place variables holding
# literal constants or option variables intended for use on the command-line towards the
# top. Otherwise, add variables to the appropriate following grouping. Make requires
# defining variables referenced in targets or prerequisites before those references, in
# contrast with references in recipes. As a result, the Makefile can't place these
# further down for readability and discover.

# Defensive settings for make:
#     https://tech.davis-hansson.com/p/make/
SHELL:=bash
.ONESHELL:
.SHELLFLAGS:=-eu -o pipefail -c
.SILENT:
.DELETE_ON_ERROR:
MAKEFLAGS+=--warn-undefined-variables
MAKEFLAGS+=--no-builtin-rules
PS1?=$$
EMPTY=
COMMA=,

# Values used to install host operating system packages:
HOST_PREFIX=/usr
HOST_PKG_CMD_PREFIX=sudo
HOST_PKG_BIN=apt-get
HOST_PKG_INSTALL_ARGS=install -y
HOST_PKG_NAMES_ENVSUBST=gettext-base
HOST_PKG_NAMES_PIP=python3-pip
HOST_PKG_NAMES_DOCKER=docker-ce-cli docker-compose-plugin
ifneq ($(shell which "brew"),)
HOST_PREFIX=/usr/local
HOST_PKG_CMD_PREFIX=
HOST_PKG_BIN=brew
HOST_PKG_INSTALL_ARGS=install
HOST_PKG_NAMES_ENVSUBST=gettext
HOST_PKG_NAMES_PIP=python
HOST_PKG_NAMES_DOCKER=docker docker-compose
else ifneq ($(shell which "apk"),)
HOST_PKG_BIN=apk
HOST_PKG_INSTALL_ARGS=add
HOST_PKG_NAMES_ENVSUBST=gettext
HOST_PKG_NAMES_PIP=py3-pip
HOST_PKG_NAMES_DOCKER=docker-cli docker-cli-compose
endif
HOST_PKG_CMD=$(HOST_PKG_CMD_PREFIX) $(HOST_PKG_BIN)
# Detect Docker command-line baked into the build-host image:
HOST_TARGET_DOCKER:=$(shell which docker)
ifeq ($(HOST_TARGET_DOCKER),)
HOST_TARGET_DOCKER=$(HOST_PREFIX)/bin/docker
endif

# Values derived from the environment:
USER_NAME:=$(shell id -u -n)
USER_FULL_NAME:=$(shell \
    getent passwd "$(USER_NAME)" | cut -d ":" -f 5 | cut -d "," -f 1)
ifeq ($(USER_FULL_NAME),)
USER_FULL_NAME=$(USER_NAME)
endif
USER_EMAIL:=$(USER_NAME)@$(shell hostname -f)
export PUID:=$(shell id -u)
export PGID:=$(shell id -g)
export CHECKOUT_DIR=$(PWD)
# Managed user-specific directory out of the checkout:
# https://specifications.freedesktop.org/basedir-spec/0.8/ar01s03.html
STATE_DIR=$(HOME)/.local/state/$(PROJECT_NAME)
TZ=Etc/UTC
ifneq ("$(wildcard /usr/share/zoneinfo/)","")
TZ:=$(shell \
  realpath --relative-to=/usr/share/zoneinfo/ \
  $(firstword $(realpath /private/etc/localtime /etc/localtime)) \
)
endif
export TZ
export DOCKER_GID:=$(shell getent group "docker" | cut -d ":" -f 3)

# Values derived from Version Control Systems (VCS):
VCS_LOCAL_BRANCH:=$(shell git branch --show-current)
CI_COMMIT_BRANCH=
GITHUB_REF_TYPE=
GITHUB_REF_NAME=
ifeq ($(VCS_LOCAL_BRANCH),)
ifneq ($(CI_COMMIT_BRANCH),)
VCS_LOCAL_BRANCH=$(CI_COMMIT_BRANCH)
else ifeq ($(GITHUB_REF_TYPE),branch)
VCS_LOCAL_BRANCH=$(GITHUB_REF_NAME)
endif
endif
VCS_TAG=
CI_COMMIT_TAG=
ifeq ($(VCS_TAG),)
ifneq ($(CI_COMMIT_TAG),)
VCS_TAG=$(CI_COMMIT_TAG)
else ifeq ($(GITHUB_REF_TYPE),tag)
VCS_TAG=$(GITHUB_REF_NAME)
endif
endif
ifeq ($(VCS_LOCAL_BRANCH),)
# Guess branch name from tag:
ifneq ($(shell echo "$(VCS_TAG)" | grep -E '^v[0-9]+\.[0-9]+\.[0-9]+$$'),)
# Publish final releases from the `main` branch:
VCS_LOCAL_BRANCH=main
else ifneq ($(shell echo "$(VCS_TAG)" | grep -E '^v[0-9]+\.[0-9]+\.[0-9]+.+$$'),)
# Publish pre-releases from the `develop` branch:
VCS_LOCAL_BRANCH=develop
endif
endif
# Reproduce Git branch and remote configuration and logic:
VCS_CLONE_REMOTE:=$(shell git config "clone.defaultRemoteName")
ifeq ($(VCS_CLONE_REMOTE),)
VCS_CLONE_REMOTE=origin
endif
VCS_PUSH_REMOTE:=$(shell git config "branch.$(VCS_LOCAL_BRANCH).pushRemote")
ifeq ($(VCS_PUSH_REMOTE),)
VCS_PUSH_REMOTE:=$(shell git config "remote.pushDefault")
endif
ifeq ($(VCS_PUSH_REMOTE),)
VCS_PUSH_REMOTE=$(VCS_CLONE_REMOTE)
endif
VCS_UPSTREAM_REMOTE:=$(shell git config "branch.$(VCS_LOCAL_BRANCH).remote")
ifeq ($(VCS_UPSTREAM_REMOTE),)
VCS_UPSTREAM_REMOTE:=$(shell git config "checkout.defaultRemote")
endif
VCS_UPSTREAM_REF:=$(shell git config "branch.$(VCS_LOCAL_BRANCH).merge")
VCS_UPSTREAM_BRANCH=$(VCS_UPSTREAM_REF:refs/heads/%=%)
# Find the remote and branch for `v*` tags versioning data:
VCS_REMOTE=$(VCS_PUSH_REMOTE)
VCS_BRANCH=$(VCS_LOCAL_BRANCH)
export VCS_BRANCH
# Find the remote and branch for conventional commits release data:
VCS_COMPARE_REMOTE=$(VCS_UPSTREAM_REMOTE)
ifeq ($(VCS_COMPARE_REMOTE),)
VCS_COMPARE_REMOTE=$(VCS_PUSH_REMOTE)
endif
VCS_COMPARE_BRANCH=$(VCS_UPSTREAM_BRANCH)
ifeq ($(VCS_COMPARE_BRANCH),)
VCS_COMPARE_BRANCH=$(VCS_BRANCH)
endif
# Under CI, verify commits and release notes by comparing this branch with the branch
# maintainers would merge this branch into:
CI=false
ifeq ($(CI),true)
ifeq ($(VCS_COMPARE_BRANCH),develop)
VCS_COMPARE_BRANCH=main
else ifneq ($(VCS_BRANCH),main)
VCS_COMPARE_BRANCH=develop
endif
# If pushing to upstream release branches, get release data compared to the preceding
# release:
else ifeq ($(VCS_COMPARE_BRANCH),develop)
VCS_COMPARE_BRANCH=main
endif
VCS_BRANCH_SUFFIX=upgrade
VCS_MERGE_BRANCH=$(VCS_BRANCH:%-$(VCS_BRANCH_SUFFIX)=%)
# Tolerate detached `HEAD`, such as during a rebase:
VCS_FETCH_TARGETS=
ifneq ($(VCS_BRANCH),)
# Assemble the targets used to avoid redundant fetches during release tasks:
VCS_FETCH_TARGETS+=./var/git/refs/remotes/$(VCS_REMOTE)/$(VCS_BRANCH)
ifneq ($(VCS_REMOTE)/$(VCS_BRANCH),$(VCS_COMPARE_REMOTE)/$(VCS_COMPARE_BRANCH))
VCS_FETCH_TARGETS+=./var/git/refs/remotes/$(VCS_COMPARE_REMOTE)/$(VCS_COMPARE_BRANCH)
endif
# Also fetch develop for merging back in the final release:
VCS_RELEASE_FETCH_TARGETS=./var/git/refs/remotes/$(VCS_REMOTE)/$(VCS_BRANCH)
ifeq ($(VCS_BRANCH),main)
VCS_RELEASE_FETCH_TARGETS+=./var/git/refs/remotes/$(VCS_COMPARE_REMOTE)/develop
ifneq ($(VCS_REMOTE)/$(VCS_BRANCH),$(VCS_COMPARE_REMOTE)/develop)
ifneq ($(VCS_COMPARE_REMOTE)/$(VCS_COMPARE_BRANCH),$(VCS_COMPARE_REMOTE)/develop)
VCS_FETCH_TARGETS+=./var/git/refs/remotes/$(VCS_COMPARE_REMOTE)/develop
endif
endif
endif
ifneq ($(VCS_MERGE_BRANCH),$(VCS_BRANCH))
VCS_FETCH_TARGETS+=./var/git/refs/remotes/$(VCS_REMOTE)/$(VCS_MERGE_BRANCH)
endif
# The sequence of branches from which to find closest existing build artifacts, such as
# container images:
VCS_BRANCHES=$(VCS_BRANCH)
ifneq ($(VCS_BRANCH),main)
ifneq ($(VCS_BRANCH),develop)
VCS_BRANCHES+=develop
endif
VCS_BRANCHES+=main
endif
endif

# Run Python tools in isolated environments managed by Tox:
TOX_EXEC_OPTS=--no-recreate-pkg --skip-pkg-install
TOX_EXEC_BUILD_ARGS=tox exec $(TOX_EXEC_OPTS) -e "build"

# Values used to build Docker images:
DOCKER_FILE=./Dockerfile
export DOCKER_BUILD_ARGS=
export DOCKER_BUILD_PULL=false
# Values used to tag built images:
export DOCKER_VARIANT=
DOCKER_VARIANT_PREFIX=
ifneq ($(DOCKER_VARIANT),)
DOCKER_VARIANT_PREFIX=$(DOCKER_VARIANT)-
endif
export DOCKER_BRANCH_TAG=$(subst /,-,$(VCS_BRANCH))
GITLAB_CI=false
GITHUB_ACTIONS=false
CI_PROJECT_NAMESPACE=$(CI_UPSTREAM_NAMESPACE)
CI_TEMPLATE_REGISTRY_HOST=registry.gitlab.com
ifeq ($(GITHUB_ACTIONS),true)
DOCKER_REGISTRY_HOST=ghcr.io
else
DOCKER_REGISTRY_HOST=$(CI_TEMPLATE_REGISTRY_HOST)
endif
export DOCKER_REGISTRY_HOST
CI_REGISTRY=$(CI_TEMPLATE_REGISTRY_HOST)/$(CI_PROJECT_NAMESPACE)
CI_REGISTRY_IMAGE=$(CI_REGISTRY)/$(CI_PROJECT_NAME)
DOCKER_REGISTRIES=DOCKER GITLAB GITHUB
export DOCKER_REGISTRY=$(firstword $(DOCKER_REGISTRIES))
DOCKER_IMAGE_DOCKER=$(DOCKER_USER)/$(CI_PROJECT_NAME)
DOCKER_IMAGE_GITLAB=$(CI_REGISTRY_IMAGE)
DOCKER_IMAGE_GITHUB=ghcr.io/$(CI_PROJECT_NAMESPACE)/$(CI_PROJECT_NAME)
DOCKER_IMAGE=$(DOCKER_IMAGE_$(DOCKER_REGISTRY))
DOCKER_IMAGES=
ifeq ($(GITLAB_CI),true)
DOCKER_IMAGES+=$(DOCKER_IMAGE_GITLAB)
else ifeq ($(GITHUB_ACTIONS),true)
DOCKER_IMAGES+=$(DOCKER_IMAGE_GITHUB)
else
DOCKER_IMAGES+=$(DOCKER_IMAGE_DOCKER)
endif
# Values used to run built images in containers:
DOCKER_COMPOSE_RUN_ARGS=
DOCKER_COMPOSE_RUN_ARGS+= --rm
ifeq ($(shell tty),not a tty)
DOCKER_COMPOSE_RUN_ARGS+= -T
endif
export DOCKER_PASS
# Find all the bind mount paths that need to exist before creating containers or else
# `# dockerd` creates them as `root`:
DOCKER_VOLUME_TARGETS:=$(shell ( \
    sed -nE -e 's#^      - "\$$\{CHECKOUT_DIR:-\.\}/([^:]+):.+"#\1#p' \
        ./docker-compose*.yml && \
    sed -nE -e 's#^      - "[^:]+:/usr/local/src/project-structure/(.+)"#\1#p' \
        ./docker-compose*.yml \
    ) | sort | uniq)

# Values derived from or overridden by CI environments:
CI_UPSTREAM_NAMESPACE=$(PROJECT_NAMESPACE)
CI_PROJECT_NAME=$(PROJECT_NAME)
ifeq ($(CI),true)
TEMPLATE_IGNORE_EXISTING=true
endif
GITHUB_REPOSITORY_OWNER=$(CI_UPSTREAM_NAMESPACE)
# Is this checkout a fork of the upstream project?:
CI_IS_FORK=false
ifeq ($(GITLAB_CI),true)
USER_EMAIL=$(USER_NAME)@runners-manager.gitlab.com
ifneq ($(VCS_BRANCH),develop)
ifneq ($(VCS_BRANCH),main)
DOCKER_REGISTRIES=GITLAB
endif
endif
ifneq ($(CI_PROJECT_NAMESPACE),$(CI_UPSTREAM_NAMESPACE))
CI_IS_FORK=true
DOCKER_REGISTRIES=GITLAB
DOCKER_IMAGES+=$(DOCKER_REGISTRY_HOST)/$(CI_UPSTREAM_NAMESPACE)/$(CI_PROJECT_NAME)
endif
else ifeq ($(GITHUB_ACTIONS),true)
USER_EMAIL=$(USER_NAME)@actions.github.com
ifneq ($(VCS_BRANCH),develop)
ifneq ($(VCS_BRANCH),main)
DOCKER_REGISTRIES=GITHUB
endif
endif
ifneq ($(GITHUB_REPOSITORY_OWNER),$(CI_UPSTREAM_NAMESPACE))
CI_IS_FORK=true
DOCKER_REGISTRIES=GITHUB
DOCKER_IMAGES+=ghcr.io/$(GITHUB_REPOSITORY_OWNER)/$(CI_PROJECT_NAME)
endif
endif
# Take GitHub auth from the environment under GitHub actions but from secrets on other
# project hosts:
GITHUB_TOKEN=
PROJECT_GITHUB_PAT=
ifeq ($(GITHUB_TOKEN),)
GITHUB_TOKEN=$(PROJECT_GITHUB_PAT)
else ifeq ($(PROJECT_GITHUB_PAT),)
PROJECT_GITHUB_PAT=$(GITHUB_TOKEN)
endif
GH_TOKEN=$(GITHUB_TOKEN)
export GH_TOKEN
export GITHUB_TOKEN
export PROJECT_GITHUB_PAT

# Values used for publishing releases:
# Safe defaults for testing the release process without publishing to the official
# project hosting services, indexes, and registries:
RELEASE_PUBLISH=false
# Publish releases from the `main` or `develop` branches:
GITHUB_RELEASE_ARGS=--prerelease
# Only publish releases from the `main` or `develop` branches and only under the
# canonical CI/CD platform:
ifeq ($(GITLAB_CI),true)
ifeq ($(VCS_BRANCH),main)
RELEASE_PUBLISH=true
GITHUB_RELEASE_ARGS=
else ifeq ($(VCS_BRANCH),develop)
# Publish pre-releases from the `develop` branch:
RELEASE_PUBLISH=true
endif
DOCKER_PLATFORMS=
ifeq ($(RELEASE_PUBLISH),true)
# TEMPLATE: Choose the platforms on which your users run the image. These default
# platforms should cover most common end-user platforms, including modern Apple M1 CPUs,
# Raspberry Pi devices, and AWS Graviton instances:
DOCKER_PLATFORMS=linux/amd64 linux/arm64 linux/arm/v7
endif
endif
CI_REGISTRY_USER=$(CI_PROJECT_NAMESPACE)
VCS_REMOTE_PUSH_URL=
CODECOV_TOKEN=
DOCKER_PASS=
export DOCKER_PASS
CI_PROJECT_ID=
export CI_PROJECT_ID
CI_JOB_TOKEN=
export CI_JOB_TOKEN
CI_REGISTRY_PASSWORD=
export CI_REGISTRY_PASSWORD
GH_TOKEN=

# Override variable values if present in `./.env` and if not overridden on the
# command-line:
include $(wildcard .env)

# Finished with `$(shell)`, echo recipe commands going forward
.SHELLFLAGS+= -x

# <!--alex disable hooks-->


### Top-level targets:

.PHONY: all
## The default target.
all: build

.PHONY: start
## Run the local development end-to-end stack services in the background as daemons.
start: build-docker ./.env.~out~
	docker compose down
	docker compose up -d

.PHONY: run
## Run the local development end-to-end stack services in the foreground for debugging.
run: build-docker ./.env.~out~
	docker compose down
	docker compose up


### Build Targets:
#
# Recipes that make artifacts needed for by end-users, development tasks, other recipes.

.PHONY: build
## Set up everything for development from a checkout, local and in containers.
build: ./.git/hooks/pre-commit ./.env.~out~ $(HOST_TARGET_DOCKER) \
		$(HOME)/.local/bin/tox ./var/log/npm-install.log build-docker

.PHONY: build-pkgs
## Ensure the built package is current.
build-pkgs: ./var/git/refs/remotes/$(VCS_REMOTE)/$(VCS_BRANCH) \
		./var-docker/log/build-devel.log
	true "TEMPLATE: Always specific to the project type"

.PHONY: build-docs
## Render the static HTML form of the Sphinx documentation
build-docs: build-docs-html

.PHONY: build-docs-watch
## Serve the Sphinx documentation with live updates
build-docs-watch: $(HOME)/.local/bin/tox
	tox exec -e "build" -- sphinx-watch "./docs/" "./build/docs/html/" "html" --httpd

.PHONY: build-docs-%
build-docs-%: $(HOME)/.local/bin/tox
	tox exec -e "build" -- sphinx-build -M "$(@:build-docs-%=%)" \
	    "./docs/" "./build/docs/"

## Docker Build Targets:
#
# Strive for as much consistency as possible in development tasks between the local host
# and inside containers. To that end, most of the `*-docker` container target recipes
# should run the corresponding `*-local` local host target recipes inside the
# development container. Top level targets, such as `test`, should run as much as
# possible inside the development container.

.PHONY: build-docker
## Set up for development in Docker containers.
build-docker: build-pkgs ./var-docker/log/build-user.log

.PHONY: build-docker-tags
## Print the list of image tags for the current registry and variant.
build-docker-tags:
	$(MAKE) -e $(DOCKER_REGISTRIES:%=build-docker-tags-%)

.PHONY: $(DOCKER_REGISTRIES:%=build-docker-tags-%)
## Print the list of image tags for the current registry and variant.
$(DOCKER_REGISTRIES:%=build-docker-tags-%): $(HOME)/.local/bin/tox
	test -e "./var/git/refs/remotes/$(VCS_REMOTE)/$(VCS_BRANCH)"
	docker_image=$(DOCKER_IMAGE_$(@:build-docker-tags-%=%))
	echo $${docker_image}:$(DOCKER_VARIANT_PREFIX)$(DOCKER_BRANCH_TAG)
ifeq ($(VCS_BRANCH),main)
# Update tags users depend on to be stable from the `main` branch:
	VERSION=$$($(TOX_EXEC_BUILD_ARGS) -qq -- cz version --project)
	major_version=$$(echo $${VERSION} | sed -nE 's|([0-9]+).*|\1|p')
	minor_version=$$(
	    echo $${VERSION} | sed -nE 's|([0-9]+\.[0-9]+).*|\1|p'
	)
	echo $${docker_image}:$(DOCKER_VARIANT_PREFIX)v$${minor_version}
	echo $${docker_image}:$(DOCKER_VARIANT_PREFIX)v$${major_version}
	echo $${docker_image}:$(DOCKER_VARIANT_PREFIX)
endif
# Use this variant as the default used for tags such as `latest`
	echo $${docker_image}:$(DOCKER_VARIANT_PREFIX)$(DOCKER_BRANCH_TAG)
ifeq ($(VCS_BRANCH),main)
	echo $${docker_image}:$(DOCKER_VARIANT_PREFIX)v$${minor_version}
	echo $${docker_image}:$(DOCKER_VARIANT_PREFIX)v$${major_version}
ifeq ($(DOCKER_VARIANT),)
	echo $${docker_image}:latest
else
	echo $${docker_image}:$(DOCKER_VARIANT)
endif
endif

.PHONY: build-docker-build
## Run the actual commands used to build the Docker container image.
build-docker-build: ./Dockerfile $(HOST_TARGET_DOCKER) $(HOME)/.local/bin/tox \
		$(HOME)/.local/state/docker-multi-platform/log/host-install.log \
		./var/git/refs/remotes/$(VCS_REMOTE)/$(VCS_BRANCH) \
		./var/log/docker-login-DOCKER.log
# Workaround broken interactive session detection:
	docker pull "buildpack-deps"
# Pull images to use as build caches:
	docker_build_caches=""
ifeq ($(GITLAB_CI),true)
# Don't cache when building final releases on `main`
	$(MAKE) -e "./var/log/docker-login-GITLAB.log" || true
ifneq ($(VCS_BRANCH),main)
	if $(MAKE) -e pull-docker
	then
	    docker_build_caches+=" --cache-from $(DOCKER_IMAGE_GITLAB):\
	$(DOCKER_VARIANT_PREFIX)$(PYTHON_ENV)-$(DOCKER_BRANCH_TAG)"
	fi
endif
endif
ifeq ($(GITHUB_ACTIONS),true)
	$(MAKE) -e "./var/log/docker-login-GITHUB.log" || true
ifneq ($(VCS_BRANCH),main)
	if $(MAKE) -e pull-docker
	then
	    docker_build_caches+=" --cache-from $(DOCKER_IMAGE_GITHUB):\
	$(DOCKER_VARIANT_PREFIX)$(PYTHON_ENV)-$(DOCKER_BRANCH_TAG)"
	fi
endif
endif
# Assemble the tags for all the variant permutations:
	$(MAKE) "./var/git/refs/remotes/$(VCS_REMOTE)/$(VCS_BRANCH)"
	docker_build_args=""
	for image_tag in $$(
	    $(MAKE) -e --no-print-directory build-docker-tags
	)
	do
	    docker_build_args+=" --tag $${image_tag}"
	done
ifeq ($(DOCKER_VARIANT),)
	docker_build_args+=" --target user"
else
	docker_build_args+=" --target $(DOCKER_VARIANT)"
endif
# https://github.com/moby/moby/issues/39003#issuecomment-879441675
	docker buildx build $(DOCKER_BUILD_ARGS) \
	    --build-arg BUILDKIT_INLINE_CACHE="1" \
	    --build-arg VERSION="$$(
	        $(TOX_EXEC_BUILD_ARGS) -qq -- cz version --project
	    )" \
	    $${docker_build_args} $${docker_build_caches} --file "$(<)" "./"


### Test Targets:
#
# Recipes that run the test suite.

.PHONY: test
## Run the full suite of tests, coverage checks, and linters.
test: test-lint test-docker

.PHONY: test-local
## Run the full suite of tests, coverage checks, and linters.
test-local:
	true "TEMPLATE: Always specific to the project type"

.PHONY: test-lint
## Perform any linter or style checks, including non-code checks.
test-lint: $(HOME)/.local/bin/tox $(HOST_TARGET_DOCKER) ./var/log/npm-install.log \
		build-docs test-lint-docker test-lint-prose
# Run linters implemented in Python:
	tox run -e "build"
# Lint copyright and licensing:
	docker compose run --rm -T "reuse"
# Run linters implemented in JavaScript:
	~/.nvm/nvm-exec npm run lint

.PHONY: test-lint-prose
## Lint prose text for spelling, grammar, and style
test-lint-prose: $(HOST_TARGET_DOCKER) ./var/log/vale-sync.log ./.vale.ini \
		./styles/code.ini
# Lint all markup files tracked in VCS with Vale:
# https://vale.sh/docs/topics/scoping/#formats
	git ls-files -co --exclude-standard -z |
	    xargs -r -0 -t -- docker compose run --rm -T vale
# Lint all source code files tracked in VCS with Vale:
	git ls-files -co --exclude-standard -z |
	    xargs -r -0 -t -- \
	    docker compose run --rm -T vale --config="./styles/code.ini"
# Lint source code files tracked in VCS but without extensions with Vale:
	git ls-files -co --exclude-standard -z | grep -Ez '^[^.]+$$' |
	    while read -d $$'\0'
	    do
	        cat "$${REPLY}" |
	            docker compose run --rm -T vale --config="./styles/code.ini" \
	                --ext=".pl"
	    done

.PHONY: test-debug
## Run tests directly on the system and start the debugger on errors or failures.
test-debug:
	true "TEMPLATE: Always specific to the project type"

.PHONY: test-docker
## Run the full suite of tests, coverage checks, and code linters in containers.
<<<<<<< HEAD
test-docker: $(HOST_TARGET_DOCKER) build-pkgs build-docker
=======
test-docker: $(HOST_TARGET_DOCKER) build-docker
>>>>>>> 188dce75
	docker_run_args="--rm"
	if [ ! -t 0 ]
	then
# No fancy output when running in parallel
	    docker_run_args+=" -T"
	fi
# Test that the end-user image can run commands:
	docker compose run --no-deps $${docker_run_args} $(PROJECT_NAME) true
# Run from the development Docker container for consistency:
	docker compose run $${docker_run_args} $(PROJECT_NAME)-devel \
	    make -e test-local
# Upload any build or test artifacts to CI/CD providers
ifeq ($(GITLAB_CI),true)
ifneq ($(CODECOV_TOKEN),)
	$(MAKE) "$(HOME)/.local/bin/codecov"
# TEMPLATE: Write coverage results in Cobertura XML format to `./build/coverage.xml` and
# un-comment:
#	codecov --nonZero -t "$(CODECOV_TOKEN)" --file "./build/coverage.xml"
else ifneq ($(CI_IS_FORK),true)
	set +x
	echo "ERROR: CODECOV_TOKEN missing from ./.env or CI secrets"
	false
endif
endif

.PHONY: test-lint-docker
## Check the style and content of the `./Dockerfile*` files
test-lint-docker: $(HOST_TARGET_DOCKER) ./.env.~out~ ./var/log/docker-login-DOCKER.log
	docker compose pull --quiet hadolint
	docker compose run $(DOCKER_COMPOSE_RUN_ARGS) hadolint
	docker compose run $(DOCKER_COMPOSE_RUN_ARGS) hadolint \
	    hadolint "./build-host/Dockerfile"

.PHONY: test-push
## Verify commits before pushing to the remote.
test-push: $(VCS_FETCH_TARGETS) $(HOME)/.local/bin/tox
	vcs_compare_rev="$(VCS_COMPARE_REMOTE)/$(VCS_COMPARE_BRANCH)"
ifeq ($(CI),true)
ifeq ($(VCS_COMPARE_BRANCH),main)
# On `main`, compare with the preceding commit on `main`:
	vcs_compare_rev="$(VCS_COMPARE_REMOTE)/$(VCS_COMPARE_BRANCH)^"
endif
endif
	if ! git fetch "$(VCS_COMPARE_REMOTE)" "$(VCS_COMPARE_BRANCH)"
	then
# For a newly created branch not yet on the remote, compare with the pre-release branch:
	    vcs_compare_rev="$(VCS_COMPARE_REMOTE)/develop"
	fi
	exit_code=0
	(
	    $(TOX_EXEC_BUILD_ARGS) -- \
	        cz check --rev-range "$${vcs_compare_rev}..HEAD" &&
	    $(TOX_EXEC_BUILD_ARGS) -- \
	        python ./bin/cz-check-bump.py --compare-ref "$${vcs_compare_rev}"
	) || exit_code=$$?
	if (( $$exit_code == 3 || $$exit_code == 21 ))
	then
	    exit
	elif (( $$exit_code != 0 ))
	then
	    exit $$exit_code
	else
	    $(TOX_EXEC_BUILD_ARGS) -- \
	        towncrier check --compare-with "$${vcs_compare_rev}"
	fi

.PHONY: test-clean
## Confirm that the checkout has no uncommitted VCS changes.
test-clean:
	if [ -n "$$(git status --porcelain)" ]
	then
	    set +x
	    echo "Checkout is not clean"
	    false
	fi


### Release Targets:
#
# Recipes that make an changes needed for releases and publish built artifacts to
# end-users.

.PHONY: release
## Publish installable packages if conventional commits require a release.
release: release-pkgs release-docker

.PHONY: release-pkgs
## Publish installable packages if conventional commits require a release.
release-pkgs: $(HOST_TARGET_DOCKER) ./var/log/git-remotes.log \
		./var/git/refs/remotes/$(VCS_REMOTE)/$(VCS_BRANCH) ./.env.~out~
# Don't release unless from the `main` or `develop` branches:
ifeq ($(RELEASE_PUBLISH),true)
# Import the private signing key from CI secrets
	$(MAKE) -e ./var/log/gpg-import.log
# Bump the version and build the final release packages:
	$(MAKE) -e build-pkgs
# Ensure VCS has captured all the effects of building the release:
	$(MAKE) -e test-clean
	true "TEMPLATE: Always specific to the project type"
	export VERSION=$$($(TOX_EXEC_BUILD_ARGS) -qq -- cz version --project)
# Create a GitLab release
	release_cli_args="--description ./NEWS-VERSION.rst"
	release_cli_args+=" --tag-name v$${VERSION}"
	release_cli_args+=" --assets-link {\
	\"name\":\"Docker-Hub-Container-Registry\",\
	\"url\":\"https://hub.docker.com/r/$(DOCKER_USER)/$(CI_PROJECT_NAME)/tags\",\
	\"link_type\":\"image\"\
	}"
	docker compose pull gitlab-release-cli
	docker compose run --rm gitlab-release-cli release-cli \
	    --server-url "$(CI_SERVER_URL)" --project-id "$(CI_PROJECT_ID)" \
	    create $${release_cli_args}
# Create a GitHub release
	gh release create "v$${VERSION}" $(GITHUB_RELEASE_ARGS) \
	    --notes-file "./NEWS-VERSION.rst" ./dist/project?structure-*
endif

.PHONY: release-docker
## Publish all container images to all container registries.
release-docker: $(HOST_TARGET_DOCKER) build-docker \
		$(DOCKER_REGISTRIES:%=./var/log/docker-login-%.log) \
		$(HOME)/.local/state/docker-multi-platform/log/host-install.log
# Build other platforms in emulation and rely on the layer cache for bundling the
# native images built before into the manifests:
	DOCKER_BUILD_ARGS="$(DOCKER_BUILD_ARGS) --push"
ifneq ($(DOCKER_PLATFORMS),)
	DOCKER_BUILD_ARGS+=" --platform $(subst $(EMPTY) ,$(COMMA),$(DOCKER_PLATFORMS))"
else
endif
	export DOCKER_BUILD_ARGS
# Push the end-user manifest and images:
	$(MAKE) -e build-docker-build
# Push the development manifest and images:
	$(MAKE) -e DOCKER_VARIANT="devel" build-docker-build
# Update Docker Hub `README.md` by using the `./README.rst` reStructuredText version:
ifeq ($(VCS_BRANCH),main)
	$(MAKE) -e "./var/log/docker-login-DOCKER.log"
	docker compose pull --quiet pandoc docker-pushrm
	docker compose up docker-pushrm
endif

.PHONY: release-bump
## Bump the package version if conventional commits require a release.
release-bump: ~/.gitconfig $(VCS_RELEASE_FETCH_TARGETS) $(HOME)/.local/bin/tox \
		./var/log/npm-install.log ./var/log/git-remotes.log \
		./var-docker/log/build-devel.log ./.env.~out~
	if ! git diff --cached --exit-code
	then
	    set +x
	    echo "CRITICAL: Cannot bump version with staged changes"
	    false
	fi
# Update the local branch to the forthcoming version bump commit:
	git switch -C "$(VCS_BRANCH)" "$$(git rev-parse HEAD)"
	exit_code=0
	if [ "$(VCS_BRANCH)" = "main" ] &&
	    $(TOX_EXEC_BUILD_ARGS) -- python ./bin/get-base-version.py $$(
	        $(TOX_EXEC_BUILD_ARGS) -qq -- cz version --project
	    )
	then
# Make a final release from the last pre-release:
	    true
	else
# Do the conventional commits require a release?:
	    $(TOX_EXEC_BUILD_ARGS) -- python ./bin/cz-check-bump.py || exit_code=$$?
	    if (( $$exit_code == 3 || $$exit_code == 21 ))
	    then
# No commits require a release:
	        exit
	    elif (( $$exit_code != 0 ))
	    then
	        exit $$exit_code
	    fi
	fi
# Collect the versions involved in this release according to conventional commits:
	cz_bump_args="--check-consistency --no-verify"
ifneq ($(VCS_BRANCH),main)
	cz_bump_args+=" --prerelease beta"
endif
ifeq ($(RELEASE_PUBLISH),true)
	cz_bump_args+=" --gpg-sign"
# Import the private signing key from CI secrets
	$(MAKE) -e ./var/log/gpg-import.log
endif
# Capture the release notes for *only this* release for creating the GitHub release.
# Have to run before the real `$ towncrier build` run without the `--draft` option
# because it deletes the `newsfragments`.
	next_version=$$(
	    $(TOX_EXEC_BUILD_ARGS) -qq -- cz bump $${cz_bump_args} --yes --dry-run |
	    sed -nE 's|.* ([^ ]+) *→ *([^ ]+).*|\2|p;q'
	) || true
# Assemble the release notes for this next version:
	$(TOX_EXEC_BUILD_ARGS) -qq -- \
	    towncrier build --version "$${next_version}" --draft --yes \
	    >"./NEWS-VERSION.rst"
	git add -- "./NEWS-VERSION.rst"
	$(TOX_EXEC_BUILD_ARGS) -- towncrier build --version "$${next_version}" --yes
# Bump the version in the NPM package metadata:
	~/.nvm/nvm-exec npm --no-git-tag-version version "$${next_version}"
	git add -- "./package*.json"
# Increment the version in VCS
	$(TOX_EXEC_BUILD_ARGS) -- cz bump $${cz_bump_args}
ifeq ($(VCS_BRANCH),main)
# Merge the bumped version back into `develop`:
	$(MAKE) VCS_BRANCH="main" VCS_MERGE_BRANCH="develop" \
	    VCS_REMOTE="$(VCS_COMPARE_REMOTE)" VCS_MERGE_BRANCH="develop" devel-merge
ifeq ($(CI),true)
	git push --no-verify "$(VCS_COMPARE_REMOTE)" "HEAD:develop"
endif
	git switch -C "$(VCS_BRANCH)" "$$(git rev-parse HEAD)"
endif
ifneq ($(GITHUB_ACTIONS),true)
ifneq ($(PROJECT_GITHUB_PAT),)
# Make the tag available for creating the following GitHub release but push to GitHub
# *before* pushing to GitLab to avoid a race with repository mirroring:
	git push --no-verify "github" tag "v$${next_version}"
endif
endif
ifeq ($(CI),true)
# Push only this tag to avoid clashes with any preceding failed release:
	git push --no-verify "$(VCS_REMOTE)" tag "v$${next_version}"
# Also push the branch:
	git push --no-verify "$(VCS_REMOTE)" "HEAD:$(VCS_BRANCH)"
endif


### Development Targets:
#
# Recipes used by developers to make changes to the code.

.PHONY: devel-format
## Automatically correct code in this checkout according to linters and style checkers.
devel-format: $(HOST_TARGET_DOCKER) ./var/log/npm-install.log
	true "TEMPLATE: Always specific to the project type"
# Add license and copyright header to files missing them:
	git ls-files -co --exclude-standard -z |
	grep -Ezv '\.license$$|^(\.reuse|LICENSES)/' |
	while read -d $$'\0'
	do
	    if ! (
	        test -e  "$${REPLY}.license" ||
	        grep -Eq 'SPDX-License-Identifier:' "$${REPLY}"
	    )
	    then
	        echo "$${REPLY}"
	    fi
	done | xargs -r -t -- \
	    docker compose run --rm -T "reuse" annotate --skip-unrecognised \
	        --copyright "Ross Patterson <me@rpatterson.net>" --license "MIT"
# Run source code formatting tools implemented in JavaScript:
	~/.nvm/nvm-exec npm run format

.PHONY: devel-upgrade
## Update all locked or frozen dependencies to their most recent available versions.
devel-upgrade: $(HOME)/.local/bin/tox
# Update VCS integration from remotes to the most recent tag:
	$(TOX_EXEC_BUILD_ARGS) -- pre-commit autoupdate

.PHONY: devel-upgrade-branch
## Reset an upgrade branch, commit upgraded dependencies on it, and push for review.
devel-upgrade-branch: ~/.gitconfig ./var/log/gpg-import.log \
		./var/git/refs/remotes/$(VCS_REMOTE)/$(VCS_BRANCH) \
		./var/log/git-remotes.log
	remote_branch_exists=false
	if git fetch "$(VCS_REMOTE)" "$(VCS_BRANCH)-upgrade"
	then
	    remote_branch_exists=true
	fi
	git switch -C "$(VCS_BRANCH)-upgrade"
	now=$$(date -u)
	$(MAKE) -e devel-upgrade
	if $(MAKE) -e "test-clean"
	then
# No changes from upgrade, exit signaling success but push nothing:
	    exit
	fi
# Commit the upgrade changes
	echo "Upgrade all requirements to the most recent versions as of $${now}." \
	    >"./newsfragments/+upgrade-requirements.bugfix.rst"
	git add --update "./.pre-commit-config.yaml"
	git add "./newsfragments/+upgrade-requirements.bugfix.rst"
	git_commit_args="--all --gpg-sign"
ifeq ($(CI),true)
# Don't duplicate the CI run from the following push:
	git_push_args+=" --no-verify"
endif
	git commit $${git_commit_args} -m \
	    "fix(deps): Upgrade to most recent versions"
# Fail if upgrading left un-tracked files in VCS:
	$(MAKE) -e "test-clean"
ifeq ($(CI),true)
# Push any upgrades to the remote for review. Specify both the ref and the expected ref
# for `--force-with-lease=` to support pushing to more than one mirror or remote by
# using more than one `pushUrl`:
	git_push_args="--no-verify"
	if [ "$${remote_branch_exists=true}" == "true" ]
	then
	    git_push_args+=" --force-with-lease=\
	$(VCS_BRANCH)-upgrade:$(VCS_REMOTE)/$(VCS_BRANCH)-upgrade"
	fi
	git push $${git_push_args} "$(VCS_REMOTE)" "HEAD:$(VCS_BRANCH)-upgrade"
endif

.PHONY: devel-merge
## Merge this branch with a suffix back into its un-suffixed upstream.
devel-merge: ~/.gitconfig ./var/log/git-remotes.log \
		./var/git/refs/remotes/$(VCS_REMOTE)/$(VCS_MERGE_BRANCH)
	merge_rev="$$(git rev-parse HEAD)"
	git switch -C "$(VCS_MERGE_BRANCH)" --track "$(VCS_REMOTE)/$(VCS_MERGE_BRANCH)"
	git merge --ff --gpg-sign -m \
	    $$'Merge branch \'$(VCS_BRANCH)\' into $(VCS_MERGE_BRANCH)\n\n[ci merge]' \
	    "$${merge_rev}"
ifeq ($(CI),true)
	git push --no-verify "$(VCS_REMOTE)" "HEAD:$(VCS_MERGE_BRANCH)"
endif


### Clean Targets:
#
# Recipes used to restore the checkout to initial conditions.

.PHONY: clean
## Restore the checkout to an initial clone state.
clean:
	docker compose down --remove-orphans --rmi "all" -v || true
	$(TOX_EXEC_BUILD_ARGS) -- pre-commit uninstall \
	    --hook-type "pre-commit" --hook-type "commit-msg" --hook-type "pre-push" \
	    || true
	$(TOX_EXEC_BUILD_ARGS) -- pre-commit clean || true
	git clean -dfx -e "/var" -e "var-docker/" -e "/.env" -e "*~"
	rm -rfv "./var/log/" "./var-docker/log/"


### Real Targets:
#
# Recipes that make actual changes and create and update files for the target.

# Build Docker container images.
# Build the development image:
./var-docker/log/build-devel.log: ./Dockerfile ./.dockerignore ./bin/entrypoint \
		./docker-compose.yml ./docker-compose.override.yml ./.env.~out~ \
		./var-docker/log/rebuild.log $(HOST_TARGET_DOCKER) \
		$(DOCKER_VOLUME_TARGETS)
	true DEBUG Updated prereqs: $(?)
	mkdir -pv "$(dir $(@))"
ifeq ($(DOCKER_BUILD_PULL),true)
# Pull the development image and simulate building it here:
	if $(MAKE) -e DOCKER_VARIANT="devel" pull-docker
	then
	    touch "$(@)" "./var-docker/log/rebuild.log"
	    exit
	fi
endif
	$(MAKE) -e DOCKER_VARIANT="devel" DOCKER_BUILD_ARGS="--load" \
	    build-docker-build | tee -a "$(@)"
# Build the end-user image:
./var-docker/log/build-user.log: ./var-docker/log/build-devel.log ./Dockerfile \
		./.dockerignore ./bin/entrypoint ./var-docker/log/rebuild.log
	true DEBUG Updated prereqs: $(?)
# Build the user image after building all required artifacts:
	mkdir -pv "$(dir $(@))"
	$(MAKE) -e DOCKER_BUILD_ARGS="$(DOCKER_BUILD_ARGS) --load" \
	    build-docker-build >>"$(@)"
# Marker file used to trigger the rebuild of the image.
# Useful to workaround asynchronous timestamp issues when running jobs in parallel:
./var-docker/log/rebuild.log:
	mkdir -pv "$(dir $(@))"
	date >>"$(@)"
$(DOCKER_VOLUME_TARGETS):
	mkdir -pv "$(@)"
	echo "# Docker bind mount placeholder" >"$(@)/.gitignore"
	git add -f "$(@)/.gitignore"
	set +x
	echo "\
	ERROR: Docker bind mount path didn't exist, force added an ignore file.
	       Review ignores above in case it needs more adjustments."
	false
# https://docs.docker.com/build/building/multi-platform/#building-multi-platform-images
$(HOME)/.local/state/docker-multi-platform/log/host-install.log:
	$(MAKE) "$(HOST_TARGET_DOCKER)"
	mkdir -pv "$(dir $(@))"
	if ! docker context inspect "multi-platform" |& tee -a "$(@)"
	then
	    docker context create "multi-platform" |& tee -a "$(@)"
	fi
	if ! docker buildx inspect |& tee -a "$(@)" |
	    grep -q '^ *Endpoint: *multi-platform *'
	then
	    (
	        docker buildx create --use "multi-platform" || true
	    ) |& tee -a "$(@)"
	fi
./var/log/docker-login-DOCKER.log:
	$(MAKE) "$(HOST_TARGET_DOCKER)" "./.env.~out~"
	mkdir -pv "$(dir $(@))"
	if [ -n "$${DOCKER_PASS}" ]
	then
	    printenv "DOCKER_PASS" | docker login -u "$(DOCKER_USER)" --password-stdin
	elif [ "$(CI_IS_FORK)" != "true" ]
	then
	    echo "ERROR: DOCKER_PASS missing from ./.env"
	    false
	fi
	date | tee -a "$(@)"
	    printenv "DOCKER_PASS" | docker login -u "$(DOCKER_USER)" --password-stdin
	elif [ "$(CI_IS_FORK)" != "true" ]
	then
	    echo "ERROR: DOCKER_PASS missing from ./.env or CI secrets"
	    false
	fi
	date | tee -a "$(@)"
# TEMPLATE: Add a cleanup rule for the GitLab container registry under the project
# settings.
./var/log/docker-login-GITLAB.log:
	$(MAKE) "./.env.~out~"
	mkdir -pv "$(dir $(@))"
	if [ -n "$${CI_REGISTRY_PASSWORD}" ]
	then
	    printenv "CI_REGISTRY_PASSWORD" |
	        docker login -u "$(CI_REGISTRY_USER)" --password-stdin "$(CI_REGISTRY)"
	elif [ "$(CI_IS_FORK)" != "true" ]
	then
	    echo "ERROR: CI_REGISTRY_PASSWORD missing from ./.env or CI secrets"
	    false
	fi
	date | tee -a "$(@)"
# TEMPLATE: Connect the GitHub container registry to the repository by using the
# `Connect` button at the bottom of the container registry's web UI.
./var/log/docker-login-GITHUB.log:
	$(MAKE) "./.env.~out~"
	mkdir -pv "$(dir $(@))"
	if [ -n "$${PROJECT_GITHUB_PAT}" ]
	then
	    printenv "PROJECT_GITHUB_PAT" |
	        docker login -u "$(GITHUB_REPOSITORY_OWNER)" --password-stdin "ghcr.io"
	elif [ "$(CI_IS_FORK)" != "true" ]
	then
	    echo "ERROR: PROJECT_GITHUB_PAT missing from ./.env or CI secrets"
	    false
	fi
	date | tee -a "$(@)"

# Local environment variables and secrets from a template:
./.env.~out~: ./.env.in
	$(call expand_template,$(<),$(@))

./README.md: README.rst
	$(MAKE) "$(HOST_TARGET_DOCKER)"
	docker compose run --rm "pandoc"


### Development Tools:

# VCS configuration and integration:
# Retrieve VCS data needed for versioning, tags, and releases, release notes:
$(VCS_FETCH_TARGETS): ./.git/logs/HEAD
	git_fetch_args="--tags --prune --prune-tags --force"
	if [ "$$(git rev-parse --is-shallow-repository)" == "true" ]
	then
	    git_fetch_args+=" --unshallow"
	fi
	branch_path="$(@:var/git/refs/remotes/%=%)"
	mkdir -pv "$(dir $(@))"
	if ! git fetch $${git_fetch_args} "$${branch_path%%/*}" "$${branch_path#*/}" |&
	    tee -a "$(@)"
	then
# If the local branch doesn't exist, fall back to the pre-release branch:
	    git fetch $${git_fetch_args} "$${branch_path%%/*}" "develop" |&
	        tee -a "$(@)"
	fi
./.git/hooks/pre-commit:
	$(MAKE) -e "$(HOME)/.local/bin/tox"
	$(TOX_EXEC_BUILD_ARGS) -- pre-commit install \
	    --hook-type "pre-commit" --hook-type "commit-msg" --hook-type "pre-push"
# Initialize minimal VCS configuration, useful in automation such as CI:
~/.gitconfig:
	git config --global user.name "$(USER_FULL_NAME)"
	git config --global user.email "$(USER_EMAIL)"
./var/log/git-remotes.log:
	mkdir -pv "$(dir $(@))"
	set +x
ifneq ($(VCS_REMOTE_PUSH_URL),)
	if ! git remote get-url --push --all "origin" |
	    grep -q -F "$(VCS_REMOTE_PUSH_URL)"
	then
	    echo "INFO:Adding push url for remote 'origin'"
	    git remote set-url --push --add "origin" "$(VCS_REMOTE_PUSH_URL)" |
	        tee -a "$(@)"
	fi
endif
ifneq ($(GITHUB_ACTIONS),true)
ifneq ($(PROJECT_GITHUB_PAT),)
# Also add a fetch remote for the `$ gh` command-line tool to detect:
	if ! git remote get-url "github" >"/dev/null"
	then
	    echo "INFO:Adding remote 'github'"
	    git remote add "github" \
	        "https://$(PROJECT_GITHUB_PAT)@github.com/$(CI_PROJECT_PATH).git" |
	        tee -a "$(@)"
	fi
else ifneq ($(CI_IS_FORK),true)
	set +x
	echo "ERROR: PROJECT_GITHUB_PAT missing from ./.env or CI secrets"
	false
endif
endif
	set -x
# Fail fast if there's still no push access:
	git push --no-verify "origin" "HEAD:$(VCS_BRANCH)" | tee -a "$(@)"

# Prose linting:
# Set Vale levels for added style rules:
./.vale.ini ./styles/code.ini:
	$(MAKE)-e "$(HOME)/.local/bin/tox" "./var/log/vale-sync.log"
	$(TOX_EXEC_BUILD_ARGS) -- python ./bin/vale-set-rule-levels.py --input="$(@)"
./var/log/vale-sync.log: ./.env.~out~ ./.vale.ini ./styles/code.ini
	$(MAKE) "$(HOST_TARGET_DOCKER)"
	mkdir -pv "$(dir $(@))"
	docker compose run --rm vale sync | tee -a "$(@)"

# Editor and IDE support and integration:
./.dir-locals.el.~out~: ./.dir-locals.el.in
	$(call expand_template,$(<),$(@))

# Manage JavaScript tools:
./var/log/npm-install.log: ./package.json ./var/log/nvm-install.log
	mkdir -pv "$(dir $(@))"
	~/.nvm/nvm-exec npm install | tee -a "$(@)"
./package.json:
	$(MAKE) "./var/log/nvm-install.log" "$(HOME)/.npmrc"
# https://docs.npmjs.com/creating-a-package-json-file#creating-a-default-packagejson-file
	~/.nvm/nvm-exec npm init --yes --scope="@$(NPM_SCOPE)"
$(HOME)/.npmrc:
	$(MAKE) "./var/log/nvm-install.log"
# https://docs.npmjs.com/creating-a-package-json-file#setting-config-options-for-the-init-command
	~/.nvm/nvm-exec npm set init-author-email "$(USER_EMAIL)"
	~/.nvm/nvm-exec npm set init-author-name "$(USER_FULL_NAME)"
	~/.nvm/nvm-exec npm set init-license "MIT"
./var/log/nvm-install.log: ./.nvmrc
	$(MAKE) "$(HOME)/.nvm/nvm.sh"
	mkdir -pv "$(dir $(@))"
	set +x
	. "$(HOME)/.nvm/nvm.sh" || true
	nvm install | tee -a "$(@)"
# https://github.com/nvm-sh/nvm#install--update-script
$(HOME)/.nvm/nvm.sh:
	set +x
	wget -qO- "https://raw.githubusercontent.com/nvm-sh/nvm/v0.39.3/install.sh"
	    | bash

# Manage Python tools:
$(HOME)/.local/bin/tox:
	$(MAKE) "$(HOME)/.local/bin/pipx"
# https://tox.wiki/en/latest/installation.html#via-pipx
	pipx install "tox"
$(HOME)/.local/bin/pipx:
	$(MAKE) "$(HOST_PREFIX)/bin/pip3"
# https://pypa.github.io/pipx/installation/#install-pipx
	pip3 install --user "pipx"
	python3 -m pipx ensurepath
$(HOST_PREFIX)/bin/pip3:
	$(MAKE) "$(STATE_DIR)/log/host-update.log"
	$(HOST_PKG_CMD) $(HOST_PKG_INSTALL_ARGS) "$(HOST_PKG_NAMES_PIP)"

# Manage tools in containers:
$(HOST_TARGET_DOCKER):
	$(MAKE) "$(STATE_DIR)/log/host-update.log"
	$(HOST_PKG_CMD) $(HOST_PKG_INSTALL_ARGS) "$(HOST_PKG_NAMES_DOCKER)"
	docker info
ifeq ($(HOST_PKG_BIN),brew)
# https://formulae.brew.sh/formula/docker-compose#default
	mkdir -p ~/.docker/cli-plugins
	ln -sfnv "$${HOMEBREW_PREFIX}/opt/docker-compose/bin/docker-compose" \
	    "~/.docker/cli-plugins/docker-compose"
endif

# Support for installing host operating system packages:
$(STATE_DIR)/log/host-update.log:
	if ! $(HOST_PKG_CMD_PREFIX) which $(HOST_PKG_BIN)
	then
	    set +x
	    echo "ERROR: OS not supported for installing system dependencies"
	    false
	fi
	$(HOST_PKG_CMD) update | tee -a "$(@)"

# Install the code test coverage publishing tool:
$(HOME)/.local/bin/codecov: ./build-host/bin/install-codecov.sh
	"$(<)" | tee -a "$(@)"

# GNU Privacy Guard (GPG) signing key creation and management in CI:
export GPG_PASSPHRASE=
GPG_SIGNING_PRIVATE_KEY=
./var/ci-cd-signing-subkey.asc:
# Signing release commits and artifacts requires a GPG private key in the CI/CD
# environment. Use a subkey that you can revoke without affecting your main key. This
# recipe captures what I had to do to export a private signing subkey. It's not widely
# tested so you should probably only use this for reference. It worked for me but this
# process risks leaking your main private key so confirm all your assumptions and
# results well.
#
# 1. Create a signing subkey with a *new*, *separate* passphrase:
#    https://wiki.debian.org/Subkeys#How.3F
# 2. Get the long key ID for that private subkey:
#	gpg --list-secret-keys --keyid-format "long"
# 3. Export *only* that private subkey and verify that the main secret key packet is the
#    GPG dummy packet and that the only other private key included is the intended
#    subkey:
#	gpg --armor --export-secret-subkeys "$(GPG_SIGNING_KEYID)!" |
#	    gpg --list-packets
# 4. Export that key as text to a file:
	gpg --armor --export-secret-subkeys "$(GPG_SIGNING_KEYID)!" >"$(@)"
# 5. Confirm that a temporary GNU PG directory can import the exported key and that it
#    can sign files:
#	gnupg_homedir=$$(mktemp -d --suffix=".d" "gnupd.XXXXXXXXXX")
#	printenv 'GPG_PASSPHRASE' >"$${gnupg_homedir}/.passphrase"
#	gpg --homedir "$${gnupg_homedir}" --batch --import <"$(@)"
#	echo "Test signature content" >"$${gnupg_homedir}/test-sig.txt"
#	gpgconf --kill gpg-agent
#	gpg --homedir "$${gnupg_homedir}" --batch --pinentry-mode "loopback" \
#	    --passphrase-file "$${gnupg_homedir}/.passphrase" \
#	    --local-user "$(GPG_SIGNING_KEYID)!" --sign "$${gnupg_homedir}/test-sig.txt"
#	gpg --batch --verify "$${gnupg_homedir}/test-sig.txt.gpg"
# 6. Add the contents of this target as a `GPG_SIGNING_PRIVATE_KEY` secret in CI and the
# passphrase for the signing subkey as a `GPG_PASSPHRASE` secret in CI
./var/log/gpg-import.log: ~/.gitconfig
# In each CI run, import the private signing key from the CI secrets
	mkdir -pv "$(dir $(@))"
ifneq ($(and $(GPG_SIGNING_PRIVATE_KEY),$(GPG_PASSPHRASE)),)
	printenv "GPG_SIGNING_PRIVATE_KEY" | gpg --batch --import | tee -a "$(@)"
	echo 'default-key:0:"$(GPG_SIGNING_KEYID)' | gpgconf —change-options gpg
	git config --global user.signingkey "$(GPG_SIGNING_KEYID)"
# "Unlock" the signing key for the rest of this CI run:
	printenv 'GPG_PASSPHRASE' >"./var/ci-cd-signing-subkey.passphrase"
	true | gpg --batch --pinentry-mode "loopback" \
	    --passphrase-file "./var/ci-cd-signing-subkey.passphrase" \
	    --sign | gpg --list-packets
else
ifneq ($(CI_IS_FORK),true)
	set +x
	echo "ERROR: GPG_SIGNING_PRIVATE_KEY or GPG_PASSPHRASE " \
	    "missing from ./.env or CI secrets"
	false
endif
	date | tee -a "$(@)"
endif

# TEMPLATE: Optionally, use the following command to generate a GitLab CI/CD runner
# configuration, register it with your project, compare it with the template
# prerequisite, apply the appropriate changes and then run by using `$ docker compose up
# gitlab-runner`. Useful to conserve shared runner minutes:
./var/gitlab-runner/config/config.toml: ./gitlab-runner/config/config.toml.in
	docker compose run --rm gitlab-runner register \
	    --url "https://gitlab.com/" --docker-image "docker" --executor "docker"


### Makefile "functions":
#
# Snippets used several times, including in different recipes:
# https://www.gnu.org/software/make/manual/html_node/Call-Function.html

# Return the most recent built package:
current_pkg=$(shell ls -t ./dist/*$(1) | head -n 1)

# Have to use a placeholder `*.~out~` target instead of the real expanded template
# because targets can't disable `.DELETE_ON_ERROR` on a per-target basis.
#
# Can't use a target and recipe to install `$ envsubst`. Shouldn't update expanded
# templates when `/usr/bin/envsubst` changes but expanding a template requires it to be
# installed. The recipe can't use a sub-make because Make updates any expanded template
# targets used in `include` directives when reading the `./Makefile`, for example
# `./.env`, leading to endless recursion:
define expand_template=
if ! which envsubst
then
    $(HOST_PKG_CMD) update | tee -a "$(STATE_DIR)/log/host-update.log"
    $(HOST_PKG_CMD) $(HOST_PKG_INSTALL_ARGS) "$(HOST_PKG_NAMES_ENVSUBST)"
fi
if [ "$(2:%.~out~=%)" -nt "$(1)" ]
then
    envsubst <"$(1)" >"$(2)"
    exit
fi
if [ ! -e "$(2:%.~out~=%)" ]
then
    touch -d "@0" "$(2:%.~out~=%)"
fi
if [ "$(CI)" != "true" ]
then
    envsubst <"$(1)" | diff -u "$(2:%.~out~=%)" "-" || true
fi
set +x
echo "WARNING:Template $(1) changed, reconcile and \`$$ touch $(2:%.~out~=%)\`."
set -x
if [ ! -s "$(2:%.~out~=%)" ]
then
    envsubst <"$(1)" >"$(2:%.~out~=%)"
    touch -d "@0" "$(2:%.~out~=%)"
fi
if [ "$(TEMPLATE_IGNORE_EXISTING)" == "true" ]
then
    envsubst <"$(1)" >"$(2)"
    exit
fi
exit 1
endef


### Makefile Development:
#
# Development primarily requires a balance of 2 priorities:
#
# - Correctness of the source code and build artifacts
# - Reduce iteration time in the inner loop of development
#
# This project uses Make to balance those priorities. Target recipes capture the
# commands necessary to build artifacts, run tests, and verify the code. Top-level
# targets compose related target recipes for often needed tasks. Targets use
# prerequisites to define when to update build artifacts prevent time wasted on
# unnecessary updates in the inner loop of development.
#
# Make provides an important feature to achieve that second priority, a framework for
# determining when to do work. Targets define build artifact paths. The target's recipe
# lists the commands that create or update that build artifact. The target's
# prerequisites define when to update that target. Make runs the recipe when any of the
# prerequisites have more recent modification times than the target to update the
# target.
#
# For example, if a feature adds library to the project's dependencies, correctness
# requires the project to update the frozen, or locked versions to include the added
# library. The rest of the time the locked or frozen versions don't need updating and it
# wastes significant time to always update them in the inner loop of development. To
# express such relationships in Make, define targets for the files containing the locked
# or frozen versions and add a prerequisite for the file that defines dependencies:
#
#    ./build/bar.txt: ./bar.txt.in
#    	envsubst <"$(<)" >"$(@)"
#
# To that end, use real target and prerequisite files whenever possible when adding
# recipes to this file. Make calls targets whose name doesn't correspond to a real build
# artifact `.PHONY:` targets. Use `.PHONY:` targets to compose sets or real targets and
# define recipes for tasks that don't produce build artifacts, for example, the
# top-level targets.

# If a recipe doesn't produce an appropriate build artifact, define an arbitrary target
# the recipe writes to, such as piping output to a log file. Also use this approach when
# none of the modification times of produced artifacts reflect when any downstream
# targets need updating:
#
#     ./var/log/bar.log:
#         mkdir -pv "$(dir $(@))"
#         echo "Do some work here" | tee -a "$(@)"
#
# If the recipe produces no output, the recipe can create arbitrary output:
#
#     ./var/log/bar.log:
#         echo "Do some work here"
#         mkdir -pv "$(dir $(@))"
#         date | tee -a "$(@)"
#
# If the recipe of a target needs another target but updating that other target doesn't
# mean that this target's recipe needs to re-run, such as one-time system install tasks,
# use that target in a sub-make instead of a prerequisite:
#
#     ./var/log/bar.log:
#         $(MAKE) "./var/log/qux.log"
#
# This project uses some more Make features than these core features and welcome further
# use of such features:
#
# - `$(@)`:
#   The automatic variable containing the path for the target
#
# - `$(<)`:
#   The automatic variable containing the path for the first prerequisite
#
# - `$(VARIABLE_FOO:%=bar-%)`:
#   Substitution references to generate transformations of space-separated values
#
# - `$ make OPTION_FOO=bar`:
#   Use "option" variables and support overriding on the command-line
#
# Avoid the more "magical" features of Make, to keep it readable, discover-able, and
# otherwise approachable to developers who might not have significant familiarity with
# Make. If you have good, pragmatic reasons to add use of further features, make the
# case for them but avoid them if possible.


### Maintainer targets:
#
# Recipes not used during the usual course of development.

.PHONY: pull-docker
## Pull an existing image best to use as a cache for building new images
pull-docker: ./var/git/refs/remotes/$(VCS_REMOTE)/$(VCS_BRANCH) $(HOST_TARGET_DOCKER)
	export VERSION=$$($(TOX_EXEC_BUILD_ARGS) -qq -- cz version --project)
	for vcs_branch in $(VCS_BRANCHES)
	do
	    docker_tag="$(DOCKER_VARIANT_PREFIX)$${vcs_branch}"
	    for docker_image in $(DOCKER_IMAGES)
	    do
	        if docker pull "$${docker_image}:$${docker_tag}"
	        then
	            docker tag "$${docker_image}:$${docker_tag}" \
	                "$(DOCKER_IMAGE_DOCKER):$${docker_tag}"
	            exit
	        fi
	    done
	done
	set +x
	echo "ERROR: Could not pull any existing docker image"
	false

# TEMPLATE: Run this a single time for your project or when the `./build-host/` image
# changes. See the `./var/log/docker-login*.log` targets for the authentication
# environment variables to set or login to those container registries manually and `$
# touch` these targets.
.PHONY: bootstrap-project
## Run any tasks needed a single time for a given project by a maintainer.
bootstrap-project: \
		./var/log/docker-login-GITLAB.log \
		./var/log/docker-login-GITHUB.log
# Initially seed the build host Docker image to bootstrap CI/CD environments
# GitLab CI/CD:
	$(MAKE) -e -C "./build-host/" DOCKER_IMAGE="$(DOCKER_IMAGE_GITLAB)" release
# GitHub Actions:
	$(MAKE) -e -C "./build-host/" DOCKER_IMAGE="$(DOCKER_IMAGE_GITHUB)" release<|MERGE_RESOLUTION|>--- conflicted
+++ resolved
@@ -562,11 +562,7 @@
 
 .PHONY: test-docker
 ## Run the full suite of tests, coverage checks, and code linters in containers.
-<<<<<<< HEAD
-test-docker: $(HOST_TARGET_DOCKER) build-pkgs build-docker
-=======
 test-docker: $(HOST_TARGET_DOCKER) build-docker
->>>>>>> 188dce75
 	docker_run_args="--rm"
 	if [ ! -t 0 ]
 	then
@@ -964,13 +960,6 @@
 	mkdir -pv "$(dir $(@))"
 	if [ -n "$${DOCKER_PASS}" ]
 	then
-	    printenv "DOCKER_PASS" | docker login -u "$(DOCKER_USER)" --password-stdin
-	elif [ "$(CI_IS_FORK)" != "true" ]
-	then
-	    echo "ERROR: DOCKER_PASS missing from ./.env"
-	    false
-	fi
-	date | tee -a "$(@)"
 	    printenv "DOCKER_PASS" | docker login -u "$(DOCKER_USER)" --password-stdin
 	elif [ "$(CI_IS_FORK)" != "true" ]
 	then
