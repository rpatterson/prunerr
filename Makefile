--- conflicted
+++ resolved
@@ -393,19 +393,14 @@
 
 .PHONY: devel-format
 ### Automatically correct code in this checkout according to linters and style checkers.
-<<<<<<< HEAD
 devel-format: $(HOME)/.local/var/log/python-project-structure-host-install.log
 	$(TOX_EXEC_ARGS) -- autoflake -r -i --remove-all-unused-imports \
 		--remove-duplicate-keys --remove-unused-variables \
 		--remove-unused-variables "./src/pythonprojectstructure/"
 	$(TOX_EXEC_ARGS) -- autopep8 -v -i -r "./src/pythonprojectstructure/"
 	$(TOX_EXEC_ARGS) -- black "./src/pythonprojectstructure/"
-=======
-devel-format: $(HOME)/.local/var/log/project-structure-host-install.log
-	true "TEMPLATE: Always specific to the type of project"
-	$(TOX_EXEC_BUILD_ARGS) -- reuse annotate -r --skip-unrecognised \
+	$(TOX_EXEC_ARGS) -- reuse annotate -r --skip-unrecognised \
 	    --copyright "Ross Patterson <me@rpatterson.net>" --license "MIT" "./"
->>>>>>> 577ec3d1
 
 .PHONY: devel-upgrade
 ### Update all fixed/pinned dependencies to their latest available versions.
@@ -467,7 +462,6 @@
 #
 # Recipes that make actual changes and create and update files for the target.
 
-<<<<<<< HEAD
 # Manage fixed/pinned versions in `./requirements/**.txt` files.  Has to be run for each
 # python version in the virtual environment for that Python version:
 # https://github.com/jazzband/pip-tools#cross-environment-usage-of-requirementsinrequirementstxt-and-pip-compile
@@ -519,10 +513,9 @@
 	mkdir -pv "$(dir $(@))"
 	tox exec $(TOX_EXEC_OPTS) -e "$(@:var/log/tox/%/editable.log=%)" -- \
 	    pip install -e "./" |& tee -a "$(@)"
-=======
+
 ./README.md: README.rst
 	docker compose run --rm "pandoc"
->>>>>>> 577ec3d1
 
 # Install all tools required by recipes that have to be installed externally on the
 # host.  Use a target file outside this checkout to support multiple checkouts.  Use a
