--- conflicted
+++ resolved
@@ -742,15 +742,9 @@
 #
 # To that end, use real target and prerequisite files whenever possible when adding
 # recipes to this file. Make calls targets whose name doesn't correspond to a real build
-<<<<<<< HEAD
-# artifact PHONY targets. Use PHONY targets to compose sets or real targets and define
-# recipes for tasks that don't produce build artifacts, for example, the top-level
-# targets.
-=======
 # artifact `.PHONY:` targets. Use `.PHONY:` targets to compose sets or real targets and
 # define recipes for tasks that don't produce build artifacts, for example, the
 # top-level targets.
->>>>>>> 402c864f
 
 # If a recipe doesn't produce an appropriate build artifact, define an arbitrary target
 # the recipe writes to, such as piping output to a log file. Also use this approach when
