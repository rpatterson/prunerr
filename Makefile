## Development, build and maintenance tasks:
#
# To ease discovery for new contributors, variables that act as options affecting
# behavior are at the top.  Then skip to `## Top-level targets:` below to find targets
# intended for use by developers.  The real work, however, is in the recipes for real
# targets that follow.  If making changes here, please start by reading the philosophy
# commentary at the bottom of this file.

# Variables used as options to control behavior:
export TEMPLATE_IGNORE_EXISTING=false
# https://devguide.python.org/versions/#supported-versions
PYTHON_SUPPORTED_MINORS=3.11 3.10 3.9 3.8 3.7
# Project-specific variables
export DOCKER_USER=merpatterson
# TEMPLATE: See comments towards the bottom and update.
GPG_SIGNING_KEYID=2EFF7CCE6828E359
CI_UPSTREAM_NAMESPACE=rpatterson
CI_PROJECT_NAME=python-project-structure


## "Private" Variables:

# Variables that aren't likely to be of concern those just using and reading top-level
# targets.  Mostly variables whose values are derived from the environment or other
# values.  If adding a variable whose value isn't a literal constant or intended for use
# on the CLI as an option, add it to the appropriate grouping below.  Unfortunately,
# variables referenced in targets or prerequisites need to be defined above those
# references (as opposed to references in recipes), which means we can't move these
# further below for readability and discover.

### Defensive settings for make:
#     https://tech.davis-hansson.com/p/make/
SHELL:=bash
.ONESHELL:
.SHELLFLAGS:=-eu -o pipefail -c
.SILENT:
.DELETE_ON_ERROR:
MAKEFLAGS+=--warn-undefined-variables
MAKEFLAGS+=--no-builtin-rules
PS1?=$$
EMPTY=
COMMA=,

# Values derived from the environment:
USER_NAME:=$(shell id -u -n)
USER_FULL_NAME:=$(shell \
    getent passwd "$(USER_NAME)" | cut -d ":" -f 5 | cut -d "," -f 1)
ifeq ($(USER_FULL_NAME),)
USER_FULL_NAME=$(USER_NAME)
endif
USER_EMAIL:=$(USER_NAME)@$(shell hostname -f)
export PUID:=$(shell id -u)
export PGID:=$(shell id -g)
export CHECKOUT_DIR=$(PWD)
TZ=Etc/UTC
ifneq ("$(wildcard /usr/share/zoneinfo/)","")
TZ=$(shell \
  realpath --relative-to=/usr/share/zoneinfo/ \
  $(firstword $(realpath /private/etc/localtime /etc/localtime)) \
)
endif
export TZ
export DOCKER_GID=$(shell getent group "docker" | cut -d ":" -f 3)

# Values concerning supported Python versions:
# Use the same Python version tox would as a default.
# https://tox.wiki/en/latest/config.html#base_python
PYTHON_HOST_MINOR:=$(shell \
    pip --version | sed -nE 's|.* \(python ([0-9]+.[0-9]+)\)$$|\1|p')
export PYTHON_HOST_ENV=py$(subst .,,$(PYTHON_HOST_MINOR))
# Determine the latest installed Python version of the supported versions
PYTHON_BASENAMES=$(PYTHON_SUPPORTED_MINORS:%=python%)
PYTHON_AVAIL_EXECS:=$(foreach \
    PYTHON_BASENAME,$(PYTHON_BASENAMES),$(shell which $(PYTHON_BASENAME)))
PYTHON_LATEST_EXEC=$(firstword $(PYTHON_AVAIL_EXECS))
PYTHON_LATEST_BASENAME=$(notdir $(PYTHON_LATEST_EXEC))
PYTHON_MINOR=$(PYTHON_HOST_MINOR)
ifeq ($(PYTHON_MINOR),)
# Fallback to the latest installed supported Python version
PYTHON_MINOR=$(PYTHON_LATEST_BASENAME:python%=%)
endif
PYTHON_LATEST_MINOR=$(firstword $(PYTHON_SUPPORTED_MINORS))
PYTHON_LATEST_ENV=py$(subst .,,$(PYTHON_LATEST_MINOR))
PYTHON_MINORS=$(PYTHON_SUPPORTED_MINORS)
ifeq ($(PYTHON_MINOR),)
export PYTHON_MINOR=$(firstword $(PYTHON_MINORS))
else ifeq ($(findstring $(PYTHON_MINOR),$(PYTHON_MINORS)),)
export PYTHON_MINOR=$(firstword $(PYTHON_MINORS))
endif
export PYTHON_MINOR
export PYTHON_ENV=py$(subst .,,$(PYTHON_MINOR))
PYTHON_SHORT_MINORS=$(subst .,,$(PYTHON_MINORS))
PYTHON_ENVS=$(PYTHON_SHORT_MINORS:%=py%)
PYTHON_ALL_ENVS=$(PYTHON_ENVS) build
export PYTHON_WHEEL=

# Values derived from VCS/git:
VCS_LOCAL_BRANCH:=$(shell git branch --show-current)
CI_COMMIT_BRANCH=
GITHUB_REF_TYPE=
GITHUB_REF_NAME=
ifeq ($(VCS_LOCAL_BRANCH),)
ifneq ($(CI_COMMIT_BRANCH),)
VCS_LOCAL_BRANCH=$(CI_COMMIT_BRANCH)
else ifeq ($(GITHUB_REF_TYPE),branch)
VCS_LOCAL_BRANCH=$(GITHUB_REF_NAME)
endif
endif
VCS_TAG=
CI_COMMIT_TAG=
ifeq ($(VCS_TAG),)
ifneq ($(CI_COMMIT_TAG),)
VCS_TAG=$(CI_COMMIT_TAG)
else ifeq ($(GITHUB_REF_TYPE),tag)
VCS_TAG=$(GITHUB_REF_NAME)
endif
endif
ifeq ($(VCS_LOCAL_BRANCH),)
# Guess branch name from tag:
ifneq ($(shell echo "$(VCS_TAG)" | grep -E '^v[0-9]+\.[0-9]+\.[0-9]+$$'),)
# Final release, should be from master:
VCS_LOCAL_BRANCH=master
else ifneq ($(shell echo "$(VCS_TAG)" | grep -E '^v[0-9]+\.[0-9]+\.[0-9]+.+$$'),)
# Pre-release, should be from develop:
VCS_LOCAL_BRANCH=develop
endif
endif
# Reproduce what we need of git's branch and remote configuration and logic:
VCS_CLONE_REMOTE:=$(shell git config "clone.defaultRemoteName")
ifeq ($(VCS_CLONE_REMOTE),)
VCS_CLONE_REMOTE=origin
endif
VCS_PUSH_REMOTE:=$(shell git config "branch.$(VCS_LOCAL_BRANCH).pushRemote")
ifeq ($(VCS_PUSH_REMOTE),)
VCS_PUSH_REMOTE:=$(shell git config "remote.pushDefault")
endif
ifeq ($(VCS_PUSH_REMOTE),)
VCS_PUSH_REMOTE=$(VCS_CLONE_REMOTE)
endif
VCS_UPSTREAM_REMOTE:=$(shell git config "branch.$(VCS_LOCAL_BRANCH).remote")
ifeq ($(VCS_UPSTREAM_REMOTE),)
VCS_UPSTREAM_REMOTE:=$(shell git config "checkout.defaultRemote")
endif
VCS_UPSTREAM_REF:=$(shell git config "branch.$(VCS_LOCAL_BRANCH).merge")
VCS_UPSTREAM_BRANCH=$(VCS_UPSTREAM_REF:refs/heads/%=%)
# Determine the best remote and branch for versioning data, e.g. `v*` tags:
VCS_REMOTE=$(VCS_PUSH_REMOTE)
VCS_BRANCH=$(VCS_LOCAL_BRANCH)
export VCS_BRANCH
# Determine the best remote and branch for release data, e.g. conventional commits:
VCS_COMPARE_REMOTE=$(VCS_UPSTREAM_REMOTE)
ifeq ($(VCS_COMPARE_REMOTE),)
VCS_COMPARE_REMOTE=$(VCS_PUSH_REMOTE)
endif
VCS_COMPARE_BRANCH=$(VCS_UPSTREAM_BRANCH)
ifeq ($(VCS_COMPARE_BRANCH),)
VCS_COMPARE_BRANCH=$(VCS_BRANCH)
endif
# Under CI, check commits and release notes against the branch to be merged into:
CI=false
ifeq ($(CI),true)
ifeq ($(VCS_COMPARE_BRANCH),develop)
VCS_COMPARE_BRANCH=master
else ifneq ($(VCS_BRANCH),master)
VCS_COMPARE_BRANCH=develop
endif
# If pushing to upstream release branches, get release data compared to the previous
# release:
else ifeq ($(VCS_COMPARE_BRANCH),develop)
VCS_COMPARE_BRANCH=master
endif
# Assemble the targets used to avoid redundant fetches during release tasks:
VCS_FETCH_TARGETS=./var/git/refs/remotes/$(VCS_REMOTE)/$(VCS_BRANCH)
ifneq ($(VCS_REMOTE)/$(VCS_BRANCH),$(VCS_COMPARE_REMOTE)/$(VCS_COMPARE_BRANCH))
VCS_FETCH_TARGETS+=./var/git/refs/remotes/$(VCS_COMPARE_REMOTE)/$(VCS_COMPARE_BRANCH)
endif
# Also fetch develop for merging back in the final release:
VCS_RELEASE_FETCH_TARGETS=./var/git/refs/remotes/$(VCS_REMOTE)/$(VCS_BRANCH)
ifeq ($(VCS_BRANCH),master)
VCS_RELEASE_FETCH_TARGETS+=./var/git/refs/remotes/$(VCS_COMPARE_REMOTE)/develop
ifneq ($(VCS_REMOTE)/$(VCS_BRANCH),$(VCS_COMPARE_REMOTE)/develop)
ifneq ($(VCS_COMPARE_REMOTE)/$(VCS_COMPARE_BRANCH),$(VCS_COMPARE_REMOTE)/develop)
VCS_FETCH_TARGETS+=./var/git/refs/remotes/$(VCS_COMPARE_REMOTE)/develop
endif
endif
endif
# Determine the sequence of branches to find closes existing build artifacts, such as
# docker images:
VCS_BRANCHES=$(VCS_BRANCH)
ifneq ($(VCS_BRANCH),master)
ifneq ($(VCS_BRANCH),develop)
VCS_BRANCHES+=develop
endif
VCS_BRANCHES+=master
endif

# Values used to run Tox:
TOX_ENV_LIST=$(subst $(EMPTY) ,$(COMMA),$(PYTHON_ENVS))
ifeq ($(words $(PYTHON_MINORS)),1)
TOX_RUN_ARGS=run
else
TOX_RUN_ARGS=run-parallel --parallel auto --parallel-live
endif
ifneq ($(PYTHON_WHEEL),)
TOX_RUN_ARGS+= --installpkg "$(PYTHON_WHEEL)"
endif
export TOX_RUN_ARGS
# The options that allow for rapid execution of arbitrary commands in the venvs managed
# by tox
TOX_EXEC_OPTS=--no-recreate-pkg --skip-pkg-install
TOX_EXEC_ARGS=tox exec $(TOX_EXEC_OPTS) -e "$(PYTHON_ENV)" --
TOX_EXEC_BUILD_ARGS=tox exec $(TOX_EXEC_OPTS) -e "build" --

# Values used to build Docker images and run containers:
GITLAB_CI=false
GITHUB_ACTIONS=false
CI_PROJECT_NAMESPACE=$(CI_UPSTREAM_NAMESPACE)
CI_TEMPLATE_REGISTRY_HOST=registry.gitlab.com
CI_REGISTRY=$(CI_TEMPLATE_REGISTRY_HOST)/$(CI_PROJECT_NAMESPACE)
CI_REGISTRY_IMAGE=$(CI_REGISTRY)/$(CI_PROJECT_NAME)
DOCKER_COMPOSE_RUN_ARGS=--rm
ifneq ($(CI),true)
DOCKER_COMPOSE_RUN_ARGS+= --quiet-pull
endif
ifeq ($(shell tty),not a tty)
DOCKER_COMPOSE_RUN_ARGS+= -T
endif
DOCKER_BUILD_ARGS=
DOCKER_REGISTRIES=DOCKER GITLAB GITHUB
export DOCKER_REGISTRY=$(firstword $(DOCKER_REGISTRIES))
DOCKER_IMAGE_DOCKER=$(DOCKER_USER)/$(CI_PROJECT_NAME)
DOCKER_IMAGE_GITLAB=$(CI_REGISTRY_IMAGE)
DOCKER_IMAGE_GITHUB=ghcr.io/$(CI_PROJECT_NAMESPACE)/$(CI_PROJECT_NAME)
DOCKER_IMAGE=$(DOCKER_IMAGE_$(DOCKER_REGISTRY))
DOCKER_IMAGES=
ifeq ($(GITLAB_CI),true)
DOCKER_IMAGES+=$(DOCKER_IMAGE_GITLAB)
else ifeq ($(GITHUB_ACTIONS),true)
DOCKER_IMAGES+=$(DOCKER_IMAGE_GITHUB)
else
DOCKER_IMAGES+=$(DOCKER_IMAGE_DOCKER)
endif
export DOCKER_VARIANT=
DOCKER_VARIANT_PREFIX=
ifneq ($(DOCKER_VARIANT),)
DOCKER_VARIANT_PREFIX=$(DOCKER_VARIANT)-
endif
export DOCKER_BRANCH_TAG=$(subst /,-,$(VCS_BRANCH))
DOCKER_VOLUMES=\
./var/docker/$(PYTHON_ENV)/ \
./src/python_project_structure.egg-info/ \
./var/docker/$(PYTHON_ENV)/python_project_structure.egg-info/ \
./.tox/ ./var/docker/$(PYTHON_ENV)/.tox/
export DOCKER_BUILD_PULL=false

# Values derived from or overridden by CI environments:
GITHUB_REPOSITORY_OWNER=$(CI_UPSTREAM_NAMESPACE)
# Determine if this checkout is a fork of the upstream project:
CI_IS_FORK=false
ifeq ($(GITLAB_CI),true)
USER_EMAIL=$(USER_NAME)@runners-manager.gitlab.com
ifneq ($(CI_PROJECT_NAMESPACE),$(CI_UPSTREAM_NAMESPACE))
CI_IS_FORK=true
DOCKER_REGISTRIES=GITLAB
DOCKER_IMAGES+=$(CI_TEMPLATE_REGISTRY_HOST)/$(CI_UPSTREAM_NAMESPACE)/$(CI_PROJECT_NAME)
endif
else ifeq ($(GITHUB_ACTIONS),true)
USER_EMAIL=$(USER_NAME)@actions.github.com
ifneq ($(GITHUB_REPOSITORY_OWNER),$(CI_UPSTREAM_NAMESPACE))
CI_IS_FORK=true
DOCKER_REGISTRIES=GITHUB
DOCKER_IMAGES+=ghcr.io/$(GITHUB_REPOSITORY_OWNER)/$(CI_PROJECT_NAME)
endif
endif
# Take GitHub auth from env under GitHub actions but from secrets on other hosts:
GITHUB_TOKEN=
PROJECT_GITHUB_PAT=
ifeq ($(GITHUB_TOKEN),)
GITHUB_TOKEN=$(PROJECT_GITHUB_PAT)
else ifeq ($(PROJECT_GITHUB_PAT),)
PROJECT_GITHUB_PAT=$(GITHUB_TOKEN)
endif
GH_TOKEN=$(GITHUB_TOKEN)
export GH_TOKEN
export GITHUB_TOKEN
export PROJECT_GITHUB_PAT

# Values used for publishing releases:
# Safe defaults for testing the release process without publishing to the final/official
# hosts/indexes/registries:
PIP_COMPILE_ARGS=--upgrade
RELEASE_PUBLISH=false
PYPI_REPO=testpypi
PYPI_HOSTNAME=test.pypi.org
# Only publish releases from the `master` or `develop` branches:
ifeq ($(CI),true)
# Compile requirements on CI/CD as a check to make sure all changes to dependencies have
# been reflected in the frozen/pinned versions, but don't upgrade packages so that
# external changes, such as new PyPI releases, don't turn CI/CD red spuriously and
# unrelated to the contributor's actual changes.
PIP_COMPILE_ARGS=
endif
GITHUB_RELEASE_ARGS=--prerelease
# Only publish releases from the `master` or `develop` branches and only under the
# canonical CI/CD platform:
ifeq ($(GITLAB_CI),true)
ifeq ($(VCS_BRANCH),master)
RELEASE_PUBLISH=true
PYPI_REPO=pypi
PYPI_HOSTNAME=pypi.org
GITHUB_RELEASE_ARGS=
else ifeq ($(VCS_BRANCH),develop)
# Publish pre-releases from the `develop` branch:
RELEASE_PUBLISH=true
PYPI_REPO=pypi
endif
endif
CI_REGISTRY_USER=$(CI_PROJECT_NAMESPACE)
CI_REGISTRY_IMAGE=$(CI_REGISTRY)/$(CI_PROJECT_NAME)
# Address undefined variables warnings when running under local development
PYPI_PASSWORD=
export PYPI_PASSWORD
TEST_PYPI_PASSWORD=
export TEST_PYPI_PASSWORD
VCS_REMOTE_PUSH_URL=
CODECOV_TOKEN=
DOCKER_PASS=
export DOCKER_PASS
CI_PROJECT_ID=
export CI_PROJECT_ID
CI_JOB_TOKEN=
export CI_JOB_TOKEN
CI_REGISTRY_PASSWORD=
export CI_REGISTRY_PASSWORD
GH_TOKEN=

# Done with `$(shell ...)`, echo recipe commands going forward
.SHELLFLAGS+= -x


## Makefile "functions":
#
# Snippets whose output is frequently used including across recipes.  Used for output
# only, not actually making any changes.
# https://www.gnu.org/software/make/manual/html_node/Call-Function.html

# Return the most recently built package:
current_pkg = $(shell ls -t ./dist/*$(1) | head -n 1)


## Top-level targets:

.PHONY: all
### The default target.
all: build

.PHONY: start
### Run the local development end-to-end stack services in the background as daemons.
start: build-docker-volumes-$(PYTHON_ENV) build-docker-$(PYTHON_MINOR) ./.env
	docker compose down
	docker compose up -d

.PHONY: run
### Run the local development end-to-end stack services in the foreground for debugging.
run: build-docker-volumes-$(PYTHON_ENV) build-docker-$(PYTHON_MINOR) ./.env
	docker compose down
	docker compose up


## Build Targets:
#
# Recipes that make artifacts needed for by end-users, development tasks, other recipes.

.PHONY: build
### Set up everything for development from a checkout, local and in containers.
build: ./.git/hooks/pre-commit \
		$(HOME)/.local/var/log/python-project-structure-host-install.log \
		build-docker

.PHONY: build-pkgs
### Ensure the built package is current when used outside of tox.
build-pkgs: ./var/git/refs/remotes/$(VCS_REMOTE)/$(VCS_BRANCH) \
		./var/docker/$(PYTHON_ENV)/log/build-devel.log build-docker-volumes-$(PYTHON_ENV)
# Defined as a .PHONY recipe so that multiple targets can depend on this as a
# pre-requisite and it will only be run once per invocation.
	rm -vf ./dist/*
# Build Python packages/distributions from the development Docker container for
# consistency/reproducibility.
	docker compose run $(DOCKER_COMPOSE_RUN_ARGS) python-project-structure-devel \
	    tox run -e "$(PYTHON_ENV)" --pkg-only
# Copy the wheel to a location accessible to all containers:
	cp -lfv "$$(
	    ls -t ./var/docker/$(PYTHON_ENV)/.tox/.pkg/dist/*.whl | head -n 1
	)" "./dist/"
# Also build the source distribution:
	docker compose run $(DOCKER_COMPOSE_RUN_ARGS) python-project-structure-devel \
	    tox run -e "$(PYTHON_ENV)" --override "testenv.package=sdist" --pkg-only
	cp -lfv "$$(
	    ls -t ./var/docker/$(PYTHON_ENV)/.tox/.pkg/dist/*.tar.gz | head -n 1
	)" "./dist/"

.PHONY: $(PYTHON_ENVS:%=build-requirements-%)
### Compile fixed/pinned dependency versions if necessary.
$(PYTHON_ENVS:%=build-requirements-%):
# Avoid parallel tox recreations stomping on each other
	$(MAKE) -e "$(@:build-requirements-%=./var/log/tox/%/build.log)"
	targets="./requirements/$(@:build-requirements-%=%)/user.txt \
	    ./requirements/$(@:build-requirements-%=%)/devel.txt \
	    ./requirements/$(@:build-requirements-%=%)/build.txt \
	    ./build-host/requirements-$(@:build-requirements-%=%).txt"
# Workaround race conditions in pip's HTTP file cache:
# https://github.com/pypa/pip/issues/6970#issuecomment-527678672
	$(MAKE) -e -j $${targets} ||
	    $(MAKE) -e -j $${targets} ||
	    $(MAKE) -e -j $${targets}

## Docker Build Targets:
#
# Strive for as much consistency as possible in development tasks between the local host
# and inside containers.  To that end, most of the `*-docker` container target recipes
# should run the corresponding `*-local` local host target recipes inside the
# development container.  Top level targets, like `test`, should run as much as possible
# inside the development container.

.PHONY: build-docker
### Set up for development in Docker containers.
build-docker: build-pkgs
	$(MAKE) -e -j PYTHON_WHEEL="$(call current_pkg,.whl)" \
	    DOCKER_BUILD_ARGS="--progress plain" \
	    $(PYTHON_MINORS:%=build-docker-%)

.PHONY: $(PYTHON_MINORS:%=build-docker-%)
### Set up for development in a Docker container for one Python version.
$(PYTHON_MINORS:%=build-docker-%):
	$(MAKE) -e \
	    PYTHON_MINORS="$(@:build-docker-%=%)" \
	    PYTHON_MINOR="$(@:build-docker-%=%)" \
	    PYTHON_ENV="py$(subst .,,$(@:build-docker-%=%))" \
	    "./var/docker/py$(subst .,,$(@:build-docker-%=%))/log/build-user.log"

.PHONY: build-docker-tags
### Print the list of image tags for the current registry and variant.
build-docker-tags:
	$(MAKE) -e $(DOCKER_REGISTRIES:%=build-docker-tags-%)

.PHONY: $(DOCKER_REGISTRIES:%=build-docker-tags-%)
### Print the list of image tags for the current registry and variant.
$(DOCKER_REGISTRIES:%=build-docker-tags-%): \
		./var/git/refs/remotes/$(VCS_REMOTE)/$(VCS_BRANCH) \
		./var/log/tox/build/build.log
	docker_image=$(DOCKER_IMAGE_$(@:build-docker-tags-%=%))
	echo $${docker_image}:$(DOCKER_VARIANT_PREFIX)$(PYTHON_ENV)-$(DOCKER_BRANCH_TAG)
ifeq ($(VCS_BRANCH),master)
# Only update tags end users may depend on to be stable from the `master` branch
	VERSION=$$(./.tox/build/bin/cz version --project)
	major_version=$$(echo $${VERSION} | sed -nE 's|([0-9]+).*|\1|p')
	minor_version=$$(
	    echo $${VERSION} | sed -nE 's|([0-9]+\.[0-9]+).*|\1|p'
	)
	echo $${docker_image}:$(DOCKER_VARIANT_PREFIX)$(PYTHON_ENV)-$${minor_version}
	echo $${docker_image}:$(DOCKER_VARIANT_PREFIX)$(PYTHON_ENV)-$${major_version}
	echo $${docker_image}:$(DOCKER_VARIANT_PREFIX)$(PYTHON_ENV)
endif
# This variant is the default used for tags such as `latest`
ifeq ($(PYTHON_MINOR),$(PYTHON_HOST_MINOR))
	echo $${docker_image}:$(DOCKER_VARIANT_PREFIX)$(DOCKER_BRANCH_TAG)
ifeq ($(VCS_BRANCH),master)
	echo $${docker_image}:$(DOCKER_VARIANT_PREFIX)$${minor_version}
	echo $${docker_image}:$(DOCKER_VARIANT_PREFIX)$${major_version}
ifeq ($(DOCKER_VARIANT),)
	echo $${docker_image}:latest
else
	echo $${docker_image}:$(DOCKER_VARIANT)
endif
endif
endif

.PHONY: $(PYTHON_MINORS:%=build-docker-requirements-%)
### Pull container images and compile fixed/pinned dependency versions if necessary.
$(PYTHON_MINORS:%=build-docker-requirements-%): ./.env
	export PYTHON_MINOR="$(@:build-docker-requirements-%=%)"
	export PYTHON_ENV="py$(subst .,,$(@:build-docker-requirements-%=%))"
	$(MAKE) -e build-docker-volumes-$${PYTHON_ENV} \
	    "./var/docker/$(PYTHON_ENV)/log/build-devel.log"
	docker compose run $(DOCKER_COMPOSE_RUN_ARGS) python-project-structure-devel \
	    make -e PYTHON_MINORS="$(@:build-docker-requirements-%=%)" \
	    PIP_COMPILE_ARGS="$(PIP_COMPILE_ARGS)" \
	    build-requirements-py$(subst .,,$(@:build-docker-requirements-%=%))

.PHONY: $(PYTHON_ENVS:%=build-docker-volumes-%)
### Ensure access permissions to build artifacts in Python version container volumes.
# If created by `# dockerd`, they end up owned by `root`.
$(PYTHON_ENVS:%=build-docker-volumes-%): \
		./src/python_project_structure.egg-info/ ./.tox/
	$(MAKE) -e \
	    $(@:build-docker-volumes-%=./var/docker/%/) \
	    $(@:build-docker-volumes-%=./var/docker/%/python_project_structure.egg-info/) \
	    $(@:build-docker-volumes-%=./var/docker/%/.tox/)


## Test Targets:
#
# Recipes that run the test suite.

.PHONY: test
### Format the code and run the full suite of tests, coverage checks, and linters.
test: test-docker-lint test-docker

.PHONY: test-local
### Run the full suite of tests on the local host.
test-local:
	tox $(TOX_RUN_ARGS) -e "$(TOX_ENV_LIST)"

.PHONY: test-debug
### Run tests in the host environment and invoke the debugger on errors/failures.
test-debug: ./var/log/tox/$(PYTHON_ENV)/editable.log
	$(TOX_EXEC_ARGS) pytest --pdb

.PHONY: test-docker
### Run the full suite of tests, coverage checks, and code linters in containers.
test-docker: build-pkgs ./var/log/codecov-install.log
	$(MAKE) -e -j PYTHON_WHEEL="$(call current_pkg,.whl)" \
	    DOCKER_BUILD_ARGS="--progress plain" \
	    $(PYTHON_MINORS:%=test-docker-%)

.PHONY: $(PYTHON_MINORS:%=test-docker-%)
### Run the full suite of tests inside a docker container for one Python version.
$(PYTHON_MINORS:%=test-docker-%):
	$(MAKE) -e \
	    PYTHON_MINORS="$(@:test-docker-%=%)" \
	    PYTHON_MINOR="$(@:test-docker-%=%)" \
	    PYTHON_ENV="py$(subst .,,$(@:test-docker-%=%))" \
	    test-docker-pyminor

.PHONY: test-docker-pyminor
### Run the full suite of tests inside a docker container for this Python version.
test-docker-pyminor: build-docker-volumes-$(PYTHON_ENV) build-docker-$(PYTHON_MINOR) \
		./var/log/codecov-install.log
	docker_run_args="--rm"
	if [ ! -t 0 ]
	then
# No fancy output when running in parallel
	    docker_run_args+=" -T"
	fi
# Ensure the dist/package has been correctly installed in the image
	docker compose run --no-deps $${docker_run_args} python-project-structure \
	    python -m pythonprojectstructure --help
	docker compose run --no-deps $${docker_run_args} python-project-structure \
	    python-project-structure --help
# Run from the development Docker container for consistency
	docker compose run $${docker_run_args} python-project-structure-devel \
	    make -e PYTHON_MINORS="$(PYTHON_MINORS)" PYTHON_WHEEL="$(PYTHON_WHEEL)" \
	        test-local
# Upload any build or test artifacts to CI/CD providers
ifeq ($(GITLAB_CI),true)
ifeq ($(PYTHON_MINOR),$(PYTHON_HOST_MINOR))
ifneq ($(CODECOV_TOKEN),)
	codecov --nonZero -t "$(CODECOV_TOKEN)" \
	    --file "./build/$(PYTHON_ENV)/coverage.xml"
else ifneq ($(CI_IS_FORK),true)
	set +x
	echo "ERROR: CODECOV_TOKEN missing from ./.env or CI secrets"
	false
endif
endif
endif

.PHONY: test-docker-lint
### Check the style and content of the `./Dockerfile*` files.
test-docker-lint: ./.env build-docker-volumes-$(PYTHON_ENV) \
		./var/log/docker-login-DOCKER.log
	docker compose pull hadolint
	docker compose run $(DOCKER_COMPOSE_RUN_ARGS) hadolint
	docker compose run $(DOCKER_COMPOSE_RUN_ARGS) hadolint \
	    hadolint "./Dockerfile.devel"
	docker compose run $(DOCKER_COMPOSE_RUN_ARGS) hadolint \
	    hadolint "./build-host/Dockerfile"

.PHONY: test-push
### Perform any checks that should only be run before pushing.
test-push: $(VCS_FETCH_TARGETS) \
		$(HOME)/.local/var/log/python-project-structure-host-install.log \
		./var/docker/$(PYTHON_ENV)/log/build-devel.log \
		build-docker-volumes-$(PYTHON_ENV) ./.env
ifeq ($(CI),true)
ifneq ($(PYTHON_MINOR),$(PYTHON_HOST_MINOR))
# Don't waste CI time, only check for the canonical version:
	exit
endif
endif
ifeq ($(VCS_COMPARE_BRANCH),master)
# On `master`, compare with the previous commit on `master`
	vcs_compare_rev="$(VCS_COMPARE_REMOTE)/$(VCS_COMPARE_BRANCH)^"
else
	vcs_compare_rev="$(VCS_COMPARE_REMOTE)/$(VCS_COMPARE_BRANCH)"
	if ! git fetch "$(VCS_COMPARE_REMOTE)" "$(VCS_COMPARE_BRANCH)"
	then
# Compare with the pre-release branch if this branch hasn't been pushed yet:
	    vcs_compare_rev="$(VCS_COMPARE_REMOTE)/develop"
	fi
endif
	$(TOX_EXEC_BUILD_ARGS) cz check --rev-range "$${vcs_compare_rev}..HEAD"
	exit_code=0
	$(TOX_EXEC_BUILD_ARGS) python ./bin/cz-check-bump --compare-ref \
	    "$${vcs_compare_rev}" || exit_code=$$?
	if (( $$exit_code == 3 || $$exit_code == 21 ))
	then
	    exit
	elif (( $$exit_code != 0 ))
	then
	    exit $$exit_code
	else
	    docker compose run $(DOCKER_COMPOSE_RUN_ARGS) \
	        python-project-structure-devel $(TOX_EXEC_ARGS) \
	        towncrier check --compare-with "$${vcs_compare_rev}"
	fi

.PHONY: test-clean
### Confirm that the checkout is free of uncommitted VCS changes.
test-clean:
	if [ -n "$$(git status --porcelain)" ]
	then
	    set +x
	    echo "Checkout is not clean"
	    false
	fi


## Release Targets:
#
# Recipes that make an changes needed for releases and publish built artifacts to
# end-users.

.PHONY: release
### Publish installable Python packages and container images as required by commits.
release: release-python release-docker

.PHONY: release-python
### Publish installable Python packages to PyPI.
release-python: ./var/log/tox/build/build.log $(VCS_RELEASE_FETCH_TARGETS) \
		~/.pypirc ./.env build-docker-volumes-$(PYTHON_ENV)
# Only release from the `master` or `develop` branches:
ifeq ($(RELEASE_PUBLISH),true)
# Import the private signing key from CI secrets
	$(MAKE) -e ./var/log/gpg-import.log
# Bump the version and build the final release packages:
	$(MAKE) -e build-pkgs
# https://twine.readthedocs.io/en/latest/#using-twine
	./.tox/build/bin/twine check ./dist/python?project?structure-*
# The VCS remote should reflect the release before the release is published to ensure
# that a published release is never *not* reflected in VCS.  Also ensure the tag is in
# place on any mirrors, using multiple `pushurl` remotes, for those project hosts as
# well:
	$(MAKE) -e test-clean
	./.tox/build/bin/twine upload -s -r "$(PYPI_REPO)" \
	    ./dist/python?project?structure-*
	export VERSION=$$(./.tox/build/bin/cz version --project)
# Create a GitLab release
	./.tox/build/bin/twine upload -s -r "gitlab" \
	    ./dist/python?project?structure-*
	release_cli_args="--description ./NEWS-VERSION.rst"
	release_cli_args+=" --tag-name v$${VERSION}"
	release_cli_args+=" --assets-link {\
	\"name\":\"PyPI\",\
	\"url\":\"https://$(PYPI_HOSTNAME)/project/$(CI_PROJECT_NAME)/$${VERSION}/\",\
	\"link_type\":\"package\"\
	}"
	release_cli_args+=" --assets-link {\
	\"name\":\"GitLab-PyPI-Package-Registry\",\
	\"url\":\"$(CI_SERVER_URL)/$(CI_PROJECT_PATH)/-/packages/\",\
	\"link_type\":\"package\"\
	}"
	release_cli_args+=" --assets-link {\
	\"name\":\"Docker-Hub-Container-Registry\",\
	\"url\":\"https://hub.docker.com/r/merpatterson/$(CI_PROJECT_NAME)/tags\",\
	\"link_type\":\"image\"\
	}"
	docker compose pull gitlab-release-cli
	docker compose run --rm gitlab-release-cli release-cli \
	    --server-url "$(CI_SERVER_URL)" --project-id "$(CI_PROJECT_ID)" \
	    create $${release_cli_args}
# Create a GitHub release
	gh release create "v$${VERSION}" $(GITHUB_RELEASE_ARGS) \
	    --notes-file "./NEWS-VERSION.rst" ./dist/python?project?structure-*
endif

.PHONY: release-docker
### Publish all container images to all container registries.
release-docker: build-docker-volumes-$(PYTHON_ENV) build-docker \
		$(DOCKER_REGISTRIES:%=./var/log/docker-login-%.log)
	$(MAKE) -e -j $(PYTHON_MINORS:%=release-docker-%)

.PHONY: $(PYTHON_MINORS:%=release-docker-%)
### Publish the container images for one Python version to all container registry.
$(PYTHON_MINORS:%=release-docker-%): $(DOCKER_REGISTRIES:%=./var/log/docker-login-%.log)
	export PYTHON_ENV="py$(subst .,,$(@:release-docker-%=%))"
	$(MAKE) -e -j $(DOCKER_REGISTRIES:%=release-docker-registry-%)
ifeq ($${PYTHON_ENV},$(PYTHON_HOST_ENV))
	$(MAKE) -e "./var/log/docker-login-DOCKER.log"
	docker compose pull pandoc docker-pushrm
	docker compose run $(DOCKER_COMPOSE_RUN_ARGS) docker-pushrm
endif

.PHONY: $(DOCKER_REGISTRIES:%=release-docker-registry-%)
### Publish all container images to one container registry.
$(DOCKER_REGISTRIES:%=release-docker-registry-%):
# https://docs.docker.com/docker-hub/#step-5-build-and-push-a-container-image-to-docker-hub-from-your-computer
	$(MAKE) -e "./var/log/docker-login-$(@:release-docker-registry-%=%).log"
	for user_tag in $$(
	    $(MAKE) -e --no-print-directory \
	        build-docker-tags-$(@:release-docker-registry-%=%)
	)
	do
	    docker push "$${user_tag}"
	done
	for devel_tag in $$(
	    $(MAKE) -e DOCKER_VARIANT="devel" --no-print-directory \
	        build-docker-tags-$(@:release-docker-registry-%=%)
	)
	do
	    docker push "$${devel_tag}"
	done

.PHONY: release-bump
### Bump the package version if on a branch that should trigger a release.
release-bump: ~/.gitconfig ./var/git/refs/remotes/$(VCS_REMOTE)/$(VCS_BRANCH) \
		./var/log/git-remotes.log ./var/log/tox/build/build.log \
		./var/docker/$(PYTHON_ENV)/log/build-devel.log \
		./.env build-docker-volumes-$(PYTHON_ENV)
	if ! git diff --cached --exit-code
	then
	    set +x
	    echo "CRITICAL: Cannot bump version with staged changes"
	    false
	fi
# Ensure the local branch is updated to the forthcoming version bump commit:
	git switch -C "$(VCS_BRANCH)" "$$(git rev-parse HEAD)" --
ifeq ($(VCS_BRANCH),master)
	if ! ./.tox/build/bin/python ./bin/get-base-version $$(
	    ./.tox/build/bin/cz version --project
	)
	then
# There's no pre-release for which to publish a final release:
	    exit
	fi
else
# Only release if required by conventional commits:
	exit_code=0
	./.tox/build/bin/python ./bin/cz-check-bump || exit_code=$$?
	if (( $$exit_code == 3 || $$exit_code == 21 ))
	then
# No commits require a release:
	    exit
	elif (( $$exit_code != 0 ))
	then
	    exit $$exit_code
	fi
endif
# Collect the versions involved in this release according to conventional commits:
	cz_bump_args="--check-consistency --no-verify"
ifneq ($(VCS_BRANCH),master)
	cz_bump_args+=" --prerelease beta"
endif
ifeq ($(RELEASE_PUBLISH),true)
	cz_bump_args+=" --gpg-sign"
# Import the private signing key from CI secrets
	$(MAKE) -e ./var/log/gpg-import.log
endif
# Capture the release notes for *just this* release for creating the GitHub release.
# Have to run before the real `$ towncrier build` run without the `--draft` option
# because after that the `newsfragments` will have been deleted.
	next_version=$$(
	    $(TOX_EXEC_BUILD_ARGS) cz bump $${cz_bump_args} --yes --dry-run |
	    sed -nE 's|.* ([^ ]+) *→ *([^ ]+).*|\2|p'
	) || true
# Build and stage the release notes to be commited by `$ cz bump`
	docker compose run $(DOCKER_COMPOSE_RUN_ARGS) python-project-structure-devel \
	    tox exec $(TOX_EXEC_OPTS) -e "$(PYTHON_ENV)" -qq -- \
	    towncrier build --version "$${next_version}" --draft --yes \
	    >"./NEWS-VERSION.rst"
	git add -- "./NEWS-VERSION.rst"
	docker compose run $(DOCKER_COMPOSE_RUN_ARGS) python-project-structure-devel \
	    $(TOX_EXEC_ARGS) towncrier build --version "$${next_version}" --yes
# Increment the version in VCS
	$(TOX_EXEC_BUILD_ARGS) cz bump $${cz_bump_args}
# Ensure the container image reflects the version bump but we don't need to update the
# requirements again.
	touch \
	    $(PYTHON_ENVS:%=./requirements/%/user.txt) \
	    $(PYTHON_ENVS:%=./requirements/%/devel.txt) \
	    $(PYTHON_ENVS:%=./build-host/requirements-%.txt)
ifneq ($(CI),true)
# If running under CI/CD then the image will be updated in the next pipeline stage.
# For testing locally, however, ensure the image is up-to-date for subsequent recipes.
	$(MAKE) -e "./var/docker/$(PYTHON_ENV)/log/build-user.log"
endif
ifeq ($(VCS_BRANCH),master)
# Merge the bumped version back into `develop`:
	bump_rev="$$(git rev-parse HEAD)"
	git switch -C "develop" --track "$(VCS_COMPARE_REMOTE)/develop" --
	git merge --ff --gpg-sign \
	    -m "Merge branch 'master' release back into develop" "$${bump_rev}"
<<<<<<< HEAD
ifeq ($(CI),true)
	git push --no-verify --tags "$(VCS_COMPARE_REMOTE)" "HEAD:develop"
endif
	git switch -C "$(VCS_BRANCH)" --track "$${bump_rev}" --
=======
	git switch -C "$(VCS_BRANCH)" "$${bump_rev}" --
>>>>>>> 44581e1e
endif
ifneq ($(GITHUB_ACTIONS),true)
ifneq ($(PROJECT_GITHUB_PAT),)
# Ensure the tag is available for creating the GitHub release below but push *before* to
# GitLab to avoid a race with repository mirrorying:
	git push --no-verify --tags "github" "HEAD:$(VCS_BRANCH)"
endif
endif
ifeq ($(CI),true)
	git push --no-verify --tags "$(VCS_REMOTE)" "HEAD:$(VCS_BRANCH)"
endif


## Development Targets:
#
# Recipes used by developers to make changes to the code.

.PHONY: devel-format
### Automatically correct code in this checkout according to linters and style checkers.
devel-format: $(HOME)/.local/var/log/python-project-structure-host-install.log
	$(TOX_EXEC_ARGS) autoflake -r -i --remove-all-unused-imports \
		--remove-duplicate-keys --remove-unused-variables \
		--remove-unused-variables "./src/pythonprojectstructure/"
	$(TOX_EXEC_ARGS) autopep8 -v -i -r "./src/pythonprojectstructure/"
	$(TOX_EXEC_ARGS) black "./src/pythonprojectstructure/"

.PHONY: devel-upgrade
### Update all fixed/pinned dependencies to their latest available versions.
devel-upgrade: ./.env build-docker-volumes-$(PYTHON_ENV)
	touch "./setup.cfg" "./requirements/build.txt.in" \
	    "./build-host/requirements.txt.in"
# Ensure the network is create first to avoid race conditions
	docker compose create python-project-structure-devel
	$(MAKE) -e PIP_COMPILE_ARGS="--upgrade" -j \
	    $(PYTHON_MINORS:%=build-docker-requirements-%)
# Update VCS hooks from remotes to the latest tag.
	$(TOX_EXEC_BUILD_ARGS) pre-commit autoupdate

.PHONY: devel-upgrade-branch
### Reset an upgrade branch, commit upgraded dependencies on it, and push for review.
devel-upgrade-branch: ~/.gitconfig ./var/git/refs/remotes/$(VCS_REMOTE)/$(VCS_BRANCH) \
		./var/log/git-remotes.log
	remote_branch_exists=false
	if git fetch "$(VCS_REMOTE)" "$(VCS_BRANCH)-upgrade"
	then
	    remote_branch_exists=true
	fi
	git switch -C "$(VCS_BRANCH)-upgrade" --track "$(VCS_BRANCH)" --
	now=$$(date -u)
	$(MAKE) -e devel-upgrade
	if $(MAKE) -e "test-clean"
	then
# No changes from upgrade, exit successfully but push nothing
	    exit
	fi
# Commit the upgrade changes
	echo "Upgrade all requirements to the latest versions as of $${now}." \
	    >"./src/pythonprojectstructure/newsfragments/upgrade-requirements.bugfix.rst"
	git add --update './build-host/requirements-*.txt' './requirements/*/*.txt' \
	    "./.pre-commit-config.yaml"
	git add \
	    "./src/pythonprojectstructure/newsfragments/upgrade-requirements.bugfix.rst"
	git_commit_args="--all --gpg-sign"
ifeq ($(CI),true)
# Don't duplicate the CI run from the push below:
	git_push_args+=" --no-verify"
endif
	git commit $${git_commit_args} -m \
	    "fix(deps): Upgrade requirements latest versions"
# Fail if upgrading left untracked files in VCS
	$(MAKE) -e "test-clean"
ifeq ($(CI),true)
# Push any upgrades to the remote for review.  Specify both the ref and the expected ref
# for `--force-with-lease=...` to support pushing to multiple mirrors/remotes via
# multiple `pushUrl`:
	git_push_args="--no-verify"
	if [ "$${remote_branch_exists=true}" == "true" ]
	then
	    git_push_args+=" --force-with-lease=\
	$(VCS_BRANCH)-upgrade:$(VCS_REMOTE)/$(VCS_BRANCH)-upgrade"
	fi
	git push $${git_push_args} "$(VCS_REMOTE)" "HEAD:$(VCS_BRANCH)-upgrade"
endif


## Clean Targets:
#
# Recipes used to restore the checkout to initial conditions.

.PHONY: clean
### Restore the checkout to a state as close to an initial clone as possible.
clean:
	docker compose down --remove-orphans --rmi "all" -v || true
	$(TOX_EXEC_BUILD_ARGS) pre-commit uninstall \
	    --hook-type "pre-commit" --hook-type "commit-msg" --hook-type "pre-push" \
	    || true
	$(TOX_EXEC_BUILD_ARGS) pre-commit clean || true
	git clean -dfx -e "var/" -e ".env"
	rm -rfv "./var/log/"
	rm -rf "./var/docker/"


## Real Targets:
#
# Recipes that make actual changes and create and update files for the target.

# Manage fixed/pinned versions in `./requirements/**.txt` files.  Has to be run for each
# python version in the virtual environment for that Python version:
# https://github.com/jazzband/pip-tools#cross-environment-usage-of-requirementsinrequirementstxt-and-pip-compile
$(PYTHON_ENVS:%=./requirements/%/devel.txt): ./pyproject.toml ./setup.cfg ./tox.ini
	true DEBUG Updated prereqs: $(?)
	$(MAKE) -e "$(@:requirements/%/devel.txt=./var/log/tox/%/build.log)"
	./.tox/$(@:requirements/%/devel.txt=%)/bin/pip-compile \
	    --resolver "backtracking" $(PIP_COMPILE_ARGS) --extra "devel" \
	    --output-file "$(@)" "$(<)"
	mkdir -pv "./var/log/"
	touch "./var/log/rebuild.log"
$(PYTHON_ENVS:%=./requirements/%/user.txt): ./pyproject.toml ./setup.cfg ./tox.ini
	true DEBUG Updated prereqs: $(?)
	$(MAKE) -e "$(@:requirements/%/user.txt=./var/log/tox/%/build.log)"
	./.tox/$(@:requirements/%/user.txt=%)/bin/pip-compile \
	    --resolver "backtracking" $(PIP_COMPILE_ARGS) --output-file "$(@)" "$(<)"
	mkdir -pv "./var/log/"
	touch "./var/log/rebuild.log"
$(PYTHON_ENVS:%=./build-host/requirements-%.txt): ./build-host/requirements.txt.in
	true DEBUG Updated prereqs: $(?)
	$(MAKE) -e "$(@:build-host/requirements-%.txt=./var/log/tox/%/build.log)"
	./.tox/$(@:build-host/requirements-%.txt=%)/bin/pip-compile \
	    --resolver "backtracking" $(PIP_COMPILE_ARGS) --output-file "$(@)" "$(<)"
# Only update the installed tox version for the latest/host/main/default Python version
	if [ "$(@:build-host/requirements-%.txt=%)" = "$(PYTHON_ENV)" ]
	then
# Don't install tox into one of it's own virtual environments
	    if [ -n "$${VIRTUAL_ENV:-}" ]
	    then
	        pip_bin="$$(which -a pip | grep -v "^$${VIRTUAL_ENV}/bin/" | head -n 1)"
	    else
	        pip_bin="pip"
	    fi
	    "$${pip_bin}" install -r "$(@)"
	fi
	mkdir -pv "./var/log/"
	touch "./var/log/rebuild.log"
$(PYTHON_ENVS:%=./requirements/%/build.txt): ./requirements/build.txt.in
	true DEBUG Updated prereqs: $(?)
	$(MAKE) -e "$(@:requirements/%/build.txt=./var/log/tox/%/build.log)"
	./.tox/$(@:requirements/%/build.txt=%)/bin/pip-compile \
	    --resolver "backtracking" $(PIP_COMPILE_ARGS) --output-file "$(@)" "$(<)"

# Targets used as pre-requisites to ensure virtual environments managed by tox have been
# created and can be used directly to save time on Tox's overhead when we don't need
# Tox's logic about when to update/recreate them, e.g.:
#     $ ./.tox/build/bin/cz --help
# Mostly useful for build/release tools.
$(PYTHON_ALL_ENVS:%=./var/log/tox/%/build.log):
	$(MAKE) -e "$(HOME)/.local/var/log/python-project-structure-host-install.log"
	mkdir -pv "$(dir $(@))"
	tox run $(TOX_EXEC_OPTS) -e "$(@:var/log/tox/%/build.log=%)" --notest |
	    tee -a "$(@)"
# Workaround tox's `usedevelop = true` not working with `./pyproject.toml`.  Use as a
# prerequisite when using Tox-managed virtual environments directly and changes to code
# need to take effect immediately.
$(PYTHON_ENVS:%=./var/log/tox/%/editable.log):
	$(MAKE) -e "$(HOME)/.local/var/log/python-project-structure-host-install.log"
	mkdir -pv "$(dir $(@))"
	tox exec $(TOX_EXEC_OPTS) -e "$(@:var/log/tox/%/editable.log=%)" -- \
	    pip install -e "./" | tee -a "$(@)"

## Docker real targets:

# Build the development image:
./var/docker/$(PYTHON_ENV)/log/build-devel.log: \
		./Dockerfile.devel ./.dockerignore ./bin/entrypoint \
		./pyproject.toml ./setup.cfg ./tox.ini \
		./build-host/requirements.txt.in ./docker-compose.yml \
		./docker-compose.override.yml ./.env \
		./var/docker/$(PYTHON_ENV)/log/rebuild.log
	true DEBUG Updated prereqs: $(?)
	$(MAKE) -e "./var/git/refs/remotes/$(VCS_REMOTE)/$(VCS_BRANCH)" \
	    build-docker-volumes-$(PYTHON_ENV) "./var/log/tox/build/build.log" \
	    "./var/log/docker-login-DOCKER.log"
	mkdir -pv "$(dir $(@))"
# Workaround issues with local images and the development image depending on the end
# user image.  It seems that `depends_on` isn't sufficient.
	$(MAKE) -e $(HOME)/.local/var/log/python-project-structure-host-install.log
	export VERSION=$$(./.tox/build/bin/cz version --project)
ifeq ($(DOCKER_BUILD_PULL),true)
# Pull the development image and simulate as if it had been built here.
	if $(MAKE) -e DOCKER_VARIANT="devel" pull-docker
	then
	    touch "$(@)" "./var/docker/$(PYTHON_ENV)/log/rebuild.log"
# Ensure the virtualenv in the volume is also current:
	    docker compose run $(DOCKER_COMPOSE_RUN_ARGS) \
	        python-project-structure-devel make -e PYTHON_MINORS="$(PYTHON_MINOR)" \
	        "./var/log/tox/$(PYTHON_ENV)/build.log"
	    exit
	fi
else
# https://github.com/moby/moby/issues/39003#issuecomment-879441675
	docker_build_args="$(DOCKER_BUILD_ARGS) \
	    --build-arg BUILDKIT_INLINE_CACHE=1 \
	    --build-arg PYTHON_MINOR=$(PYTHON_MINOR) \
	    --build-arg PYTHON_ENV=$(PYTHON_ENV) \
	    --build-arg VERSION=$${VERSION}"
	docker_build_devel_tags=""
	for devel_tag in $$(
	    $(MAKE) -e DOCKER_VARIANT="devel" --no-print-directory build-docker-tags
	)
	do
	    docker_build_devel_tags+="--tag $${devel_tag} "
	done
	docker_build_caches=""
ifeq ($(GITLAB_CI),true)
# Don't cache when building final releases on `master`
	$(MAKE) -e "./var/log/docker-login-GITLAB.log" || true
ifneq ($(VCS_BRANCH),master)
	if $(MAKE) -e DOCKER_VARIANT="devel" pull-docker
	then
	    docker_build_caches+=" --cache-from \
	$(DOCKER_IMAGE_GITLAB):devel-$(PYTHON_ENV)-$(DOCKER_BRANCH_TAG)"
	fi
endif
endif
ifeq ($(GITHUB_ACTIONS),true)
	$(MAKE) -e "./var/log/docker-login-GITHUB.log" || true
ifneq ($(VCS_BRANCH),master)
	if $(MAKE) -e DOCKER_VARIANT="devel" pull-docker
	then
	    docker_build_caches+=" --cache-from \
	$(DOCKER_IMAGE_GITHUB):devel-$(PYTHON_ENV)-$(DOCKER_BRANCH_TAG)"
	fi
endif
endif
ifeq ($(CI),true)
# Workaround broken interactive session detection
	docker pull "python:${PYTHON_MINOR}"
endif
	docker buildx build $${docker_build_args} $${docker_build_devel_tags} \
	    $${docker_build_caches} --file "./Dockerfile.devel" "./"
# Ensure any subsequent builds have optimal caches
ifeq ($(GITLAB_CI),true)
	docker push \
	    "$(DOCKER_IMAGE_GITLAB):devel-$(PYTHON_ENV)-$(DOCKER_BRANCH_TAG)"
endif
ifeq ($(GITHUB_ACTIONS),true)
ifneq ($(CI_IS_FORK),true)
	docker push \
	    "$(DOCKER_IMAGE_GITHUB):devel-$(PYTHON_ENV)-$(DOCKER_BRANCH_TAG)"
endif
endif
	date >>"$(@)"
# Update the pinned/frozen versions, if needed, using the container.  If changed, then
# we may need to re-build the container image again to ensure it's current and correct.
	docker compose run $(DOCKER_COMPOSE_RUN_ARGS) python-project-structure-devel \
	    make -e PYTHON_MINORS="$(PYTHON_MINOR)" build-requirements-$(PYTHON_ENV)
ifeq ($(CI),true)
# On CI, any changes from compiling requirements is a failure so no need to waste time
# rebuilding images:
	touch "$(@)"
else
	$(MAKE) -e "$(@)"
endif
endif

# Build the end-user image:
./var/docker/$(PYTHON_ENV)/log/build-user.log: \
		./var/docker/$(PYTHON_ENV)/log/build-devel.log ./Dockerfile \
		./var/docker/$(PYTHON_ENV)/log/rebuild.log
	true DEBUG Updated prereqs: $(?)
	$(MAKE) -e "./var/git/refs/remotes/$(VCS_REMOTE)/$(VCS_BRANCH)" \
	    "./var/log/tox/build/build.log"
	mkdir -pv "$(dir $(@))"
	export VERSION=$$(./.tox/build/bin/cz version --project)
# https://github.com/moby/moby/issues/39003#issuecomment-879441675
	docker_build_args="$(DOCKER_BUILD_ARGS) \
	    --build-arg BUILDKIT_INLINE_CACHE=1 \
	    --build-arg PYTHON_MINOR=$(PYTHON_MINOR) \
	    --build-arg PYTHON_ENV=$(PYTHON_ENV) \
	    --build-arg VERSION=$${VERSION}"
# Build the end-user image now that all required artifacts are built"
ifeq ($(PYTHON_WHEEL),)
	$(MAKE) -e "build-pkgs"
	PYTHON_WHEEL="$$(ls -t ./dist/*.whl | head -n 1)"
endif
	docker_build_user_tags=""
	for user_tag in $$($(MAKE) -e --no-print-directory build-docker-tags)
	do
	    docker_build_user_tags+="--tag $${user_tag} "
	done
	docker_build_caches=""
ifeq ($(GITLAB_CI),true)
ifneq ($(VCS_BRANCH),master)
	if $(MAKE) -e pull-docker
	then
	    docker_build_caches+=" \
	--cache-from $(DOCKER_IMAGE_GITLAB):$(PYTHON_ENV)-$(DOCKER_BRANCH_TAG)"
	fi
endif
endif
ifeq ($(GITHUB_ACTIONS),true)
ifneq ($(VCS_BRANCH),master)
	if $(MAKE) -e pull-docker
	then
	    docker_build_caches+=" \
	--cache-from $(DOCKER_IMAGE_GITHUB):$(PYTHON_ENV)-$(DOCKER_BRANCH_TAG)"
	fi
endif
endif
	docker buildx build $${docker_build_args} $${docker_build_user_tags} \
	    --build-arg PYTHON_WHEEL="$${PYTHON_WHEEL}" $${docker_build_caches} "./"
# Ensure any subsequent builds have optimal caches
ifeq ($(GITLAB_CI),true)
	docker push "$(DOCKER_IMAGE_GITLAB):$(PYTHON_ENV)-$(DOCKER_BRANCH_TAG)"
endif
ifeq ($(GITHUB_ACTIONS),true)
ifneq ($(CI_IS_FORK),true)
	docker push "$(DOCKER_IMAGE_GITHUB):$(PYTHON_ENV)-$(DOCKER_BRANCH_TAG)"
endif
endif
	date >>"$(@)"
# The images install the host requirements, reflect that in the bind mount volumes
	date >>"$(@:%/build.log=%/host-install.log)"

./var/ $(PYTHON_ENVS:%=./var/docker/%/) \
./src/python_project_structure.egg-info/ \
$(PYTHON_ENVS:%=./var/docker/%/python_project_structure.egg-info/) \
./.tox/ $(PYTHON_ENVS:%=./var/docker/%/.tox/):
	mkdir -pv "$(@)"

# Marker file used to trigger the rebuild of the image for just one Python version.
# Useful to workaround async timestamp issues when running jobs in parallel:
./var/docker/$(PYTHON_ENV)/log/rebuild.log:
	mkdir -pv "$(dir $(@))"
	date >>"$(@)"

# Local environment variables from a template:
./.env: ./.env.in
	$(MAKE) -e "template=$(<)" "target=$(@)" expand-template

# Install all tools required by recipes that have to be installed externally on the
# host.  Use a target file outside this checkout to support multiple checkouts.  Use a
# target specific to this project so that other projects can use the same approach but
# with different requirements.
$(HOME)/.local/var/log/python-project-structure-host-install.log:
	mkdir -pv "$(dir $(@))"
# Bootstrap the minimum Python environment
	(
	    if ! which pip
	    then
	        if which apk
	        then
	            sudo apk update
	            sudo apk add "gettext" "py3-pip" "gnupg" "github-cli" "curl"
	        elif which apt-get
	        then
	            sudo apt-get update
	            sudo apt-get install -y \
	                "gettext-base" "python3-pip" "gnupg" "gh" "curl"
	        else
	            set +x
	            echo "ERROR: OS not supported for installing host dependencies"
	            false
	        fi
	    fi
	    if [ -e ./build-host/requirements-$(PYTHON_HOST_ENV).txt ]
	    then
	        pip install -r "./build-host/requirements-$(PYTHON_HOST_ENV).txt"
	    else
	        pip install -r "./build-host/requirements.txt.in"
	    fi
	) | tee -a "$(@)"

./var/log/codecov-install.log:
	mkdir -pv "$(dir $(@))"
# Install the code test coverage publishing tool
	(
	    if ! which codecov
	    then
	        mkdir -pv ~/.local/bin/
# https://docs.codecov.com/docs/codecov-uploader#using-the-uploader-with-codecovio-cloud
	        if which brew
	        then
# Mac OS X
	            curl --output-dir ~/.local/bin/ -Os \
	                "https://uploader.codecov.io/latest/macos/codecov"
	        elif which apk
	        then
# Alpine
	            wget --directory-prefix ~/.local/bin/ \
	                "https://uploader.codecov.io/latest/alpine/codecov"
	        else
# Other Linux distributions
	            curl --output-dir ~/.local/bin/ -Os \
	                "https://uploader.codecov.io/latest/linux/codecov"
	        fi
	        chmod +x ~/.local/bin/codecov
	    fi
	    if ! which codecov
	    then
	        set +x
	        echo "ERROR: CodeCov CLI tool still not on PATH"
	        false
	    fi
	) | tee -a "$(@)"

# Retrieve VCS data needed for versioning (tags) and release (release notes).
$(VCS_FETCH_TARGETS): ./.git/logs/HEAD
	git_fetch_args=--tags
	if [ "$$(git rev-parse --is-shallow-repository)" == "true" ]
	then
	    git_fetch_args+=" --unshallow"
	fi
	branch_path="$(@:var/git/refs/remotes/%=%)"
	mkdir -pv "$(dir $(@))"
	if ! git fetch $${git_fetch_args} "$${branch_path%%/*}" "$${branch_path#*/}" |
	    tee -a "$(@)"
	then
# If the local branch doesn't exist, fall back to the pre-release branch:
	    git fetch $${git_fetch_args} "$${branch_path%%/*}" "develop" | tee -a "$(@)"
	fi

./.git/hooks/pre-commit:
	$(MAKE) -e "$(HOME)/.local/var/log/python-project-structure-host-install.log"
	$(TOX_EXEC_BUILD_ARGS) pre-commit install \
	    --hook-type "pre-commit" --hook-type "commit-msg" --hook-type "pre-push"

# Capture any project initialization tasks for reference.  Not actually usable.
./pyproject.toml:
	$(MAKE) -e "$(HOME)/.local/var/log/python-project-structure-host-install.log"
	$(TOX_EXEC_BUILD_ARGS) cz init

# Tell Emacs where to find checkout-local tools needed to check the code.
./.dir-locals.el: ./.dir-locals.el.in
	$(MAKE) -e "template=$(<)" "target=$(@)" expand-template

# Ensure minimal VCS configuration, mostly useful in automation such as CI.
~/.gitconfig:
	git config --global user.name "$(USER_FULL_NAME)"
	git config --global user.email "$(USER_EMAIL)"

./var/log/git-remotes.log:
ifeq ($(RELEASE_PUBLISH),true)
	mkdir -pv "$(dir $(@))"
	set +x
ifneq ($(VCS_REMOTE_PUSH_URL),)
	if ! git remote get-url --push --all "origin" |
	    grep -q -F "$(VCS_REMOTE_PUSH_URL)"
	then
	    git remote set-url --push --add "origin" "$(VCS_REMOTE_PUSH_URL)" |
	        tee -a "$(@)"
	fi
endif
ifneq ($(GITHUB_ACTIONS),true)
ifneq ($(PROJECT_GITHUB_PAT),)
# Also add a fetch remote for the `$ gh ...` CLI tool to detect:
	if ! git remote get-url "github" >"/dev/null"
	then
	    git remote add "github" \
	        "https://$(PROJECT_GITHUB_PAT)@github.com/$(CI_PROJECT_PATH).git" |
	        tee -a "$(@)"
	fi
else ifneq ($(CI_IS_FORK),true)
	set +x
	echo "ERROR: PROJECT_GITHUB_PAT missing from ./.env or CI secrets"
	false
endif
endif
	set -x
# Fail fast if there's still no push access
	git push --no-verify --tags "origin" | tee -a "$(@)"
else
	date | tee -a "$(@)"
endif

# Ensure release publishing authentication, mostly useful in automation such as CI.
~/.pypirc: ./home/.pypirc.in
	$(MAKE) -e "template=$(<)" "target=$(@)" expand-template

./var/log/docker-login-DOCKER.log: ./.env
	mkdir -pv "$(dir $(@))"
	set +x
	source "./.env"
	export DOCKER_PASS
	if [ -n "$${DOCKER_PASS}" ]
	then
	    set -x
	    printenv "DOCKER_PASS" | docker login -u "merpatterson" --password-stdin
	elif [ "$(CI_IS_FORK)" != "true" ]
	then
	    echo "ERROR: DOCKER_PASS missing from ./.env or CI secrets"
	    false
	fi
	date | tee -a "$(@)"
./var/log/docker-login-GITLAB.log: ./.env
	mkdir -pv "$(dir $(@))"
	set +x
	source "./.env"
	export CI_REGISTRY_PASSWORD
	if [ -n "$${CI_REGISTRY_PASSWORD}" ]
	then
	    set -x
	    printenv "CI_REGISTRY_PASSWORD" |
	        docker login -u "$(CI_REGISTRY_USER)" --password-stdin "$(CI_REGISTRY)"
	elif [ "$(CI_IS_FORK)" != "true" ]
	then
	    echo "ERROR: CI_REGISTRY_PASSWORD missing from ./.env or CI secrets"
	    false
	fi
	date | tee -a "$(@)"
./var/log/docker-login-GITHUB.log: ./.env
	mkdir -pv "$(dir $(@))"
	set +x
	source "./.env"
	export PROJECT_GITHUB_PAT
	if [ -n "$${PROJECT_GITHUB_PAT}" ]
	then
	    set -x
	    printenv "PROJECT_GITHUB_PAT" |
	        docker login -u "$(GITHUB_REPOSITORY_OWNER)" --password-stdin "ghcr.io"
	elif [ "$(CI_IS_FORK)" != "true" ]
	then
	    echo "ERROR: PROJECT_GITHUB_PAT missing from ./.env or CI secrets"
	    false
	fi
	date | tee -a "$(@)"

# GPG signing key creation and management in CI
export GPG_PASSPHRASE=
GPG_SIGNING_PRIVATE_KEY=
./var/ci-cd-signing-subkey.asc:
# We need a private key in the CI/CD environment for signing release commits and
# artifacts.  Use a subkey so that it can be revoked without affecting your main key.
# This recipe captures what I had to do to export a private signing subkey.  It's not
# widely tested so it should probably only be used for reference.  It worked for me but
# the risk is leaking your main private key so double and triple check all your
# assumptions and results.
# 1. Create a signing subkey with a NEW, SEPARATE passphrase:
#    https://wiki.debian.org/Subkeys#How.3F
# 2. Get the long key ID for that private subkey:
#	gpg --list-secret-keys --keyid-format "LONG"
# 3. Export *just* that private subkey and verify that the main secret key packet is the
#    GPG dummy packet and that the only other private key included is the intended
#    subkey:
#	gpg --armor --export-secret-subkeys "$(GPG_SIGNING_KEYID)!" |
#	    gpg --list-packets
# 4. Export that key as text to a file:
	gpg --armor --export-secret-subkeys "$(GPG_SIGNING_KEYID)!" >"$(@)"
# 5. Confirm that the exported key can be imported into a temporary GNU PG directory and
#    that temporary directory can then be used to sign files:
#	gnupg_homedir=$$(mktemp -d --suffix=".d" "gnupd.XXXXXXXXXX")
#	printenv 'GPG_PASSPHRASE' >"$${gnupg_homedir}/.passphrase"
#	gpg --homedir "$${gnupg_homedir}" --batch --import <"$(@)"
#	echo "Test signature content" >"$${gnupg_homedir}/test-sig.txt"
#	gpgconf --kill gpg-agent
#	gpg --homedir "$${gnupg_homedir}" --batch --pinentry-mode "loopback" \
#	    --passphrase-file "$${gnupg_homedir}/.passphrase" \
#	    --local-user "$(GPG_SIGNING_KEYID)!" --sign "$${gnupg_homedir}/test-sig.txt"
#	gpg --batch --verify "$${gnupg_homedir}/test-sig.txt.gpg"
# 6. Add the contents of this target as a `GPG_SIGNING_PRIVATE_KEY` secret in CI and the
# passphrase for the signing subkey as a `GPG_PASSPHRASE` secret in CI
./var/log/gpg-import.log: ~/.gitconfig
# In each CI run, import the private signing key from the CI secrets
	mkdir -pv "$(dir $(@))"
ifneq ($(and $(GPG_SIGNING_PRIVATE_KEY),$(GPG_PASSPHRASE)),)
	printenv "GPG_SIGNING_PRIVATE_KEY" | gpg --batch --import | tee -a "$(@)"
	echo 'default-key:0:"$(GPG_SIGNING_KEYID)' | gpgconf —change-options gpg
	git config --global user.signingkey "$(GPG_SIGNING_KEYID)"
# "Unlock" the signing key for the remainder of this CI run:
	printenv 'GPG_PASSPHRASE' >"./var/ci-cd-signing-subkey.passphrase"
	true | gpg --batch --pinentry-mode "loopback" \
	    --passphrase-file "./var/ci-cd-signing-subkey.passphrase" \
	    --sign | gpg --list-packets
else
ifneq ($(CI_IS_FORK),true)
	set +x
	echo "ERROR: GPG_SIGNING_PRIVATE_KEY or GPG_PASSPHRASE " \
	    "missing from ./.env or CI secrets"
	false
endif
	date | tee -a "$(@)"
endif

# TEMPLATE: Optionally, use the following command to generate a GitLab CI/CD runner
# configuration, register it with your project, compare it with the template
# prerequisite, apply the appropriate changes and then  run using `$ docker compose up
# gitlab-runner`.  Particularly useful to conserve shared runner minutes:
./gitlab-runner/config/config.toml: ./gitlab-runner/config/config.toml.in
	docker compose run --rm gitlab-runner register \
	    --url "https://gitlab.com/" --docker-image "docker" --executor "docker"


## Utility Targets:
#
# Recipes used to make similar changes across targets where using Make's basic syntax
# can't be used.

.PHONY: expand-template
## Create a file from a template replacing environment variables
expand-template:
	$(MAKE) -e "$(HOME)/.local/var/log/python-project-structure-host-install.log"
	set +x
	if [ -e "$(target)" ]
	then
ifeq ($(TEMPLATE_IGNORE_EXISTING),true)
	    exit
else
	    envsubst <"$(template)" | diff -u "$(target)" "-" || true
	    echo "ERROR: Template $(template) has been updated:"
	    echo "       Reconcile changes and \`$$ touch $(target)\`:"
	    false
endif
	fi
	envsubst <"$(template)" >"$(target)"

.PHONY: pull-docker
### Pull an existing image best to use as a cache for building new images
pull-docker: ./var/git/refs/remotes/$(VCS_REMOTE)/$(VCS_BRANCH) \
		./var/log/tox/build/build.log
	export VERSION=$$(./.tox/build/bin/cz version --project)
	for vcs_branch in $(VCS_BRANCHES)
	do
	    docker_tag="$(DOCKER_VARIANT_PREFIX)$(PYTHON_ENV)-$${vcs_branch}"
	    for docker_image in $(DOCKER_IMAGES)
	    do
	        if docker pull "$${docker_image}:$${docker_tag}"
	        then
	            docker tag "$${docker_image}:$${docker_tag}" \
	                "$(DOCKER_IMAGE_DOCKER):$${docker_tag}"
	            exit
	        fi
	    done
	done
	set +x
	echo "ERROR: Could not pull any existing docker image"
	false

# TEMPLATE: Run this once for your project.  See the `./var/log/docker-login*.log`
# targets for the authentication environment variables that need to be set or just login
# to those container registries manually and touch these targets.
.PHONY: bootstrap-project
### Run any tasks needed to be run once for a given project by a maintainer
bootstrap-project: \
		./var/log/docker-login-GITLAB.log \
		./var/log/docker-login-GITHUB.log
# Initially seed the build host Docker image to bootstrap CI/CD environments
# GitLab CI/CD:
	$(MAKE) -e -C "./build-host/" DOCKER_IMAGE="$(DOCKER_IMAGE_GITLAB)" release
# GitHub Actions:
	$(MAKE) -e -C "./build-host/" DOCKER_IMAGE="$(DOCKER_IMAGE_GITHUB)" release


## Makefile Development:
#
# Development primarily requires a balance of 2 priorities:
#
# - Ensure the correctness of the code and build artifacts
# - Minimize iteration time overhead in the inner loop of development
#
# This project uses Make to balance those priorities.  Target recipes capture the
# commands necessary to build artifacts, run tests, and check the code.  Top-level
# targets assemble those recipes to put it all together and ensure correctness.  Target
# prerequisites are used to define when build artifacts need to be updated so that
# time isn't wasted on unnecessary updates in the inner loop of development.
#
# The most important Make concept to understand if making changes here is that of real
# targets and prerequisites, as opposed to "phony" targets.  The target is only updated
# if any of its prerequisites are newer, IOW have a more recent modification time, than
# the target.  For example, if a new feature adds library as a new project dependency
# then correctness requires that the fixed/pinned versions be updated to include the new
# library.  Most of the time, however, the fixed/pinned versions don't need to be
# updated and it would waste significant time to always update them in the inner loop of
# development.  We express this relationship in Make by defining the files containing
# the fixed/pinned versions as targets and the `./setup.cfg` file where dependencies are
# defined as a prerequisite:
#
#    ./requirements.txt: setup.cfg
#        ./.tox/py310/bin/pip-compile --output-file "$(@)" "$(<)"
#
# To that end, developers should use real target files whenever possible when adding
# recipes to this file.
#
# Sometimes the task we need a recipe to accomplish should only be run when certain
# changes have been made and as such we can use those changed files as prerequisites but
# the task doesn't produce an artifact appropriate for use as the target for the recipe.
# In that case, the recipe can write "simulated" artifact such as by piping output to a
# log file:
#
#     ./var/log/foo.log:
#         mkdir -pv "$(dir $(@))"
#         ./.tox/build/bin/python "./bin/foo.py" | tee -a "$(@)"
#
# This is also useful when none of the modification times of produced artifacts can be
# counted on to correctly reflect when any subsequent targets need to be updated when
# using this target as a pre-requisite in turn.  If no output can be captured, then the
# recipe can create arbitrary output:
#
#     ./var/log/foo.log:
#         ./.tox/build/bin/python "./bin/foo.py"
#         mkdir -pv "$(dir $(@))"
#         date | tee -a "$(@)"
#
# If a target is needed by the recipe of another target but should *not* trigger updates
# when it's newer, such as one-time host install tasks, then use that target in a
# sub-make instead of as a prerequisite:
#
#     ./var/log/foo.log:
#         $(MAKE) "./var/log/bar.log"
#
# We use a few more Make features than these core features and welcome further use of
# such features:
#
# - `$(@)`:
#   The automatic variable containing the file path for the target
#
# - `$(<)`:
#   The automatic variable containing the file path for the first prerequisite
#
# - `$(FOO:%=foo-%)`:
#   Substitution references to generate transformations of space-separated values
#
# - `$ make FOO=bar ...`:
#   Overriding variables on the command-line when invoking make as "options"
#
# We want to avoid, however, using many more features of Make, particularly the more
# "magical" features, to keep it readable, discover-able, and otherwise accessible to
# developers who may not have significant familiarity with Make.  If there's a good,
# pragmatic reason to add use of further features feel free to make the case but avoid
# them if possible.<|MERGE_RESOLUTION|>--- conflicted
+++ resolved
@@ -800,14 +800,10 @@
 	git switch -C "develop" --track "$(VCS_COMPARE_REMOTE)/develop" --
 	git merge --ff --gpg-sign \
 	    -m "Merge branch 'master' release back into develop" "$${bump_rev}"
-<<<<<<< HEAD
 ifeq ($(CI),true)
 	git push --no-verify --tags "$(VCS_COMPARE_REMOTE)" "HEAD:develop"
 endif
-	git switch -C "$(VCS_BRANCH)" --track "$${bump_rev}" --
-=======
 	git switch -C "$(VCS_BRANCH)" "$${bump_rev}" --
->>>>>>> 44581e1e
 endif
 ifneq ($(GITHUB_ACTIONS),true)
 ifneq ($(PROJECT_GITHUB_PAT),)
