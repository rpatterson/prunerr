--- conflicted
+++ resolved
@@ -1093,15 +1093,11 @@
 	touch "./.vale.ini" "./styles/code.ini"
 	$(MAKE) "./var/log/vale-rule-levels.log"
 
-<<<<<<< HEAD
-devel-upgrade-branch: ~/.gitconfig ./var/log/gpg-import.log \
+.PHONY: devel-upgrade-branch
+devel-upgrade-branch: ./var/log/gpg-import.log \
 		./var/git/refs/remotes/$(VCS_REMOTE)/$(VCS_BRANCH) \
 		./var/log/git-remotes.log
-=======
-.PHONY: devel-upgrade-branch
-## Reset an upgrade branch, commit upgraded dependencies on it, and push for review.
 devel-upgrade-branch: ./var/git/refs/remotes/$(VCS_REMOTE)/$(VCS_BRANCH)
->>>>>>> 7f07e883
 	if ! $(MAKE) -e "test-clean"
 	then
 	    set +x
@@ -1153,12 +1149,8 @@
 
 .PHONY: devel-merge
 ## Merge this branch with a suffix back into its un-suffixed upstream.
-<<<<<<< HEAD
-devel-merge: ~/.gitconfig ./var/log/git-remotes.log \
+devel-merge: ./var/log/git-remotes.log \
 		./var/git/refs/remotes/$(VCS_REMOTE)/$(VCS_MERGE_BRANCH)
-=======
-devel-merge: ./var/git/refs/remotes/$(VCS_REMOTE)/$(VCS_MERGE_BRANCH)
->>>>>>> 7f07e883
 	merge_rev="$$(git rev-parse HEAD)"
 	git switch -C "$(VCS_MERGE_BRANCH)" --track "$(VCS_REMOTE)/$(VCS_MERGE_BRANCH)"
 	git merge --ff --gpg-sign -m \
@@ -1378,11 +1370,7 @@
 	$(MAKE) -e "$(HOME)/.local/bin/tox"
 	$(TOX_EXEC_BUILD_ARGS) -- pre-commit install \
 	    --hook-type "pre-commit" --hook-type "commit-msg" --hook-type "pre-push"
-<<<<<<< HEAD
 # Initialize minimal VCS configuration, useful in automation such as CI:
-~/.gitconfig:
-	git config --global user.name "$(USER_FULL_NAME)"
-	git config --global user.email "$(USER_EMAIL)"
 ./var/log/git-remotes.log:
 	mkdir -pv "$(dir $(@))"
 	set +x
@@ -1414,8 +1402,6 @@
 	set -x
 # Fail fast if there's still no push access:
 	git push --no-verify "origin" "HEAD:$(VCS_BRANCH)" | tee -a "$(@)"
-=======
->>>>>>> 7f07e883
 
 # Prose linting:
 # Map formats unknown by Vale to a common default format:
@@ -1729,7 +1715,6 @@
 #
 # Recipes not used during the usual course of development.
 
-<<<<<<< HEAD
 .PHONY: pull-docker
 ## Pull an existing image best to use as a cache for building new images
 pull-docker: ./var/git/refs/remotes/$(VCS_REMOTE)/$(VCS_BRANCH) $(HOST_TARGET_DOCKER)
@@ -1751,14 +1736,6 @@
 	echo "ERROR: Could not pull any existing docker image"
 	false
 
-# TEMPLATE: Run this a single time for your project or when the `./build-host/` image
-# changes. See the `./var/log/docker-login*.log` targets for the authentication
-# environment variables to set or login to those container registries manually and `$
-# touch` these targets.
-.PHONY: bootstrap-project
-## Run any tasks needed a single time for a given project by a maintainer.
-bootstrap-project: ./var/log/docker-login-GITLAB.log ./var/log/docker-login-GITHUB.log
-=======
 # TEMPLATE: Only necessary if you customize the `./build-host/` image.  Different
 # projects can use the same image, even across individuals and organizations.  If you do
 # need to customize the image, then run this a single time for each customized
@@ -1766,8 +1743,7 @@
 # environment variables to set or login to those container registries manually and `$
 # touch` these targets.
 .PHONY: bootstrap-project
-bootstrap-project: ./var/log/docker-login-DOCKER.log
->>>>>>> 7f07e883
+bootstrap-project: ./var/log/docker-login-GITLAB.log ./var/log/docker-login-GITHUB.log
 # Initially seed the build host Docker image to bootstrap CI/CD environments
 # GitLab CI/CD:
 	$(MAKE) -e -C "./build-host/" DOCKER_IMAGE="$(DOCKER_IMAGE_GITLAB)" release
