# SPDX-FileCopyrightText: 2023 Ross Patterson <me@rpatterson.net>
#
# SPDX-License-Identifier: MIT

## Development, build and maintenance tasks:
#
# To ease discovery for new contributors, variables that act as options affecting
# behavior are at the top.  Then skip to `## Top-level targets:` below to find targets
# intended for use by developers.  The real work, however, is in the recipes for real
# targets that follow.  If making changes here, please start by reading the philosophy
# commentary at the bottom of this file.

# Variables used as options to control behavior:
export TEMPLATE_IGNORE_EXISTING=false
export DOCKER_USER=merpatterson
# TEMPLATE: See comments towards the bottom and update.
GPG_SIGNING_KEYID=2EFF7CCE6828E359
CI_UPSTREAM_NAMESPACE=rpatterson
CI_PROJECT_NAME=project-structure


## "Private" Variables:

# Variables that aren't likely to be of concern those just using and reading top-level
# targets.  Mostly variables whose values are derived from the environment or other
# values.  If adding a variable whose value isn't a literal constant or intended for use
# on the CLI as an option, add it to the appropriate grouping below.  Unfortunately,
# variables referenced in targets or prerequisites need to be defined above those
# references (as opposed to references in recipes), which means we can't move these
# further below for readability and discover.

### Defensive settings for make:
#     https://tech.davis-hansson.com/p/make/
SHELL:=bash
.ONESHELL:
.SHELLFLAGS:=-eu -o pipefail -c
.SILENT:
.DELETE_ON_ERROR:
MAKEFLAGS+=--warn-undefined-variables
MAKEFLAGS+=--no-builtin-rules
PS1?=$$
EMPTY=
COMMA=,

# Values derived from the environment:
USER_NAME:=$(shell id -u -n)
USER_FULL_NAME:=$(shell \
    getent passwd "$(USER_NAME)" | cut -d ":" -f 5 | cut -d "," -f 1)
ifeq ($(USER_FULL_NAME),)
USER_FULL_NAME=$(USER_NAME)
endif
USER_EMAIL:=$(USER_NAME)@$(shell hostname -f)
export PUID:=$(shell id -u)
export PGID:=$(shell id -g)
export CHECKOUT_DIR=$(PWD)
TZ=Etc/UTC
ifneq ("$(wildcard /usr/share/zoneinfo/)","")
TZ=$(shell \
  realpath --relative-to=/usr/share/zoneinfo/ \
  $(firstword $(realpath /private/etc/localtime /etc/localtime)) \
)
endif
export TZ
export DOCKER_GID=$(shell getent group "docker" | cut -d ":" -f 3)

# Values derived from VCS/git:
VCS_LOCAL_BRANCH:=$(shell git branch --show-current)
CI_COMMIT_BRANCH=
GITHUB_REF_TYPE=
GITHUB_REF_NAME=
ifeq ($(VCS_LOCAL_BRANCH),)
ifneq ($(CI_COMMIT_BRANCH),)
VCS_LOCAL_BRANCH=$(CI_COMMIT_BRANCH)
else ifeq ($(GITHUB_REF_TYPE),branch)
VCS_LOCAL_BRANCH=$(GITHUB_REF_NAME)
endif
endif
VCS_TAG=
CI_COMMIT_TAG=
ifeq ($(VCS_TAG),)
ifneq ($(CI_COMMIT_TAG),)
VCS_TAG=$(CI_COMMIT_TAG)
else ifeq ($(GITHUB_REF_TYPE),tag)
VCS_TAG=$(GITHUB_REF_NAME)
endif
endif
ifeq ($(VCS_LOCAL_BRANCH),)
# Guess branch name from tag:
ifneq ($(shell echo "$(VCS_TAG)" | grep -E '^v[0-9]+\.[0-9]+\.[0-9]+$$'),)
# Final release, should be from main:
VCS_LOCAL_BRANCH=main
else ifneq ($(shell echo "$(VCS_TAG)" | grep -E '^v[0-9]+\.[0-9]+\.[0-9]+.+$$'),)
# Pre-release, should be from develop:
VCS_LOCAL_BRANCH=develop
endif
endif
# Reproduce what we need of git's branch and remote configuration and logic:
VCS_CLONE_REMOTE:=$(shell git config "clone.defaultRemoteName")
ifeq ($(VCS_CLONE_REMOTE),)
VCS_CLONE_REMOTE=origin
endif
VCS_PUSH_REMOTE:=$(shell git config "branch.$(VCS_LOCAL_BRANCH).pushRemote")
ifeq ($(VCS_PUSH_REMOTE),)
VCS_PUSH_REMOTE:=$(shell git config "remote.pushDefault")
endif
ifeq ($(VCS_PUSH_REMOTE),)
VCS_PUSH_REMOTE=$(VCS_CLONE_REMOTE)
endif
VCS_UPSTREAM_REMOTE:=$(shell git config "branch.$(VCS_LOCAL_BRANCH).remote")
ifeq ($(VCS_UPSTREAM_REMOTE),)
VCS_UPSTREAM_REMOTE:=$(shell git config "checkout.defaultRemote")
endif
VCS_UPSTREAM_REF:=$(shell git config "branch.$(VCS_LOCAL_BRANCH).merge")
VCS_UPSTREAM_BRANCH=$(VCS_UPSTREAM_REF:refs/heads/%=%)
# Determine the best remote and branch for versioning data, e.g. `v*` tags:
VCS_REMOTE=$(VCS_PUSH_REMOTE)
VCS_BRANCH=$(VCS_LOCAL_BRANCH)
export VCS_BRANCH
# Determine the best remote and branch for release data, e.g. conventional commits:
VCS_COMPARE_REMOTE=$(VCS_UPSTREAM_REMOTE)
ifeq ($(VCS_COMPARE_REMOTE),)
VCS_COMPARE_REMOTE=$(VCS_PUSH_REMOTE)
endif
VCS_COMPARE_BRANCH=$(VCS_UPSTREAM_BRANCH)
ifeq ($(VCS_COMPARE_BRANCH),)
VCS_COMPARE_BRANCH=$(VCS_BRANCH)
endif
# Under CI, check commits and release notes against the branch to be merged into:
CI=false
ifeq ($(CI),true)
ifeq ($(VCS_COMPARE_BRANCH),develop)
VCS_COMPARE_BRANCH=main
else ifneq ($(VCS_BRANCH),main)
VCS_COMPARE_BRANCH=develop
endif
# If pushing to upstream release branches, get release data compared to the previous
# release:
else ifeq ($(VCS_COMPARE_BRANCH),develop)
VCS_COMPARE_BRANCH=main
endif
VCS_BRANCH_SUFFIX=upgrade
VCS_MERGE_BRANCH=$(VCS_BRANCH:%-$(VCS_BRANCH_SUFFIX)=%)
# Assemble the targets used to avoid redundant fetches during release tasks:
VCS_FETCH_TARGETS=./var/git/refs/remotes/$(VCS_REMOTE)/$(VCS_BRANCH)
ifneq ($(VCS_REMOTE)/$(VCS_BRANCH),$(VCS_COMPARE_REMOTE)/$(VCS_COMPARE_BRANCH))
VCS_FETCH_TARGETS+=./var/git/refs/remotes/$(VCS_COMPARE_REMOTE)/$(VCS_COMPARE_BRANCH)
endif
# Also fetch develop for merging back in the final release:
VCS_RELEASE_FETCH_TARGETS=./var/git/refs/remotes/$(VCS_REMOTE)/$(VCS_BRANCH)
ifeq ($(VCS_BRANCH),main)
VCS_RELEASE_FETCH_TARGETS+=./var/git/refs/remotes/$(VCS_COMPARE_REMOTE)/develop
ifneq ($(VCS_REMOTE)/$(VCS_BRANCH),$(VCS_COMPARE_REMOTE)/develop)
ifneq ($(VCS_COMPARE_REMOTE)/$(VCS_COMPARE_BRANCH),$(VCS_COMPARE_REMOTE)/develop)
VCS_FETCH_TARGETS+=./var/git/refs/remotes/$(VCS_COMPARE_REMOTE)/develop
endif
endif
endif
ifneq ($(VCS_MERGE_BRANCH),$(VCS_BRANCH))
VCS_FETCH_TARGETS+=./var/git/refs/remotes/$(VCS_REMOTE)/$(VCS_MERGE_BRANCH)
endif
# Determine the sequence of branches to find closes existing build artifacts, such as
# docker images:
VCS_BRANCHES=$(VCS_BRANCH)
ifneq ($(VCS_BRANCH),main)
ifneq ($(VCS_BRANCH),develop)
VCS_BRANCHES+=develop
endif
VCS_BRANCHES+=main
endif

# Run Python tools in isolated environments managed by Tox:
TOX_EXEC_OPTS=--no-recreate-pkg --skip-pkg-install
TOX_EXEC_BUILD_ARGS=tox exec $(TOX_EXEC_OPTS) -e "build"

# Values used to build Docker images:
DOCKER_FILE=./Dockerfile
export DOCKER_BUILD_ARGS=
export DOCKER_BUILD_PULL=false
# Values used to tag built images:
export DOCKER_VARIANT=
DOCKER_VARIANT_PREFIX=
ifneq ($(DOCKER_VARIANT),)
DOCKER_VARIANT_PREFIX=$(DOCKER_VARIANT)-
endif
export DOCKER_BRANCH_TAG=$(subst /,-,$(VCS_BRANCH))
GITLAB_CI=false
GITHUB_ACTIONS=false
CI_PROJECT_NAMESPACE=$(CI_UPSTREAM_NAMESPACE)
CI_TEMPLATE_REGISTRY_HOST=registry.gitlab.com
ifeq ($(GITHUB_ACTIONS),true)
DOCKER_REGISTRY_HOST=ghcr.io
else
DOCKER_REGISTRY_HOST=$(CI_TEMPLATE_REGISTRY_HOST)
endif
export DOCKER_REGISTRY_HOST
CI_REGISTRY=$(CI_TEMPLATE_REGISTRY_HOST)/$(CI_PROJECT_NAMESPACE)
CI_REGISTRY_IMAGE=$(CI_REGISTRY)/$(CI_PROJECT_NAME)
DOCKER_REGISTRIES=DOCKER GITLAB GITHUB
export DOCKER_REGISTRY=$(firstword $(DOCKER_REGISTRIES))
DOCKER_IMAGE_DOCKER=$(DOCKER_USER)/$(CI_PROJECT_NAME)
DOCKER_IMAGE_GITLAB=$(CI_REGISTRY_IMAGE)
DOCKER_IMAGE_GITHUB=ghcr.io/$(CI_PROJECT_NAMESPACE)/$(CI_PROJECT_NAME)
DOCKER_IMAGE=$(DOCKER_IMAGE_$(DOCKER_REGISTRY))
DOCKER_IMAGES=
ifeq ($(GITLAB_CI),true)
DOCKER_IMAGES+=$(DOCKER_IMAGE_GITLAB)
else ifeq ($(GITHUB_ACTIONS),true)
DOCKER_IMAGES+=$(DOCKER_IMAGE_GITHUB)
else
DOCKER_IMAGES+=$(DOCKER_IMAGE_DOCKER)
endif
# Values used to run built images in containers:
DOCKER_COMPOSE_RUN_ARGS=
DOCKER_COMPOSE_RUN_ARGS+= --rm
ifeq ($(shell tty),not a tty)
DOCKER_COMPOSE_RUN_ARGS+= -T
endif

# Values derived from or overridden by CI environments:
GITHUB_REPOSITORY_OWNER=$(CI_UPSTREAM_NAMESPACE)
# Determine if this checkout is a fork of the upstream project:
CI_IS_FORK=false
ifeq ($(GITLAB_CI),true)
USER_EMAIL=$(USER_NAME)@runners-manager.gitlab.com
ifneq ($(VCS_BRANCH),develop)
ifneq ($(VCS_BRANCH),main)
DOCKER_REGISTRIES=GITLAB
endif
endif
ifneq ($(CI_PROJECT_NAMESPACE),$(CI_UPSTREAM_NAMESPACE))
CI_IS_FORK=true
DOCKER_REGISTRIES=GITLAB
DOCKER_IMAGES+=$(DOCKER_REGISTRY_HOST)/$(CI_UPSTREAM_NAMESPACE)/$(CI_PROJECT_NAME)
endif
else ifeq ($(GITHUB_ACTIONS),true)
USER_EMAIL=$(USER_NAME)@actions.github.com
ifneq ($(VCS_BRANCH),develop)
ifneq ($(VCS_BRANCH),main)
DOCKER_REGISTRIES=GITHUB
endif
endif
ifneq ($(GITHUB_REPOSITORY_OWNER),$(CI_UPSTREAM_NAMESPACE))
CI_IS_FORK=true
DOCKER_REGISTRIES=GITHUB
DOCKER_IMAGES+=ghcr.io/$(GITHUB_REPOSITORY_OWNER)/$(CI_PROJECT_NAME)
endif
endif
# Take GitHub auth from env under GitHub actions but from secrets on other hosts:
GITHUB_TOKEN=
PROJECT_GITHUB_PAT=
ifeq ($(GITHUB_TOKEN),)
GITHUB_TOKEN=$(PROJECT_GITHUB_PAT)
else ifeq ($(PROJECT_GITHUB_PAT),)
PROJECT_GITHUB_PAT=$(GITHUB_TOKEN)
endif
GH_TOKEN=$(GITHUB_TOKEN)
export GH_TOKEN
export GITHUB_TOKEN
export PROJECT_GITHUB_PAT

# Values used for publishing releases:
# Safe defaults for testing the release process without publishing to the final/official
# hosts/indexes/registries:
RELEASE_PUBLISH=false
# Only publish releases from the `main` or `develop` branches:
GITHUB_RELEASE_ARGS=--prerelease
# Only publish releases from the `main` or `develop` branches and only under the
# canonical CI/CD platform:
ifeq ($(GITLAB_CI),true)
ifeq ($(VCS_BRANCH),main)
RELEASE_PUBLISH=true
GITHUB_RELEASE_ARGS=
else ifeq ($(VCS_BRANCH),develop)
# Publish pre-releases from the `develop` branch:
RELEASE_PUBLISH=true
endif
DOCKER_PLATFORMS=
ifeq ($(RELEASE_PUBLISH),true)
# TEMPLATE: Choose the platforms on which your end-users need to be able to run the
# image.  These default platforms should cover most common end-user platforms, including
# modern Apple M1 CPUs, Raspberry Pi devices, etc.:
DOCKER_PLATFORMS=linux/amd64 linux/arm64 linux/arm/v7
endif
endif
CI_REGISTRY_USER=$(CI_PROJECT_NAMESPACE)
VCS_REMOTE_PUSH_URL=
CODECOV_TOKEN=
DOCKER_PASS=
export DOCKER_PASS
CI_PROJECT_ID=
export CI_PROJECT_ID
CI_JOB_TOKEN=
export CI_JOB_TOKEN
CI_REGISTRY_PASSWORD=
export CI_REGISTRY_PASSWORD
GH_TOKEN=

# Done with `$(shell ...)`, echo recipe commands going forward
.SHELLFLAGS+= -x


## Makefile "functions":
#
# Snippets whose output is frequently used including across recipes.  Used for output
# only, not actually making any changes.
# https://www.gnu.org/software/make/manual/html_node/Call-Function.html

# Return the most recently built package:
current_pkg = $(shell ls -t ./dist/*$(1) | head -n 1)


## Top-level targets:

.PHONY: all
### The default target.
all: build

.PHONY: start
### Run the local development end-to-end stack services in the background as daemons.
start: build-docker ./.env
	docker compose down
	docker compose up -d

.PHONY: run
### Run the local development end-to-end stack services in the foreground for debugging.
run: build-docker ./.env
	docker compose down
	docker compose up


## Build Targets:
#
# Recipes that make artifacts needed for by end-users, development tasks, other recipes.

.PHONY: build
### Set up everything for development from a checkout, local and in containers.
build: ./.git/hooks/pre-commit \
		$(HOME)/.local/var/log/project-structure-host-install.log \
		build-docker

.PHONY: build-pkgs
### Ensure the built package is current.
build-pkgs: ./var/git/refs/remotes/$(VCS_REMOTE)/$(VCS_BRANCH) \
		./var-docker/log/build-devel.log
	true "TEMPLATE: Always specific to the type of project"

## Docker Build Targets:
#
# Strive for as much consistency as possible in development tasks between the local host
# and inside containers.  To that end, most of the `*-docker` container target recipes
# should run the corresponding `*-local` local host target recipes inside the
# development container.  Top level targets, like `test`, should run as much as possible
# inside the development container.

.PHONY: build-docker
### Set up for development in Docker containers.
build-docker: build-pkgs ./var/log/tox/build/build.log ./var-docker/log/build-user.log

.PHONY: build-docker-tags
### Print the list of image tags for the current registry and variant.
build-docker-tags:
	$(MAKE) -e $(DOCKER_REGISTRIES:%=build-docker-tags-%)

.PHONY: $(DOCKER_REGISTRIES:%=build-docker-tags-%)
### Print the list of image tags for the current registry and variant.
$(DOCKER_REGISTRIES:%=build-docker-tags-%): \
		./var/git/refs/remotes/$(VCS_REMOTE)/$(VCS_BRANCH) \
		./var/log/tox/build/build.log
	docker_image=$(DOCKER_IMAGE_$(@:build-docker-tags-%=%))
	echo $${docker_image}:$(DOCKER_VARIANT_PREFIX)$(DOCKER_BRANCH_TAG)
ifeq ($(VCS_BRANCH),main)
# Only update tags end users may depend on to be stable from the `main` branch
	VERSION=$$(./.tox/build/bin/cz version --project)
	major_version=$$(echo $${VERSION} | sed -nE 's|([0-9]+).*|\1|p')
	minor_version=$$(
	    echo $${VERSION} | sed -nE 's|([0-9]+\.[0-9]+).*|\1|p'
	)
	echo $${docker_image}:$(DOCKER_VARIANT_PREFIX)v$${minor_version}
	echo $${docker_image}:$(DOCKER_VARIANT_PREFIX)v$${major_version}
	echo $${docker_image}:$(DOCKER_VARIANT_PREFIX)
endif
# This variant is the default used for tags such as `latest`
	echo $${docker_image}:$(DOCKER_VARIANT_PREFIX)$(DOCKER_BRANCH_TAG)
ifeq ($(VCS_BRANCH),main)
	echo $${docker_image}:$(DOCKER_VARIANT_PREFIX)v$${minor_version}
	echo $${docker_image}:$(DOCKER_VARIANT_PREFIX)v$${major_version}
ifeq ($(DOCKER_VARIANT),)
	echo $${docker_image}:latest
else
	echo $${docker_image}:$(DOCKER_VARIANT)
endif
endif

.PHONY: build-docker-build
### Run the actual commands used to build the Docker container image.
build-docker-build: $(HOME)/.local/var/log/docker-multi-platform-host-install.log \
		./var/log/tox/build/build.log \
		./var/git/refs/remotes/$(VCS_REMOTE)/$(VCS_BRANCH) \
		./var/log/docker-login-DOCKER.log
# Workaround broken interactive session detection:
	docker pull "buildpack-deps"
	docker_build_caches=""
ifeq ($(GITLAB_CI),true)
# Don't cache when building final releases on `main`
	$(MAKE) -e "./var/log/docker-login-GITLAB.log" || true
ifneq ($(VCS_BRANCH),main)
	if $(MAKE) -e pull-docker
	then
	    docker_build_caches+=" --cache-from $(DOCKER_IMAGE_GITLAB):\
	$(DOCKER_VARIANT_PREFIX)$(DOCKER_BRANCH_TAG)"
	fi
endif
endif
ifeq ($(GITHUB_ACTIONS),true)
	$(MAKE) -e "./var/log/docker-login-GITHUB.log" || true
ifneq ($(VCS_BRANCH),main)
	if $(MAKE) -e pull-docker
	then
	    docker_build_caches+=" --cache-from $(DOCKER_IMAGE_GITHUB):\
	$(DOCKER_VARIANT_PREFIX)$(DOCKER_BRANCH_TAG)"
	fi
endif
endif
	docker_image_tags=""
	for image_tag in $$(
	    $(MAKE) -e --no-print-directory build-docker-tags
	)
	do
	    docker_image_tags+="--tag $${image_tag} "
	done
# https://github.com/moby/moby/issues/39003#issuecomment-879441675
	docker buildx build $(DOCKER_BUILD_ARGS) \
	    --build-arg BUILDKIT_INLINE_CACHE="1" \
	    --build-arg VERSION="$$(./.tox/build/bin/cz version --project)" \
	    $${docker_image_tags} $${docker_build_caches} --file "$(DOCKER_FILE)" "./"


## Test Targets:
#
# Recipes that run the test suite.

.PHONY: test
### Format the code and run the full suite of tests, coverage checks, and linters.
test: test-lint test-docker-lint test-docker

.PHONY: test-local
### Run the full suite of tests, coverage checks, and linters.
test-local:
	true "TEMPLATE: Always specific to the type of project"

.PHONY: test-lint
### Perform any linter or style checks, including non-code checks.
test-lint: $(HOME)/.local/var/log/project-structure-host-install.log
# Run non-code checks, e.g. documentation:
	tox run -e "build"

.PHONY: test-debug
### Run tests directly on the host and invoke the debugger on errors/failures.
test-debug:
	true "TEMPLATE: Always specific to the type of project"

.PHONY: test-docker
### Run the full suite of tests, coverage checks, and code linters in containers.
test-docker: build-pkgs ./var/log/tox/build/build.log build-docker \
		./var/log/codecov-install.log
	docker_run_args="--rm"
	if [ ! -t 0 ]
	then
# No fancy output when running in parallel
	    docker_run_args+=" -T"
	fi
# Ensure the end-user image runs successfully:
	docker compose run --no-deps $${docker_run_args} project-structure true
# Run from the development Docker container for consistency:
	docker compose run $${docker_run_args} project-structure-devel \
	    make -e test-local
# Upload any build or test artifacts to CI/CD providers
ifeq ($(GITLAB_CI),true)
ifneq ($(CODECOV_TOKEN),)
	codecov --nonZero -t "$(CODECOV_TOKEN)" --file "./build/coverage.xml"
else ifneq ($(CI_IS_FORK),true)
	set +x
	echo "ERROR: CODECOV_TOKEN missing from ./.env or CI secrets"
	false
endif
endif

.PHONY: test-docker-lint
### Check the style and content of the `./Dockerfile*` files
test-docker-lint: ./.env ./var/log/docker-login-DOCKER.log
	docker compose pull --quiet hadolint
	docker compose run $(DOCKER_COMPOSE_RUN_ARGS) hadolint
	docker compose run $(DOCKER_COMPOSE_RUN_ARGS) hadolint \
	    hadolint "./Dockerfile.devel"
	docker compose run $(DOCKER_COMPOSE_RUN_ARGS) hadolint \
	    hadolint "./build-host/Dockerfile"

.PHONY: test-push
### Perform any checks that should only be run before pushing.
test-push: $(VCS_FETCH_TARGETS) \
		$(HOME)/.local/var/log/project-structure-host-install.log \
		./var-docker/log/build-devel.log ./.env
	vcs_compare_rev="$(VCS_COMPARE_REMOTE)/$(VCS_COMPARE_BRANCH)"
ifeq ($(CI),true)
ifeq ($(VCS_COMPARE_BRANCH),main)
# On `main`, compare with the previous commit on `main`
	vcs_compare_rev="$(VCS_COMPARE_REMOTE)/$(VCS_COMPARE_BRANCH)^"
endif
endif
	if ! git fetch "$(VCS_COMPARE_REMOTE)" "$(VCS_COMPARE_BRANCH)"
	then
# Compare with the pre-release branch if this branch hasn't been pushed yet:
	    vcs_compare_rev="$(VCS_COMPARE_REMOTE)/develop"
	fi
	exit_code=0
	(
	    $(TOX_EXEC_BUILD_ARGS) -- \
	        cz check --rev-range "$${vcs_compare_rev}..HEAD" &&
	    $(TOX_EXEC_BUILD_ARGS) -- \
	        python ./bin/cz-check-bump --compare-ref "$${vcs_compare_rev}"
	) || exit_code=$$?
	if (( $$exit_code == 3 || $$exit_code == 21 ))
	then
	    exit
	elif (( $$exit_code != 0 ))
	then
	    exit $$exit_code
	else
	    docker compose run $(DOCKER_COMPOSE_RUN_ARGS) \
	        project-structure-devel $(TOX_EXEC_BUILD_ARGS) -- \
	        towncrier check --compare-with "$${vcs_compare_rev}"
	fi

.PHONY: test-clean
### Confirm that the checkout is free of uncommitted VCS changes.
test-clean:
	if [ -n "$$(git status --porcelain)" ]
	then
	    set +x
	    echo "Checkout is not clean"
	    false
	fi


## Release Targets:
#
# Recipes that make an changes needed for releases and publish built artifacts to
# end-users.

.PHONY: release
### Publish installable packages and container images as required by commits.
release: release-pkgs release-docker

.PHONY: release-pkgs
### Publish installable packages if conventional commits require a release.
release-pkgs: $(HOME)/.local/var/log/project-structure-host-install.log \
		./var/log/tox/build/build.log ./var/log/git-remotes.log \
		./var/git/refs/remotes/$(VCS_REMOTE)/$(VCS_BRANCH) ./.env
# Only release from the `main` or `develop` branches:
ifeq ($(RELEASE_PUBLISH),true)
# Import the private signing key from CI secrets
	$(MAKE) -e ./var/log/gpg-import.log
# Bump the version and build the final release packages:
	$(MAKE) -e build-pkgs
# The VCS remote should reflect the release before the release is published to ensure
# that a published release is never *not* reflected in VCS.  Also ensure the tag is in
# place on any mirrors, using multiple `pushurl` remotes, for those project hosts as
# well:
	$(MAKE) -e test-clean
	true "TEMPLATE: Always specific to the type of project"
	export VERSION=$$(./.tox/build/bin/cz version --project)
# Create a GitLab release
	release_cli_args="--description ./NEWS-VERSION.rst"
	release_cli_args+=" --tag-name v$${VERSION}"
	release_cli_args+=" --assets-link {\
	\"name\":\"Docker-Hub-Container-Registry\",\
	\"url\":\"https://hub.docker.com/r/merpatterson/$(CI_PROJECT_NAME)/tags\",\
	\"link_type\":\"image\"\
	}"
	docker compose pull gitlab-release-cli
	docker compose run --rm gitlab-release-cli release-cli \
	    --server-url "$(CI_SERVER_URL)" --project-id "$(CI_PROJECT_ID)" \
	    create $${release_cli_args}
# Create a GitHub release
	gh release create "v$${VERSION}" $(GITHUB_RELEASE_ARGS) \
	    --notes-file "./NEWS-VERSION.rst" ./dist/project?structure-*
endif

.PHONY: release-docker
### Publish all container images to all container registries.
release-docker: build-docker $(DOCKER_REGISTRIES:%=./var/log/docker-login-%.log) \
		$(HOME)/.local/var/log/docker-multi-platform-host-install.log
# Build other platforms in emulation and rely on the layer cache for bundling the
# previously built native images into the manifests.
	DOCKER_BUILD_ARGS="$(DOCKER_BUILD_ARGS) --push"
ifneq ($(DOCKER_PLATFORMS),)
	DOCKER_BUILD_ARGS+=" --platform $(subst $(EMPTY) ,$(COMMA),$(DOCKER_PLATFORMS))"
else
endif
	export DOCKER_BUILD_ARGS
# Push the development manifest and images:
	$(MAKE) -e DOCKER_FILE="./Dockerfile.devel" DOCKER_VARIANT="devel" \
	    build-docker-build
# Push the end-user manifest and images:
	$(MAKE) -e build-docker-build
# Update Docker Hub `README.md` using the `./README.rst` reStructuredText version:
ifeq ($(VCS_BRANCH),main)
	$(MAKE) -e "./var/log/docker-login-DOCKER.log"
	docker compose pull --quiet pandoc docker-pushrm
	docker compose run $(DOCKER_COMPOSE_RUN_ARGS) docker-pushrm
endif

.PHONY: release-bump
### Bump the package version if on a branch that should trigger a release.
release-bump: ~/.gitconfig $(VCS_RELEASE_FETCH_TARGETS) \
		./var/log/git-remotes.log \
		$(HOME)/.local/var/log/project-structure-host-install.log \
		./var-docker/log/build-devel.log ./.env
	if ! git diff --cached --exit-code
	then
	    set +x
	    echo "CRITICAL: Cannot bump version with staged changes"
	    false
	fi
# Ensure the local branch is updated to the forthcoming version bump commit:
	git switch -C "$(VCS_BRANCH)" "$$(git rev-parse HEAD)" --
# Check if a release is required:
	exit_code=0
	if [ "$(VCS_BRANCH)" = "main" ] &&
	    ./.tox/build/bin/python ./bin/get-base-version $$(
	        ./.tox/build/bin/cz version --project
	    )
	then
# Release a previous pre-release as final regardless of whether commits since then
# require a release:
	    true
	else
# Is a release required by conventional commits:
	    ./.tox/build/bin/python ./bin/cz-check-bump || exit_code=$$?
	    if (( $$exit_code == 3 || $$exit_code == 21 ))
	    then
# No commits require a release:
	        exit
	    elif (( $$exit_code != 0 ))
	    then
	        exit $$exit_code
	    fi
	fi
# Collect the versions involved in this release according to conventional commits:
	cz_bump_args="--check-consistency --no-verify"
ifneq ($(VCS_BRANCH),main)
	cz_bump_args+=" --prerelease beta"
endif
ifeq ($(RELEASE_PUBLISH),true)
	cz_bump_args+=" --gpg-sign"
# Import the private signing key from CI secrets
	$(MAKE) -e ./var/log/gpg-import.log
endif
# Capture the release notes for *just this* release for creating the GitHub release.
# Have to run before the real `$ towncrier build` run without the `--draft` option
# because after that the `newsfragments` will have been deleted.
	next_version=$$(
	    $(TOX_EXEC_BUILD_ARGS) -qq -- cz bump $${cz_bump_args} --yes --dry-run |
	    sed -nE 's|.* ([^ ]+) *→ *([^ ]+).*|\2|p;q'
	) || true
	docker compose run $(DOCKER_COMPOSE_RUN_ARGS) project-structure-devel \
	    $(TOX_EXEC_ARGS) -qq -- \
	    towncrier build --version "$${next_version}" --draft --yes \
	    >"./NEWS-VERSION.rst"
	git add -- "./NEWS-VERSION.rst"
# Build and stage the release notes to be commited by `$ cz bump`:
	docker compose run $(DOCKER_COMPOSE_RUN_ARGS) project-structure-devel \
	    $(TOX_EXEC_ARGS) -- towncrier build --version "$${next_version}" --yes
# Increment the version in VCS
	$(TOX_EXEC_BUILD_ARGS) -- cz bump $${cz_bump_args}
ifeq ($(VCS_BRANCH),main)
# Merge the bumped version back into `develop`:
<<<<<<< HEAD
	bump_rev="$$(git rev-parse HEAD)"
	git switch -C "develop" --track "$(VCS_COMPARE_REMOTE)/develop" --
	git merge --ff --gpg-sign \
	    -m "Merge branch 'main' release back into develop" "$${bump_rev}"
ifeq ($(CI),true)
	git push --no-verify "$(VCS_COMPARE_REMOTE)" "HEAD:develop"
endif
	git switch -C "$(VCS_BRANCH)" "$${bump_rev}" --
=======
	$(MAKE) VCS_BRANCH="main" VCS_MERGE_BRANCH="develop" \
	    VCS_REMOTE="$(VCS_COMPARE_REMOTE)" VCS_MERGE_BRANCH="develop" devel-merge
	git switch -C "$(VCS_BRANCH)" "$$(git rev-parse HEAD)" --
>>>>>>> 08a15589
endif
ifneq ($(GITHUB_ACTIONS),true)
ifneq ($(PROJECT_GITHUB_PAT),)
# Ensure the tag is available for creating the GitHub release below but push *before* to
# GitLab to avoid a race with repository mirrorying:
	git push --no-verify "github" tag "v$${next_version}"
endif
endif
ifeq ($(CI),true)
# Push just this tag to avoid clashes with any previously failed release:
	git push --no-verify "$(VCS_REMOTE)" tag "v$${next_version}"
# Also push the branch:
	git push --no-verify "$(VCS_REMOTE)" "HEAD:$(VCS_BRANCH)"
endif


## Development Targets:
#
# Recipes used by developers to make changes to the code.

.PHONY: devel-format
### Automatically correct code in this checkout according to linters and style checkers.
devel-format: $(HOME)/.local/var/log/project-structure-host-install.log
	true "TEMPLATE: Always specific to the type of project"
	$(TOX_EXEC_BUILD_ARGS) -- reuse addheader -r --skip-unrecognised \
	    --copyright "Ross Patterson <me@rpatterson.net>" --license "MIT" "./"

.PHONY: devel-upgrade
### Update all fixed/pinned dependencies to their latest available versions.
devel-upgrade: $(HOME)/.local/var/log/project-structure-host-install.log
# Update VCS hooks from remotes to the latest tag.
	$(TOX_EXEC_BUILD_ARGS) -- pre-commit autoupdate

.PHONY: devel-upgrade-branch
### Reset an upgrade branch, commit upgraded dependencies on it, and push for review.
devel-upgrade-branch: ~/.gitconfig ./var/log/gpg-import.log \
		./var/git/refs/remotes/$(VCS_REMOTE)/$(VCS_BRANCH) \
		./var/log/git-remotes.log
	remote_branch_exists=false
	if git fetch "$(VCS_REMOTE)" "$(VCS_BRANCH)-upgrade"
	then
	    remote_branch_exists=true
	fi
	git switch -C "$(VCS_BRANCH)-upgrade" --track "$(VCS_BRANCH)" --
	now=$$(date -u)
	$(MAKE) -e devel-upgrade
	if $(MAKE) -e "test-clean"
	then
# No changes from upgrade, exit successfully but push nothing
	    exit
	fi
# Commit the upgrade changes
	echo "Upgrade all requirements to the latest versions as of $${now}." \
	    >"./newsfragments/+upgrade-requirements.bugfix.rst"
	git add --update "./.pre-commit-config.yaml"
	git add "./newsfragments/+upgrade-requirements.bugfix.rst"
	git_commit_args="--all --gpg-sign"
ifeq ($(CI),true)
# Don't duplicate the CI run from the push below:
	git_push_args+=" --no-verify"
endif
	git commit $${git_commit_args} -m \
	    "fix(deps): Upgrade requirements latest versions"
# Fail if upgrading left untracked files in VCS
	$(MAKE) -e "test-clean"
ifeq ($(CI),true)
# Push any upgrades to the remote for review.  Specify both the ref and the expected ref
# for `--force-with-lease=...` to support pushing to multiple mirrors/remotes via
# multiple `pushUrl`:
	git_push_args="--no-verify"
	if [ "$${remote_branch_exists=true}" == "true" ]
	then
	    git_push_args+=" --force-with-lease=\
	$(VCS_BRANCH)-upgrade:$(VCS_REMOTE)/$(VCS_BRANCH)-upgrade"
	fi
	git push $${git_push_args} "$(VCS_REMOTE)" "HEAD:$(VCS_BRANCH)-upgrade"
endif

.PHONY: devel-merge
### Merge this branch with a suffix back into it's un-suffixed upstream.
devel-merge: ~/.gitconfig ./var/log/git-remotes.log \
		./var/git/refs/remotes/$(VCS_REMOTE)/$(VCS_MERGE_BRANCH)
	merge_rev="$$(git rev-parse HEAD)"
	git switch -C "$(VCS_MERGE_BRANCH)" --track "$(VCS_REMOTE)/$(VCS_MERGE_BRANCH)"
	git merge --ff --gpg-sign -m \
	    $$'Merge branch \'$(VCS_BRANCH)\' into $(VCS_MERGE_BRANCH)\n\n[ci merge]' \
	    "$${merge_rev}"
ifeq ($(CI),true)
	git push --no-verify "$(VCS_REMOTE)" "HEAD:$(VCS_MERGE_BRANCH)"
endif


## Clean Targets:
#
# Recipes used to restore the checkout to initial conditions.

.PHONY: clean
### Restore the checkout to a state as close to an initial clone as possible.
clean:
	docker compose down --remove-orphans --rmi "all" -v || true
	$(TOX_EXEC_BUILD_ARGS) -- pre-commit uninstall \
	    --hook-type "pre-commit" --hook-type "commit-msg" --hook-type "pre-push" \
	    || true
	$(TOX_EXEC_BUILD_ARGS) -- pre-commit clean || true
	git clean -dfx -e "var/" -e ".env"
	rm -rfv "./var/log/" "./var-docker/log/"


## Real Targets:
#
# Recipes that make actual changes and create and update files for the target.


# Targets used as pre-requisites to ensure virtual environments managed by tox have been
# created and can be used directly to save time on Tox's overhead when we don't need
# Tox's logic about when to update/recreate them, e.g.:
#     $ ./.tox/build/bin/cz --help
# Mostly useful for build/release tools.
./var/log/tox/build/build.log:
	$(MAKE) -e "$(HOME)/.local/var/log/project-structure-host-install.log"
	mkdir -pv "$(dir $(@))"
	tox run $(TOX_EXEC_OPTS) -e "$(@:var/log/tox/%/build.log=%)" --notest |&
	    tee -a "$(@)"

## Docker real targets:

# Build the development image:
./var-docker/log/build-devel.log: \
		./Dockerfile.devel ./.dockerignore ./bin/entrypoint \
		./build-host/requirements.txt.in ./docker-compose.yml \
		./docker-compose.override.yml ./.env \
		./var-docker/log/rebuild.log
	true DEBUG Updated prereqs: $(?)
	mkdir -pv "$(dir $(@))"
ifeq ($(DOCKER_BUILD_PULL),true)
# Pull the development image and simulate as if it had been built here.
	if $(MAKE) -e DOCKER_VARIANT="devel" pull-docker
	then
	    touch "$(@)" "./var-docker/log/rebuild.log"
	    exit
	fi
endif
	$(MAKE) -e DOCKER_FILE="./Dockerfile.devel" DOCKER_VARIANT="devel" \
	    DOCKER_BUILD_ARGS="--load" build-docker-build >>"$(@)"

# Build the end-user image:
./var-docker/log/build-user.log: \
		./var-docker/log/build-devel.log ./Dockerfile \
		./var-docker/log/rebuild.log
	true DEBUG Updated prereqs: $(?)
# Build the end-user image now that all required artifacts are built"
	mkdir -pv "$(dir $(@))"
	$(MAKE) -e DOCKER_BUILD_ARGS="$(DOCKER_BUILD_ARGS) --load" \
	    build-docker-build >>"$(@)"
# The image installs the host requirements, reflect that in the bind mount volumes
	date >>"$(@:%/build-user.log=%/host-install.log)"

# Marker file used to trigger the rebuild of the image.
# Useful to workaround async timestamp issues when running jobs in parallel:
./var-docker/log/rebuild.log:
	mkdir -pv "$(dir $(@))"
	date >>"$(@)"

# Local environment variables from a template:
./.env: ./.env.in
	$(MAKE) -e "template=$(<)" "target=$(@)" expand-template

# Install all tools required by recipes that have to be installed externally on the
# host.  Use a target file outside this checkout to support multiple checkouts.  Use a
# target specific to this project so that other projects can use the same approach but
# with different requirements.
$(HOME)/.local/var/log/project-structure-host-install.log:
	mkdir -pv "$(dir $(@))"
	(
	    if ! which pip
	    then
	        if which apk
	        then
	            sudo apk update
	            sudo apk add \
# We need `$ envsubst` in the `expand-template:` target recipe:
	                "gettext" \
# We need `$ pip3` to install the project's Python tools:
	                "py3-pip" \
# Needed for dependencies we can't get current versions for locally:
	                "docker-cli-compose" \
# Needed for publishing releases from CI/CD:
	                "gnupg" "github-cli" "curl"
	        elif which apt-get
	        then
	            sudo apt-get update
	            sudo apt-get install -y "gettext-base" "python3-pip" \
	                "docker-compose-plugin" "gnupg" "gh" "curl"
	        else
	            set +x
	            echo "ERROR: OS not supported for installing host dependencies"
	            false
	        fi
	    fi
	    pip install -r "./build-host/requirements.txt.in"
	) |& tee -a "$(@)"

# https://docs.docker.com/build/building/multi-platform/#building-multi-platform-images
$(HOME)/.local/var/log/docker-multi-platform-host-install.log:
	mkdir -pv "$(dir $(@))"
	if ! docker context inspect "multi-platform" |& tee -a "$(@)"
	then
	    docker context create "multi-platform" |& tee -a "$(@)"
	fi
	if ! docker buildx inspect |& tee -a "$(@)" |
	    grep -q '^ *Endpoint: *multi-platform *'
	then
	    (
	        docker buildx create --use "multi-platform" || true
	    ) |& tee -a "$(@)"
	fi

./var/log/codecov-install.log:
	mkdir -pv "$(dir $(@))"
# Install the code test coverage publishing tool
	(
	    if ! which codecov
	    then
	        mkdir -pv ~/.local/bin/
# https://docs.codecov.com/docs/codecov-uploader#using-the-uploader-with-codecovio-cloud
	        if which brew
	        then
# Mac OS X
	            curl --output-dir ~/.local/bin/ -Os \
	                "https://uploader.codecov.io/latest/macos/codecov"
	        elif which apk
	        then
# Alpine
	            wget --directory-prefix ~/.local/bin/ \
	                "https://uploader.codecov.io/latest/alpine/codecov"
	        else
# Other Linux distributions
	            curl --output-dir ~/.local/bin/ -Os \
	                "https://uploader.codecov.io/latest/linux/codecov"
	        fi
	        chmod +x ~/.local/bin/codecov
	    fi
	    if ! which codecov
	    then
	        set +x
	        echo "ERROR: CodeCov CLI tool still not on PATH"
	        false
	    fi
	) | tee -a "$(@)"

# Retrieve VCS data needed for versioning (tags) and release (release notes).
$(VCS_FETCH_TARGETS): ./.git/logs/HEAD
	git_fetch_args=--tags
	if [ "$$(git rev-parse --is-shallow-repository)" == "true" ]
	then
	    git_fetch_args+=" --unshallow"
	fi
	branch_path="$(@:var/git/refs/remotes/%=%)"
	mkdir -pv "$(dir $(@))"
	if ! git fetch $${git_fetch_args} "$${branch_path%%/*}" "$${branch_path#*/}" |&
	    tee -a "$(@)"
	then
# If the local branch doesn't exist, fall back to the pre-release branch:
	    git fetch $${git_fetch_args} "$${branch_path%%/*}" "develop" |&
	        tee -a "$(@)"
	fi

./.git/hooks/pre-commit:
	$(MAKE) -e "$(HOME)/.local/var/log/project-structure-host-install.log"
	$(TOX_EXEC_BUILD_ARGS) -- pre-commit install \
	    --hook-type "pre-commit" --hook-type "commit-msg" --hook-type "pre-push"

# Tell Emacs where to find checkout-local tools needed to check the code.
./.dir-locals.el: ./.dir-locals.el.in
	$(MAKE) -e "template=$(<)" "target=$(@)" expand-template

# Ensure minimal VCS configuration, mostly useful in automation such as CI.
~/.gitconfig:
	git config --global user.name "$(USER_FULL_NAME)"
	git config --global user.email "$(USER_EMAIL)"

./var/log/git-remotes.log:
	mkdir -pv "$(dir $(@))"
	set +x
ifneq ($(VCS_REMOTE_PUSH_URL),)
	if ! git remote get-url --push --all "origin" |
	    grep -q -F "$(VCS_REMOTE_PUSH_URL)"
	then
	    echo "INFO:Adding push url for remote 'origin'"
	    git remote set-url --push --add "origin" "$(VCS_REMOTE_PUSH_URL)" |
	        tee -a "$(@)"
	fi
endif
ifneq ($(GITHUB_ACTIONS),true)
ifneq ($(PROJECT_GITHUB_PAT),)
# Also add a fetch remote for the `$ gh ...` CLI tool to detect:
	if ! git remote get-url "github" >"/dev/null"
	then
	    echo "INFO:Adding remote 'github'"
	    git remote add "github" \
	        "https://$(PROJECT_GITHUB_PAT)@github.com/$(CI_PROJECT_PATH).git" |
	        tee -a "$(@)"
	fi
else ifneq ($(CI_IS_FORK),true)
	set +x
	echo "ERROR: PROJECT_GITHUB_PAT missing from ./.env or CI secrets"
	false
endif
endif
	set -x
# Fail fast if there's still no push access
	git push --no-verify "origin" "HEAD:$(VCS_BRANCH)" | tee -a "$(@)"

./var/log/docker-login-DOCKER.log: ./.env
	mkdir -pv "$(dir $(@))"
	set +x
	source "./.env"
	export DOCKER_PASS
	if [ -n "$${DOCKER_PASS}" ]
	then
	    set -x
	    printenv "DOCKER_PASS" | docker login -u "merpatterson" --password-stdin
	elif [ "$(CI_IS_FORK)" != "true" ]
	then
	    echo "ERROR: DOCKER_PASS missing from ./.env or CI secrets"
	    false
	fi
	date | tee -a "$(@)"
# TEMPLATE: Add a cleanup rule for the GitLab container registry under the project
# settings.
./var/log/docker-login-GITLAB.log: ./.env
	mkdir -pv "$(dir $(@))"
	set +x
	source "./.env"
	export CI_REGISTRY_PASSWORD
	if [ -n "$${CI_REGISTRY_PASSWORD}" ]
	then
	    set -x
	    printenv "CI_REGISTRY_PASSWORD" |
	        docker login -u "$(CI_REGISTRY_USER)" --password-stdin "$(CI_REGISTRY)"
	elif [ "$(CI_IS_FORK)" != "true" ]
	then
	    echo "ERROR: CI_REGISTRY_PASSWORD missing from ./.env or CI secrets"
	    false
	fi
	date | tee -a "$(@)"
# TEMPLATE: Connect the GitHub container registry to the repository using the `Connect`
# button at the bottom of the container registry's web UI.
./var/log/docker-login-GITHUB.log: ./.env
	mkdir -pv "$(dir $(@))"
	set +x
	source "./.env"
	export PROJECT_GITHUB_PAT
	if [ -n "$${PROJECT_GITHUB_PAT}" ]
	then
	    set -x
	    printenv "PROJECT_GITHUB_PAT" |
	        docker login -u "$(GITHUB_REPOSITORY_OWNER)" --password-stdin "ghcr.io"
	elif [ "$(CI_IS_FORK)" != "true" ]
	then
	    echo "ERROR: PROJECT_GITHUB_PAT missing from ./.env or CI secrets"
	    false
	fi
	date | tee -a "$(@)"

# GPG signing key creation and management in CI
export GPG_PASSPHRASE=
GPG_SIGNING_PRIVATE_KEY=
./var/ci-cd-signing-subkey.asc:
# We need a private key in the CI/CD environment for signing release commits and
# artifacts.  Use a subkey so that it can be revoked without affecting your main key.
# This recipe captures what I had to do to export a private signing subkey.  It's not
# widely tested so it should probably only be used for reference.  It worked for me but
# the risk is leaking your main private key so double and triple check all your
# assumptions and results.
# 1. Create a signing subkey with a NEW, SEPARATE passphrase:
#    https://wiki.debian.org/Subkeys#How.3F
# 2. Get the long key ID for that private subkey:
#	gpg --list-secret-keys --keyid-format "LONG"
# 3. Export *just* that private subkey and verify that the main secret key packet is the
#    GPG dummy packet and that the only other private key included is the intended
#    subkey:
#	gpg --armor --export-secret-subkeys "$(GPG_SIGNING_KEYID)!" |
#	    gpg --list-packets
# 4. Export that key as text to a file:
	gpg --armor --export-secret-subkeys "$(GPG_SIGNING_KEYID)!" >"$(@)"
# 5. Confirm that the exported key can be imported into a temporary GNU PG directory and
#    that temporary directory can then be used to sign files:
#	gnupg_homedir=$$(mktemp -d --suffix=".d" "gnupd.XXXXXXXXXX")
#	printenv 'GPG_PASSPHRASE' >"$${gnupg_homedir}/.passphrase"
#	gpg --homedir "$${gnupg_homedir}" --batch --import <"$(@)"
#	echo "Test signature content" >"$${gnupg_homedir}/test-sig.txt"
#	gpgconf --kill gpg-agent
#	gpg --homedir "$${gnupg_homedir}" --batch --pinentry-mode "loopback" \
#	    --passphrase-file "$${gnupg_homedir}/.passphrase" \
#	    --local-user "$(GPG_SIGNING_KEYID)!" --sign "$${gnupg_homedir}/test-sig.txt"
#	gpg --batch --verify "$${gnupg_homedir}/test-sig.txt.gpg"
# 6. Add the contents of this target as a `GPG_SIGNING_PRIVATE_KEY` secret in CI and the
# passphrase for the signing subkey as a `GPG_PASSPHRASE` secret in CI
./var/log/gpg-import.log: ~/.gitconfig
# In each CI run, import the private signing key from the CI secrets
	mkdir -pv "$(dir $(@))"
ifneq ($(and $(GPG_SIGNING_PRIVATE_KEY),$(GPG_PASSPHRASE)),)
	printenv "GPG_SIGNING_PRIVATE_KEY" | gpg --batch --import | tee -a "$(@)"
	echo 'default-key:0:"$(GPG_SIGNING_KEYID)' | gpgconf —change-options gpg
	git config --global user.signingkey "$(GPG_SIGNING_KEYID)"
# "Unlock" the signing key for the remainder of this CI run:
	printenv 'GPG_PASSPHRASE' >"./var/ci-cd-signing-subkey.passphrase"
	true | gpg --batch --pinentry-mode "loopback" \
	    --passphrase-file "./var/ci-cd-signing-subkey.passphrase" \
	    --sign | gpg --list-packets
else
ifneq ($(CI_IS_FORK),true)
	set +x
	echo "ERROR: GPG_SIGNING_PRIVATE_KEY or GPG_PASSPHRASE " \
	    "missing from ./.env or CI secrets"
	false
endif
	date | tee -a "$(@)"
endif

# TEMPLATE: Optionally, use the following command to generate a GitLab CI/CD runner
# configuration, register it with your project, compare it with the template
# prerequisite, apply the appropriate changes and then  run using `$ docker compose up
# gitlab-runner`.  Particularly useful to conserve shared runner minutes:
./var/gitlab-runner/config/config.toml: ./gitlab-runner/config/config.toml.in
	docker compose run --rm gitlab-runner register \
	    --url "https://gitlab.com/" --docker-image "docker" --executor "docker"


## Utility Targets:
#
# Recipes used to make similar changes across targets where using Make's basic syntax
# can't be used.

.PHONY: expand-template
## Create a file from a template replacing environment variables
expand-template:
	$(MAKE) -e "$(HOME)/.local/var/log/project-structure-host-install.log"
	set +x
	if [ -e "$(target)" ]
	then
ifeq ($(TEMPLATE_IGNORE_EXISTING),true)
	    exit
else
	    envsubst <"$(template)" | diff -u "$(target)" "-" || true
	    echo "ERROR: Template $(template) has been updated:"
	    echo "       Reconcile changes and \`$$ touch $(target)\`:"
	    false
endif
	fi
	envsubst <"$(template)" >"$(target)"

.PHONY: pull-docker
### Pull an existing image best to use as a cache for building new images
pull-docker: ./var/git/refs/remotes/$(VCS_REMOTE)/$(VCS_BRANCH) \
		./var/log/tox/build/build.log
	export VERSION=$$(./.tox/build/bin/cz version --project)
	for vcs_branch in $(VCS_BRANCHES)
	do
	    docker_tag="$(DOCKER_VARIANT_PREFIX)$${vcs_branch}"
	    for docker_image in $(DOCKER_IMAGES)
	    do
	        if docker pull "$${docker_image}:$${docker_tag}"
	        then
	            docker tag "$${docker_image}:$${docker_tag}" \
	                "$(DOCKER_IMAGE_DOCKER):$${docker_tag}"
	            exit
	        fi
	    done
	done
	set +x
	echo "ERROR: Could not pull any existing docker image"
	false

# TEMPLATE: Run this once for your project.  See the `./var/log/docker-login*.log`
# targets for the authentication environment variables that need to be set or just login
# to those container registries manually and touch these targets.
.PHONY: bootstrap-project
### Run any tasks needed to be run once for a given project by a maintainer
bootstrap-project: \
		./var/log/docker-login-GITLAB.log \
		./var/log/docker-login-GITHUB.log
# Initially seed the build host Docker image to bootstrap CI/CD environments
# GitLab CI/CD:
	$(MAKE) -e -C "./build-host/" DOCKER_IMAGE="$(DOCKER_IMAGE_GITLAB)" release
# GitHub Actions:
	$(MAKE) -e -C "./build-host/" DOCKER_IMAGE="$(DOCKER_IMAGE_GITHUB)" release


## Makefile Development:
#
# Development primarily requires a balance of 2 priorities:
#
# - Ensure the correctness of the code and build artifacts
# - Minimize iteration time overhead in the inner loop of development
#
# This project uses Make to balance those priorities.  Target recipes capture the
# commands necessary to build artifacts, run tests, and check the code.  Top-level
# targets assemble those recipes to put it all together and ensure correctness.  Target
# prerequisites are used to define when build artifacts need to be updated so that
# time isn't wasted on unnecessary updates in the inner loop of development.
#
# The most important Make concept to understand if making changes here is that of real
# targets and prerequisites, as opposed to "phony" targets.  The target is only updated
# if any of its prerequisites are newer, IOW have a more recent modification time, than
# the target.  For example, if a new feature adds library as a new project dependency
# then correctness requires that the fixed/pinned versions be updated to include the new
# library.  Most of the time, however, the fixed/pinned versions don't need to be
# updated and it would waste significant time to always update them in the inner loop of
# development.  We express this relationship in Make by defining the files containing
# the fixed/pinned versions as targets and the `./setup.cfg` file where dependencies are
# defined as a prerequisite:
#
#    ./build/foo.txt: ./foo.txt.in
#    	envsubst <"$(<)" >"$(@)"
#
# To that end, developers should use real target files whenever possible when adding
# recipes to this file.
#
# Sometimes the task we need a recipe to accomplish should only be run when certain
# changes have been made and as such we can use those changed files as prerequisites but
# the task doesn't produce an artifact appropriate for use as the target for the recipe.
# In that case, the recipe can write "simulated" artifact such as by piping output to a
# log file:
#
#     ./var/log/foo.log:
#         mkdir -pv "$(dir $(@))"
#         echo "Do some work here" | tee -a "$(@)"
#
# This is also useful when none of the modification times of produced artifacts can be
# counted on to correctly reflect when any subsequent targets need to be updated when
# using this target as a pre-requisite in turn.  If no output can be captured, then the
# recipe can create arbitrary output:
#
#     ./var/log/foo.log:
#         echo "Do some work here"
#         mkdir -pv "$(dir $(@))"
#         date | tee -a "$(@)"
#
# If a target is needed by the recipe of another target but should *not* trigger updates
# when it's newer, such as one-time host install tasks, then use that target in a
# sub-make instead of as a prerequisite:
#
#     ./var/log/foo.log:
#         $(MAKE) "./var/log/bar.log"
#
# We use a few more Make features than these core features and welcome further use of
# such features:
#
# - `$(@)`:
#   The automatic variable containing the file path for the target
#
# - `$(<)`:
#   The automatic variable containing the file path for the first prerequisite
#
# - `$(FOO:%=foo-%)`:
#   Substitution references to generate transformations of space-separated values
#
# - `$ make FOO=bar ...`:
#   Overriding variables on the command-line when invoking make as "options"
#
# We want to avoid, however, using many more features of Make, particularly the more
# "magical" features, to keep it readable, discover-able, and otherwise accessible to
# developers who may not have significant familiarity with Make.  If there's a good,
# pragmatic reason to add use of further features feel free to make the case but avoid
# them if possible.<|MERGE_RESOLUTION|>--- conflicted
+++ resolved
@@ -675,20 +675,12 @@
 	$(TOX_EXEC_BUILD_ARGS) -- cz bump $${cz_bump_args}
 ifeq ($(VCS_BRANCH),main)
 # Merge the bumped version back into `develop`:
-<<<<<<< HEAD
-	bump_rev="$$(git rev-parse HEAD)"
-	git switch -C "develop" --track "$(VCS_COMPARE_REMOTE)/develop" --
-	git merge --ff --gpg-sign \
-	    -m "Merge branch 'main' release back into develop" "$${bump_rev}"
+	$(MAKE) VCS_BRANCH="main" VCS_MERGE_BRANCH="develop" \
+	    VCS_REMOTE="$(VCS_COMPARE_REMOTE)" VCS_MERGE_BRANCH="develop" devel-merge
 ifeq ($(CI),true)
 	git push --no-verify "$(VCS_COMPARE_REMOTE)" "HEAD:develop"
 endif
-	git switch -C "$(VCS_BRANCH)" "$${bump_rev}" --
-=======
-	$(MAKE) VCS_BRANCH="main" VCS_MERGE_BRANCH="develop" \
-	    VCS_REMOTE="$(VCS_COMPARE_REMOTE)" VCS_MERGE_BRANCH="develop" devel-merge
 	git switch -C "$(VCS_BRANCH)" "$$(git rev-parse HEAD)" --
->>>>>>> 08a15589
 endif
 ifneq ($(GITHUB_ACTIONS),true)
 ifneq ($(PROJECT_GITHUB_PAT),)
