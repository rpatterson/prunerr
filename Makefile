# SPDX-FileCopyrightText: 2023 Ross Patterson <me@rpatterson.net>
#
# SPDX-License-Identifier: MIT

## Development, build, and maintenance tasks:
#
# To ease discovery for contributors, place option variables affecting behavior at the
# top. Skip down to `## Top-level targets:` to find targets intended for use by
# developers. The recipes for real targets that follow the top-level targets do the real
# work. If making changes here, start by reading the philosophy commentary at the bottom
# of this file.

# Project specific values:
export PROJECT_NAMESPACE=rpatterson
export PROJECT_NAME=project-structure

# Option variables that control behavior:
export TEMPLATE_IGNORE_EXISTING=false
<<<<<<< HEAD
export DOCKER_USER=merpatterson
=======
# TEMPLATE: Create an Node Package Manager (NPM) organization and set its name here:
NPM_SCOPE=rpattersonnet
>>>>>>> 3fa20d83


## "Private" Variables:

# Variables not of concern those running and reading top-level targets. These variables
# most often derive from the environment or other values. Place variables holding
# literal constants or option variables intended for use on the command-line towards the
# top. Otherwise, add variables to the appropriate following grouping. Make requires
# defining variables referenced in targets or prerequisites before those references, in
# contrast with references in recipes. As a result, the Makefile can't place these
# further down for readability and discover.

### Defensive settings for make:
#     https://tech.davis-hansson.com/p/make/
SHELL:=bash
.ONESHELL:
.SHELLFLAGS:=-eu -o pipefail -c
.SILENT:
.DELETE_ON_ERROR:
MAKEFLAGS+=--warn-undefined-variables
MAKEFLAGS+=--no-builtin-rules
PS1?=$$
EMPTY=
COMMA=,

# Values derived from the environment:
USER_NAME:=$(shell id -u -n)
USER_FULL_NAME:=$(shell \
    getent passwd "$(USER_NAME)" | cut -d ":" -f 5 | cut -d "," -f 1)
ifeq ($(USER_FULL_NAME),)
USER_FULL_NAME=$(USER_NAME)
endif
USER_EMAIL:=$(USER_NAME)@$(shell hostname -f)
export PUID:=$(shell id -u)
export PGID:=$(shell id -g)
export CHECKOUT_DIR=$(PWD)
TZ=Etc/UTC
ifneq ("$(wildcard /usr/share/zoneinfo/)","")
TZ=$(shell \
  realpath --relative-to=/usr/share/zoneinfo/ \
  $(firstword $(realpath /private/etc/localtime /etc/localtime)) \
)
endif
export TZ
export DOCKER_GID=$(shell getent group "docker" | cut -d ":" -f 3)

# Values derived from Version Control Systems (VCS):
VCS_LOCAL_BRANCH:=$(shell git branch --show-current)
VCS_TAG=
ifeq ($(VCS_LOCAL_BRANCH),)
# Guess branch name from tag:
ifneq ($(shell echo "$(VCS_TAG)" | grep -E '^v[0-9]+\.[0-9]+\.[0-9]+$$'),)
# Publish final releases from the `main` branch:
VCS_LOCAL_BRANCH=main
else ifneq ($(shell echo "$(VCS_TAG)" | grep -E '^v[0-9]+\.[0-9]+\.[0-9]+.+$$'),)
# Publish pre-releases from the `develop` branch:
VCS_LOCAL_BRANCH=develop
endif
endif
# Reproduce Git branch and remote configuration and logic:
VCS_CLONE_REMOTE:=$(shell git config "clone.defaultRemoteName")
ifeq ($(VCS_CLONE_REMOTE),)
VCS_CLONE_REMOTE=origin
endif
VCS_PUSH_REMOTE:=$(shell git config "branch.$(VCS_LOCAL_BRANCH).pushRemote")
ifeq ($(VCS_PUSH_REMOTE),)
VCS_PUSH_REMOTE:=$(shell git config "remote.pushDefault")
endif
ifeq ($(VCS_PUSH_REMOTE),)
VCS_PUSH_REMOTE=$(VCS_CLONE_REMOTE)
endif
VCS_UPSTREAM_REMOTE:=$(shell git config "branch.$(VCS_LOCAL_BRANCH).remote")
ifeq ($(VCS_UPSTREAM_REMOTE),)
VCS_UPSTREAM_REMOTE:=$(shell git config "checkout.defaultRemote")
endif
VCS_UPSTREAM_REF:=$(shell git config "branch.$(VCS_LOCAL_BRANCH).merge")
VCS_UPSTREAM_BRANCH=$(VCS_UPSTREAM_REF:refs/heads/%=%)
# Find the remote and branch for `v*` tags versioning data:
VCS_REMOTE=$(VCS_PUSH_REMOTE)
VCS_BRANCH=$(VCS_LOCAL_BRANCH)
# Find the remote and branch for conventional commits release data:
VCS_COMPARE_REMOTE=$(VCS_UPSTREAM_REMOTE)
ifeq ($(VCS_COMPARE_REMOTE),)
VCS_COMPARE_REMOTE=$(VCS_PUSH_REMOTE)
endif
VCS_COMPARE_BRANCH=$(VCS_UPSTREAM_BRANCH)
ifeq ($(VCS_COMPARE_BRANCH),)
VCS_COMPARE_BRANCH=$(VCS_BRANCH)
endif
# If pushing to upstream release branches, get release data compared to the preceding
# release:
ifeq ($(VCS_COMPARE_BRANCH),develop)
VCS_COMPARE_BRANCH=main
endif
VCS_BRANCH_SUFFIX=upgrade
VCS_MERGE_BRANCH=$(VCS_BRANCH:%-$(VCS_BRANCH_SUFFIX)=%)
# Assemble the targets used to avoid redundant fetches during release tasks:
VCS_FETCH_TARGETS=./var/git/refs/remotes/$(VCS_REMOTE)/$(VCS_BRANCH)
ifneq ($(VCS_REMOTE)/$(VCS_BRANCH),$(VCS_COMPARE_REMOTE)/$(VCS_COMPARE_BRANCH))
VCS_FETCH_TARGETS+=./var/git/refs/remotes/$(VCS_COMPARE_REMOTE)/$(VCS_COMPARE_BRANCH)
endif
# Also fetch develop for merging back in the final release:
VCS_RELEASE_FETCH_TARGETS=./var/git/refs/remotes/$(VCS_REMOTE)/$(VCS_BRANCH)
ifeq ($(VCS_BRANCH),main)
VCS_RELEASE_FETCH_TARGETS+=./var/git/refs/remotes/$(VCS_COMPARE_REMOTE)/develop
ifneq ($(VCS_REMOTE)/$(VCS_BRANCH),$(VCS_COMPARE_REMOTE)/develop)
ifneq ($(VCS_COMPARE_REMOTE)/$(VCS_COMPARE_BRANCH),$(VCS_COMPARE_REMOTE)/develop)
VCS_FETCH_TARGETS+=./var/git/refs/remotes/$(VCS_COMPARE_REMOTE)/develop
endif
endif
endif
ifneq ($(VCS_MERGE_BRANCH),$(VCS_BRANCH))
VCS_FETCH_TARGETS+=./var/git/refs/remotes/$(VCS_REMOTE)/$(VCS_MERGE_BRANCH)
endif

# Run Python tools in isolated environments managed by Tox:
export PATH:=./.tox/bootstrap/bin:$(PATH)
TOX_EXEC_OPTS=--no-recreate-pkg --skip-pkg-install
TOX_EXEC_BUILD_ARGS=tox exec $(TOX_EXEC_OPTS) -e "build"

# Values used to build Docker images:
DOCKER_FILE=./Dockerfile
export DOCKER_BUILD_ARGS=
export DOCKER_BUILD_PULL=false
# Values used to tag built images:
export DOCKER_VARIANT=
DOCKER_VARIANT_PREFIX=
ifneq ($(DOCKER_VARIANT),)
DOCKER_VARIANT_PREFIX=$(DOCKER_VARIANT)-
endif
export DOCKER_BRANCH_TAG=$(subst /,-,$(VCS_BRANCH))
DOCKER_REGISTRIES=DOCKER
export DOCKER_REGISTRY=$(firstword $(DOCKER_REGISTRIES))
DOCKER_IMAGE_DOCKER=$(DOCKER_USER)/$(PROJECT_NAME)
DOCKER_IMAGE=$(DOCKER_IMAGE_$(DOCKER_REGISTRY))
# Values used to run built images in containers:
DOCKER_COMPOSE_RUN_ARGS=
DOCKER_COMPOSE_RUN_ARGS+= --rm
ifeq ($(shell tty),not a tty)
DOCKER_COMPOSE_RUN_ARGS+= -T
endif
export DOCKER_PASS

# Values used for publishing releases:
# Safe defaults for testing the release process without publishing to the official
# project hosting services, indexes, and registries:
RELEASE_PUBLISH=false
# Publish releases from the `main` or `develop` branches:
ifeq ($(VCS_BRANCH),main)
RELEASE_PUBLISH=true
else ifeq ($(VCS_BRANCH),develop)
# Publish pre-releases from the `develop` branch:
RELEASE_PUBLISH=true
endif
DOCKER_PLATFORMS=
ifeq ($(RELEASE_PUBLISH),true)
# TEMPLATE: Choose the platforms on which your end-users need to be able to run the
# image.  These default platforms should cover most common end-user platforms, including
# modern Apple M1 CPUs, Raspberry Pi devices, etc.:
DOCKER_PLATFORMS=linux/amd64 linux/arm64 linux/arm/v7
endif

# Override variable values if present in `./.env` and if not overridden on the
# command-line:
include $(wildcard .env)

# Finished with `$(shell)`, echo recipe commands going forward
.SHELLFLAGS+= -x

# <!--alex disable hooks-->


## Top-level targets:

.PHONY: all
### The default target.
all: build

.PHONY: start
### Run the local development end-to-end stack services in the background as daemons.
start: build-docker ./.env.~out~
	docker compose down
	docker compose up -d

.PHONY: run
### Run the local development end-to-end stack services in the foreground for debugging.
run: build-docker ./.env.~out~
	docker compose down
	docker compose up


## Build Targets:
#
# Recipes that make artifacts needed for by end-users, development tasks, other recipes.

.PHONY: build
<<<<<<< HEAD
### Set up everything for development from a checkout, local and in containers.
build: ./.git/hooks/pre-commit ./.env.~out~ \
		$(HOME)/.local/var/log/$(PROJECT_NAME)-host-install.log \
		build-docker

.PHONY: build-pkgs
### Ensure the built package is current.
build-pkgs: ./var/git/refs/remotes/$(VCS_REMOTE)/$(VCS_BRANCH) \
		./var-docker/log/build-devel.log
	true "TEMPLATE: Always specific to the type of project"
=======
### Perform any necessary local set-up common to most operations.
build: ./.git/hooks/pre-commit ./.env.~out~ \
		$(HOME)/.local/var/log/$(PROJECT_NAME)-host-install.log \
		./var/log/npm-install.log

.PHONY: build-pkgs
### Update the built package for use outside tox.
build-pkgs: ./var/git/refs/remotes/$(VCS_REMOTE)/$(VCS_BRANCH)
	true "TEMPLATE: Always specific to the project type"

.PHONY: build-docs
### Render the static HTML form of the Sphinx documentation
build-docs: build-docs-html

.PHONY: build-docs-watch
### Serve the Sphinx documentation with live updates
build-docs-watch: ./.tox/bootstrap/bin/tox
	tox exec -e "build" -- sphinx-watch "./docs/" "./build/docs/html/" "html" --httpd

.PHONY: build-docs-%
build-docs-%: ./.tox/bootstrap/bin/tox
	tox exec -e "build" -- sphinx-build -M "$(@:build-docs-%=%)" \
	    "./docs/" "./build/docs/"
>>>>>>> 3fa20d83

## Docker Build Targets:
#
# Strive for as much consistency as possible in development tasks between the local host
# and inside containers.  To that end, most of the `*-docker` container target recipes
# should run the corresponding `*-local` local host target recipes inside the
# development container.  Top level targets, like `test`, should run as much as possible
# inside the development container.

.PHONY: build-docker
### Set up for development in Docker containers.
build-docker: build-pkgs ./var-docker/log/build-user.log

.PHONY: build-docker-tags
### Print the list of image tags for the current registry and variant.
build-docker-tags:
	$(MAKE) -e $(DOCKER_REGISTRIES:%=build-docker-tags-%)

.PHONY: $(DOCKER_REGISTRIES:%=build-docker-tags-%)
### Print the list of image tags for the current registry and variant.
$(DOCKER_REGISTRIES:%=build-docker-tags-%):
	test -e "./var/git/refs/remotes/$(VCS_REMOTE)/$(VCS_BRANCH)"
	docker_image=$(DOCKER_IMAGE_$(@:build-docker-tags-%=%))
	echo $${docker_image}:$(DOCKER_VARIANT_PREFIX)$(DOCKER_BRANCH_TAG)
ifeq ($(VCS_BRANCH),main)
# Only update tags end users may depend on to be stable from the `main` branch
	VERSION=$$($(TOX_EXEC_BUILD_ARGS) -qq -- cz version --project)
	major_version=$$(echo $${VERSION} | sed -nE 's|([0-9]+).*|\1|p')
	minor_version=$$(
	    echo $${VERSION} | sed -nE 's|([0-9]+\.[0-9]+).*|\1|p'
	)
	echo $${docker_image}:$(DOCKER_VARIANT_PREFIX)v$${minor_version}
	echo $${docker_image}:$(DOCKER_VARIANT_PREFIX)v$${major_version}
	echo $${docker_image}:$(DOCKER_VARIANT_PREFIX)
endif
# This variant is the default used for tags such as `latest`
	echo $${docker_image}:$(DOCKER_VARIANT_PREFIX)$(DOCKER_BRANCH_TAG)
ifeq ($(VCS_BRANCH),main)
	echo $${docker_image}:$(DOCKER_VARIANT_PREFIX)v$${minor_version}
	echo $${docker_image}:$(DOCKER_VARIANT_PREFIX)v$${major_version}
ifeq ($(DOCKER_VARIANT),)
	echo $${docker_image}:latest
else
	echo $${docker_image}:$(DOCKER_VARIANT)
endif
endif

.PHONY: build-docker-build
### Run the actual commands used to build the Docker container image.
build-docker-build: ./Dockerfile \
		$(HOME)/.local/var/log/docker-multi-platform-host-install.log \
		./var/git/refs/remotes/$(VCS_REMOTE)/$(VCS_BRANCH) \
		./var/log/docker-login-DOCKER.log
# Workaround broken interactive session detection:
	docker pull "buildpack-deps"
# Assemble the tags for all the variant permutations:
	$(MAKE) "./var/git/refs/remotes/$(VCS_REMOTE)/$(VCS_BRANCH)"
	docker_build_args=""
	for image_tag in $$(
	    $(MAKE) -e --no-print-directory build-docker-tags
	)
	do
	    docker_build_args+=" --tag $${image_tag}"
	done
ifeq ($(DOCKER_VARIANT),)
	docker_build_args+=" --target user"
else
	docker_build_args+=" --target $(DOCKER_VARIANT)"
endif
# https://github.com/moby/moby/issues/39003#issuecomment-879441675
	docker buildx build $(DOCKER_BUILD_ARGS) \
	    --build-arg BUILDKIT_INLINE_CACHE="1" \
	    --build-arg VERSION="$$(
	        $(TOX_EXEC_BUILD_ARGS) -qq -- cz version --project
	    )" \
	    $${docker_build_args} --file "$(<)" "./"


## Test Targets:
#
# Recipes that run the test suite.

.PHONY: test
### Format the code and run the full suite of tests, coverage checks, and linters.
test: test-lint test-docker-lint test-docker

.PHONY: test-local
### Run the full suite of tests, coverage checks, and linters.
<<<<<<< HEAD
test-local:
	true "TEMPLATE: Always specific to the type of project"
=======
test: test-lint
	true "TEMPLATE: Always specific to the project type"
>>>>>>> 3fa20d83

.PHONY: test-lint
### Perform any linter or style checks, including non-code checks.
test-lint: $(HOME)/.local/var/log/$(PROJECT_NAME)-host-install.log \
		./var/log/npm-install.log build-docs test-lint-prose
# Run linters implemented in Python:
	tox run -e "build"
# Lint copyright and licensing:
	docker compose run --rm -T "reuse"
# Run linters implemented in JavaScript:
	~/.nvm/nvm-exec npm run lint

.PHONY: test-lint-prose
### Lint prose text for spelling, grammar, and style
test-lint-prose: $(HOME)/.local/var/log/$(PROJECT_NAME)-host-install.log \
		./var/log/vale-sync.log ./.vale.ini ./styles/code.ini
# Lint all markup files tracked in VCS with Vale:
# https://vale.sh/docs/topics/scoping/#formats
	git ls-files -co --exclude-standard -z |
	    xargs -r -0 -t -- docker compose run --rm -T vale
# Lint all source code files tracked in VCS with Vale:
	git ls-files -co --exclude-standard -z |
	    xargs -r -0 -t -- \
	    docker compose run --rm -T vale --config="./styles/code.ini"
# Lint source code files tracked in VCS but without extensions with Vale:
	git ls-files -co --exclude-standard -z | grep -Ez '^[^.]+$$' |
	    while read -d $$'\0'
	    do
	        cat "$${REPLY}" |
	            docker compose run --rm -T vale --config="./styles/code.ini" \
	                --ext=".pl"
	    done

.PHONY: test-debug
### Run tests directly on the system and start the debugger on errors or failures.
test-debug:
	true "TEMPLATE: Always specific to the project type"

.PHONY: test-docker
### Run the full suite of tests, coverage checks, and code linters in containers.
test-docker: build-pkgs
	docker_run_args="--rm"
	if [ ! -t 0 ]
	then
# No fancy output when running in parallel
	    docker_run_args+=" -T"
	fi
# Ensure the end-user image runs successfully:
	docker compose run --no-deps $${docker_run_args} $(PROJECT_NAME) true
# Run from the development Docker container for consistency:
	docker compose run $${docker_run_args} $(PROJECT_NAME)-devel \
	    make -e test-local

.PHONY: test-docker-lint
### Check the style and content of the `./Dockerfile*` files
test-docker-lint: ./.env.~out~ ./var/log/docker-login-DOCKER.log
	docker compose pull --quiet hadolint
	docker compose run $(DOCKER_COMPOSE_RUN_ARGS) hadolint
	docker compose run $(DOCKER_COMPOSE_RUN_ARGS) hadolint \
	    hadolint "./build-host/Dockerfile"

.PHONY: test-push
<<<<<<< HEAD
### Perform any checks that should only be run before pushing.
test-push: $(VCS_FETCH_TARGETS) \
		$(HOME)/.local/var/log/$(PROJECT_NAME)-host-install.log \
		./var-docker/log/build-devel.log ./.env.~out~
=======
### Verify commits before pushing to the remote.
test-push: $(VCS_FETCH_TARGETS) ./.tox/bootstrap/bin/tox
>>>>>>> 3fa20d83
	vcs_compare_rev="$(VCS_COMPARE_REMOTE)/$(VCS_COMPARE_BRANCH)"
	if ! git fetch "$(VCS_COMPARE_REMOTE)" "$(VCS_COMPARE_BRANCH)"
	then
# For a newly created branch not yet on the remote, compare with the pre-release branch:
	    vcs_compare_rev="$(VCS_COMPARE_REMOTE)/develop"
	fi
	exit_code=0
	(
	    $(TOX_EXEC_BUILD_ARGS) -- \
	        cz check --rev-range "$${vcs_compare_rev}..HEAD" &&
	    $(TOX_EXEC_BUILD_ARGS) -- \
	        python ./bin/cz-check-bump.py --compare-ref "$${vcs_compare_rev}"
	) || exit_code=$$?
	if (( $$exit_code == 3 || $$exit_code == 21 ))
	then
	    exit
	elif (( $$exit_code != 0 ))
	then
	    exit $$exit_code
	else
	    docker compose run $(DOCKER_COMPOSE_RUN_ARGS) \
	        $(PROJECT_NAME)-devel $(TOX_EXEC_BUILD_ARGS) -- \
	        towncrier check --compare-with "$${vcs_compare_rev}"
	fi

.PHONY: test-clean
### Confirm that the checkout has no uncommitted VCS changes.
test-clean:
	if [ -n "$$(git status --porcelain)" ]
	then
	    set +x
	    echo "Checkout is not clean"
	    false
	fi


## Release Targets:
#
# Recipes that make an changes needed for releases and publish built artifacts to
# end-users.

.PHONY: release
### Publish installable packages and container images as required by commits.
release: release-pkgs release-docker

.PHONY: release-pkgs
### Publish installable packages if conventional commits require a release.
<<<<<<< HEAD
release-pkgs: $(HOME)/.local/var/log/$(PROJECT_NAME)-host-install.log
# Only release from the `main` or `develop` branches:
=======
release: $(HOME)/.local/var/log/$(PROJECT_NAME)-host-install.log
# Don't release unless from the `main` or `develop` branches:
>>>>>>> 3fa20d83
ifeq ($(RELEASE_PUBLISH),true)
	$(MAKE) -e build-pkgs
	true "TEMPLATE: Always specific to the project type"
	$(MAKE) -e test-clean
endif

.PHONY: release-docker
### Publish all container images to all container registries.
release-docker: build-docker $(DOCKER_REGISTRIES:%=./var/log/docker-login-%.log) \
		$(HOME)/.local/var/log/docker-multi-platform-host-install.log
# Build other platforms in emulation and rely on the layer cache for bundling the
# previously built native images into the manifests.
	DOCKER_BUILD_ARGS="$(DOCKER_BUILD_ARGS) --push"
ifneq ($(DOCKER_PLATFORMS),)
	DOCKER_BUILD_ARGS+=" --platform $(subst $(EMPTY) ,$(COMMA),$(DOCKER_PLATFORMS))"
else
endif
	export DOCKER_BUILD_ARGS
# Push the end-user manifest and images:
	$(MAKE) -e build-docker-build
# Push the development manifest and images:
	$(MAKE) -e DOCKER_VARIANT="devel" build-docker-build
# Update Docker Hub `README.md` using the `./README.rst` reStructuredText version:
ifeq ($(VCS_BRANCH),main)
	$(MAKE) -e "./var/log/docker-login-DOCKER.log"
	docker compose pull --quiet pandoc docker-pushrm
	docker compose up docker-pushrm
endif

.PHONY: release-bump
### Bump the package version if conventional commits require a release.
release-bump: ~/.gitconfig $(VCS_RELEASE_FETCH_TARGETS) \
		./var/log/git-remotes.log \
		$(HOME)/.local/var/log/$(PROJECT_NAME)-host-install.log \
		./var-docker/log/build-devel.log ./.env.~out~
	if ! git diff --cached --exit-code
	then
	    set +x
	    echo "CRITICAL: Cannot bump version with staged changes"
	    false
	fi
# Update the local branch to the forthcoming version bump commit:
	git switch -C "$(VCS_BRANCH)" "$$(git rev-parse HEAD)"
	exit_code=0
	if [ "$(VCS_BRANCH)" = "main" ] &&
	    $(TOX_EXEC_BUILD_ARGS) -- python ./bin/get-base-version.py $$(
	        $(TOX_EXEC_BUILD_ARGS) -qq -- cz version --project
	    )
	then
# Make a final release from the last pre-release:
	    true
	else
# Do the conventional commits require a release?:
	    $(TOX_EXEC_BUILD_ARGS) -- python ./bin/cz-check-bump.py || exit_code=$$?
	    if (( $$exit_code == 3 || $$exit_code == 21 ))
	    then
# No commits require a release:
	        exit
	    elif (( $$exit_code != 0 ))
	    then
	        exit $$exit_code
	    fi
	fi
# Collect the versions involved in this release according to conventional commits:
	cz_bump_args="--check-consistency --no-verify"
ifneq ($(VCS_BRANCH),main)
	cz_bump_args+=" --prerelease beta"
endif
# Build and stage the release notes:
	next_version=$$(
	    $(TOX_EXEC_BUILD_ARGS) -qq -- cz bump $${cz_bump_args} --yes --dry-run |
	    sed -nE 's|.* ([^ ]+) *→ *([^ ]+).*|\2|p;q'
	) || true
<<<<<<< HEAD
	docker compose run $(DOCKER_COMPOSE_RUN_ARGS) $(PROJECT_NAME)-devel \
	    $(TOX_EXEC_ARGS) -qq -- \
	    towncrier build --version "$${next_version}" --draft --yes \
	    >"./NEWS-VERSION.rst"
	git add -- "./NEWS-VERSION.rst"
	docker compose run $(DOCKER_COMPOSE_RUN_ARGS) $(PROJECT_NAME)-devel \
	    $(TOX_EXEC_ARGS) -- towncrier build --version "$${next_version}" --yes
=======
# Assemble the release notes for this next version:
	$(TOX_EXEC_BUILD_ARGS) -qq -- \
	    towncrier build --version "$${next_version}" --draft --yes \
	    >"./NEWS-VERSION.rst"
	git add -- "./NEWS-VERSION.rst"
	$(TOX_EXEC_BUILD_ARGS) -- towncrier build --version "$${next_version}" --yes
# Bump the version in the NPM package metadata:
	~/.nvm/nvm-exec npm --no-git-tag-version version "$${next_version}"
	git add -- "./package*.json"
>>>>>>> 3fa20d83
# Increment the version in VCS
	$(TOX_EXEC_BUILD_ARGS) -- cz bump $${cz_bump_args}
ifeq ($(VCS_BRANCH),main)
# Merge the bumped version back into `develop`:
	$(MAKE) VCS_BRANCH="main" VCS_MERGE_BRANCH="develop" \
	    VCS_REMOTE="$(VCS_COMPARE_REMOTE)" VCS_MERGE_BRANCH="develop" devel-merge
	git switch -C "$(VCS_BRANCH)" "$$(git rev-parse HEAD)"
endif


## Development Targets:
#
# Recipes used by developers to make changes to the code.

.PHONY: devel-format
### Automatically correct code in this checkout according to linters and style checkers.
devel-format: $(HOME)/.local/var/log/$(PROJECT_NAME)-host-install.log \
		./var/log/npm-install.log
	true "TEMPLATE: Always specific to the project type"
# Add license and copyright header to files missing them:
	git ls-files -co --exclude-standard -z |
	grep -Ezv '\.license$$|^(\.reuse|LICENSES)/' |
	while read -d $$'\0'
	do
	    if ! (
	        test -e  "$${REPLY}.license" ||
	        grep -Eq 'SPDX-License-Identifier:' "$${REPLY}"
	    )
	    then
	        echo "$${REPLY}"
	    fi
	done | xargs -r -t -- \
	    docker compose run --rm -T "reuse" annotate --skip-unrecognised \
	        --copyright "Ross Patterson <me@rpatterson.net>" --license "MIT"
# Run source code formatting tools implemented in JavaScript:
	~/.nvm/nvm-exec npm run format

.PHONY: devel-upgrade
### Update all locked or frozen dependencies to their most recent available versions.
devel-upgrade: ./.tox/bootstrap/bin/tox
# Update VCS integration from remotes to the most recent tag:
	$(TOX_EXEC_BUILD_ARGS) -- pre-commit autoupdate

.PHONY: devel-upgrade-branch
### Reset an upgrade branch, commit upgraded dependencies on it, and push for review.
devel-upgrade-branch: ~/.gitconfig ./var/git/refs/remotes/$(VCS_REMOTE)/$(VCS_BRANCH)
	git switch -C "$(VCS_BRANCH)-upgrade"
	now=$$(date -u)
	$(MAKE) -e devel-upgrade
	if $(MAKE) -e "test-clean"
	then
# No changes from upgrade, exit signaling success but push nothing:
	    exit
	fi
# Commit the upgrade changes
	echo "Upgrade all requirements to the most recent versions as of $${now}." \
	    >"./newsfragments/+upgrade-requirements.bugfix.rst"
	git add --update "./.pre-commit-config.yaml"
	git add "./newsfragments/+upgrade-requirements.bugfix.rst"
	git commit --all --gpg-sign -m \
	    "fix(deps): Upgrade to most recent versions"
# Fail if upgrading left un-tracked files in VCS:
	$(MAKE) -e "test-clean"

.PHONY: devel-merge
### Merge this branch with a suffix back into its un-suffixed upstream.
devel-merge: ~/.gitconfig ./var/git/refs/remotes/$(VCS_REMOTE)/$(VCS_MERGE_BRANCH)
	merge_rev="$$(git rev-parse HEAD)"
	git switch -C "$(VCS_MERGE_BRANCH)" --track "$(VCS_REMOTE)/$(VCS_MERGE_BRANCH)"
	git merge --ff --gpg-sign -m \
	    $$'Merge branch \'$(VCS_BRANCH)\' into $(VCS_MERGE_BRANCH)\n\n[ci merge]' \
	    "$${merge_rev}"


## Clean Targets:
#
# Recipes used to restore the checkout to initial conditions.

.PHONY: clean
### Restore the checkout to an initial clone state.
clean:
	docker compose down --remove-orphans --rmi "all" -v || true
	$(TOX_EXEC_BUILD_ARGS) -- pre-commit uninstall \
	    --hook-type "pre-commit" --hook-type "commit-msg" --hook-type "pre-push" \
	    || true
	$(TOX_EXEC_BUILD_ARGS) -- pre-commit clean || true
	git clean -dfx -e "/var" -e "var-docker/" -e "/.env" -e "*~"
	rm -rfv "./var/log/" "./var-docker/log/"


## Real Targets:
#
# Recipes that make actual changes and create and update files for the target.

## Docker real targets:

# Build the development image:
./var-docker/log/build-devel.log: ./Dockerfile ./.dockerignore ./bin/entrypoint \
		./build-host/requirements.txt.in ./var-docker/log/rebuild.log \
		./docker-compose.yml ./docker-compose.override.yml ./.env.~out~ \
		./bin/host-install
	true DEBUG Updated prereqs: $(?)
	mkdir -pv "$(dir $(@))"
ifeq ($(DOCKER_BUILD_PULL),true)
# Pull the development image and simulate as if it had been built here.
	if docker compose pull --quiet $(PROJECT_NAME)-devel
	then
	    touch "$(@)" "./var-docker/log/rebuild.log"
	    exit
	fi
endif
	$(MAKE) -e DOCKER_VARIANT="devel" DOCKER_BUILD_ARGS="--load" \
	    build-docker-build | tee -a "$(@)"
# Represent that host install is baked into the image in the `${HOME}` bind volume:
	docker compose run --rm -T --workdir "/home/$(PROJECT_NAME)/" \
	    $(PROJECT_NAME)-devel mkdir -pv "./.local/var/log/"
	docker run --rm --workdir "/home/$(PROJECT_NAME)/" --entrypoint "cat" \
	    "$$(docker compose config --images $(PROJECT_NAME)-devel | head -n 1)" \
	    "./.local/var/log/$(PROJECT_NAME)-host-install.log" |
	    docker compose run --rm -T --workdir "/home/$(PROJECT_NAME)/" \
	        $(PROJECT_NAME)-devel tee -a \
	        "./.local/var/log/$(PROJECT_NAME)-host-install.log" >"/dev/null"

# Build the end-user image:
./var-docker/log/build-user.log: ./var-docker/log/build-devel.log ./Dockerfile \
		./.dockerignore ./bin/entrypoint ./build-host/requirements.txt.in \
		./var-docker/log/rebuild.log
	true DEBUG Updated prereqs: $(?)
# Build the end-user image now that all required artifacts are built"
	mkdir -pv "$(dir $(@))"
	$(MAKE) -e DOCKER_BUILD_ARGS="$(DOCKER_BUILD_ARGS) --load" \
	    build-docker-build >>"$(@)"
# The image installs the host requirements, reflect that in the bind mount volumes
	date >>"$(@:%/build-user.log=%/host-install.log)"

# Marker file used to trigger the rebuild of the image.
# Useful to workaround async timestamp issues when running jobs in parallel:
./var-docker/log/rebuild.log:
	mkdir -pv "$(dir $(@))"
	date >>"$(@)"

# Local environment variables and secrets from a template:
./.env.~out~: ./.env.in
	$(call expand_template,$(<),$(@))

./var/log/npm-install.log: ./package.json
	mkdir -pv "$(dir $(@))"
	~/.nvm/nvm-exec npm install

./package.json:
# https://docs.npmjs.com/creating-a-package-json-file#creating-a-default-packagejson-file
	$(MAKE) "$(HOME)/.npmrc"
	~/.nvm/nvm-exec npm init --yes --scope="@$(NPM_SCOPE)"

$(HOME)/.npmrc: $(HOME)/.local/var/log/project-structure-host-install.log
# https://docs.npmjs.com/creating-a-package-json-file#setting-config-options-for-the-init-command
	~/.nvm/nvm-exec npm set init-author-email "$(USER_EMAIL)"
	~/.nvm/nvm-exec npm set init-author-name "$(USER_FULL_NAME)"
	~/.nvm/nvm-exec npm set init-license "MIT"

# Bootstrap the right version of Tox for this checkout:
./.tox/bootstrap/bin/tox: ./.tox/bootstrap/bin/pip
	"$(<)" install "$(@:.tox/bootstrap/bin/%=%)"
./.tox/bootstrap/bin/pip: $(HOME)/.local/var/log/$(PROJECT_NAME)-host-install.log
	python3 -m venv "$(@:%/bin/pip=%/)"

# Install all tools required by recipes installed outside the checkout on the
# system. Use a target file outside this checkout to support more than one
# checkout. Support other projects that use the same approach but with different
# requirements, use a target specific to this project:
$(HOME)/.local/var/log/$(PROJECT_NAME)-host-install.log: ./bin/host-install.sh
	mkdir -pv "$(dir $(@))"
	"$(<)" |& tee -a "$(@)"

<<<<<<< HEAD
# https://docs.docker.com/build/building/multi-platform/#building-multi-platform-images
$(HOME)/.local/var/log/docker-multi-platform-host-install.log:
	mkdir -pv "$(dir $(@))"
	if ! docker context inspect "multi-platform" |& tee -a "$(@)"
	then
	    docker context create "multi-platform" |& tee -a "$(@)"
	fi
	if ! docker buildx inspect |& tee -a "$(@)" |
	    grep -q '^ *Endpoint: *multi-platform *'
	then
	    (
	        docker buildx create --use "multi-platform" || true
	    ) |& tee -a "$(@)"
	fi

# Retrieve VCS data needed for versioning (tags) and release (release notes).
=======
# Retrieve VCS data needed for versioning, tags, and releases, release notes:
>>>>>>> 3fa20d83
$(VCS_FETCH_TARGETS): ./.git/logs/HEAD
	git_fetch_args="--tags --prune --prune-tags --force"
	if [ "$$(git rev-parse --is-shallow-repository)" == "true" ]
	then
	    git_fetch_args+=" --unshallow"
	fi
	branch_path="$(@:var/git/refs/remotes/%=%)"
	mkdir -pv "$(dir $(@))"
	if ! git fetch $${git_fetch_args} "$${branch_path%%/*}" "$${branch_path#*/}" |&
	    tee -a "$(@)"
	then
# If the local branch doesn't exist, fall back to the pre-release branch:
	    git fetch $${git_fetch_args} "$${branch_path%%/*}" "develop" |&
	        tee -a "$(@)"
	fi

./.git/hooks/pre-commit:
	$(MAKE) -e "$(HOME)/.local/var/log/$(PROJECT_NAME)-host-install.log"
	$(TOX_EXEC_BUILD_ARGS) -- pre-commit install \
	    --hook-type "pre-commit" --hook-type "commit-msg" --hook-type "pre-push"

# Set Vale levels for added style rules:
./.vale.ini ./styles/code.ini:
	$(MAKE) "./var/log/vale-sync.log"
	$(TOX_EXEC_BUILD_ARGS) -- python ./bin/vale-set-rule-levels.py --input="$(@)"

./var/log/vale-sync.log: $(HOME)/.local/var/log/$(PROJECT_NAME)-host-install.log \
		./.env.~out~ ./.vale.ini ./styles/code.ini
	mkdir -pv "$(dir $(@))"
	docker compose run --rm vale sync | tee -a "$(@)"

# Tell editors where to find tools in the checkout needed to verify the code:
./.dir-locals.el.~out~: ./.dir-locals.el.in
	$(call expand_template,$(<),$(@))

# Initialize minimal VCS configuration, useful in automation such as CI:
~/.gitconfig:
	git config --global user.name "$(USER_FULL_NAME)"
	git config --global user.email "$(USER_EMAIL)"

./var/log/docker-login-DOCKER.log:
	$(MAKE) "./.env.~out~"
	mkdir -pv "$(dir $(@))"
	if [ -n "$${DOCKER_PASS}" ]
	then
	    printenv "DOCKER_PASS" | docker login -u "$(DOCKER_USER)" --password-stdin
	elif [ "$(CI_IS_FORK)" != "true" ]
	then
	    echo "ERROR: DOCKER_PASS missing from ./.env"
	    false
	fi
	date | tee -a "$(@)"


## Makefile "functions":
#
# Snippets used several times, including in different recipes:
# https://www.gnu.org/software/make/manual/html_node/Call-Function.html

# Return the most recent built package:
current_pkg=$(shell ls -t ./dist/*$(1) | head -n 1)

# Have to use a placeholder `*.~out~` target instead of the real expanded template
# because targets can't disable `.DELETE_ON_ERROR` on a per-target basis.
#
# Copy and short-circuit the host-install recipe. Don't update expanded templates when
# `./bin/host-install.sh` changes but expanding a template requires the host-install
# recipe. The recipe can't use a sub-make because Make updates any expanded template
# targets used in `include` directives when reading the `./Makefile`, for example
# `./.env`, leading to endless recursion:
define expand_template=
if ! which envsubst
then
    mkdir -pv "$(HOME)/.local/var/log/"
    ./bin/host-install.sh >"$(HOME)/.local/var/log/$(PROJECT_NAME)-host-install.log"
fi
if [ "$(2:%.~out~=%)" -nt "$(1)" ]
then
    envsubst <"$(1)" >"$(2)"
    exit
fi
if [ ! -e "$(2:%.~out~=%)" ]
then
    touch -d "@0" "$(2:%.~out~=%)"
fi
envsubst <"$(1)" | diff -u "$(2:%.~out~=%)" "-" || true
set +x
echo "WARNING:Template $(1) changed, reconcile and \`$$ touch $(2:%.~out~=%)\`."
set -x
if [ ! -s "$(2:%.~out~=%)" ]
then
    envsubst <"$(1)" >"$(2:%.~out~=%)"
    touch -d "@0" "$(2:%.~out~=%)"
fi
if [ "$(TEMPLATE_IGNORE_EXISTING)" == "true" ]
then
    envsubst <"$(1)" >"$(2)"
    exit
fi
exit 1
endef


## Makefile Development:
#
# Development primarily requires a balance of 2 priorities:
#
# - Correctness of the source code and build artifacts
# - Reduce iteration time in the inner loop of development
#
# This project uses Make to balance those priorities. Target recipes capture the
# commands necessary to build artifacts, run tests, and verify the code. Top-level
# targets compose related target recipes for often needed tasks. Targets use
# prerequisites to define when to update build artifacts prevent time wasted on
# unnecessary updates in the inner loop of development.
#
# Make provides an important feature to achieve that second priority, a framework for
# determining when to do work. Targets define build artifact paths. The target's recipe
# lists the commands that create or update that build artifact. The target's
# prerequisites define when to update that target. Make runs the recipe when any of the
# prerequisites have more recent modification times than the target to update the
# target.
#
# For example, if a feature adds library to the project's dependencies, correctness
# requires the project to update the frozen, or locked versions to include the added
# library. The rest of the time the locked or frozen versions don't need updating and it
# wastes significant time to always update them in the inner loop of development. To
# express such relationships in Make, define targets for the files containing the locked
# or frozen versions and add a prerequisite for the file that defines dependencies:
#
#    ./build/bar.txt: ./bar.txt.in
#    	envsubst <"$(<)" >"$(@)"
#
# To that end, use real target and prerequisite files whenever possible when adding
# recipes to this file. Make calls targets whose name doesn't correspond to a real build
# artifact phony targets. Use phony targets to compose sets or real targets and define
# recipes for tasks that don't produce build artifacts, for example, the top-level
# targets.

# If a recipe doesn't produce an appropriate build artifact, define an arbitrary target
# the recipe writes to, such as piping output to a log file. Also use this approach when
# none of the modification times of produced artifacts reflect when any downstream
# targets need updating:
#
#     ./var/log/bar.log:
#         mkdir -pv "$(dir $(@))"
#         echo "Do some work here" | tee -a "$(@)"
#
# If the recipe produces no output, the recipe can create arbitrary output:
#
#     ./var/log/bar.log:
#         echo "Do some work here"
#         mkdir -pv "$(dir $(@))"
#         date | tee -a "$(@)"
#
# If the recipe of a target needs another target but updating that other target doesn't
# mean that this target's recipe needs to re-run, such as one-time system install tasks,
# use that target in a sub-make instead of a prerequisite:
#
#     ./var/log/bar.log:
#         $(MAKE) "./var/log/qux.log"
#
# This project uses some more Make features than these core features and welcome further
# use of such features:
#
# - `$(@)`:
#   The automatic variable containing the path for the target
#
# - `$(<)`:
#   The automatic variable containing the path for the first prerequisite
#
# - `$(VARIABLE_FOO:%=bar-%)`:
#   Substitution references to generate transformations of space-separated values
#
# - `$ make OPTION_FOO=bar`:
#   Use "option" variables and support overriding on the command-line
#
<<<<<<< HEAD
# We want to avoid, however, using many more features of Make, particularly the more
# "magical" features, to keep it readable, discover-able, and otherwise accessible to
# developers who may not have significant familiarity with Make.  If there's a good,
# pragmatic reason to add use of further features feel free to make the case but avoid
# them if possible.


## Maintainer targets:
#
# Recipes not used during the normal course of development.

# TEMPLATE: Run this once for your project.  See the `./var/log/docker-login*.log`
# targets for the authentication environment variables that need to be set or just login
# to those container registries manually and touch these targets.
.PHONY: bootstrap-project
### Run any tasks needed to be run once for a given project by a maintainer
bootstrap-project: ./var/log/docker-login-DOCKER.log
# Initially seed the build host Docker image to bootstrap CI/CD environments
	$(MAKE) -e -C "./build-host/" release
=======
# Avoid the more "magical" features of Make, to keep it readable, discover-able, and
# otherwise approachable to developers who might not have significant familiarity with
# Make. If you have good, pragmatic reasons to add use of further features, make the
# case for them but avoid them if possible.
>>>>>>> 3fa20d83
<|MERGE_RESOLUTION|>--- conflicted
+++ resolved
@@ -13,15 +13,12 @@
 # Project specific values:
 export PROJECT_NAMESPACE=rpatterson
 export PROJECT_NAME=project-structure
+# TEMPLATE: Create an Node Package Manager (NPM) organization and set its name here:
+NPM_SCOPE=$(PROJECT_NAMESPACE)
+export DOCKER_USER=merpatterson
 
 # Option variables that control behavior:
 export TEMPLATE_IGNORE_EXISTING=false
-<<<<<<< HEAD
-export DOCKER_USER=merpatterson
-=======
-# TEMPLATE: Create an Node Package Manager (NPM) organization and set its name here:
-NPM_SCOPE=rpattersonnet
->>>>>>> 3fa20d83
 
 
 ## "Private" Variables:
@@ -218,26 +215,15 @@
 # Recipes that make artifacts needed for by end-users, development tasks, other recipes.
 
 .PHONY: build
-<<<<<<< HEAD
 ### Set up everything for development from a checkout, local and in containers.
 build: ./.git/hooks/pre-commit ./.env.~out~ \
 		$(HOME)/.local/var/log/$(PROJECT_NAME)-host-install.log \
-		build-docker
+		./var/log/npm-install.log build-docker
 
 .PHONY: build-pkgs
 ### Ensure the built package is current.
 build-pkgs: ./var/git/refs/remotes/$(VCS_REMOTE)/$(VCS_BRANCH) \
 		./var-docker/log/build-devel.log
-	true "TEMPLATE: Always specific to the type of project"
-=======
-### Perform any necessary local set-up common to most operations.
-build: ./.git/hooks/pre-commit ./.env.~out~ \
-		$(HOME)/.local/var/log/$(PROJECT_NAME)-host-install.log \
-		./var/log/npm-install.log
-
-.PHONY: build-pkgs
-### Update the built package for use outside tox.
-build-pkgs: ./var/git/refs/remotes/$(VCS_REMOTE)/$(VCS_BRANCH)
 	true "TEMPLATE: Always specific to the project type"
 
 .PHONY: build-docs
@@ -253,7 +239,6 @@
 build-docs-%: ./.tox/bootstrap/bin/tox
 	tox exec -e "build" -- sphinx-build -M "$(@:build-docs-%=%)" \
 	    "./docs/" "./build/docs/"
->>>>>>> 3fa20d83
 
 ## Docker Build Targets:
 #
@@ -342,13 +327,8 @@
 
 .PHONY: test-local
 ### Run the full suite of tests, coverage checks, and linters.
-<<<<<<< HEAD
 test-local:
-	true "TEMPLATE: Always specific to the type of project"
-=======
-test: test-lint
 	true "TEMPLATE: Always specific to the project type"
->>>>>>> 3fa20d83
 
 .PHONY: test-lint
 ### Perform any linter or style checks, including non-code checks.
@@ -411,15 +391,10 @@
 	    hadolint "./build-host/Dockerfile"
 
 .PHONY: test-push
-<<<<<<< HEAD
-### Perform any checks that should only be run before pushing.
+### Verify commits before pushing to the remote.
 test-push: $(VCS_FETCH_TARGETS) \
 		$(HOME)/.local/var/log/$(PROJECT_NAME)-host-install.log \
-		./var-docker/log/build-devel.log ./.env.~out~
-=======
-### Verify commits before pushing to the remote.
-test-push: $(VCS_FETCH_TARGETS) ./.tox/bootstrap/bin/tox
->>>>>>> 3fa20d83
+		./.tox/bootstrap/bin/tox ./var-docker/log/build-devel.log ./.env.~out~
 	vcs_compare_rev="$(VCS_COMPARE_REMOTE)/$(VCS_COMPARE_BRANCH)"
 	if ! git fetch "$(VCS_COMPARE_REMOTE)" "$(VCS_COMPARE_BRANCH)"
 	then
@@ -467,13 +442,8 @@
 
 .PHONY: release-pkgs
 ### Publish installable packages if conventional commits require a release.
-<<<<<<< HEAD
 release-pkgs: $(HOME)/.local/var/log/$(PROJECT_NAME)-host-install.log
-# Only release from the `main` or `develop` branches:
-=======
-release: $(HOME)/.local/var/log/$(PROJECT_NAME)-host-install.log
 # Don't release unless from the `main` or `develop` branches:
->>>>>>> 3fa20d83
 ifeq ($(RELEASE_PUBLISH),true)
 	$(MAKE) -e build-pkgs
 	true "TEMPLATE: Always specific to the project type"
@@ -547,25 +517,17 @@
 	    $(TOX_EXEC_BUILD_ARGS) -qq -- cz bump $${cz_bump_args} --yes --dry-run |
 	    sed -nE 's|.* ([^ ]+) *→ *([^ ]+).*|\2|p;q'
 	) || true
-<<<<<<< HEAD
+# Assemble the release notes for this next version:
 	docker compose run $(DOCKER_COMPOSE_RUN_ARGS) $(PROJECT_NAME)-devel \
-	    $(TOX_EXEC_ARGS) -qq -- \
+	    $(TOX_EXEC_BUILD_ARGS) -qq -- \
 	    towncrier build --version "$${next_version}" --draft --yes \
 	    >"./NEWS-VERSION.rst"
 	git add -- "./NEWS-VERSION.rst"
 	docker compose run $(DOCKER_COMPOSE_RUN_ARGS) $(PROJECT_NAME)-devel \
-	    $(TOX_EXEC_ARGS) -- towncrier build --version "$${next_version}" --yes
-=======
-# Assemble the release notes for this next version:
-	$(TOX_EXEC_BUILD_ARGS) -qq -- \
-	    towncrier build --version "$${next_version}" --draft --yes \
-	    >"./NEWS-VERSION.rst"
-	git add -- "./NEWS-VERSION.rst"
-	$(TOX_EXEC_BUILD_ARGS) -- towncrier build --version "$${next_version}" --yes
+	    $(TOX_EXEC_BUILD_ARGS) -- towncrier build --version "$${next_version}" --yes
 # Bump the version in the NPM package metadata:
 	~/.nvm/nvm-exec npm --no-git-tag-version version "$${next_version}"
 	git add -- "./package*.json"
->>>>>>> 3fa20d83
 # Increment the version in VCS
 	$(TOX_EXEC_BUILD_ARGS) -- cz bump $${cz_bump_args}
 ifeq ($(VCS_BRANCH),main)
@@ -740,7 +702,6 @@
 	mkdir -pv "$(dir $(@))"
 	"$(<)" |& tee -a "$(@)"
 
-<<<<<<< HEAD
 # https://docs.docker.com/build/building/multi-platform/#building-multi-platform-images
 $(HOME)/.local/var/log/docker-multi-platform-host-install.log:
 	mkdir -pv "$(dir $(@))"
@@ -756,10 +717,7 @@
 	    ) |& tee -a "$(@)"
 	fi
 
-# Retrieve VCS data needed for versioning (tags) and release (release notes).
-=======
 # Retrieve VCS data needed for versioning, tags, and releases, release notes:
->>>>>>> 3fa20d83
 $(VCS_FETCH_TARGETS): ./.git/logs/HEAD
 	git_fetch_args="--tags --prune --prune-tags --force"
 	if [ "$$(git rev-parse --is-shallow-repository)" == "true" ]
@@ -937,12 +895,10 @@
 # - `$ make OPTION_FOO=bar`:
 #   Use "option" variables and support overriding on the command-line
 #
-<<<<<<< HEAD
-# We want to avoid, however, using many more features of Make, particularly the more
-# "magical" features, to keep it readable, discover-able, and otherwise accessible to
-# developers who may not have significant familiarity with Make.  If there's a good,
-# pragmatic reason to add use of further features feel free to make the case but avoid
-# them if possible.
+# Avoid the more "magical" features of Make, to keep it readable, discover-able, and
+# otherwise approachable to developers who might not have significant familiarity with
+# Make. If you have good, pragmatic reasons to add use of further features, make the
+# case for them but avoid them if possible.
 
 
 ## Maintainer targets:
@@ -956,10 +912,4 @@
 ### Run any tasks needed to be run once for a given project by a maintainer
 bootstrap-project: ./var/log/docker-login-DOCKER.log
 # Initially seed the build host Docker image to bootstrap CI/CD environments
-	$(MAKE) -e -C "./build-host/" release
-=======
-# Avoid the more "magical" features of Make, to keep it readable, discover-able, and
-# otherwise approachable to developers who might not have significant familiarity with
-# Make. If you have good, pragmatic reasons to add use of further features, make the
-# case for them but avoid them if possible.
->>>>>>> 3fa20d83
+	$(MAKE) -e -C "./build-host/" release