## Development, build and maintenance tasks

VENVS = $(shell tox -l)


## Top-level targets

.PHONY: all
<<<<<<< HEAD
all: upgrade .git/hooks/pre-commit .git/hooks/pre-push
=======
all: build

.PHONY: build
build: var/log/tox-recreate.log
>>>>>>> f00cf304

.PHONY: format
format: var/log/tox-recreate.log
	.tox/lint/bin/autoflake -r -i --remove-all-unused-imports \
		--remove-duplicate-keys --remove-unused-variables \
		--remove-unused-variables ./
	.tox/lint/bin/autopep8 -v -i -r --exclude "var" ./
	.tox/lint/bin/black ./

.PHONY: test
test: build format
	tox

.PHONY: test-debug
test-debug: var/log/tox-editable.log
	./.tox/py3/bin/pytest --pdb

.PHONY: upgrade
<<<<<<< HEAD
upgrade: var/log/tox-recreate.log
	make -j $(words $(VENVS:%=upgrade-%)) $(VENVS:%=upgrade-%)
=======
upgrade: .git/hooks/pre-commit .git/hooks/pre-push
	touch "./pyproject.toml"
	$(MAKE) "test"

.PHONY: clean
clean:
	git clean -dfx -e "var/" -n
>>>>>>> f00cf304


## Real targets

requirements.txt: pyproject.toml setup.cfg tox.ini
	tox -r -e "pip-tools"

var/log/tox-recreate.log: requirements.txt tox.ini
	mkdir -p "var/log"
	tox -r --notest -v | tee "$(@)"
# Workaround tox's `usedevelop = true` not working with `./pyproject.toml`
var/log/tox-editable.log: var/log/tox-recreate.log
	./.tox/py3/bin/pip install -e "./"

.git/hooks/pre-commit: var/log/tox-recreate.log
	.tox/lint/bin/pre-commit install

.git/hooks/pre-push: var/log/tox-recreate.log
	.tox/lint/bin/pre-commit install --hook-type pre-push<|MERGE_RESOLUTION|>--- conflicted
+++ resolved
@@ -6,14 +6,10 @@
 ## Top-level targets
 
 .PHONY: all
-<<<<<<< HEAD
-all: upgrade .git/hooks/pre-commit .git/hooks/pre-push
-=======
 all: build
 
 .PHONY: build
 build: var/log/tox-recreate.log
->>>>>>> f00cf304
 
 .PHONY: format
 format: var/log/tox-recreate.log
@@ -32,10 +28,6 @@
 	./.tox/py3/bin/pytest --pdb
 
 .PHONY: upgrade
-<<<<<<< HEAD
-upgrade: var/log/tox-recreate.log
-	make -j $(words $(VENVS:%=upgrade-%)) $(VENVS:%=upgrade-%)
-=======
 upgrade: .git/hooks/pre-commit .git/hooks/pre-push
 	touch "./pyproject.toml"
 	$(MAKE) "test"
@@ -43,7 +35,6 @@
 .PHONY: clean
 clean:
 	git clean -dfx -e "var/" -n
->>>>>>> f00cf304
 
 
 ## Real targets
