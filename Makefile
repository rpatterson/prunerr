# SPDX-FileCopyrightText: 2023 Ross Patterson <me@rpatterson.net>
#
# SPDX-License-Identifier: MIT

## Development, build, and maintenance tasks:
#
# To ease discovery for contributors, place option variables affecting behavior at the
# top. Skip down to `## Top-level targets:` to find targets intended for use by
# developers. The recipes for real targets that follow the top-level targets do the real
# work. If making changes here, start by reading the philosophy commentary at the bottom
# of this file.

# Project specific values:
export PROJECT_NAMESPACE=rpatterson
export PROJECT_NAME=project-structure
# TEMPLATE: Create an Node Package Manager (NPM) organization and set its name here:
NPM_SCOPE=$(PROJECT_NAMESPACE)
export DOCKER_USER=merpatterson

# Option variables that control behavior:
export TEMPLATE_IGNORE_EXISTING=false


## "Private" Variables:

# Variables not of concern those running and reading top-level targets. These variables
# most often derive from the environment or other values. Place variables holding
# literal constants or option variables intended for use on the command-line towards the
# top. Otherwise, add variables to the appropriate following grouping. Make requires
# defining variables referenced in targets or prerequisites before those references, in
# contrast with references in recipes. As a result, the Makefile can't place these
# further down for readability and discover.

### Defensive settings for make:
#     https://tech.davis-hansson.com/p/make/
SHELL:=bash
.ONESHELL:
.SHELLFLAGS:=-eu -o pipefail -c
.SILENT:
.DELETE_ON_ERROR:
MAKEFLAGS+=--warn-undefined-variables
MAKEFLAGS+=--no-builtin-rules
PS1?=$$
EMPTY=
COMMA=,

# Values derived from the environment:
USER_NAME:=$(shell id -u -n)
USER_FULL_NAME:=$(shell \
    getent passwd "$(USER_NAME)" | cut -d ":" -f 5 | cut -d "," -f 1)
ifeq ($(USER_FULL_NAME),)
USER_FULL_NAME=$(USER_NAME)
endif
USER_EMAIL:=$(USER_NAME)@$(shell hostname -f)
export PUID:=$(shell id -u)
export PGID:=$(shell id -g)
export CHECKOUT_DIR=$(PWD)
# Managed user-specific directory out of the checkout:
# https://specifications.freedesktop.org/basedir-spec/0.8/ar01s03.html
STATE_DIR=$(HOME)/.local/state/$(PROJECT_NAME)
TZ=Etc/UTC
ifneq ("$(wildcard /usr/share/zoneinfo/)","")
TZ=$(shell \
  realpath --relative-to=/usr/share/zoneinfo/ \
  $(firstword $(realpath /private/etc/localtime /etc/localtime)) \
)
endif
export TZ
export DOCKER_GID=$(shell getent group "docker" | cut -d ":" -f 3)

# Values derived from Version Control Systems (VCS):
VCS_LOCAL_BRANCH:=$(shell git branch --show-current)
VCS_TAG=
ifeq ($(VCS_LOCAL_BRANCH),)
# Guess branch name from tag:
ifneq ($(shell echo "$(VCS_TAG)" | grep -E '^v[0-9]+\.[0-9]+\.[0-9]+$$'),)
# Publish final releases from the `main` branch:
VCS_LOCAL_BRANCH=main
else ifneq ($(shell echo "$(VCS_TAG)" | grep -E '^v[0-9]+\.[0-9]+\.[0-9]+.+$$'),)
# Publish pre-releases from the `develop` branch:
VCS_LOCAL_BRANCH=develop
endif
endif
# Reproduce Git branch and remote configuration and logic:
VCS_CLONE_REMOTE:=$(shell git config "clone.defaultRemoteName")
ifeq ($(VCS_CLONE_REMOTE),)
VCS_CLONE_REMOTE=origin
endif
VCS_PUSH_REMOTE:=$(shell git config "branch.$(VCS_LOCAL_BRANCH).pushRemote")
ifeq ($(VCS_PUSH_REMOTE),)
VCS_PUSH_REMOTE:=$(shell git config "remote.pushDefault")
endif
ifeq ($(VCS_PUSH_REMOTE),)
VCS_PUSH_REMOTE=$(VCS_CLONE_REMOTE)
endif
VCS_UPSTREAM_REMOTE:=$(shell git config "branch.$(VCS_LOCAL_BRANCH).remote")
ifeq ($(VCS_UPSTREAM_REMOTE),)
VCS_UPSTREAM_REMOTE:=$(shell git config "checkout.defaultRemote")
endif
VCS_UPSTREAM_REF:=$(shell git config "branch.$(VCS_LOCAL_BRANCH).merge")
VCS_UPSTREAM_BRANCH=$(VCS_UPSTREAM_REF:refs/heads/%=%)
# Find the remote and branch for `v*` tags versioning data:
VCS_REMOTE=$(VCS_PUSH_REMOTE)
VCS_BRANCH=$(VCS_LOCAL_BRANCH)
# Find the remote and branch for conventional commits release data:
VCS_COMPARE_REMOTE=$(VCS_UPSTREAM_REMOTE)
ifeq ($(VCS_COMPARE_REMOTE),)
VCS_COMPARE_REMOTE=$(VCS_PUSH_REMOTE)
endif
VCS_COMPARE_BRANCH=$(VCS_UPSTREAM_BRANCH)
ifeq ($(VCS_COMPARE_BRANCH),)
VCS_COMPARE_BRANCH=$(VCS_BRANCH)
endif
# If pushing to upstream release branches, get release data compared to the preceding
# release:
ifeq ($(VCS_COMPARE_BRANCH),develop)
VCS_COMPARE_BRANCH=main
endif
VCS_BRANCH_SUFFIX=upgrade
VCS_MERGE_BRANCH=$(VCS_BRANCH:%-$(VCS_BRANCH_SUFFIX)=%)
# Tolerate detached `HEAD`, such as during a rebase:
VCS_FETCH_TARGETS=
ifneq ($(VCS_BRANCH),)
# Assemble the targets used to avoid redundant fetches during release tasks:
VCS_FETCH_TARGETS+=./var/git/refs/remotes/$(VCS_REMOTE)/$(VCS_BRANCH)
ifneq ($(VCS_REMOTE)/$(VCS_BRANCH),$(VCS_COMPARE_REMOTE)/$(VCS_COMPARE_BRANCH))
VCS_FETCH_TARGETS+=./var/git/refs/remotes/$(VCS_COMPARE_REMOTE)/$(VCS_COMPARE_BRANCH)
endif
# Also fetch develop for merging back in the final release:
VCS_RELEASE_FETCH_TARGETS=./var/git/refs/remotes/$(VCS_REMOTE)/$(VCS_BRANCH)
ifeq ($(VCS_BRANCH),main)
VCS_RELEASE_FETCH_TARGETS+=./var/git/refs/remotes/$(VCS_COMPARE_REMOTE)/develop
ifneq ($(VCS_REMOTE)/$(VCS_BRANCH),$(VCS_COMPARE_REMOTE)/develop)
ifneq ($(VCS_COMPARE_REMOTE)/$(VCS_COMPARE_BRANCH),$(VCS_COMPARE_REMOTE)/develop)
VCS_FETCH_TARGETS+=./var/git/refs/remotes/$(VCS_COMPARE_REMOTE)/develop
endif
endif
endif
ifneq ($(VCS_MERGE_BRANCH),$(VCS_BRANCH))
VCS_FETCH_TARGETS+=./var/git/refs/remotes/$(VCS_REMOTE)/$(VCS_MERGE_BRANCH)
endif
endif

# Run Python tools in isolated environments managed by Tox:
export PATH:=$(STATE_DIR)/bin:$(PATH)
TOX_EXEC_OPTS=--no-recreate-pkg --skip-pkg-install
TOX_EXEC_BUILD_ARGS=tox exec $(TOX_EXEC_OPTS) -e "build"

# Values used to build Docker images:
DOCKER_FILE=./Dockerfile
export DOCKER_BUILD_ARGS=
export DOCKER_BUILD_PULL=false
# Values used to tag built images:
export DOCKER_VARIANT=
DOCKER_VARIANT_PREFIX=
ifneq ($(DOCKER_VARIANT),)
DOCKER_VARIANT_PREFIX=$(DOCKER_VARIANT)-
endif
export DOCKER_BRANCH_TAG=$(subst /,-,$(VCS_BRANCH))
DOCKER_REGISTRIES=DOCKER
export DOCKER_REGISTRY=$(firstword $(DOCKER_REGISTRIES))
DOCKER_IMAGE_DOCKER=$(DOCKER_USER)/$(PROJECT_NAME)
DOCKER_IMAGE=$(DOCKER_IMAGE_$(DOCKER_REGISTRY))
# Values used to run built images in containers:
DOCKER_COMPOSE_RUN_ARGS=
DOCKER_COMPOSE_RUN_ARGS+= --rm
ifeq ($(shell tty),not a tty)
DOCKER_COMPOSE_RUN_ARGS+= -T
endif
export DOCKER_PASS

# Values used for publishing releases:
# Safe defaults for testing the release process without publishing to the official
# project hosting services, indexes, and registries:
RELEASE_PUBLISH=false
# Publish releases from the `main` or `develop` branches:
ifeq ($(VCS_BRANCH),main)
RELEASE_PUBLISH=true
else ifeq ($(VCS_BRANCH),develop)
# Publish pre-releases from the `develop` branch:
RELEASE_PUBLISH=true
endif
DOCKER_PLATFORMS=
ifeq ($(RELEASE_PUBLISH),true)
# TEMPLATE: Choose the platforms on which your users run the image. These default
# platforms should cover most common end-user platforms, including modern Apple M1 CPUs,
# Raspberry Pi devices, and AWS Graviton instances:
DOCKER_PLATFORMS=linux/amd64 linux/arm64 linux/arm/v7
endif

# Override variable values if present in `./.env` and if not overridden on the
# command-line:
include $(wildcard .env)

# Finished with `$(shell)`, echo recipe commands going forward
.SHELLFLAGS+= -x

# <!--alex disable hooks-->


## Top-level targets:

.PHONY: all
### The default target.
all: build

.PHONY: start
### Run the local development end-to-end stack services in the background as daemons.
start: build-docker ./.env.~out~
	docker compose down
	docker compose up -d

.PHONY: run
### Run the local development end-to-end stack services in the foreground for debugging.
run: build-docker ./.env.~out~
	docker compose down
	docker compose up


## Build Targets:
#
# Recipes that make artifacts needed for by end-users, development tasks, other recipes.

.PHONY: build
### Set up everything for development from a checkout, local and in containers.
build: ./.git/hooks/pre-commit ./.env.~out~ $(STATE_DIR)/log/host-install.log \
<<<<<<< HEAD
		./var/log/npm-install.log build-docker
=======
		$(STATE_DIR)/bin/tox ./var/log/npm-install.log
>>>>>>> a0b376af

.PHONY: build-pkgs
### Ensure the built package is current.
build-pkgs: ./var/git/refs/remotes/$(VCS_REMOTE)/$(VCS_BRANCH) \
		./var-docker/log/build-devel.log
	true "TEMPLATE: Always specific to the project type"

.PHONY: build-docs
### Render the static HTML form of the Sphinx documentation
build-docs: build-docs-html

.PHONY: build-docs-watch
### Serve the Sphinx documentation with live updates
build-docs-watch: $(STATE_DIR)/bin/tox
	tox exec -e "build" -- sphinx-watch "./docs/" "./build/docs/html/" "html" --httpd

.PHONY: build-docs-%
build-docs-%: $(STATE_DIR)/bin/tox
	tox exec -e "build" -- sphinx-build -M "$(@:build-docs-%=%)" \
	    "./docs/" "./build/docs/"

## Docker Build Targets:
#
# Strive for as much consistency as possible in development tasks between the local host
# and inside containers. To that end, most of the `*-docker` container target recipes
# should run the corresponding `*-local` local host target recipes inside the
# development container. Top level targets, such as `test`, should run as much as
# possible inside the development container.

.PHONY: build-docker
### Set up for development in Docker containers.
build-docker: build-pkgs ./var-docker/log/build-user.log

.PHONY: build-docker-tags
### Print the list of image tags for the current registry and variant.
build-docker-tags:
	$(MAKE) -e $(DOCKER_REGISTRIES:%=build-docker-tags-%)

.PHONY: $(DOCKER_REGISTRIES:%=build-docker-tags-%)
### Print the list of image tags for the current registry and variant.
$(DOCKER_REGISTRIES:%=build-docker-tags-%):
	test -e "./var/git/refs/remotes/$(VCS_REMOTE)/$(VCS_BRANCH)"
	docker_image=$(DOCKER_IMAGE_$(@:build-docker-tags-%=%))
	echo $${docker_image}:$(DOCKER_VARIANT_PREFIX)$(DOCKER_BRANCH_TAG)
ifeq ($(VCS_BRANCH),main)
# Update tags users depend on to be stable from the `main` branch:
	VERSION=$$($(TOX_EXEC_BUILD_ARGS) -qq -- cz version --project)
	major_version=$$(echo $${VERSION} | sed -nE 's|([0-9]+).*|\1|p')
	minor_version=$$(
	    echo $${VERSION} | sed -nE 's|([0-9]+\.[0-9]+).*|\1|p'
	)
	echo $${docker_image}:$(DOCKER_VARIANT_PREFIX)v$${minor_version}
	echo $${docker_image}:$(DOCKER_VARIANT_PREFIX)v$${major_version}
	echo $${docker_image}:$(DOCKER_VARIANT_PREFIX)
endif
# Use this variant as the default used for tags such as `latest`
	echo $${docker_image}:$(DOCKER_VARIANT_PREFIX)$(DOCKER_BRANCH_TAG)
ifeq ($(VCS_BRANCH),main)
	echo $${docker_image}:$(DOCKER_VARIANT_PREFIX)v$${minor_version}
	echo $${docker_image}:$(DOCKER_VARIANT_PREFIX)v$${major_version}
ifeq ($(DOCKER_VARIANT),)
	echo $${docker_image}:latest
else
	echo $${docker_image}:$(DOCKER_VARIANT)
endif
endif

.PHONY: build-docker-build
### Run the actual commands used to build the Docker container image.
build-docker-build: ./Dockerfile \
		$(HOME)/.local/state/docker-multi-platform/log/host-install.log \
		./var/git/refs/remotes/$(VCS_REMOTE)/$(VCS_BRANCH) \
		./var/log/docker-login-DOCKER.log
# Workaround broken interactive session detection:
	docker pull "buildpack-deps"
# Assemble the tags for all the variant permutations:
	$(MAKE) "./var/git/refs/remotes/$(VCS_REMOTE)/$(VCS_BRANCH)"
	docker_build_args=""
	for image_tag in $$(
	    $(MAKE) -e --no-print-directory build-docker-tags
	)
	do
	    docker_build_args+=" --tag $${image_tag}"
	done
ifeq ($(DOCKER_VARIANT),)
	docker_build_args+=" --target user"
else
	docker_build_args+=" --target $(DOCKER_VARIANT)"
endif
# https://github.com/moby/moby/issues/39003#issuecomment-879441675
	docker buildx build $(DOCKER_BUILD_ARGS) \
	    --build-arg BUILDKIT_INLINE_CACHE="1" \
	    --build-arg VERSION="$$(
	        $(TOX_EXEC_BUILD_ARGS) -qq -- cz version --project
	    )" \
	    $${docker_build_args} --file "$(<)" "./"


## Test Targets:
#
# Recipes that run the test suite.

.PHONY: test
### Format the code and run the full suite of tests, coverage checks, and linters.
test: test-lint test-docker-lint test-docker

.PHONY: test-local
### Run the full suite of tests, coverage checks, and linters.
test-local:
	true "TEMPLATE: Always specific to the project type"

.PHONY: test-lint
### Perform any linter or style checks, including non-code checks.
test-lint: $(STATE_DIR)/log/host-install.log $(STATE_DIR)/bin/tox \
		./var/log/npm-install.log build-docs test-lint-prose
# Run linters implemented in Python:
	tox run -e "build"
# Lint copyright and licensing:
	docker compose run --rm -T "reuse"
# Run linters implemented in JavaScript:
	~/.nvm/nvm-exec npm run lint

.PHONY: test-lint-prose
### Lint prose text for spelling, grammar, and style
test-lint-prose: $(STATE_DIR)/log/host-install.log ./var/log/vale-sync.log ./.vale.ini \
		./styles/code.ini
# Lint all markup files tracked in VCS with Vale:
# https://vale.sh/docs/topics/scoping/#formats
	git ls-files -co --exclude-standard -z |
	    xargs -r -0 -t -- docker compose run --rm -T vale
# Lint all source code files tracked in VCS with Vale:
	git ls-files -co --exclude-standard -z |
	    xargs -r -0 -t -- \
	    docker compose run --rm -T vale --config="./styles/code.ini"
# Lint source code files tracked in VCS but without extensions with Vale:
	git ls-files -co --exclude-standard -z | grep -Ez '^[^.]+$$' |
	    while read -d $$'\0'
	    do
	        cat "$${REPLY}" |
	            docker compose run --rm -T vale --config="./styles/code.ini" \
	                --ext=".pl"
	    done

.PHONY: test-debug
### Run tests directly on the system and start the debugger on errors or failures.
test-debug:
	true "TEMPLATE: Always specific to the project type"

.PHONY: test-docker
### Run the full suite of tests, coverage checks, and code linters in containers.
test-docker: build-pkgs
	docker_run_args="--rm"
	if [ ! -t 0 ]
	then
# No fancy output when running in parallel
	    docker_run_args+=" -T"
	fi
# Test that the end-user image can run commands:
	docker compose run --no-deps $${docker_run_args} $(PROJECT_NAME) true
# Run from the development Docker container for consistency:
	docker compose run $${docker_run_args} $(PROJECT_NAME)-devel \
	    make -e test-local

.PHONY: test-docker-lint
### Check the style and content of the `./Dockerfile*` files
test-docker-lint: ./.env.~out~ ./var/log/docker-login-DOCKER.log
	docker compose pull --quiet hadolint
	docker compose run $(DOCKER_COMPOSE_RUN_ARGS) hadolint
	docker compose run $(DOCKER_COMPOSE_RUN_ARGS) hadolint \
	    hadolint "./build-host/Dockerfile"

.PHONY: test-push
### Verify commits before pushing to the remote.
test-push: $(VCS_FETCH_TARGETS) $(STATE_DIR)/log/host-install.log $(STATE_DIR)/bin/tox \
		./var-docker/log/build-devel.log ./.env.~out~
	vcs_compare_rev="$(VCS_COMPARE_REMOTE)/$(VCS_COMPARE_BRANCH)"
	if ! git fetch "$(VCS_COMPARE_REMOTE)" "$(VCS_COMPARE_BRANCH)"
	then
# For a newly created branch not yet on the remote, compare with the pre-release branch:
	    vcs_compare_rev="$(VCS_COMPARE_REMOTE)/develop"
	fi
	exit_code=0
	(
	    $(TOX_EXEC_BUILD_ARGS) -- \
	        cz check --rev-range "$${vcs_compare_rev}..HEAD" &&
	    $(TOX_EXEC_BUILD_ARGS) -- \
	        python ./bin/cz-check-bump.py --compare-ref "$${vcs_compare_rev}"
	) || exit_code=$$?
	if (( $$exit_code == 3 || $$exit_code == 21 ))
	then
	    exit
	elif (( $$exit_code != 0 ))
	then
	    exit $$exit_code
	else
	    $(TOX_EXEC_BUILD_ARGS) -- \
	        towncrier check --compare-with "$${vcs_compare_rev}"
	fi

.PHONY: test-clean
### Confirm that the checkout has no uncommitted VCS changes.
test-clean:
	if [ -n "$$(git status --porcelain)" ]
	then
	    set +x
	    echo "Checkout is not clean"
	    false
	fi


## Release Targets:
#
# Recipes that make an changes needed for releases and publish built artifacts to
# end-users.

.PHONY: release
### Publish installable packages and container images as required by commits.
release: release-pkgs release-docker

.PHONY: release-pkgs
### Publish installable packages if conventional commits require a release.
<<<<<<< HEAD
release-pkgs: $(STATE_DIR)/log/host-install.log
=======
release:
>>>>>>> a0b376af
# Don't release unless from the `main` or `develop` branches:
ifeq ($(RELEASE_PUBLISH),true)
	$(MAKE) -e build-pkgs
	true "TEMPLATE: Always specific to the project type"
	$(MAKE) -e test-clean
endif

.PHONY: release-docker
### Publish all container images to all container registries.
release-docker: build-docker $(DOCKER_REGISTRIES:%=./var/log/docker-login-%.log) \
		$(HOME)/.local/state/docker-multi-platform/log/host-install.log
# Build other platforms in emulation and rely on the layer cache for bundling the
# native images built before into the manifests:
	DOCKER_BUILD_ARGS="$(DOCKER_BUILD_ARGS) --push"
ifneq ($(DOCKER_PLATFORMS),)
	DOCKER_BUILD_ARGS+=" --platform $(subst $(EMPTY) ,$(COMMA),$(DOCKER_PLATFORMS))"
else
endif
	export DOCKER_BUILD_ARGS
# Push the end-user manifest and images:
	$(MAKE) -e build-docker-build
# Push the development manifest and images:
	$(MAKE) -e DOCKER_VARIANT="devel" build-docker-build
# Update Docker Hub `README.md` using the `./README.rst` reStructuredText version:
ifeq ($(VCS_BRANCH),main)
	$(MAKE) -e "./var/log/docker-login-DOCKER.log"
	docker compose pull --quiet pandoc docker-pushrm
	docker compose up docker-pushrm
endif

.PHONY: release-bump
### Bump the package version if conventional commits require a release.
<<<<<<< HEAD
release-bump: ~/.gitconfig $(VCS_RELEASE_FETCH_TARGETS) ./var/log/git-remotes.log \
		$(STATE_DIR)/log/host-install.log ./var-docker/log/build-devel.log \
		./.env.~out~
=======
release-bump: ~/.gitconfig $(VCS_RELEASE_FETCH_TARGETS) $(STATE_DIR)/bin/tox
		./var/log/npm-install.log
>>>>>>> a0b376af
	if ! git diff --cached --exit-code
	then
	    set +x
	    echo "CRITICAL: Cannot bump version with staged changes"
	    false
	fi
# Update the local branch to the forthcoming version bump commit:
	git switch -C "$(VCS_BRANCH)" "$$(git rev-parse HEAD)"
	exit_code=0
	if [ "$(VCS_BRANCH)" = "main" ] &&
	    $(TOX_EXEC_BUILD_ARGS) -- python ./bin/get-base-version.py $$(
	        $(TOX_EXEC_BUILD_ARGS) -qq -- cz version --project
	    )
	then
# Make a final release from the last pre-release:
	    true
	else
# Do the conventional commits require a release?:
	    $(TOX_EXEC_BUILD_ARGS) -- python ./bin/cz-check-bump.py || exit_code=$$?
	    if (( $$exit_code == 3 || $$exit_code == 21 ))
	    then
# No commits require a release:
	        exit
	    elif (( $$exit_code != 0 ))
	    then
	        exit $$exit_code
	    fi
	fi
# Collect the versions involved in this release according to conventional commits:
	cz_bump_args="--check-consistency --no-verify"
ifneq ($(VCS_BRANCH),main)
	cz_bump_args+=" --prerelease beta"
endif
# Build and stage the release notes:
	next_version=$$(
	    $(TOX_EXEC_BUILD_ARGS) -qq -- cz bump $${cz_bump_args} --yes --dry-run |
	    sed -nE 's|.* ([^ ]+) *→ *([^ ]+).*|\2|p;q'
	) || true
# Assemble the release notes for this next version:
	$(TOX_EXEC_BUILD_ARGS) -qq -- \
	    towncrier build --version "$${next_version}" --draft --yes \
	    >"./NEWS-VERSION.rst"
	git add -- "./NEWS-VERSION.rst"
	$(TOX_EXEC_BUILD_ARGS) -- towncrier build --version "$${next_version}" --yes
# Bump the version in the NPM package metadata:
	~/.nvm/nvm-exec npm --no-git-tag-version version "$${next_version}"
	git add -- "./package*.json"
# Increment the version in VCS
	$(TOX_EXEC_BUILD_ARGS) -- cz bump $${cz_bump_args}
ifeq ($(VCS_BRANCH),main)
# Merge the bumped version back into `develop`:
	$(MAKE) VCS_BRANCH="main" VCS_MERGE_BRANCH="develop" \
	    VCS_REMOTE="$(VCS_COMPARE_REMOTE)" VCS_MERGE_BRANCH="develop" devel-merge
	git switch -C "$(VCS_BRANCH)" "$$(git rev-parse HEAD)"
endif


## Development Targets:
#
# Recipes used by developers to make changes to the code.

.PHONY: devel-format
### Automatically correct code in this checkout according to linters and style checkers.
devel-format: $(STATE_DIR)/log/host-install.log ./var/log/npm-install.log
	true "TEMPLATE: Always specific to the project type"
# Add license and copyright header to files missing them:
	git ls-files -co --exclude-standard -z |
	grep -Ezv '\.license$$|^(\.reuse|LICENSES)/' |
	while read -d $$'\0'
	do
	    if ! (
	        test -e  "$${REPLY}.license" ||
	        grep -Eq 'SPDX-License-Identifier:' "$${REPLY}"
	    )
	    then
	        echo "$${REPLY}"
	    fi
	done | xargs -r -t -- \
	    docker compose run --rm -T "reuse" annotate --skip-unrecognised \
	        --copyright "Ross Patterson <me@rpatterson.net>" --license "MIT"
# Run source code formatting tools implemented in JavaScript:
	~/.nvm/nvm-exec npm run format

.PHONY: devel-upgrade
### Update all locked or frozen dependencies to their most recent available versions.
devel-upgrade: $(STATE_DIR)/bin/tox
# Update VCS integration from remotes to the most recent tag:
	$(TOX_EXEC_BUILD_ARGS) -- pre-commit autoupdate

.PHONY: devel-upgrade-branch
### Reset an upgrade branch, commit upgraded dependencies on it, and push for review.
devel-upgrade-branch: ~/.gitconfig ./var/git/refs/remotes/$(VCS_REMOTE)/$(VCS_BRANCH)
	git switch -C "$(VCS_BRANCH)-upgrade"
	now=$$(date -u)
	$(MAKE) -e devel-upgrade
	if $(MAKE) -e "test-clean"
	then
# No changes from upgrade, exit signaling success but push nothing:
	    exit
	fi
# Commit the upgrade changes
	echo "Upgrade all requirements to the most recent versions as of $${now}." \
	    >"./newsfragments/+upgrade-requirements.bugfix.rst"
	git add --update "./.pre-commit-config.yaml"
	git add "./newsfragments/+upgrade-requirements.bugfix.rst"
	git commit --all --gpg-sign -m \
	    "fix(deps): Upgrade to most recent versions"
# Fail if upgrading left un-tracked files in VCS:
	$(MAKE) -e "test-clean"

.PHONY: devel-merge
### Merge this branch with a suffix back into its un-suffixed upstream.
devel-merge: ~/.gitconfig ./var/git/refs/remotes/$(VCS_REMOTE)/$(VCS_MERGE_BRANCH)
	merge_rev="$$(git rev-parse HEAD)"
	git switch -C "$(VCS_MERGE_BRANCH)" --track "$(VCS_REMOTE)/$(VCS_MERGE_BRANCH)"
	git merge --ff --gpg-sign -m \
	    $$'Merge branch \'$(VCS_BRANCH)\' into $(VCS_MERGE_BRANCH)\n\n[ci merge]' \
	    "$${merge_rev}"


## Clean Targets:
#
# Recipes used to restore the checkout to initial conditions.

.PHONY: clean
### Restore the checkout to an initial clone state.
clean:
	docker compose down --remove-orphans --rmi "all" -v || true
	$(TOX_EXEC_BUILD_ARGS) -- pre-commit uninstall \
	    --hook-type "pre-commit" --hook-type "commit-msg" --hook-type "pre-push" \
	    || true
	$(TOX_EXEC_BUILD_ARGS) -- pre-commit clean || true
	git clean -dfx -e "/var" -e "var-docker/" -e "/.env" -e "*~"
	rm -rfv "./var/log/" "./var-docker/log/"


## Real Targets:
#
# Recipes that make actual changes and create and update files for the target.

<<<<<<< HEAD
## Docker real targets:

# Build the development image:
./var-docker/log/build-devel.log: ./Dockerfile ./.dockerignore ./bin/entrypoint \
		./var-docker/log/rebuild.log ./docker-compose.yml \
		./docker-compose.override.yml ./.env.~out~ ./bin/host-install.sh
	true DEBUG Updated prereqs: $(?)
	mkdir -pv "$(dir $(@))"
ifeq ($(DOCKER_BUILD_PULL),true)
# Pull the development image and simulate building it here:
	if docker compose pull --quiet $(PROJECT_NAME)-devel
	then
	    touch "$(@)" "./var-docker/log/rebuild.log"
	    exit
	fi
endif
	$(MAKE) -e DOCKER_VARIANT="devel" DOCKER_BUILD_ARGS="--load" \
	    build-docker-build | tee -a "$(@)"
# Reflect in the `${HOME}` bind volume the image bakes the host install into the image:
	docker compose run --rm -T --workdir "/home/$(PROJECT_NAME)/" \
	    $(PROJECT_NAME)-devel mkdir -pv \
	    "/home/$(PROJECT_NAME)/.local/state/$(PROJECT_NAME)/log/"
	docker run --rm --workdir "/home/$(PROJECT_NAME)/" --entrypoint "cat" \
	    "$$(docker compose config --images $(PROJECT_NAME)-devel | head -n 1)" \
	    "/home/$(PROJECT_NAME)/.local/state/$(PROJECT_NAME)/log/host-install.log" |
	    docker compose run --rm -T --workdir "/home/$(PROJECT_NAME)/" \
	        $(PROJECT_NAME)-devel tee -a \
	        "/home/$(PROJECT_NAME)/.local/state/$(PROJECT_NAME)/log/host-install.log" \
	        >"/dev/null"

# Build the end-user image:
./var-docker/log/build-user.log: ./var-docker/log/build-devel.log ./Dockerfile \
		./.dockerignore ./bin/entrypoint ./var-docker/log/rebuild.log
	true DEBUG Updated prereqs: $(?)
# Build the user image after building all required artifacts:
	mkdir -pv "$(dir $(@))"
	$(MAKE) -e DOCKER_BUILD_ARGS="$(DOCKER_BUILD_ARGS) --load" \
	    build-docker-build >>"$(@)"
# The image installs the host requirements, reflect that in the bind mount volumes
	date >>"$(@:%/build-user.log=%/host-install.log)"

# Marker file used to trigger the rebuild of the image.

# Useful to workaround asynchronous timestamp issues when running jobs in parallel:
./var-docker/log/rebuild.log:
	mkdir -pv "$(dir $(@))"
	date >>"$(@)"
=======
./README.md: README.rst
	$(MAKE) "$(STATE_DIR)/log/host-install.log"
	docker compose run --rm "pandoc"
>>>>>>> a0b376af

# Local environment variables and secrets from a template:
./.env.~out~: ./.env.in
	$(call expand_template,$(<),$(@))

./var/log/npm-install.log: ./package.json
	$(MAKE) "$(STATE_DIR)/log/host-install.log"
	mkdir -pv "$(dir $(@))"
	~/.nvm/nvm-exec npm install | tee -a "$(@)"

./package.json:
	$(MAKE) "$(STATE_DIR)/log/host-install.log" "$(HOME)/.npmrc"
# https://docs.npmjs.com/creating-a-package-json-file#creating-a-default-packagejson-file
	~/.nvm/nvm-exec npm init --yes --scope="@$(NPM_SCOPE)"

$(HOME)/.npmrc:
	$(MAKE) "$(STATE_DIR)/log/host-install.log"
# https://docs.npmjs.com/creating-a-package-json-file#setting-config-options-for-the-init-command
	~/.nvm/nvm-exec npm set init-author-email "$(USER_EMAIL)"
	~/.nvm/nvm-exec npm set init-author-name "$(USER_FULL_NAME)"
	~/.nvm/nvm-exec npm set init-license "MIT"

# Bootstrap the right version of Tox for this checkout:
$(STATE_DIR)/bin/tox: ./build-host/requirements.txt.in $(STATE_DIR)/bin/activate
	"$(STATE_DIR)/bin/pip" install --force-reinstall -r "$(<)"
$(STATE_DIR)/bin/activate: $(STATE_DIR)/log/host-install.log
	python3 -m venv "$(@:%/bin/activate=%/)"

# Install all tools required by recipes installed outside the checkout on the
# system. Use a target file outside this checkout to support more than one
# checkout. Support other projects that use the same approach but with different
# requirements, use a target specific to this project:
$(STATE_DIR)/log/host-install.log: ./bin/host-install.sh
	mkdir -pv "$(dir $(@))"
	"$(<)" |& tee -a "$(@)"

# https://docs.docker.com/build/building/multi-platform/#building-multi-platform-images
$(HOME)/.local/state/docker-multi-platform/log/host-install.log:
	mkdir -pv "$(dir $(@))"
	if ! docker context inspect "multi-platform" |& tee -a "$(@)"
	then
	    docker context create "multi-platform" |& tee -a "$(@)"
	fi
	if ! docker buildx inspect |& tee -a "$(@)" |
	    grep -q '^ *Endpoint: *multi-platform *'
	then
	    (
	        docker buildx create --use "multi-platform" || true
	    ) |& tee -a "$(@)"
	fi

# Retrieve VCS data needed for versioning, tags, and releases, release notes:
$(VCS_FETCH_TARGETS): ./.git/logs/HEAD
	git_fetch_args="--tags --prune --prune-tags --force"
	if [ "$$(git rev-parse --is-shallow-repository)" == "true" ]
	then
	    git_fetch_args+=" --unshallow"
	fi
	branch_path="$(@:var/git/refs/remotes/%=%)"
	mkdir -pv "$(dir $(@))"
	if ! git fetch $${git_fetch_args} "$${branch_path%%/*}" "$${branch_path#*/}" |&
	    tee -a "$(@)"
	then
# If the local branch doesn't exist, fall back to the pre-release branch:
	    git fetch $${git_fetch_args} "$${branch_path%%/*}" "develop" |&
	        tee -a "$(@)"
	fi

./.git/hooks/pre-commit:
	$(MAKE) -e "$(STATE_DIR)/bin/tox"
	$(TOX_EXEC_BUILD_ARGS) -- pre-commit install \
	    --hook-type "pre-commit" --hook-type "commit-msg" --hook-type "pre-push"

# Set Vale levels for added style rules:
./.vale.ini ./styles/code.ini:
	$(MAKE)-e "$(STATE_DIR)/bin/tox" "./var/log/vale-sync.log"
	$(TOX_EXEC_BUILD_ARGS) -- python ./bin/vale-set-rule-levels.py --input="$(@)"

./var/log/vale-sync.log: ./.env.~out~ ./.vale.ini \
		./styles/code.ini
	$(MAKE) "$(STATE_DIR)/log/host-install.log"
	mkdir -pv "$(dir $(@))"
	docker compose run --rm vale sync | tee -a "$(@)"

# Tell editors where to find tools in the checkout needed to verify the code:
./.dir-locals.el.~out~: ./.dir-locals.el.in
	$(call expand_template,$(<),$(@))

# Initialize minimal VCS configuration, useful in automation such as CI:
~/.gitconfig:
	git config --global user.name "$(USER_FULL_NAME)"
	git config --global user.email "$(USER_EMAIL)"

./var/log/docker-login-DOCKER.log:
	$(MAKE) "./.env.~out~"
	mkdir -pv "$(dir $(@))"
	if [ -n "$${DOCKER_PASS}" ]
	then
	    printenv "DOCKER_PASS" | docker login -u "$(DOCKER_USER)" --password-stdin
	elif [ "$(CI_IS_FORK)" != "true" ]
	then
	    echo "ERROR: DOCKER_PASS missing from ./.env"
	    false
	fi
	date | tee -a "$(@)"


## Makefile "functions":
#
# Snippets used several times, including in different recipes:
# https://www.gnu.org/software/make/manual/html_node/Call-Function.html

# Return the most recent built package:
current_pkg=$(shell ls -t ./dist/*$(1) | head -n 1)

# Have to use a placeholder `*.~out~` target instead of the real expanded template
# because targets can't disable `.DELETE_ON_ERROR` on a per-target basis.
#
# Copy and short-circuit the host-install recipe. Don't update expanded templates when
# `./bin/host-install.sh` changes but expanding a template requires the host-install
# recipe. The recipe can't use a sub-make because Make updates any expanded template
# targets used in `include` directives when reading the `./Makefile`, for example
# `./.env`, leading to endless recursion:
define expand_template=
if ! which envsubst
then
    mkdir -pv "$(STATE_DIR)/log/"
    ./bin/host-install.sh >"$(STATE_DIR)/log/host-install.log"
fi
if [ "$(2:%.~out~=%)" -nt "$(1)" ]
then
    envsubst <"$(1)" >"$(2)"
    exit
fi
if [ ! -e "$(2:%.~out~=%)" ]
then
    touch -d "@0" "$(2:%.~out~=%)"
fi
envsubst <"$(1)" | diff -u "$(2:%.~out~=%)" "-" || true
set +x
echo "WARNING:Template $(1) changed, reconcile and \`$$ touch $(2:%.~out~=%)\`."
set -x
if [ ! -s "$(2:%.~out~=%)" ]
then
    envsubst <"$(1)" >"$(2:%.~out~=%)"
    touch -d "@0" "$(2:%.~out~=%)"
fi
if [ "$(TEMPLATE_IGNORE_EXISTING)" == "true" ]
then
    envsubst <"$(1)" >"$(2)"
    exit
fi
exit 1
endef


## Makefile Development:
#
# Development primarily requires a balance of 2 priorities:
#
# - Correctness of the source code and build artifacts
# - Reduce iteration time in the inner loop of development
#
# This project uses Make to balance those priorities. Target recipes capture the
# commands necessary to build artifacts, run tests, and verify the code. Top-level
# targets compose related target recipes for often needed tasks. Targets use
# prerequisites to define when to update build artifacts prevent time wasted on
# unnecessary updates in the inner loop of development.
#
# Make provides an important feature to achieve that second priority, a framework for
# determining when to do work. Targets define build artifact paths. The target's recipe
# lists the commands that create or update that build artifact. The target's
# prerequisites define when to update that target. Make runs the recipe when any of the
# prerequisites have more recent modification times than the target to update the
# target.
#
# For example, if a feature adds library to the project's dependencies, correctness
# requires the project to update the frozen, or locked versions to include the added
# library. The rest of the time the locked or frozen versions don't need updating and it
# wastes significant time to always update them in the inner loop of development. To
# express such relationships in Make, define targets for the files containing the locked
# or frozen versions and add a prerequisite for the file that defines dependencies:
#
#    ./build/bar.txt: ./bar.txt.in
#    	envsubst <"$(<)" >"$(@)"
#
# To that end, use real target and prerequisite files whenever possible when adding
# recipes to this file. Make calls targets whose name doesn't correspond to a real build
# artifact `.PHONY:` targets. Use `.PHONY:` targets to compose sets or real targets and
# define recipes for tasks that don't produce build artifacts, for example, the
# top-level targets.

# If a recipe doesn't produce an appropriate build artifact, define an arbitrary target
# the recipe writes to, such as piping output to a log file. Also use this approach when
# none of the modification times of produced artifacts reflect when any downstream
# targets need updating:
#
#     ./var/log/bar.log:
#         mkdir -pv "$(dir $(@))"
#         echo "Do some work here" | tee -a "$(@)"
#
# If the recipe produces no output, the recipe can create arbitrary output:
#
#     ./var/log/bar.log:
#         echo "Do some work here"
#         mkdir -pv "$(dir $(@))"
#         date | tee -a "$(@)"
#
# If the recipe of a target needs another target but updating that other target doesn't
# mean that this target's recipe needs to re-run, such as one-time system install tasks,
# use that target in a sub-make instead of a prerequisite:
#
#     ./var/log/bar.log:
#         $(MAKE) "./var/log/qux.log"
#
# This project uses some more Make features than these core features and welcome further
# use of such features:
#
# - `$(@)`:
#   The automatic variable containing the path for the target
#
# - `$(<)`:
#   The automatic variable containing the path for the first prerequisite
#
# - `$(VARIABLE_FOO:%=bar-%)`:
#   Substitution references to generate transformations of space-separated values
#
# - `$ make OPTION_FOO=bar`:
#   Use "option" variables and support overriding on the command-line
#
# Avoid the more "magical" features of Make, to keep it readable, discover-able, and
# otherwise approachable to developers who might not have significant familiarity with
# Make. If you have good, pragmatic reasons to add use of further features, make the
# case for them but avoid them if possible.


## Maintainer targets:
#
# Recipes not used during the usual course of development.

# TEMPLATE: Run this a single time for your project or when the `./build-host/` image
# changes. See the `./var/log/docker-login*.log` targets for the authentication
# environment variables to set or login to those container registries manually and `$
# touch` these targets.
.PHONY: bootstrap-project
### Run any tasks needed a single time for a given project by a maintainer.
bootstrap-project: ./var/log/docker-login-DOCKER.log
# Initially seed the build host Docker image to bootstrap CI/CD environments
	$(MAKE) -e -C "./build-host/" release<|MERGE_RESOLUTION|>--- conflicted
+++ resolved
@@ -224,11 +224,7 @@
 .PHONY: build
 ### Set up everything for development from a checkout, local and in containers.
 build: ./.git/hooks/pre-commit ./.env.~out~ $(STATE_DIR)/log/host-install.log \
-<<<<<<< HEAD
-		./var/log/npm-install.log build-docker
-=======
-		$(STATE_DIR)/bin/tox ./var/log/npm-install.log
->>>>>>> a0b376af
+		$(STATE_DIR)/bin/tox ./var/log/npm-install.log build-docker
 
 .PHONY: build-pkgs
 ### Ensure the built package is current.
@@ -450,11 +446,7 @@
 
 .PHONY: release-pkgs
 ### Publish installable packages if conventional commits require a release.
-<<<<<<< HEAD
-release-pkgs: $(STATE_DIR)/log/host-install.log
-=======
-release:
->>>>>>> a0b376af
+release-pkgs:
 # Don't release unless from the `main` or `develop` branches:
 ifeq ($(RELEASE_PUBLISH),true)
 	$(MAKE) -e build-pkgs
@@ -487,14 +479,9 @@
 
 .PHONY: release-bump
 ### Bump the package version if conventional commits require a release.
-<<<<<<< HEAD
-release-bump: ~/.gitconfig $(VCS_RELEASE_FETCH_TARGETS) ./var/log/git-remotes.log \
-		$(STATE_DIR)/log/host-install.log ./var-docker/log/build-devel.log \
-		./.env.~out~
-=======
 release-bump: ~/.gitconfig $(VCS_RELEASE_FETCH_TARGETS) $(STATE_DIR)/bin/tox
-		./var/log/npm-install.log
->>>>>>> a0b376af
+		./var/log/npm-install.log ./var/log/git-remotes.log
+		./var-docker/log/build-devel.log ./.env.~out~
 	if ! git diff --cached --exit-code
 	then
 	    set +x
@@ -635,7 +622,6 @@
 #
 # Recipes that make actual changes and create and update files for the target.
 
-<<<<<<< HEAD
 ## Docker real targets:
 
 # Build the development image:
@@ -683,11 +669,10 @@
 ./var-docker/log/rebuild.log:
 	mkdir -pv "$(dir $(@))"
 	date >>"$(@)"
-=======
+
 ./README.md: README.rst
 	$(MAKE) "$(STATE_DIR)/log/host-install.log"
 	docker compose run --rm "pandoc"
->>>>>>> a0b376af
 
 # Local environment variables and secrets from a template:
 ./.env.~out~: ./.env.in
