## Development, build and maintenance tasks

### Defensive settings for make:
#     https://tech.davis-hansson.com/p/make/
SHELL:=bash
.ONESHELL:
.SHELLFLAGS:=-eu -o pipefail -c
.SILENT:
.DELETE_ON_ERROR:
MAKEFLAGS+=--warn-undefined-variables
MAKEFLAGS+=--no-builtin-rules
PS1?=$$

# Project-specific variables
GPG_SIGNING_KEYID=2EFF7CCE6828E359
CODECOV_TOKEN=

# Values derived from the environment
USER_NAME:=$(shell id -u -n)
USER_FULL_NAME=$(shell getent passwd "$(USER_NAME)" | cut -d ":" -f 5 | cut -d "," -f 1)
ifeq ($(USER_FULL_NAME),)
USER_FULL_NAME=$(USER_NAME)
endif
USER_EMAIL=$(USER_NAME)@$(shell hostname --fqdn)
PUID:=$(shell id -u)
PGID:=$(shell id -g)
# OS Detection
UNAME_KERNEL_NAME:=$(shell uname)
OS_ALPINE_VERSION:=$(shell cat "/etc/alpine-release" 2>"/dev/null")

# Options controlling behavior
VCS_BRANCH:=$(shell git branch --show-current)
# Only publish releases from the `master` or `develop` branches
SEMANTIC_RELEASE_VERSION_ARGS=--prerelease
RELEASE_PUBLISH=false
PYPI_REPO=testpypi
DOCKER_BUILD_ARGS=
GITHUB_RELEASE_ARGS=--prerelease
ifeq ($(VCS_BRANCH),master)
SEMANTIC_RELEASE_VERSION_ARGS=
RELEASE_PUBLISH=true
PYPI_REPO=pypi
DOCKER_BUILD_ARGS=--tag "merpatterson/python-project-structure:latest"
GITHUB_RELEASE_ARGS=
else ifeq ($(VCS_BRANCH),develop)
RELEASE_PUBLISH=true
endif

# Done with `$(shell ...)`, echo recipe commands going forward
.SHELLFLAGS+= -x


## Top-level targets

.PHONY: all
### Default target
all: build

# Strive for as much consistency as possible in development tasks between the local host
# and inside containers.  To that end, most of the `*-docker` container target recipes
# should run the corresponding `*-local` local host target recipes inside the
# development container.  Top level targets, like `test`, should run as much as possible
# inside the development container.

.PHONY: build
### Set up everything for development from a checkout, local and in containers
build: ./.git/hooks/pre-commit build-local build-docker
.PHONY: build-local
### Set up for development locally, directly on the host
build-local: build-bump ./var/log/recreate.log
.PHONY: build-docker
### Set up for development in Docker containers
build-docker: ./var/log/docker-build.log
.PHONY: build-bump
### Bump the package version if on a branch that should trigger a release
build-bump: ./var/log/recreate-build.log
ifeq ($(RELEASE_PUBLISH),true)
	next_version=$$(
	    ./.tox/build/bin/semantic-release print-version \
	    --next $(SEMANTIC_RELEASE_VERSION_ARGS)
	)
	if [ -z "$${next_version}" ]
	then
# No release necessary for the commits since the last release.
	    exit
	fi
# Collect the versions involved in this release according to conventional commits
	current_version=$$(./.tox/build/bin/semantic-release print-version --current)
# Update the release notes/changelog
	./.tox/build/bin/towncrier check --compare-with "origin/develop"
	git diff --cached --exit-code ||
	    echo "CRITICAL: Cannot bump version with staged changes"
	./.tox/build/bin/towncrier build --version "$${next_version}" --yes
	git commit --no-verify -S -m \
	    "build(release): Update changelog v$${current_version} -> v$${next_version}"
# Increment the version in VCS
	./.tox/build/bin/semantic-release version $(SEMANTIC_RELEASE_VERSION_ARGS)
endif

.PHONY: start
### Run the local development end-to-end stack services in the background as daemons
start: build-docker
	docker compose down
	docker compose up -d
.PHONY: run
### Run the local development end-to-end stack services in the foreground for debugging
run: build-docker
	docker compose down
	docker compose up

.PHONY: check-push
### Perform any checks that should only be run before pushing
check-push: build
	./.tox/build/bin/towncrier check --compare-with "origin/develop"

.PHONY: release
### Publish installable Python packages to PyPI and container images to Docker Hub
release: release-python
ifeq ($(RELEASE_PUBLISH),true)
	$(MAKE) release-docker
endif
.PHONY: release-python
<<<<<<< HEAD
### Publish installable Python packages to PyPI
release-python: ~/.gitconfig ~/.pypirc ~/.local/bin/codecov ./var/log/recreate-build.log
# Upload any build or test artifacts to CI/CD providers
ifneq ($(CODECOV_TOKEN),)
	~/.local/bin/codecov -t "$(CODECOV_TOKEN)" --file "./coverage.xml"
endif
ifneq ($(GPG_SIGNING_PRIVATE_KEY),)
# Import the private signing key from CI secrets
	$(MAKE) ./var/log/gpg-import.log
endif
# Collect the versions involved in this release according to conventional commits
	current_version=$$(./.tox/build/bin/semantic-release print-version --current)
# Update the release notes/changelog
	./.tox/build/bin/towncrier check --compare-with "origin/develop"
	./.tox/build/bin/towncrier build \
	    --version "$${SEMANTIC_RELEASE_NEXT_VERSION}" --draft --yes \
	    >"./NEWS-release.rst"
	./.tox/build/bin/towncrier build \
	    --version "$${SEMANTIC_RELEASE_NEXT_VERSION}" --yes
	git commit --no-verify -S -m \
	    "build(release): Update changelog v$${current_version} -> v$${SEMANTIC_RELEASE_NEXT_VERSION}"
# Increment the version in VCS
	./.tox/build/bin/semantic-release version $(SEMANTIC_RELEASE_VERSION_ARGS)
# Prevent uploading unintended distributions
	rm -vf ./dist/*
=======
### Publish installable Python packages to PyPI<
release-python: \
		./var/log/docker-build.log ./var/log/recreate-build.log \
		~/.gitconfig ~/.pypirc
>>>>>>> 8ab14399
# Build Python packages/distributions from the development Docker container for
# consistency/reproducibility.
	docker compose run --rm python-project-structure-devel \
	    ./.tox/py3/bin/pyproject-build -w
# https://twine.readthedocs.io/en/latest/#using-twine
	./.tox/build/bin/twine check ./dist/* ./.tox-docker/dist/*
ifeq ($(RELEASE_PUBLISH),true)
# Publish from the local host outside a container for access to user credentials:
# https://twine.readthedocs.io/en/latest/#using-twine
# Only release on `master` or `develop` to avoid duplicate uploads
	./.tox/build/bin/twine upload -s -r "$(PYPI_REPO)" ./dist/* ./.tox-docker/dist/*
# The VCS remote shouldn't reflect the release until the release has been successfully
# published
	git push --no-verify --tags origin $(VCS_BRANCH)
ifneq ($(GITHUB_TOKEN),)
# Create a GitHub release
	gh release create "v$${SEMANTIC_RELEASE_NEXT_VERSION}" $(GITHUB_RELEASE_ARGS) \
	    --notes-file "./NEWS-release.rst" ./dist/*
endif
endif
.PHONY: release-docker
### Publish container images to Docker Hub
release-docker: build-docker
# https://docs.docker.com/docker-hub/#step-5-build-and-push-a-container-image-to-docker-hub-from-your-computer
ifneq ($(DOCKER_PASS),)
	$(MAKE) ./var/log/docker-login.log
endif
	docker push -a "merpatterson/python-project-structure"
	docker compose run --rm docker-pushrm

.PHONY: format
### Automatically correct code in this checkout according to linters and style checkers
format: build-local
	./.tox/py3/bin/autoflake -r -i --remove-all-unused-imports \
		--remove-duplicate-keys --remove-unused-variables \
		--remove-unused-variables "./src/pythonprojectstructure/"
	./.tox/py3/bin/autopep8 -v -i -r "./src/pythonprojectstructure/"
	./.tox/py3/bin/black "./src/pythonprojectstructure/"

.PHONY: test
### Format the code and run the full suite of tests, coverage checks, and linters
test: build-docker
# Run from the development Docker container for consistency
	docker compose run --rm python-project-structure-devel make format test-local
.PHONY: test-local
### Run the full suite of tests on the local host
test-local: ./var/log/install-tox.log build-local
	tox
.PHONY: test-docker
### Run the full suite of tests inside a docker container
test-docker: build-docker
	docker compose run --rm python-project-structure-devel make test-local
# Ensure the dist/package has been correctly installed in the image
	docker compose run --rm python-project-structure \
	    python -m pythonprojectstructure --help
	docker compose run --rm python-project-structure python-project-structure --help
.PHONY: test-debug
### Run tests in the main/default environment and invoke the debugger on errors/failures
test-debug: ./var/log/editable.log
	./.tox/py3/bin/pytest --pdb

.PHONY: upgrade
### Update all fixed/pinned dependencies to their latest available versions
upgrade:
	touch "./pyproject.toml"
	$(MAKE) PUID=$(PUID) "test"
# Update VCS hooks from remotes to the latest tag.
	./.tox/build/bin/pre-commit autoupdate

.PHONY: clean
### Restore the checkout to a state as close to an initial clone as possible
clean:
	docker compose --remove-orphans down --rmi "all" -v || true
	./.tox/build/bin/pre-commit uninstall \
	    --hook-type "pre-commit" --hook-type "commit-msg" --hook-type "pre-push" \
	    || true
	./.tox/build/bin/pre-commit clean || true
	git clean -dfx -e "var/"
	rm -rfv "./var/log/"


## Utility targets

.PHONY: expand-template
## Create a file from a template replacing environment variables
expand-template: .SHELLFLAGS = -eu -o pipefail -c
expand-template:
	if [ -e "$(target)" ]
	then
	    echo "WARNING: Template $(template) has been updated:"
	    echo "Reconcile changes and \`$$ touch $(target)\`:"
	    diff -u "$(target)" "$(template)" || true
	    false
	fi
	envsubst <"$(template)" >"$(target)"


## Real targets

./requirements.txt: ./pyproject.toml ./setup.cfg ./tox.ini ./requirements-build.txt.in
	$(MAKE) "./var/log/recreate-build.log"
	tox -e "build"

./var/log/recreate.log: \
		./var/log/install-tox.log \
		./requirements.txt ./requirements-devel.txt ./tox.ini
	mkdir -pv "$(dir $(@))"
# Prevent uploading unintended distributions
	rm -vf ./dist/* ./.tox/dist/* | tee -a "$(@)"
	tox -r --notest -v | tee -a "$(@)"
# Workaround tox's `usedevelop = true` not working with `./pyproject.toml`
./var/log/editable.log: ./var/log/recreate.log
	./.tox/py3/bin/pip install -e "./" | tee -a "$(@)"
./var/log/recreate-build.log: \
		./var/log/install-tox.log ./requirements-build.txt ./tox.ini
	mkdir -pv "$(dir $(@))"
	tox -r -e "build" --notest -v | tee -a "$(@)"

# Docker targets
./var/log/docker-build.log: \
		./Dockerfile ./Dockerfile.devel ./.dockerignore \
		./requirements.txt ./requirements-devel.txt ./bin/entrypoint \
		./docker-compose.yml ./docker-compose.override.yml ./.env \
		./var/log/recreate-build.log
# Ensure access permissions to build artifacts in container volumes.
# If created by `# dockerd`, they end up owned by `root`.
	mkdir -pv "$(dir $(@))" "./var-docker/log/" "./.tox/" "./.tox-docker/" \
	    "./src/python_project_structure.egg-info/" \
	    "./src/python_project_structure-docker.egg-info/"
# Workaround issues with local images and the development image depending on the end
# user image.  It seems that `depends_on` isn't sufficient.
	current_version=$$(./.tox/build/bin/semantic-release print-version --current)
	minor_version=$$(echo $${current_version} | sed -nE 's|([0-9]+).*|\1|p')
	major_version=$$(
	    echo $${current_version} | sed -nE 's|([0-9]+\.[0-9]+).*|\1|p'
	)
	docker buildx build --pull $(DOCKER_BUILD_ARGS) \
	    --tag "merpatterson/python-project-structure:$${current_version}" \
	    --tag "merpatterson/python-project-structure:$${minor_version}" \
	    --tag "merpatterson/python-project-structure:$${major_version}" \
	    "./" | tee -a "$(@)"
	docker compose build python-project-structure-devel | tee -a "$(@)"
# Prepare the testing environment and tools as much as possible to reduce development
# iteration time when using the image.
	docker compose run --rm python-project-structure-devel make build-local

# Local environment variables from a template
./.env: ./.env.in
	$(MAKE) "PUID=$(PUID)" "PGID=$(PGID)" \
	    "template=$(<)" "target=$(@)" expand-template

# Perform any one-time local checkout set up
./var/log/install-tox.log:
	mkdir -pv "$(dir $(@))"
	(which tox || pip install tox) | tee -a "$(@)"

./.git/hooks/pre-commit: ./var/log/recreate.log
	./.tox/build/bin/pre-commit install \
	    --hook-type "pre-commit" --hook-type "commit-msg" --hook-type "pre-push"

~/.local/bin/codecov:
	mkdir -pv "$(dir $(@))"
# https://docs.codecov.com/docs/codecov-uploader#using-the-uploader-with-codecovio-cloud
ifeq ($(UNAME_KERNEL_NAME),Darwin)
	curl --output-dir "$(dir $(@))" -Os \
	    "https://uploader.codecov.io/latest/macos/codecov"
else ifeq ($(UNAME_KERNEL_NAME),Linux)
ifeq ($(OS_ALPINE_VERSION),)
	curl --output-dir "$(dir $(@))" -Os \
	    "https://uploader.codecov.io/latest/linux/codecov"
else
	wget --directory-prefix="$(dir $(@))" \
	    "https://uploader.codecov.io/latest/alpine/codecov"
endif
else
	if $$(which "$(notdir $(@))")
	then
	    ln -v --backup=numbered $$(which "$(notdir $(@))") "$(@)"
	else
	    echo "Could not determine how to install Codecov uploader"
	fi
endif
	chmod +x "$(@)"

# Capture any project initialization tasks for reference.  Not actually usable.
 ./pyproject.toml:
	./.tox/build/bin/cz init

# Emacs editor settings
./.dir-locals.el: ./.dir-locals.el.in
	$(MAKE) "template=$(<)" "target=$(@)" expand-template

# User-created pre-requisites
~/.gitconfig:
	git config --global user.name "$(USER_FULL_NAME)"
	git config --global user.email "$(USER_EMAIL)"
~/.pypirc: ./home/.pypirc.in
	$(MAKE) "template=$(<)" "target=$(@)" expand-template
./var/log/docker-login.log:
	printenv "DOCKER_PASS" | docker login -u "merpatterson" --password-stdin |
	    tee -a "$(@)"

# GPG signing key creation and management in CI
export GPG_PASSPHRASE=
./var/ci-cd-signing-subkey.asc:
# We need a private key in the CI/CD environment for signing release commits and
# artifacts.  Use a subkey so that it can be revoked without affecting your main key.
# This recipe captures what I had to do to export a private signing subkey.  It's not
# widely tested so it should probably only be used for reference.  It worked for me but
# the risk is leaking your main private key so double and triple check all your
# assumptions and results.
# 1. Create a signing subkey with a NEW, SEPARATE passphrase:
#    https://wiki.debian.org/Subkeys#How.3F
# 2. Get the long key ID for that private subkey:
#	gpg --list-secret-keys --keyid-format "LONG"
# 3. Export *just* that private subkey and verify that the main secret key packet is the
#    GPG dummy packet and that the only other private key included is the intended
#    subkey:
#	gpg --armor --export-secret-subkeys "$(GPG_SIGNING_KEYID)!" |
#	    gpg --list-packets
# 4. Export that key as text to a file:
	gpg --armor --export-secret-subkeys "$(GPG_SIGNING_KEYID)!" >"$(@)"
# 5. Confirm that the exported key can be imported into a temporary GNU PG directory and
#    that temporary directory can then be used to sign files:
#	gnupg_homedir=$$(mktemp -d --suffix=".d" "gnupd.XXXXXXXXXX")
#	printenv 'GPG_PASSPHRASE' >"$${gnupg_homedir}/.passphrase"
#	gpg --homedir "$${gnupg_homedir}" --batch --import <"$(@)"
#	echo "Test signature content" >"$${gnupg_homedir}/test-sig.txt"
#	gpgconf --kill gpg-agent
#	gpg --homedir "$${gnupg_homedir}" --batch --pinentry-mode "loopback" \
#	    --passphrase-file "$${gnupg_homedir}/.passphrase" \
#	    --local-user "$(GPG_SIGNING_KEYID)!" --sign "$${gnupg_homedir}/test-sig.txt"
#	gpg --batch --verify "$${gnupg_homedir}/test-sig.txt.gpg"
# 6. Add the contents of this target as a `GPG_SIGNING_PRIVATE_KEY` secret in CI and the
# passphrase for the signing subkey as a `GPG_PASSPHRASE` secret in CI
./var/log/gpg-import.log:
# In each CI run, import the private signing key from the CI secrets
	printenv "GPG_SIGNING_PRIVATE_KEY" | gpg --batch --import | tee -a "$(@)"
	echo 'default-key:0:"$(GPG_SIGNING_KEYID)' | gpgconf —change-options gpg
	git config --global user.signingkey "$(GPG_SIGNING_KEYID)"
# "Unlock" the signing key for the remainder of this CI run:
	printenv 'GPG_PASSPHRASE' >"./var/ci-cd-signing-subkey.passphrase"
	true | gpg --batch --pinentry-mode "loopback" \
	    --passphrase-file "./var/ci-cd-signing-subkey.passphrase" \
	    --sign | gpg --list-packets<|MERGE_RESOLUTION|>--- conflicted
+++ resolved
@@ -120,9 +120,10 @@
 	$(MAKE) release-docker
 endif
 .PHONY: release-python
-<<<<<<< HEAD
 ### Publish installable Python packages to PyPI
-release-python: ~/.gitconfig ~/.pypirc ~/.local/bin/codecov ./var/log/recreate-build.log
+release-python: \
+		~/.gitconfig ~/.pypirc ~/.local/bin/codecov \
+		./var/log/docker-build.log ./var/log/recreate-build.log
 # Upload any build or test artifacts to CI/CD providers
 ifneq ($(CODECOV_TOKEN),)
 	~/.local/bin/codecov -t "$(CODECOV_TOKEN)" --file "./coverage.xml"
@@ -131,27 +132,6 @@
 # Import the private signing key from CI secrets
 	$(MAKE) ./var/log/gpg-import.log
 endif
-# Collect the versions involved in this release according to conventional commits
-	current_version=$$(./.tox/build/bin/semantic-release print-version --current)
-# Update the release notes/changelog
-	./.tox/build/bin/towncrier check --compare-with "origin/develop"
-	./.tox/build/bin/towncrier build \
-	    --version "$${SEMANTIC_RELEASE_NEXT_VERSION}" --draft --yes \
-	    >"./NEWS-release.rst"
-	./.tox/build/bin/towncrier build \
-	    --version "$${SEMANTIC_RELEASE_NEXT_VERSION}" --yes
-	git commit --no-verify -S -m \
-	    "build(release): Update changelog v$${current_version} -> v$${SEMANTIC_RELEASE_NEXT_VERSION}"
-# Increment the version in VCS
-	./.tox/build/bin/semantic-release version $(SEMANTIC_RELEASE_VERSION_ARGS)
-# Prevent uploading unintended distributions
-	rm -vf ./dist/*
-=======
-### Publish installable Python packages to PyPI<
-release-python: \
-		./var/log/docker-build.log ./var/log/recreate-build.log \
-		~/.gitconfig ~/.pypirc
->>>>>>> 8ab14399
 # Build Python packages/distributions from the development Docker container for
 # consistency/reproducibility.
 	docker compose run --rm python-project-structure-devel \
@@ -168,8 +148,9 @@
 	git push --no-verify --tags origin $(VCS_BRANCH)
 ifneq ($(GITHUB_TOKEN),)
 # Create a GitHub release
-	gh release create "v$${SEMANTIC_RELEASE_NEXT_VERSION}" $(GITHUB_RELEASE_ARGS) \
-	    --notes-file "./NEWS-release.rst" ./dist/*
+	current_version=$$(./.tox/build/bin/semantic-release print-version --current)
+	gh release create "v$${current_version}" $(GITHUB_RELEASE_ARGS) \
+	    --notes-file "./NEWS-release.rst" ./dist/* ./.tox-docker/dist/*
 endif
 endif
 .PHONY: release-docker
