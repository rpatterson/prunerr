# SPDX-FileCopyrightText: 2023 Ross Patterson <me@rpatterson.net>
#
# SPDX-License-Identifier: MIT

# Development, build, and maintenance tasks:
#
# To ease discovery for contributors, place option variables affecting behavior at the
# top. Skip down to `## Top-level targets:` to find targets intended for use by
# developers. The recipes for real targets that follow the top-level targets do the real
# work. If making changes here, start by reading the philosophy commentary at the bottom
# of this file.

# Project specific values:
export PROJECT_NAMESPACE=rpatterson
export PROJECT_NAME=project-structure
# TEMPLATE: Create an Node Package Manager (NPM) organization and set its name here:
NPM_SCOPE=rpattersonnet
export DOCKER_USER=merpatterson

# Option variables that control behavior:
export TEMPLATE_IGNORE_EXISTING=false
# https://devguide.python.org/versions/#supported-versions
PYTHON_SUPPORTED_MINORS=3.11 3.12 3.10 3.9 3.8


### "Private" Variables:

# Variables not of concern those running and reading top-level targets. These variables
# most often derive from the environment or other values. Place variables holding
# literal constants or option variables intended for use on the command-line towards the
# top. Otherwise, add variables to the appropriate following grouping. Make requires
# defining variables referenced in targets or prerequisites before those references, in
# contrast with references in recipes. As a result, the Makefile can't place these
# further down for readability and discover.

# Defensive settings for make:
#     https://tech.davis-hansson.com/p/make/
SHELL:=bash
.ONESHELL:
.SHELLFLAGS:=-eu -o pipefail -c
.SILENT:
.DELETE_ON_ERROR:
MAKEFLAGS+=--warn-undefined-variables
MAKEFLAGS+=--no-builtin-rules
PS1?=$$
EMPTY=
COMMA=,

# Values used to install host operating system packages:
HOST_PREFIX=/usr
HOST_PKG_CMD_PREFIX=sudo
HOST_PKG_BIN=apt-get
HOST_PKG_INSTALL_ARGS=install -y
HOST_PKG_NAMES_ENVSUBST=gettext-base
HOST_PKG_NAMES_PIP=python3-pip
HOST_PKG_NAMES_DOCKER=docker-ce-cli docker-compose-plugin
ifneq ($(shell which "brew"),)
HOST_PREFIX=/usr/local
HOST_PKG_CMD_PREFIX=
HOST_PKG_BIN=brew
HOST_PKG_INSTALL_ARGS=install
HOST_PKG_NAMES_ENVSUBST=gettext
HOST_PKG_NAMES_PIP=python
HOST_PKG_NAMES_DOCKER=docker docker-compose
else ifneq ($(shell which "apk"),)
HOST_PKG_BIN=apk
HOST_PKG_INSTALL_ARGS=add
HOST_PKG_NAMES_ENVSUBST=gettext
HOST_PKG_NAMES_PIP=py3-pip
HOST_PKG_NAMES_DOCKER=docker-cli docker-cli-compose
endif
HOST_PKG_CMD=$(HOST_PKG_CMD_PREFIX) $(HOST_PKG_BIN)
# Detect Docker command-line baked into the build-host image:
HOST_TARGET_DOCKER:=$(shell which docker)
ifeq ($(HOST_TARGET_DOCKER),)
HOST_TARGET_DOCKER=$(HOST_PREFIX)/bin/docker
endif
HOST_TARGET_PIP:=$(shell which pip3)
ifeq ($(HOST_TARGET_PIP),)
HOST_TARGET_PIP=$(HOST_PREFIX)/bin/pip3
endif

# Values derived from the environment:
USER_NAME:=$(shell id -u -n)
USER_FULL_NAME:=$(shell \
    getent passwd "$(USER_NAME)" | cut -d ":" -f 5 | cut -d "," -f 1)
ifeq ($(USER_FULL_NAME),)
USER_FULL_NAME=$(USER_NAME)
endif
USER_EMAIL:=$(USER_NAME)@$(shell hostname -f)
export PUID:=$(shell id -u)
export PGID:=$(shell id -g)
export CHECKOUT_DIR=$(PWD)
# Managed user-specific directory out of the checkout:
# https://specifications.freedesktop.org/basedir-spec/0.8/ar01s03.html
STATE_DIR=$(HOME)/.local/state/$(PROJECT_NAME)
TZ=Etc/UTC
ifneq ("$(wildcard /usr/share/zoneinfo/)","")
TZ:=$(shell \
  realpath --relative-to=/usr/share/zoneinfo/ \
  $(firstword $(realpath /private/etc/localtime /etc/localtime)) \
)
endif
export TZ
export DOCKER_GID:=$(shell getent group "docker" | cut -d ":" -f 3)

# Values related to supported Python versions:
# Use the same Python version tox would as a default.
# https://tox.wiki/en/latest/config.html#base_python
PYTHON_HOST_MINOR:=$(shell \
    pip3 --version | sed -nE 's|.* \(python ([0-9]+.[0-9]+)\)$$|\1|p;q')
export PYTHON_HOST_ENV=py$(subst .,,$(PYTHON_HOST_MINOR))
# Find the latest installed Python version of the supported versions:
PYTHON_BASENAMES=$(PYTHON_SUPPORTED_MINORS:%=python%)
PYTHON_AVAIL_EXECS:=$(foreach \
    PYTHON_BASENAME,$(PYTHON_BASENAMES),$(shell which $(PYTHON_BASENAME)))
PYTHON_LATEST_EXEC=$(firstword $(PYTHON_AVAIL_EXECS))
PYTHON_LATEST_BASENAME=$(notdir $(PYTHON_LATEST_EXEC))
PYTHON_MINOR=$(PYTHON_HOST_MINOR)
ifeq ($(PYTHON_MINOR),)
# Fallback to the latest installed supported Python version
PYTHON_MINOR=$(PYTHON_LATEST_BASENAME:python%=%)
endif
PYTHON_LATEST_MINOR=$(firstword $(PYTHON_SUPPORTED_MINORS))
PYTHON_LATEST_ENV=py$(subst .,,$(PYTHON_LATEST_MINOR))
PYTHON_MINORS=$(PYTHON_SUPPORTED_MINORS)
ifeq ($(PYTHON_MINOR),)
PYTHON_MINOR=$(firstword $(PYTHON_MINORS))
else ifeq ($(findstring $(PYTHON_MINOR),$(PYTHON_MINORS)),)
PYTHON_MINOR=$(firstword $(PYTHON_MINORS))
endif
export PYTHON_MINOR
export PYTHON_ENV=py$(subst .,,$(PYTHON_MINOR))
PYTHON_SHORT_MINORS=$(subst .,,$(PYTHON_MINORS))
PYTHON_ENVS=$(PYTHON_SHORT_MINORS:%=py%)
PYTHON_ALL_ENVS=$(PYTHON_ENVS) build
PYTHON_EXTRAS=test devel
PYTHON_PROJECT_PACKAGE=$(subst -,,$(PROJECT_NAME))
PYTHON_PROJECT_GLOB=$(subst -,?,$(PROJECT_NAME))
export PYTHON_WHEEL=

# Values derived from Version Control Systems (VCS):
VCS_LOCAL_BRANCH:=$(shell git branch --show-current)
VCS_TAG=
ifeq ($(VCS_LOCAL_BRANCH),)
# Guess branch name from tag:
ifneq ($(shell echo "$(VCS_TAG)" | grep -E '^v[0-9]+\.[0-9]+\.[0-9]+$$'),)
# Publish final releases from the `main` branch:
VCS_LOCAL_BRANCH=main
else ifneq ($(shell echo "$(VCS_TAG)" | grep -E '^v[0-9]+\.[0-9]+\.[0-9]+.+$$'),)
# Publish pre-releases from the `develop` branch:
VCS_LOCAL_BRANCH=develop
endif
endif
# Reproduce Git branch and remote configuration and logic:
VCS_CLONE_REMOTE:=$(shell git config "clone.defaultRemoteName")
ifeq ($(VCS_CLONE_REMOTE),)
VCS_CLONE_REMOTE=origin
endif
VCS_PUSH_REMOTE:=$(shell git config "branch.$(VCS_LOCAL_BRANCH).pushRemote")
ifeq ($(VCS_PUSH_REMOTE),)
VCS_PUSH_REMOTE:=$(shell git config "remote.pushDefault")
endif
ifeq ($(VCS_PUSH_REMOTE),)
VCS_PUSH_REMOTE=$(VCS_CLONE_REMOTE)
endif
VCS_UPSTREAM_REMOTE:=$(shell git config "branch.$(VCS_LOCAL_BRANCH).remote")
ifeq ($(VCS_UPSTREAM_REMOTE),)
VCS_UPSTREAM_REMOTE:=$(shell git config "checkout.defaultRemote")
endif
VCS_UPSTREAM_REF:=$(shell git config "branch.$(VCS_LOCAL_BRANCH).merge")
VCS_UPSTREAM_BRANCH=$(VCS_UPSTREAM_REF:refs/heads/%=%)
# Find the remote and branch for `v*` tags versioning data:
VCS_REMOTE=$(VCS_PUSH_REMOTE)
VCS_BRANCH=$(VCS_LOCAL_BRANCH)
# Find the remote and branch for conventional commits release data:
VCS_COMPARE_REMOTE=$(VCS_UPSTREAM_REMOTE)
ifeq ($(VCS_COMPARE_REMOTE),)
VCS_COMPARE_REMOTE=$(VCS_PUSH_REMOTE)
endif
VCS_COMPARE_BRANCH=$(VCS_UPSTREAM_BRANCH)
ifeq ($(VCS_COMPARE_BRANCH),)
VCS_COMPARE_BRANCH=$(VCS_BRANCH)
endif
# If pushing to upstream release branches, get release data compared to the preceding
# release:
ifeq ($(VCS_COMPARE_BRANCH),develop)
VCS_COMPARE_BRANCH=main
endif
VCS_BRANCH_SUFFIX=upgrade
VCS_MERGE_BRANCH=$(VCS_BRANCH:%-$(VCS_BRANCH_SUFFIX)=%)
# Tolerate detached `HEAD`, such as during a rebase:
VCS_FETCH_TARGETS=
ifneq ($(VCS_BRANCH),)
# Assemble the targets used to avoid redundant fetches during release tasks:
VCS_FETCH_TARGETS+=./var/git/refs/remotes/$(VCS_REMOTE)/$(VCS_BRANCH)
ifneq ($(VCS_REMOTE)/$(VCS_BRANCH),$(VCS_COMPARE_REMOTE)/$(VCS_COMPARE_BRANCH))
VCS_FETCH_TARGETS+=./var/git/refs/remotes/$(VCS_COMPARE_REMOTE)/$(VCS_COMPARE_BRANCH)
endif
# Also fetch develop for merging back in the final release:
VCS_RELEASE_FETCH_TARGETS=./var/git/refs/remotes/$(VCS_REMOTE)/$(VCS_BRANCH)
ifeq ($(VCS_BRANCH),main)
VCS_RELEASE_FETCH_TARGETS+=./var/git/refs/remotes/$(VCS_COMPARE_REMOTE)/develop
ifneq ($(VCS_REMOTE)/$(VCS_BRANCH),$(VCS_COMPARE_REMOTE)/develop)
ifneq ($(VCS_COMPARE_REMOTE)/$(VCS_COMPARE_BRANCH),$(VCS_COMPARE_REMOTE)/develop)
VCS_FETCH_TARGETS+=./var/git/refs/remotes/$(VCS_COMPARE_REMOTE)/develop
endif
endif
endif
ifneq ($(VCS_MERGE_BRANCH),$(VCS_BRANCH))
VCS_FETCH_TARGETS+=./var/git/refs/remotes/$(VCS_REMOTE)/$(VCS_MERGE_BRANCH)
endif
endif

# Run Python tools in isolated environments managed by Tox:
# Values used to run Tox:
TOX_ENV_LIST=$(subst $(EMPTY) ,$(COMMA),$(PYTHON_ENVS))
TOX_RUN_ARGS=run-parallel --parallel auto --parallel-live
ifeq ($(words $(PYTHON_MINORS)),1)
TOX_RUN_ARGS=run
endif
ifneq ($(PYTHON_WHEEL),)
TOX_RUN_ARGS+= --installpkg "$(PYTHON_WHEEL)"
endif
export TOX_RUN_ARGS
# The options that support running arbitrary commands in the venvs managed by tox
# without Tox's startup time:
TOX_EXEC_OPTS=--no-recreate-pkg --skip-pkg-install
TOX_EXEC_ARGS=tox exec $(TOX_EXEC_OPTS) -e "$(PYTHON_ENV)"
TOX_EXEC_BUILD_ARGS=tox exec $(TOX_EXEC_OPTS) -e "build"
PIP_COMPILE_EXTRA=

# Values used to build Docker images:
DOCKER_FILE=./Dockerfile
export DOCKER_BUILD_ARGS=
export DOCKER_BUILD_PULL=false
# Values used to tag built images:
export DOCKER_VARIANT=
DOCKER_VARIANT_PREFIX=
ifneq ($(DOCKER_VARIANT),)
DOCKER_VARIANT_PREFIX=$(DOCKER_VARIANT)-
endif
export DOCKER_BRANCH_TAG=$(subst /,-,$(VCS_BRANCH))
DOCKER_REGISTRIES=DOCKER
export DOCKER_REGISTRY=$(firstword $(DOCKER_REGISTRIES))
DOCKER_IMAGE_DOCKER=$(DOCKER_USER)/$(PROJECT_NAME)
DOCKER_IMAGE=$(DOCKER_IMAGE_$(DOCKER_REGISTRY))
# Values used to run built images in containers:
DOCKER_COMPOSE_RUN_ARGS=
DOCKER_COMPOSE_RUN_ARGS+= --rm
ifeq ($(shell tty),not a tty)
DOCKER_COMPOSE_RUN_ARGS+= -T
endif
export DOCKER_PASS

# Values used for publishing releases:
# Safe defaults for testing the release process without publishing to the official
# project hosting services, indexes, and registries:
export PIP_COMPILE_ARGS=
RELEASE_PUBLISH=false
PYPI_REPO=testpypi
# Publish releases from the `main` or `develop` branches:
ifeq ($(VCS_BRANCH),main)
RELEASE_PUBLISH=true
else ifeq ($(VCS_BRANCH),develop)
# Publish pre-releases from the `develop` branch:
RELEASE_PUBLISH=true
endif
DOCKER_PLATFORMS=
ifeq ($(RELEASE_PUBLISH),true)
PYPI_REPO=pypi
# Only build and publish multi-platform images for the canonical Python version:
ifeq ($(PYTHON_MINOR),$(PYTHON_HOST_MINOR))
# TEMPLATE: Choose the platforms on which your users run the image. These default
# platforms should cover most common end-user platforms, including modern Apple M1 CPUs,
# Raspberry Pi devices, and AWS Graviton instances:
DOCKER_PLATFORMS=linux/amd64 linux/arm64 linux/arm/v7
endif
endif
# Avoid undefined variables warnings when running under local development:
PYPI_PASSWORD=
export PYPI_PASSWORD
TEST_PYPI_PASSWORD=
export TEST_PYPI_PASSWORD

# Override variable values if present in `./.env` and if not overridden on the
# command-line:
include $(wildcard .env)

# Finished with `$(shell)`, echo recipe commands going forward
.SHELLFLAGS+= -x

# <!--alex disable hooks-->


### Top-level targets:

.PHONY: all
## The default target.
all: build

.PHONY: start
## Run the local development end-to-end stack services in the background as daemons.
start: build-docker-$(PYTHON_MINOR) ./.env.~out~
	docker compose down
	docker compose up -d

.PHONY: run
## Run the local development end-to-end stack services in the foreground for debugging.
run: build-docker ./.env.~out~
	docker compose down
	docker compose up


### Build Targets:
#
# Recipes that make artifacts needed for by end-users, development tasks, other recipes.

.PHONY: build
## Set up everything for development from a checkout, local and in containers.
build: ./.git/hooks/pre-commit ./.env.~out~ $(HOST_TARGET_DOCKER) \
		$(HOME)/.local/bin/tox ./var/log/npm-install.log build-docker \
		$(PYTHON_ENVS:%=./.tox/%/bin/pip-compile)
	$(MAKE) -e -j $(PYTHON_ENVS:%=build-requirements-%)

.PHONY: $(PYTHON_ENVS:%=build-requirements-%)
## Compile fixed/pinned dependency versions if necessary.
$(PYTHON_ENVS:%=build-requirements-%):
# Avoid parallel tox recreations stomping on each other
	$(MAKE) -e "$(@:build-requirements-%=./.tox/%/bin/pip-compile)"
	targets="./requirements/$(@:build-requirements-%=%)/user.txt \
	    $(PYTHON_EXTRAS:%=./requirements/$(@:build-requirements-%=%)/%.txt) \
	    ./requirements/$(@:build-requirements-%=%)/build.txt"
# Workaround race conditions in pip's HTTP file cache:
# https://github.com/pypa/pip/issues/6970#issuecomment-527678672
	$(MAKE) -e -j $${targets} ||
	    $(MAKE) -e -j $${targets} ||
	    $(MAKE) -e -j $${targets}

.PHONY: build-requirements-compile
## Compile the requirements for one Python version and one type/extra.
build-requirements-compile:
	$(MAKE) -e "./.tox/$(PYTHON_ENV)/bin/pip-compile"
	pip_compile_opts="--resolver backtracking --strip-extras $(PIP_COMPILE_ARGS)"
ifneq ($(PIP_COMPILE_EXTRA),)
	pip_compile_opts+=" --extra $(PIP_COMPILE_EXTRA)"
endif
	./.tox/$(PYTHON_ENV)/bin/pip-compile $${pip_compile_opts} \
	    --output-file "$(PIP_COMPILE_OUT)" "$(PIP_COMPILE_SRC)"

.PHONY: build-pkgs
## Update the built package for use outside tox.
build-pkgs: $(HOST_TARGET_DOCKER) \
		./var/git/refs/remotes/$(VCS_REMOTE)/$(VCS_BRANCH) \
		./var-docker/$(PYTHON_ENV)/log/build-devel.log
# Defined as a .PHONY recipe so that more than one target can depend on this as a
# pre-requisite and it runs one time:
	rm -vf ./dist/*
# Build Python packages/distributions from the development Docker container for
# consistency/reproducibility.
	docker compose run $(DOCKER_COMPOSE_RUN_ARGS) $(PROJECT_NAME)-devel \
	    tox run -e "$(PYTHON_ENV)" --pkg-only
# Copy the wheel to a location available to all containers:
	cp -lfv "$$(
	    ls -t ./var-docker/$(PYTHON_ENV)/.tox/.pkg/dist/*.whl | head -n 1
	)" "./dist/"
# Also build the source distribution:
	docker compose run $(DOCKER_COMPOSE_RUN_ARGS) $(PROJECT_NAME)-devel \
	    tox run -e "$(PYTHON_ENV)" --override "testenv.package=sdist" --pkg-only
	cp -lfv "$$(
	    ls -t ./var-docker/$(PYTHON_ENV)/.tox/.pkg/dist/*.tar.gz | head -n 1
	)" "./dist/"

.PHONY: build-docs
## Render the static HTML form of the Sphinx documentation
build-docs: build-docs-html

.PHONY: build-docs-watch
## Serve the Sphinx documentation with live updates
build-docs-watch: $(HOME)/.local/bin/tox
	tox exec -e "build" -- sphinx-watch "./docs/" "./build/docs/html/" "html" --httpd

.PHONY: build-docs-%
# Render the documentation into a specific format.
build-docs-%: $(HOME)/.local/bin/tox
	tox exec -e "build" -- sphinx-build -b "$(@:build-docs-%=%)" -W \
	    "./docs/" "./build/docs/"

.PHONY: build-date
# A prerequisite that always triggers it's target.
build-date:
	date


## Docker Build Targets:
#
# Strive for as much consistency as possible in development tasks between the local host
# and inside containers. To that end, most of the `*-docker` container target recipes
# should run the corresponding `*-local` local host target recipes inside the
# development container. Top level targets, such as `test`, should run as much as
# possible inside the development container.

.PHONY: build-docker
## Set up for development in Docker containers.
build-docker: $(HOME)/.local/bin/tox build-pkgs \
		./var-docker/$(PYTHON_ENV)/log/build-user.log
	tox run $(TOX_EXEC_OPTS) --notest -e "build"
	$(MAKE) -e -j PYTHON_WHEEL="$(call current_pkg,.whl)" \
	    DOCKER_BUILD_ARGS="$(DOCKER_BUILD_ARGS) --progress plain" \
	    $(PYTHON_MINORS:%=build-docker-%)

.PHONY: $(PYTHON_MINORS:%=build-docker-%)
## Set up for development in a Docker container for one Python version.
$(PYTHON_MINORS:%=build-docker-%):
	$(MAKE) -e \
	    PYTHON_MINORS="$(@:build-docker-%=%)" \
	    PYTHON_MINOR="$(@:build-docker-%=%)" \
	    PYTHON_ENV="py$(subst .,,$(@:build-docker-%=%))" \
	    "./var-docker/py$(subst .,,$(@:build-docker-%=%))/log/build-user.log"

.PHONY: build-docker-tags
## Print the list of image tags for the current registry and variant.
build-docker-tags:
	$(MAKE) -e $(DOCKER_REGISTRIES:%=build-docker-tags-%)

.PHONY: $(DOCKER_REGISTRIES:%=build-docker-tags-%)
## Print the list of image tags for the current registry and variant.
$(DOCKER_REGISTRIES:%=build-docker-tags-%): $(HOME)/.local/bin/tox
	test -e "./var/git/refs/remotes/$(VCS_REMOTE)/$(VCS_BRANCH)"
	docker_image=$(DOCKER_IMAGE_$(@:build-docker-tags-%=%))
	echo $${docker_image}:$(DOCKER_VARIANT_PREFIX)$(PYTHON_ENV)-$(DOCKER_BRANCH_TAG)
ifeq ($(VCS_BRANCH),main)
# Update tags users depend on to be stable from the `main` branch:
	VERSION=$$($(TOX_EXEC_BUILD_ARGS) -qq -- cz version --project)
	major_version=$$(echo $${VERSION} | sed -nE 's|([0-9]+).*|\1|p')
	minor_version=$$(
	    echo $${VERSION} | sed -nE 's|([0-9]+\.[0-9]+).*|\1|p'
	)
	echo $${docker_image}:$(DOCKER_VARIANT_PREFIX)$(PYTHON_ENV)-v$${minor_version}
	echo $${docker_image}:$(DOCKER_VARIANT_PREFIX)$(PYTHON_ENV)-v$${major_version}
	echo $${docker_image}:$(DOCKER_VARIANT_PREFIX)$(PYTHON_ENV)
endif
ifeq ($(PYTHON_MINOR),$(PYTHON_HOST_MINOR))
# Use this variant as the default used for tags such as `latest`
	echo $${docker_image}:$(DOCKER_VARIANT_PREFIX)$(DOCKER_BRANCH_TAG)
ifeq ($(VCS_BRANCH),main)
	echo $${docker_image}:$(DOCKER_VARIANT_PREFIX)v$${minor_version}
	echo $${docker_image}:$(DOCKER_VARIANT_PREFIX)v$${major_version}
ifeq ($(DOCKER_VARIANT),)
	echo $${docker_image}:latest
else
	echo $${docker_image}:$(DOCKER_VARIANT)
endif
endif
endif

.PHONY: build-docker-build
## Run the actual commands used to build the Docker container image.
build-docker-build: ./Dockerfile $(HOST_TARGET_DOCKER) $(HOME)/.local/bin/tox \
		$(HOME)/.local/state/docker-multi-platform/log/host-install.log \
		./var/git/refs/remotes/$(VCS_REMOTE)/$(VCS_BRANCH) \
		./var/log/docker-login-DOCKER.log
# Workaround broken interactive session detection:
	docker pull "python:$(PYTHON_MINOR)"
# Assemble the tags for all the variant permutations:
	$(MAKE) "./var/git/refs/remotes/$(VCS_REMOTE)/$(VCS_BRANCH)"
	docker_build_args=""
	for image_tag in $$(
	    $(MAKE) -e --no-print-directory build-docker-tags
	)
	do
	    docker_build_args+=" --tag $${image_tag}"
	done
ifeq ($(DOCKER_VARIANT),)
	docker_build_args+=" --target user"
else
	docker_build_args+=" --target $(DOCKER_VARIANT)"
endif
# https://github.com/moby/moby/issues/39003#issuecomment-879441675
	docker buildx build $(DOCKER_BUILD_ARGS) \
	    --build-arg BUILDKIT_INLINE_CACHE="1" \
	    --build-arg PYTHON_MINOR="$(PYTHON_MINOR)" \
	    --build-arg PYTHON_ENV="$(PYTHON_ENV)" \
	    --build-arg VERSION="$$(
	        $(TOX_EXEC_BUILD_ARGS) -qq -- cz version --project
	    )" $${docker_build_args} --file "$(<)" "./"

.PHONY: $(PYTHON_MINORS:%=build-docker-requirements-%)
## Pull container images and compile fixed/pinned dependency versions if necessary.
$(PYTHON_MINORS:%=build-docker-requirements-%): ./.env.~out~
	export PYTHON_MINOR="$(@:build-docker-requirements-%=%)"
	export PYTHON_ENV="py$(subst .,,$(@:build-docker-requirements-%=%))"
	$(MAKE) -e "./var-docker/$${PYTHON_ENV}/log/build-devel.log"
	docker compose run $(DOCKER_COMPOSE_RUN_ARGS) $(PROJECT_NAME)-devel \
	    make -e PYTHON_MINORS="$(@:build-docker-requirements-%=%)" \
	    build-requirements-py$(subst .,,$(@:build-docker-requirements-%=%))


### Test Targets:
#
# Recipes that run the test suite.

.PHONY: test
## Run the full suite of tests, coverage checks, and linters.
test: test-lint test-docker

.PHONY: test-local
## Run the full suite of tests, coverage checks, and linters on the local host.
test-local: $(HOME)/.local/bin/tox $(PYTHON_ENVS:%=build-requirements-%)
	tox $(TOX_RUN_ARGS) -e "$(TOX_ENV_LIST)"

.PHONY: test-lint
## Perform any linter or style checks, including non-code checks.
test-lint: $(HOST_TARGET_DOCKER) test-lint-code test-lint-docker test-lint-docs \
		test-lint-prose
# Lint copyright and licensing:
	docker compose run --rm -T "reuse"

.PHONY: test-lint-code
## Lint source code for errors, style, and other issues.
test-lint-code: ./var/log/npm-install.log
# Run linters implemented in JavaScript:
	~/.nvm/nvm-exec npm run lint:code

.PHONY: test-lint-docs
## Lint documentation for errors, broken links, and other issues.
test-lint-docs: $(HOME)/.local/bin/tox ./requirements/$(PYTHON_HOST_ENV)/build.txt
# Run linters implemented in Python:
	tox -e build -x 'testenv:build.commands=bin/test-lint-docs.sh'

.PHONY: test-lint-prose
## Lint prose text for spelling, grammar, and style
test-lint-prose: $(HOST_TARGET_DOCKER) $(HOME)/.local/bin/tox \
		./requirements/$(PYTHON_HOST_ENV)/build.txt ./var/log/npm-install.log
# Lint all markup files tracked in VCS with Vale:
# https://vale.sh/docs/topics/scoping/#formats
	git ls-files -co --exclude-standard -z \
	    ':!NEWS*.rst' ':!LICENSES' ':!styles/Vocab/*.txt' ':!requirements/**' |
	    xargs -r -0 -t -- docker compose run --rm -T vale
# Lint all source code files tracked in VCS with Vale:
	git ls-files -co --exclude-standard -z \
	    ':!styles/*/meta.json' ':!styles/*/*.yml' |
	    xargs -r -0 -t -- \
	    docker compose run --rm -T vale --config="./styles/code.ini"
# Lint source code files tracked in VCS but without extensions with Vale:
	git ls-files -co --exclude-standard -z | grep -Ez '^[^.]+$$' |
	    while read -d $$'\0'
	    do
	        cat "$${REPLY}" |
	            docker compose run --rm -T vale --config="./styles/code.ini" \
	                --ext=".pl"
	    done
# Run linters implemented in Python:
	tox -e build -x 'testenv:build.commands=bin/test-lint-prose.sh'
# Run linters implemented in JavaScript:
	~/.nvm/nvm-exec npm run lint:prose

.PHONY: test-debug
## Run tests directly on the system and start the debugger on errors or failures.
test-debug: $(HOME)/.local/bin/tox ./.tox/$(PYTHON_ENV)/log/editable.log
	$(TOX_EXEC_ARGS) -- pytest --pdb

.PHONY: test-docker
## Run the full suite of tests, coverage checks, and code linters in containers.
test-docker: $(HOME)/.local/bin/tox build-pkgs
	tox run $(TOX_EXEC_OPTS) --notest -e "build"
	$(MAKE) -e -j PYTHON_WHEEL="$(call current_pkg,.whl)" \
	    DOCKER_BUILD_ARGS="$(DOCKER_BUILD_ARGS) --progress plain" \
	    DOCKER_COMPOSE_RUN_ARGS="$(DOCKER_COMPOSE_RUN_ARGS) -T" \
	    $(PYTHON_MINORS:%=test-docker-%)

.PHONY: $(PYTHON_MINORS:%=test-docker-%)
## Run the full suite of tests inside a docker container for one Python version.
$(PYTHON_MINORS:%=test-docker-%):
	$(MAKE) -e \
	    PYTHON_MINORS="$(@:test-docker-%=%)" \
	    PYTHON_MINOR="$(@:test-docker-%=%)" \
	    PYTHON_ENV="py$(subst .,,$(@:test-docker-%=%))" \
	    test-docker-pyminor

.PHONY: test-docker-pyminor
## Run the full suite of tests inside a docker container for this Python version.
test-docker-pyminor: $(HOST_TARGET_DOCKER) build-docker-$(PYTHON_MINOR)
	docker_run_args="--rm"
	if test ! -t 0
	then
# No fancy output when running in parallel
	    docker_run_args+=" -T"
	fi
# Ensure the dist/package has been correctly installed in the image
	docker compose run --no-deps $${docker_run_args} $(PROJECT_NAME) python -c \
	    'import $(PYTHON_PROJECT_PACKAGE); print($(PYTHON_PROJECT_PACKAGE))'
# Run from the development Docker container for consistency:
	docker compose run $${docker_run_args} $(PROJECT_NAME)-devel \
	    make -e PYTHON_MINORS="$(PYTHON_MINORS)" PYTHON_WHEEL="$(PYTHON_WHEEL)" \
	        test-local

.PHONY: test-lint-docker
## Check the style and content of the `./Dockerfile*` files
test-lint-docker: $(HOST_TARGET_DOCKER) ./.env.~out~ ./var/log/docker-login-DOCKER.log
	docker compose pull --quiet hadolint
	docker compose run $(DOCKER_COMPOSE_RUN_ARGS) hadolint
	docker compose run $(DOCKER_COMPOSE_RUN_ARGS) hadolint \
	    hadolint "./build-host/Dockerfile"
# Ensure that any bind mount volume paths exist in VCS so that `# dockerd` doesn't
# create them as `root`:
	if test -n "$$(
	    ./bin/docker-add-volume-paths.sh "$(CHECKOUT_DIR)" \
	        "/usr/local/src/$(PROJECT_NAME)"
	)"
	then
	    set +x
	    echo "\
	ERROR: Docker bind mount paths didn't exist, force added ignore files.
	       Review ignores above in case they need changes or followup."
	    false
	fi

.PHONY: test-push
## Verify commits before pushing to the remote.
test-push: $(VCS_FETCH_TARGETS) $(HOME)/.local/bin/tox
	vcs_compare_rev="$(VCS_COMPARE_REMOTE)/$(VCS_COMPARE_BRANCH)"
	if ! git fetch "$(VCS_COMPARE_REMOTE)" "$(VCS_COMPARE_BRANCH)"
	then
# For a newly created branch not yet on the remote, compare with the pre-release branch:
	    vcs_compare_rev="$(VCS_COMPARE_REMOTE)/develop"
	fi
	exit_code=0
	(
	    $(TOX_EXEC_BUILD_ARGS) -- \
	        cz check --rev-range "$${vcs_compare_rev}..HEAD" &&
	    $(TOX_EXEC_BUILD_ARGS) -- \
	        python ./bin/cz-check-bump.py --compare-ref "$${vcs_compare_rev}"
	) || exit_code=$$?
	if (( $$exit_code == 3 || $$exit_code == 21 ))
	then
	    exit
	elif (( $$exit_code != 0 ))
	then
	    exit $$exit_code
	else
	    $(TOX_EXEC_BUILD_ARGS) -- \
	        towncrier check --compare-with "$${vcs_compare_rev}"
	fi

.PHONY: test-clean
## Confirm that the checkout has no uncommitted VCS changes.
test-clean:
	if test -n "$$(git status --porcelain)"
	then
	    git status -vv
	    set +x
	    echo "WARNING: Checkout is not clean."
	    false
	fi


### Release Targets:
#
# Recipes that make an changes needed for releases and publish built artifacts to
# end-users.

.PHONY: release
## Publish PyPI packages and Docker images if conventional commits require a release.
release: release-pkgs release-docker

.PHONY: release-pkgs
## Publish installable Python packages to PyPI if conventional commits require.
release-pkgs: $(HOME)/.local/bin/tox ~/.pypirc.~out~
# Don't release unless from the `main` or `develop` branches:
ifeq ($(RELEASE_PUBLISH),true)
	$(MAKE) -e build-pkgs
# https://twine.readthedocs.io/en/latest/#using-twine
	$(TOX_EXEC_BUILD_ARGS) -- twine check ./dist/$(PYTHON_PROJECT_GLOB)-*
# The VCS remote should reflect the release before publishing the release to ensure that
# a published release is never *not* reflected in VCS.
	$(MAKE) -e test-clean
	$(TOX_EXEC_BUILD_ARGS) -- twine upload -s -r "$(PYPI_REPO)" \
	    ./dist/$(PYTHON_PROJECT_GLOB)-*
endif

.PHONY: release-docker
## Publish all container images to all container registries.
release-docker: $(HOST_TARGET_DOCKER) build-docker \
		$(DOCKER_REGISTRIES:%=./var/log/docker-login-%.log) \
		$(HOME)/.local/state/docker-multi-platform/log/host-install.log
	$(MAKE) -e -j DOCKER_COMPOSE_RUN_ARGS="$(DOCKER_COMPOSE_RUN_ARGS) -T" \
	    $(PYTHON_MINORS:%=release-docker-%)

.PHONY: $(PYTHON_MINORS:%=release-docker-%)
## Publish the container images for one Python version to all container registries.
$(PYTHON_MINORS:%=release-docker-%): \
		$(DOCKER_REGISTRIES:%=./var/log/docker-login-%.log) \
		$(HOME)/.local/state/docker-multi-platform/log/host-install.log
	export PYTHON_ENV="py$(subst .,,$(@:release-docker-%=%))"
# Build other platforms in emulation and rely on the layer cache for bundling the
# native images built before into the manifests:
	DOCKER_BUILD_ARGS="$(DOCKER_BUILD_ARGS) --push"
ifneq ($(DOCKER_PLATFORMS),)
	DOCKER_BUILD_ARGS+=" --platform $(subst $(EMPTY) ,$(COMMA),$(DOCKER_PLATFORMS))"
else
endif
	export DOCKER_BUILD_ARGS
# Push the end-user manifest and images:
	PYTHON_WHEEL="$$(ls -t ./dist/*.whl | head -n 1)"
	$(MAKE) -e DOCKER_BUILD_ARGS="$${DOCKER_BUILD_ARGS}\
	    --build-arg PYTHON_WHEEL=$${PYTHON_WHEEL}" build-docker-build
# Push the development manifest and images:
	$(MAKE) -e DOCKER_VARIANT="devel" build-docker-build
# Update Docker Hub `README.md` by using the `./README.rst` reStructuredText version
# using the official/canonical Python version:
ifeq ($(VCS_BRANCH),main)
	if TEST "$${PYTHON_ENV}" = "$(PYTHON_HOST_ENV)"
	then
	    $(MAKE) -e "./var/log/docker-login-DOCKER.log"
	    docker compose pull --quiet pandoc docker-pushrm
	    docker compose up docker-pushrm
	fi
endif

.PHONY: release-bump
## Bump the package version if conventional commits require a release.
release-bump: $(VCS_RELEASE_FETCH_TARGETS) $(HOME)/.local/bin/tox \
<<<<<<< HEAD
		./var/log/npm-install.log \
		./var-docker/$(PYTHON_ENV)/log/build-devel.log ./.env.~out~
=======
		./var/log/npm-install.log ./var-docker/log/build-devel.log \
		./.env.~out~
>>>>>>> 651012ea
	if ! git diff --cached --exit-code
	then
	    set +x
	    echo "CRITICAL: Cannot bump version with staged changes"
	    false
	fi
# Update the local branch to the forthcoming version bump commit:
	git switch -C "$(VCS_BRANCH)" "$$(git rev-parse HEAD)"
	exit_code=0
	if test "$(VCS_BRANCH)" = "main" &&
	    $(TOX_EXEC_BUILD_ARGS) -- python ./bin/get-base-version.py $$(
	        $(TOX_EXEC_BUILD_ARGS) -qq -- cz version --project
	    )
	then
# Make a final release from the last pre-release:
	    true
	else
# Do the conventional commits require a release?:
	    $(TOX_EXEC_BUILD_ARGS) -- python ./bin/cz-check-bump.py || exit_code=$$?
	    if (( $$exit_code == 3 || $$exit_code == 21 ))
	    then
# No commits require a release:
	        exit
	    elif (( $$exit_code != 0 ))
	    then
	        exit $$exit_code
	    fi
	fi
# Collect the versions involved in this release according to conventional commits:
	cz_bump_args="--check-consistency --no-verify"
ifneq ($(VCS_BRANCH),main)
	cz_bump_args+=" --prerelease beta"
endif
# Build and stage the release notes:
	next_version=$$(
	    $(TOX_EXEC_BUILD_ARGS) -qq -- cz bump $${cz_bump_args} --yes --dry-run |
	    sed -nE 's|.* ([^ ]+) *→ *([^ ]+).*|\2|p;q'
	) || true
# Assemble the release notes for this next version:
	$(TOX_EXEC_BUILD_ARGS) -qq -- \
	    towncrier build --version "$${next_version}" --draft --yes \
	    >"./NEWS-VERSION.rst"
	git add -- "./NEWS-VERSION.rst"
	$(TOX_EXEC_BUILD_ARGS) -- towncrier build --version "$${next_version}" --yes
# Bump the version in the NPM package metadata:
	~/.nvm/nvm-exec npm --no-git-tag-version version "$${next_version}"
	git add -- "./package*.json"
# Increment the version in VCS
	$(TOX_EXEC_BUILD_ARGS) -- cz bump $${cz_bump_args}
# Ensure the container image reflects the version bump without updating the requirements
# again:
	touch \
	    $(PYTHON_ENVS:%=./requirements/%/user.txt) \
	    $(PYTHON_ENVS:%=./requirements/%/devel.txt) \
	    $(PYTHON_ENVS:%=./requirements/%/test.txt)
ifeq ($(VCS_BRANCH),main)
# Merge the bumped version back into `develop`:
	$(MAKE) VCS_BRANCH="main" VCS_MERGE_BRANCH="develop" \
	    VCS_REMOTE="$(VCS_COMPARE_REMOTE)" VCS_MERGE_BRANCH="develop" devel-merge
	git switch -C "$(VCS_BRANCH)" "$$(git rev-parse HEAD)"
endif


### Development Targets:
#
# Recipes used by developers to make changes to the code.

.PHONY: devel-format
## Automatically correct code in this checkout according to linters and style checkers.
devel-format: $(HOST_TARGET_DOCKER) ./var/log/npm-install.log $(HOME)/.local/bin/tox
# Add license and copyright header to files missing them:
	git ls-files -co --exclude-standard -z ':!*.license' ':!.reuse' ':!LICENSES' \
	    ':!newsfragments/*' ':!NEWS*.rst' ':!styles/*/meta.json' \
	    ':!styles/*/*.yml' |
	while read -d $$'\0'
	do
	    if ! (
	        test -e  "$${REPLY}.license" ||
	        grep -Eq 'SPDX-License-Identifier:' "$${REPLY}"
	    )
	    then
	        echo "$${REPLY}"
	    fi
	done | xargs -r -t -- \
	    docker compose run --rm -T "reuse" annotate --skip-unrecognised \
	        --copyright "Ross Patterson <me@rpatterson.net>" --license "MIT"
# Run source code formatting tools implemented in JavaScript:
	~/.nvm/nvm-exec npm run format
# Run source code formatting tools implemented in Python:
	$(TOX_EXEC_ARGS) -- autoflake -r -i --remove-all-unused-imports \
		--remove-duplicate-keys --remove-unused-variables \
		--remove-unused-variables "./src/$(PYTHON_PROJECT_PACKAGE)/"
	$(TOX_EXEC_ARGS) -- autopep8 -v -i -r "./src/$(PYTHON_PROJECT_PACKAGE)/"
	$(TOX_EXEC_ARGS) -- black "./src/$(PYTHON_PROJECT_PACKAGE)/"
	$(TOX_EXEC_ARGS) -- reuse addheader -r --skip-unrecognised \
	    --copyright "Ross Patterson <me@rpatterson.net>" --license "MIT" "./"

.PHONY: devel-upgrade
## Update all locked or frozen dependencies to their most recent available versions.
devel-upgrade: $(HOME)/.local/bin/tox $(HOST_TARGET_DOCKER) ./.env.~out~ build-docker
	touch "./setup.cfg" "./requirements/build.txt.in"
# Ensure the network is create first to avoid race conditions
	docker compose create $(PROJECT_NAME)-devel
	$(MAKE) -e -j PIP_COMPILE_ARGS="--upgrade" \
	    DOCKER_COMPOSE_RUN_ARGS="$(DOCKER_COMPOSE_RUN_ARGS) -T" \
	    $(PYTHON_MINORS:%=build-docker-requirements-%)
# Update VCS integration from remotes to the most recent tag:
	$(TOX_EXEC_BUILD_ARGS) -- pre-commit autoupdate
# Update the Vale style rule definitions:
	touch "./.vale.ini" "./styles/code.ini"
	$(MAKE) "./var/log/vale-rule-levels.log"

.PHONY: devel-upgrade-branch
## Reset an upgrade branch, commit upgraded dependencies on it, and push for review.
devel-upgrade-branch: ./var/git/refs/remotes/$(VCS_REMOTE)/$(VCS_BRANCH)
	if ! $(MAKE) -e "test-clean"
	then
	    set +x
	    echo "ERROR: Can't upgrade with uncommitted changes."
	    exit 1
	fi
	now=$$(date -u)
	$(MAKE) -e TEMPLATE_IGNORE_EXISTING="true" devel-upgrade
	if $(MAKE) -e "test-clean"
	then
# No changes from upgrade, exit signaling success but push nothing:
	    exit
	fi
	git switch -C "$(VCS_BRANCH)-upgrade"
# Only add changes upgrade-related changes:
	git add --update './requirements/*/*.txt' "./.pre-commit-config.yaml" \
	    "./.vale.ini" "./styles/"
# Commit the upgrade changes
	echo "Upgrade all requirements to the most recent versions as of" \
	    >"./newsfragments/+upgrade-requirements.bugfix.rst"
	echo "$${now}." >>"./newsfragments/+upgrade-requirements.bugfix.rst"
	git add "./newsfragments/+upgrade-requirements.bugfix.rst"
	git commit --all --gpg-sign -m \
	    "fix(deps): Upgrade to most recent versions"
# Fail if upgrading left un-tracked files in VCS:
	$(MAKE) -e "test-clean"

.PHONY: devel-merge
## Merge this branch with a suffix back into its un-suffixed upstream.
devel-merge: ./var/git/refs/remotes/$(VCS_REMOTE)/$(VCS_MERGE_BRANCH)
	merge_rev="$$(git rev-parse HEAD)"
	git switch -C "$(VCS_MERGE_BRANCH)" --track "$(VCS_REMOTE)/$(VCS_MERGE_BRANCH)"
	git merge --ff --gpg-sign -m \
	    $$'Merge branch \'$(VCS_BRANCH)\' into $(VCS_MERGE_BRANCH)\n\n[ci merge]' \
	    "$${merge_rev}"


### Clean Targets:
#
# Recipes used to restore the checkout to initial conditions.

.PHONY: clean
## Restore the checkout to an initial clone state.
clean:
	docker compose down --remove-orphans --rmi "all" -v || true
	$(TOX_EXEC_BUILD_ARGS) -- pre-commit uninstall \
	    --hook-type "pre-commit" --hook-type "commit-msg" --hook-type "pre-push" \
	    || true
	$(TOX_EXEC_BUILD_ARGS) -- pre-commit clean || true
	git clean -dfx -e "/var" -e "var-docker/" -e "/.env" -e "*~"
	git clean -dfx "./var-docker/py*/.tox/" \
	    "./var-docker/py*/project_structure.egg-info/"
	rm -rfv "./var/log/" ./var-docker/py*/log/


### Real Targets:
#
# Recipes that make actual changes and create and update files for the target.

# Manage fixed/pinned versions in `./requirements/**.txt` files. Must run for each
# python version in the virtual environment for that Python version:
# https://github.com/jazzband/pip-tools#cross-environment-usage-of-requirementsinrequirementstxt-and-pip-compile
python_combine_requirements=$(PYTHON_ENVS:%=./requirements/%/$(1).txt)
$(foreach extra,$(PYTHON_EXTRAS),$(call python_combine_requirements,$(extra))): \
		./pyproject.toml ./setup.cfg ./tox.ini
	true DEBUG Updated prereqs: $(?)
	extra_basename="$$(basename "$(@)")"
	$(MAKE) -e PYTHON_ENV="$$(basename "$$(dirname "$(@)")")" \
	    PIP_COMPILE_EXTRA="$${extra_basename%.txt}" \
	    PIP_COMPILE_SRC="$(<)" PIP_COMPILE_OUT="$(@)" \
	    build-requirements-compile
	mkdir -pv "./var/log/"
	touch "./var/log/rebuild.log"
$(PYTHON_ENVS:%=./requirements/%/user.txt): ./pyproject.toml ./setup.cfg ./tox.ini
	true DEBUG Updated prereqs: $(?)
	$(MAKE) -e PYTHON_ENV="$(@:requirements/%/user.txt=%)" PIP_COMPILE_SRC="$(<)" \
	    PIP_COMPILE_OUT="$(@)" build-requirements-compile
	mkdir -pv "./var/log/"
	touch "./var/log/rebuild.log"
$(PYTHON_ENVS:%=./requirements/%/build.txt): ./requirements/build.txt.in
	true DEBUG Updated prereqs: $(?)
	$(MAKE) -e PYTHON_ENV="$(@:requirements/%/build.txt=%)" PIP_COMPILE_SRC="$(<)" \
	    PIP_COMPILE_OUT="$(@)" build-requirements-compile

# Set up release publishing authentication, useful in automation such as CI:
~/.pypirc.~out~: ./home/.pypirc.in
	$(call expand_template,$(<),$(@))

# Capture any project initialization tasks for reference. Not actually usable.
./pyproject.toml:
	$(MAKE) -e "$(HOME)/.local/bin/tox"
	$(TOX_EXEC_BUILD_ARGS) -- cz init

## Docker real targets:

# Build Docker container images.
# Build the development image:
./var-docker/$(PYTHON_ENV)/log/build-devel.log: ./Dockerfile ./.dockerignore \
		./bin/entrypoint.sh ./docker-compose.yml ./docker-compose.override.yml \
		./.env.~out~ ./var-docker/$(PYTHON_ENV)/log/rebuild.log \
		$(HOST_TARGET_DOCKER) ./pyproject.toml ./setup.cfg
	true DEBUG Updated prereqs: $(?)
	mkdir -pv "$(dir $(@))"
ifeq ($(DOCKER_BUILD_PULL),true)
# Pull the development image and simulate building it here:
	if docker compose pull --quiet $(PROJECT_NAME)-devel
	then
	    touch "$(@)" "./var-docker/$(PYTHON_ENV)/log/rebuild.log"
# Ensure the virtualenv in the volume is also current:
	    docker compose run $(DOCKER_COMPOSE_RUN_ARGS) $(PROJECT_NAME)-devel \
	        tox run $(TOX_EXEC_OPTS) -e "$(PYTHON_ENV)" --notest
	    exit
	fi
endif
	$(MAKE) -e DOCKER_VARIANT="devel" DOCKER_BUILD_ARGS="--load" \
	    build-docker-build | tee -a "$(@)"
# Update the pinned/frozen versions, if needed, using the container.  If changed, then
# the container image might need re-building to ensure it's current and correct.
	docker compose run $(DOCKER_COMPOSE_RUN_ARGS) $(PROJECT_NAME)-devel \
	    make -e PYTHON_MINORS="$(PYTHON_MINOR)" build-requirements-$(PYTHON_ENV)
	$(MAKE) -e "$(@)"
# Build the end-user image:
./var-docker/$(PYTHON_ENV)/log/build-user.log: \
		./var-docker/$(PYTHON_ENV)/log/build-devel.log ./Dockerfile \
		./.dockerignore ./bin/entrypoint.sh \
		./var-docker/$(PYTHON_ENV)/log/rebuild.log
	true DEBUG Updated prereqs: $(?)
ifeq ($(PYTHON_WHEEL),)
	$(MAKE) -e "build-pkgs"
	PYTHON_WHEEL="$$(ls -t ./dist/*.whl | head -n 1)"
endif
# Build the user image after building all required artifacts:
	mkdir -pv "$(dir $(@))"
	$(MAKE) -e DOCKER_BUILD_ARGS="$(DOCKER_BUILD_ARGS) --load \
	--build-arg PYTHON_WHEEL=$${PYTHON_WHEEL}" build-docker-build >>"$(@)"
# Marker file used to trigger the rebuild of the image.
# Useful to workaround asynchronous timestamp issues when running jobs in parallel:
./var-docker/$(PYTHON_ENV)/log/rebuild.log:
	mkdir -pv "$(dir $(@))"
	date >>"$(@)"
# https://docs.docker.com/build/building/multi-platform/#building-multi-platform-images
$(HOME)/.local/state/docker-multi-platform/log/host-install.log:
	$(MAKE) "$(HOST_TARGET_DOCKER)"
	mkdir -pv "$(dir $(@))"
	if ! docker context inspect "multi-platform" |& tee -a "$(@)"
	then
	    docker context create "multi-platform" |& tee -a "$(@)"
	fi
	if ! docker buildx inspect |& tee -a "$(@)" |
	    grep -q '^ *Endpoint: *multi-platform *'
	then
	    (
	        docker buildx create --use "multi-platform" || true
	    ) |& tee -a "$(@)"
	fi
./var/log/docker-login-DOCKER.log:
	$(MAKE) "$(HOST_TARGET_DOCKER)" "./.env.~out~"
	mkdir -pv "$(dir $(@))"
	if test -n "$${DOCKER_PASS}"
	then
	    printenv "DOCKER_PASS" | docker login -u "$(DOCKER_USER)" --password-stdin
	elif test "$(CI_IS_FORK)" != "true"
	then
	    echo "ERROR: DOCKER_PASS missing from ./.env"
	    false
	fi
	date | tee -a "$(@)"

# Local environment variables and secrets from a template:
./.env.~out~: ./.env.in
	$(call expand_template,$(<),$(@))

./README.md: README.rst
	$(MAKE) "$(HOST_TARGET_DOCKER)"
	docker compose run --rm "pandoc"


### Development Tools:

# VCS configuration and integration:
# Retrieve VCS data needed for versioning, tags, and releases, release notes:
$(VCS_FETCH_TARGETS): ./.git/logs/HEAD
	git_fetch_args="--tags --prune --prune-tags --force"
	if test "$$(git rev-parse --is-shallow-repository)" = "true"
	then
	    git_fetch_args+=" --unshallow"
	fi
	branch_path="$(@:var/git/refs/remotes/%=%)"
	mkdir -pv "$(dir $(@))"
	if ! git fetch $${git_fetch_args} "$${branch_path%%/*}" "$${branch_path#*/}" |&
	    tee -a "$(@)"
	then
# If the local branch doesn't exist, fall back to the pre-release branch:
	    git fetch $${git_fetch_args} "$${branch_path%%/*}" "develop" |&
	        tee -a "$(@)"
	fi
# A target whose `mtime` reflects files added to or removed from VCS:
./var/log/git-ls-files.log: build-date
	mkdir -pv "$(dir $(@))"
	git ls-files >"$(@).~new~"
	if diff -u "$(@)" "$(@).~new~"
	then
	    exit
	fi
	mv -v "$(@).~new~" "$(@)"
./.git/hooks/pre-commit:
	$(MAKE) -e "$(HOME)/.local/bin/tox"
	$(TOX_EXEC_BUILD_ARGS) -- pre-commit install \
	    --hook-type "pre-commit" --hook-type "commit-msg" --hook-type "pre-push"

# Prose linting:
# Map formats unknown by Vale to a common default format:
./var/log/vale-map-formats.log: ./bin/vale-map-formats.py ./.vale.ini \
		./var/log/git-ls-files.log
	$(MAKE) -e "$(HOME)/.local/bin/tox"
	$(TOX_EXEC_BUILD_ARGS) -- python "$(<)" "./styles/code.ini" "./.vale.ini"
# Set Vale levels for added style rules:
# Must be it's own target because Vale sync takes the sets of styles from the
# configuration and the configuration needs the styles to set rule levels:
./var/log/vale-rule-levels.log: ./styles/RedHat/meta.json
	$(MAKE) -e "$(HOME)/.local/bin/tox"
	$(TOX_EXEC_BUILD_ARGS) -- python ./bin/vale-set-rule-levels.py
	$(TOX_EXEC_BUILD_ARGS) -- python ./bin/vale-set-rule-levels.py \
	    --input="./styles/code.ini"
# Update style rule definitions from the remotes:
./styles/RedHat/meta.json: ./.vale.ini ./styles/code.ini ./.env.~out~
	$(MAKE) "$(HOST_TARGET_DOCKER)"
	docker compose run --rm vale sync
	docker compose run --rm -T vale sync --config="./styles/code.ini"

# Editor and IDE support and integration:
./.dir-locals.el.~out~: ./.dir-locals.el.in
	$(call expand_template,$(<),$(@))

# Manage JavaScript tools:
./var/log/npm-install.log: ./package.json ./var/log/nvm-install.log
	mkdir -pv "$(dir $(@))"
	~/.nvm/nvm-exec npm install | tee -a "$(@)"
./package.json:
	$(MAKE) "./var/log/nvm-install.log"
# https://docs.npmjs.com/creating-a-package-json-file#creating-a-default-packagejson-file
	~/.nvm/nvm-exec npm init --yes --scope="@$(NPM_SCOPE)"
./var/log/nvm-install.log: ./.nvmrc
	$(MAKE) "$(HOME)/.nvm/nvm.sh"
	mkdir -pv "$(dir $(@))"
	set +x
	. "$(HOME)/.nvm/nvm.sh" || true
	nvm install | tee -a "$(@)"
# https://github.com/nvm-sh/nvm#install--update-script
$(HOME)/.nvm/nvm.sh:
	set +x
	wget -qO- "https://raw.githubusercontent.com/nvm-sh/nvm/v0.39.3/install.sh"
	    | bash

# Manage Python tools:
# Targets used as pre-requisites to ensure virtual environments managed by tox have been
# created so other targets can use them directly to save Tox's startup time when they
# don't need Tox's logic about when to update/recreate them, e.g.:
#     $ ./.tox/build/bin/cz --help
# Useful for build/release tools:
$(PYTHON_ALL_ENVS:%=./.tox/%/bin/pip-compile):
	$(MAKE) -e "$(HOME)/.local/bin/tox"
	tox run $(TOX_EXEC_OPTS) -e "$(@:.tox/%/bin/pip-compile=%)" --notest
# Workaround tox's `usedevelop = true` not working with `./pyproject.toml`. Use as a
# prerequisite for targets that use Tox virtual environments directly and changes to
# code need to take effect in real-time:
$(PYTHON_ENVS:%=./.tox/%/log/editable.log):
	$(MAKE) -e "$(HOME)/.local/bin/tox"
	mkdir -pv "$(dir $(@))"
	tox exec $(TOX_EXEC_OPTS) -e "$(@:.tox/%/log/editable.log=%)" -- \
	    pip3 install -e "./" |& tee -a "$(@)"
$(HOME)/.local/bin/tox:
	$(MAKE) "$(HOME)/.local/bin/pipx"
# https://tox.wiki/en/latest/installation.html#via-pipx
	pipx install "tox"
$(HOME)/.local/bin/pipx:
	$(MAKE) "$(HOST_TARGET_PIP)"
# https://pypa.github.io/pipx/installation/#install-pipx
	pip3 install --user "pipx"
	python3 -m pipx ensurepath
$(HOST_TARGET_PIP):
	$(MAKE) "$(STATE_DIR)/log/host-update.log"
	$(HOST_PKG_CMD) $(HOST_PKG_INSTALL_ARGS) "$(HOST_PKG_NAMES_PIP)"

# Manage tools in containers:
$(HOST_TARGET_DOCKER):
	$(MAKE) "$(STATE_DIR)/log/host-update.log"
	$(HOST_PKG_CMD) $(HOST_PKG_INSTALL_ARGS) "$(HOST_PKG_NAMES_DOCKER)"
	docker info
ifeq ($(HOST_PKG_BIN),brew)
# https://formulae.brew.sh/formula/docker-compose#default
	mkdir -p ~/.docker/cli-plugins
	ln -sfnv "$${HOMEBREW_PREFIX}/opt/docker-compose/bin/docker-compose" \
	    "~/.docker/cli-plugins/docker-compose"
endif

# Support for installing host operating system packages:
$(STATE_DIR)/log/host-update.log:
	if ! $(HOST_PKG_CMD_PREFIX) which $(HOST_PKG_BIN)
	then
	    set +x
	    echo "ERROR: OS not supported for installing system dependencies"
	    false
	fi
	$(HOST_PKG_CMD) update | tee -a "$(@)"


### Makefile "functions":
#
# Snippets used several times, including in different recipes:
# https://www.gnu.org/software/make/manual/html_node/Call-Function.html

# Have to use a placeholder `*.~out~` target instead of the real expanded template
# because targets can't disable `.DELETE_ON_ERROR` on a per-target basis.
#
# Can't use a target and recipe to install `$ envsubst`. Shouldn't update expanded
# templates when `/usr/bin/envsubst` changes but expanding a template requires it to be
# installed. The recipe can't use a sub-make because Make updates any expanded template
# targets used in `include` directives when reading the `./Makefile`, for example
# `./.env`, leading to endless recursion:
define expand_template=
if ! which envsubst
then
    $(HOST_PKG_CMD) update | tee -a "$(STATE_DIR)/log/host-update.log"
    $(HOST_PKG_CMD) $(HOST_PKG_INSTALL_ARGS) "$(HOST_PKG_NAMES_ENVSUBST)"
fi
if test "$(2:%.~out~=%)" -nt "$(1)"
then
    envsubst <"$(1)" >"$(2)"
    exit
fi
if test ! -e "$(2:%.~out~=%)"
then
    touch -d "@0" "$(2:%.~out~=%)"
fi
envsubst <"$(1)" | diff -u "$(2:%.~out~=%)" "-" || true
set +x
echo "WARNING:Template $(1) changed, reconcile and \`$$ touch $(2:%.~out~=%)\`."
set -x
if test ! -s "$(2:%.~out~=%)"
then
    envsubst <"$(1)" >"$(2:%.~out~=%)"
    touch -d "@0" "$(2:%.~out~=%)"
fi
if test "$(TEMPLATE_IGNORE_EXISTING)" = "true"
then
    envsubst <"$(1)" >"$(2)"
    exit
fi
exit 1
endef


### Makefile Development:
#
# Development primarily requires a balance of 2 priorities:
#
# - Correctness of the source code and build artifacts
# - Reduce iteration time in the inner loop of development
#
# This project uses Make to balance those priorities. Target recipes capture the
# commands necessary to build artifacts, run tests, and verify the code. Top-level
# targets compose related target recipes for often needed tasks. Targets use
# prerequisites to define when to update build artifacts prevent time wasted on
# unnecessary updates in the inner loop of development.
#
# Make provides an important feature to achieve that second priority, a framework for
# determining when to do work. Targets define build artifact paths. The target's recipe
# lists the commands that create or update that build artifact. The target's
# prerequisites define when to update that target. Make runs the recipe when any of the
# prerequisites have more recent modification times than the target to update the
# target.
#
# For example, if a feature adds library to the project's dependencies, correctness
# requires the project to update the frozen, or locked versions to include the added
# library. The rest of the time the locked or frozen versions don't need updating and it
# wastes significant time to always update them in the inner loop of development. To
# express such relationships in Make, define targets for the files containing the locked
# or frozen versions and add a prerequisite for the file that defines dependencies:
#
#    ./build/bar.txt: ./bar.txt.in
#    	envsubst <"$(<)" >"$(@)"
#
# To that end, use real target and prerequisite files whenever possible when adding
# recipes to this file. Make calls targets whose name doesn't correspond to a real build
# artifact `.PHONY:` targets. Use `.PHONY:` targets to compose sets or real targets and
# define recipes for tasks that don't produce build artifacts, for example, the
# top-level targets.

# If a recipe doesn't produce an appropriate build artifact, define an arbitrary target
# the recipe writes to, such as piping output to a log file. Also use this approach when
# none of the modification times of produced artifacts reflect when any downstream
# targets need updating:
#
#     ./var/log/some-work.log:
#         mkdir -pv "$(dir $(@))"
#         ./.tox/build/bin/python "./bin/do-some-work.py" | tee -a "$(@)"
#
# If the recipe produces no output, the recipe can create arbitrary output:
#
#     ./var/log/bar.log:
#         echo "Do some work here"
#         mkdir -pv "$(dir $(@))"
#         date | tee -a "$(@)"
#
# If the recipe of a target needs another target but updating that other target doesn't
# mean that this target's recipe needs to re-run, such as one-time system install tasks,
# use that target in a sub-make instead of a prerequisite:
#
#     ./var/log/bar.log:
#         $(MAKE) "./var/log/qux.log"
#
# This project uses some more Make features than these core features and welcome further
# use of such features:
#
# - `$(@)`:
#   The automatic variable containing the path for the target
#
# - `$(<)`:
#   The automatic variable containing the path for the first prerequisite
#
# - `$(VARIABLE_FOO:%=bar-%)`:
#   Substitution references to generate transformations of space-separated values
#
# - `$ make OPTION_FOO=bar`:
#   Use "option" variables and support overriding on the command-line
#
# Avoid the more "magical" features of Make, to keep it readable, discover-able, and
# otherwise approachable to developers who might not have significant familiarity with
# Make. If you have good, pragmatic reasons to add use of further features, make the
# case for them but avoid them if possible.


### Maintainer targets:
#
# Recipes not used during the usual course of development.

# TEMPLATE: Only necessary if you customize the `./build-host/` image.  Different
# projects can use the same image, even across individuals and organizations.  If you do
# need to customize the image, then run this every time the image changes. See the
# `./var/log/docker-login*.log` targets for the authentication environment variables to
# set or login to those container registries manually and `$ touch` these targets.
.PHONY: bootstrap-project
bootstrap-project: ./var/log/docker-login-DOCKER.log
# Initially seed the build host Docker image to bootstrap CI/CD environments
	$(MAKE) -e -C "./build-host/" release<|MERGE_RESOLUTION|>--- conflicted
+++ resolved
@@ -721,13 +721,8 @@
 .PHONY: release-bump
 ## Bump the package version if conventional commits require a release.
 release-bump: $(VCS_RELEASE_FETCH_TARGETS) $(HOME)/.local/bin/tox \
-<<<<<<< HEAD
 		./var/log/npm-install.log \
 		./var-docker/$(PYTHON_ENV)/log/build-devel.log ./.env.~out~
-=======
-		./var/log/npm-install.log ./var-docker/log/build-devel.log \
-		./.env.~out~
->>>>>>> 651012ea
 	if ! git diff --cached --exit-code
 	then
 	    set +x
