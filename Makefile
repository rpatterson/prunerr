--- conflicted
+++ resolved
@@ -148,7 +148,6 @@
 # inside the development container.
 
 .PHONY: build
-<<<<<<< HEAD
 ### Set up everything for development from a checkout, local and in containers
 build: ./.git/hooks/pre-commit build-docker
 
@@ -156,13 +155,6 @@
 ### Set up for development in Docker containers
 build-docker: ./.env $(HOME)/.local/var/log/python-project-structure-host-install.log \
 		build-wheel
-ifeq ($(RELEASE_PUBLISH),true)
-	if [ -e "./dist/.next-version.txt" ]
-	then
-# Ensure the build is made from the version bump commit if it was done elsewhere:
-	    git pull --ff-only "origin" "v$$(cat "./dist/.next-version.txt")"
-	fi
-endif
 # Avoid parallel tox recreations stomping on each other
 	$(MAKE) "./var/log/tox/build/build.log"
 	$(MAKE) -e -j PYTHON_WHEEL="$$(readlink "./dist/.current.whl")" \
@@ -210,13 +202,6 @@
 build-docker-tags:
 	$(MAKE) $(DOCKER_REGISTRIES:%=build-docker-tags-%)
 
-=======
-### Perform any currently necessary local set-up common to most operations
-build: \
-	./.git/hooks/pre-commit \
-	$(HOME)/.local/var/log/python-project-structure-host-install.log
-	$(MAKE) -e -j $(PYTHON_ENVS:%=build-requirements-%)
->>>>>>> d7f6a425
 .PHONY: $(PYTHON_ENVS:%=build-requirements-%)
 ### Compile fixed/pinned dependency versions if necessary
 $(PYTHON_ENVS:%=build-requirements-%):
@@ -283,16 +268,6 @@
 ifneq ($(VCS_BRANCH),master)
 	cz_bump_args+=" --prerelease beta"
 endif
-<<<<<<< HEAD
-	next_version=$$(
-	    $(TOX_EXEC_BUILD_ARGS) cz bump $${cz_bump_args} --yes --dry-run |
-	    sed -nE 's|.* ([^ ]+) *→ *([^ ]+).*|\2|p'
-	) || true
-	mkdir -pv "./dist/"
-	rm -fv "./dist/.next-version.txt"
-	echo "$${next_version}" >"./dist/.next-version.txt"
-=======
->>>>>>> d7f6a425
 # Update the release notes/changelog
 	docker compose run $(DOCKER_COMPOSE_RUN_ARGS) python-project-structure-devel \
 	    $(TOX_EXEC_ARGS) \
@@ -305,16 +280,12 @@
 	fi
 ifeq ($(RELEASE_PUBLISH),true)
 # Build and stage the release notes to be commited by `$ cz bump`
-<<<<<<< HEAD
-	docker compose run $(DOCKER_COMPOSE_RUN_ARGS) python-project-structure-devel \
-	    $(TOX_EXEC_ARGS) towncrier build --version "$${next_version}" --yes
-=======
 	next_version=$$(
 	    $(TOX_EXEC_BUILD_ARGS) cz bump $${cz_bump_args} --yes --dry-run |
 	    sed -nE 's|.* ([^ ]+) *→ *([^ ]+).*|\2|p'
 	) || true
-	$(TOX_EXEC_ARGS) towncrier build --version "$${next_version}" --yes
->>>>>>> d7f6a425
+	docker compose run $(DOCKER_COMPOSE_RUN_ARGS) python-project-structure-devel \
+	    $(TOX_EXEC_ARGS) towncrier build --version "$${next_version}" --yes
 # Increment the version in VCS
 	$(TOX_EXEC_BUILD_ARGS) cz bump $${cz_bump_args}
 # Ensure the container image reflects the version bump but we don't need to update the
@@ -369,17 +340,9 @@
 
 .PHONY: release-python
 ### Publish installable Python packages to PyPI
-<<<<<<< HEAD
 release-python: \
 		$(HOME)/.local/var/log/python-project-structure-host-install.log \
 		./.env $(DOCKER_VOLUMES) ~/.pypirc
-ifeq ($(RELEASE_PUBLISH),true)
-	if [ -e "./dist/next-version.txt" ]
-	then
-# Ensure the release is made from the version bump commit if it was done elsewhere:
-	    git pull --ff-only "origin" "v$$(cat "./dist/.next-version.txt")"
-	fi
-endif
 # Build Python packages/distributions from the development Docker container for
 # consistency/reproducibility.
 	export VERSION=$$(./.tox/build/bin/cz version --project)
@@ -393,25 +356,10 @@
 	    tox exec -e "$(PYTHON_ENV)" --override "testenv.package=sdist" -- \
 	        python --version
 	sdist="$$(ls -t ./var/docker/$(PYTHON_ENV)/.tox/.pkg/dist/*.tar.gz | head -n 1)"
-=======
-release: $(HOME)/.local/var/log/python-project-structure-host-install.log build-wheel \
-		~/.pypirc
-# Also build the source distribution:
-	tox exec -e "$(PYTHON_ENV)" --override "testenv.package=sdist" -- \
-	    python --version
-	sdist="$$(ls -t ./.tox/.pkg/dist/*.tar.gz | head -n 1)"
->>>>>>> d7f6a425
 # https://twine.readthedocs.io/en/latest/#using-twine
 	$(TOX_EXEC_BUILD_ARGS) twine check \
 	    "$$(realpath "./dist/.current.whl")" "$${sdist}"
 	$(MAKE) "check-clean"
-<<<<<<< HEAD
-	if [ ! -e "./dist/.next-version.txt" ]
-	then
-	    exit
-	fi
-=======
->>>>>>> d7f6a425
 # Only release from the `master` or `develop` branches:
 ifeq ($(RELEASE_PUBLISH),true)
 # https://twine.readthedocs.io/en/latest/#using-twine
