--- conflicted
+++ resolved
@@ -68,15 +68,10 @@
 build-docker: ./var/log/docker-build.log
 .PHONY: build-bump
 ### Bump the package version if on a branch that should trigger a release
-<<<<<<< HEAD
-build-bump: ~/.gitconfig ./var/log/recreate-build.log ./var/log/docker-build.log
+build-bump: ~/.gitconfig ./var/log/recreate-build.log
 ifeq ($(RELEASE_BUMP_VERSION),true)
-=======
-build-bump: ~/.gitconfig ./var/log/recreate-build.log
-ifeq ($(RELEASE_PUBLISH),true)
 # Collect the versions involved in this release according to conventional commits
 	current_version=$$(./.tox/build/bin/semantic-release print-version --current)
->>>>>>> 22b4f6a9
 ifeq ($(VCS_BRANCH),master)
 	semantic_release_version_args=
 else
@@ -89,18 +84,11 @@
 	if [ -z "$${next_version}" ]
 	then
 ifeq ($(VCS_BRANCH),master)
-<<<<<<< HEAD
-	    next_version=$$(
-	        docker compose run --rm python-project-structure-devel \
-	        ./.tox/py3/bin/python ./bin/get-base-version
-	    )
-=======
 	    next_version_type=$$(
 	        ./.tox/build/bin/python ./bin/get-base-version "$${current_version}"
 	    )
 	    next_version="$${next_version_type% *}"
 	    semantic_release_version_args+=" --$${next_version_type#* }"
->>>>>>> 22b4f6a9
 else
 # No release necessary for the commits since the last release.
 	    exit
