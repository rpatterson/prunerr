## Development, build and maintenance tasks:
#
# To ease discovery for new contributors, variables that act as options affecting
# behavior are at the top.  Then skip to `## Top-level targets:` below to find targets
# intended for use by developers.  The real work, however, is in the recipes for real
# targets that follow.  If making changes here, please start by reading the philosophy
# commentary at the bottom of this file.

# Variables used as options to control behavior:
export TEMPLATE_IGNORE_EXISTING=false
# https://devguide.python.org/versions/#supported-versions
PYTHON_SUPPORTED_MINORS=3.11 3.10 3.9 3.8 3.7
# Project-specific variables
export DOCKER_USER=merpatterson
# TEMPLATE: See comments towards the bottom and update.
GPG_SIGNING_KEYID=2EFF7CCE6828E359
CI_UPSTREAM_NAMESPACE=rpatterson
CI_PROJECT_NAME=python-project-structure


## "Private" Variables:

# Variables that aren't likely to be of concern those just using and reading top-level
# targets.  Mostly variables whose values are derived from the environment or other
# values.  If adding a variable whose value isn't a literal constant or intended for use
# on the CLI as an option, add it to the appropriate grouping below.  Unfortunately,
# variables referenced in targets or prerequisites need to be defined above those
# references (as opposed to references in recipes), which means we can't move these
# further below for readability and discover.

### Defensive settings for make:
#     https://tech.davis-hansson.com/p/make/
SHELL:=bash
.ONESHELL:
.SHELLFLAGS:=-eu -o pipefail -c
.SILENT:
.DELETE_ON_ERROR:
MAKEFLAGS+=--warn-undefined-variables
MAKEFLAGS+=--no-builtin-rules
PS1?=$$
EMPTY=
COMMA=,

# Values derived from the environment:
USER_NAME:=$(shell id -u -n)
USER_FULL_NAME:=$(shell \
    getent passwd "$(USER_NAME)" | cut -d ":" -f 5 | cut -d "," -f 1)
ifeq ($(USER_FULL_NAME),)
USER_FULL_NAME=$(USER_NAME)
endif
USER_EMAIL:=$(USER_NAME)@$(shell hostname -f)
export PUID:=$(shell id -u)
export PGID:=$(shell id -g)
export CHECKOUT_DIR=$(PWD)
TZ=Etc/UTC
ifneq ("$(wildcard /usr/share/zoneinfo/)","")
TZ=$(shell \
  realpath --relative-to=/usr/share/zoneinfo/ \
  $(firstword $(realpath /private/etc/localtime /etc/localtime)) \
)
endif
export TZ
export DOCKER_GID=$(shell getent group "docker" | cut -d ":" -f 3)

# Values concerning supported Python versions:
# Use the same Python version tox would as a default.
# https://tox.wiki/en/latest/config.html#base_python
PYTHON_HOST_MINOR:=$(shell \
    pip --version | sed -nE 's|.* \(python ([0-9]+.[0-9]+)\)$$|\1|p')
export PYTHON_HOST_ENV=py$(subst .,,$(PYTHON_HOST_MINOR))
# Determine the latest installed Python version of the supported versions
PYTHON_BASENAMES=$(PYTHON_SUPPORTED_MINORS:%=python%)
PYTHON_AVAIL_EXECS:=$(foreach \
    PYTHON_BASENAME,$(PYTHON_BASENAMES),$(shell which $(PYTHON_BASENAME)))
PYTHON_LATEST_EXEC=$(firstword $(PYTHON_AVAIL_EXECS))
PYTHON_LATEST_BASENAME=$(notdir $(PYTHON_LATEST_EXEC))
PYTHON_MINOR=$(PYTHON_HOST_MINOR)
ifeq ($(PYTHON_MINOR),)
# Fallback to the latest installed supported Python version
PYTHON_MINOR=$(PYTHON_LATEST_BASENAME:python%=%)
endif
PYTHON_LATEST_MINOR=$(firstword $(PYTHON_SUPPORTED_MINORS))
PYTHON_LATEST_ENV=py$(subst .,,$(PYTHON_LATEST_MINOR))
PYTHON_MINORS=$(PYTHON_SUPPORTED_MINORS)
ifeq ($(PYTHON_MINOR),)
export PYTHON_MINOR=$(firstword $(PYTHON_MINORS))
else ifeq ($(findstring $(PYTHON_MINOR),$(PYTHON_MINORS)),)
export PYTHON_MINOR=$(firstword $(PYTHON_MINORS))
endif
export PYTHON_MINOR
export PYTHON_ENV=py$(subst .,,$(PYTHON_MINOR))
PYTHON_SHORT_MINORS=$(subst .,,$(PYTHON_MINORS))
PYTHON_ENVS=$(PYTHON_SHORT_MINORS:%=py%)
PYTHON_ALL_ENVS=$(PYTHON_ENVS) build
export PYTHON_WHEEL=

# Values derived from VCS/git:
VCS_LOCAL_BRANCH:=$(shell git branch --show-current)
CI_COMMIT_BRANCH=
GITHUB_REF_TYPE=
GITHUB_REF_NAME=
ifeq ($(VCS_LOCAL_BRANCH),)
ifneq ($(CI_COMMIT_BRANCH),)
VCS_LOCAL_BRANCH=$(CI_COMMIT_BRANCH)
else ifeq ($(GITHUB_REF_TYPE),branch)
VCS_LOCAL_BRANCH=$(GITHUB_REF_NAME)
endif
endif
VCS_TAG=
CI_COMMIT_TAG=
ifeq ($(VCS_TAG),)
ifneq ($(CI_COMMIT_TAG),)
VCS_TAG=$(CI_COMMIT_TAG)
else ifeq ($(GITHUB_REF_TYPE),tag)
VCS_TAG=$(GITHUB_REF_NAME)
endif
endif
ifeq ($(VCS_LOCAL_BRANCH),)
# Guess branch name from tag:
ifneq ($(shell echo "$(VCS_TAG)" | grep -E '^v[0-9]+\.[0-9]+\.[0-9]+$$'),)
# Final release, should be from master:
VCS_LOCAL_BRANCH=master
else ifneq ($(shell echo "$(VCS_TAG)" | grep -E '^v[0-9]+\.[0-9]+\.[0-9]+.+$$'),)
# Pre-release, should be from develop:
VCS_LOCAL_BRANCH=develop
endif
endif
# Reproduce what we need of git's branch and remote configuration and logic:
VCS_CLONE_REMOTE:=$(shell git config "clone.defaultRemoteName")
ifeq ($(VCS_CLONE_REMOTE),)
VCS_CLONE_REMOTE=origin
endif
VCS_PUSH_REMOTE:=$(shell git config "branch.$(VCS_LOCAL_BRANCH).pushRemote")
ifeq ($(VCS_PUSH_REMOTE),)
VCS_PUSH_REMOTE:=$(shell git config "remote.pushDefault")
endif
ifeq ($(VCS_PUSH_REMOTE),)
VCS_PUSH_REMOTE=$(VCS_CLONE_REMOTE)
endif
VCS_UPSTREAM_REMOTE:=$(shell git config "branch.$(VCS_LOCAL_BRANCH).remote")
ifeq ($(VCS_UPSTREAM_REMOTE),)
VCS_UPSTREAM_REMOTE:=$(shell git config "checkout.defaultRemote")
endif
VCS_UPSTREAM_REF:=$(shell git config "branch.$(VCS_LOCAL_BRANCH).merge")
VCS_UPSTREAM_BRANCH=$(VCS_UPSTREAM_REF:refs/heads/%=%)
# Determine the best remote and branch for versioning data, e.g. `v*` tags:
VCS_REMOTE=$(VCS_PUSH_REMOTE)
VCS_BRANCH=$(VCS_LOCAL_BRANCH)
export VCS_BRANCH
# Determine the best remote and branch for release data, e.g. conventional commits:
VCS_COMPARE_REMOTE=$(VCS_UPSTREAM_REMOTE)
ifeq ($(VCS_COMPARE_REMOTE),)
VCS_COMPARE_REMOTE=$(VCS_PUSH_REMOTE)
endif
VCS_COMPARE_BRANCH=$(VCS_UPSTREAM_BRANCH)
ifeq ($(VCS_COMPARE_BRANCH),)
VCS_COMPARE_BRANCH=$(VCS_BRANCH)
endif
# Under CI, check commits and release notes against the branch to be merged into:
CI=false
ifeq ($(CI),true)
ifeq ($(VCS_COMPARE_BRANCH),develop)
VCS_COMPARE_BRANCH=master
else ifneq ($(VCS_BRANCH),master)
VCS_COMPARE_BRANCH=develop
endif
# If pushing to upstream release branches, get release data compared to the previous
# release:
else ifeq ($(VCS_COMPARE_BRANCH),develop)
VCS_COMPARE_BRANCH=master
endif
# Assemble the targets used to avoid redundant fetches during release tasks:
VCS_FETCH_TARGETS=./var/git/refs/remotes/$(VCS_REMOTE)/$(VCS_BRANCH)
ifneq ($(VCS_REMOTE)/$(VCS_BRANCH),$(VCS_COMPARE_REMOTE)/$(VCS_COMPARE_BRANCH))
VCS_FETCH_TARGETS+=./var/git/refs/remotes/$(VCS_COMPARE_REMOTE)/$(VCS_COMPARE_BRANCH)
endif
# Also fetch develop for merging back in the final release:
VCS_RELEASE_FETCH_TARGETS=./var/git/refs/remotes/$(VCS_REMOTE)/$(VCS_BRANCH)
ifeq ($(VCS_BRANCH),master)
VCS_RELEASE_FETCH_TARGETS+=./var/git/refs/remotes/$(VCS_COMPARE_REMOTE)/develop
ifneq ($(VCS_REMOTE)/$(VCS_BRANCH),$(VCS_COMPARE_REMOTE)/develop)
ifneq ($(VCS_COMPARE_REMOTE)/$(VCS_COMPARE_BRANCH),$(VCS_COMPARE_REMOTE)/develop)
VCS_FETCH_TARGETS+=./var/git/refs/remotes/$(VCS_COMPARE_REMOTE)/develop
endif
endif
endif
# Determine the sequence of branches to find closes existing build artifacts, such as
# docker images:
VCS_BRANCHES=$(VCS_BRANCH)
ifneq ($(VCS_BRANCH),master)
ifneq ($(VCS_BRANCH),develop)
VCS_BRANCHES+=develop
endif
VCS_BRANCHES+=master
endif

# Values used to run Tox:
TOX_ENV_LIST=$(subst $(EMPTY) ,$(COMMA),$(PYTHON_ENVS))
ifeq ($(words $(PYTHON_MINORS)),1)
TOX_RUN_ARGS=run
else
TOX_RUN_ARGS=run-parallel --parallel auto --parallel-live
endif
ifneq ($(PYTHON_WHEEL),)
TOX_RUN_ARGS+= --installpkg "$(PYTHON_WHEEL)"
endif
export TOX_RUN_ARGS
# The options that allow for rapid execution of arbitrary commands in the venvs managed
# by tox
TOX_EXEC_OPTS=--no-recreate-pkg --skip-pkg-install
TOX_EXEC_ARGS=tox exec $(TOX_EXEC_OPTS) -e "$(PYTHON_ENV)" --
TOX_EXEC_BUILD_ARGS=tox exec $(TOX_EXEC_OPTS) -e "build" --

# Values used to build Docker images and run containers:
GITLAB_CI=false
GITHUB_ACTIONS=false
CI_PROJECT_NAMESPACE=$(CI_UPSTREAM_NAMESPACE)
CI_TEMPLATE_REGISTRY_HOST=registry.gitlab.com
CI_REGISTRY=$(CI_TEMPLATE_REGISTRY_HOST)/$(CI_PROJECT_NAMESPACE)
CI_REGISTRY_IMAGE=$(CI_REGISTRY)/$(CI_PROJECT_NAME)
DOCKER_COMPOSE_RUN_ARGS=--rm
ifneq ($(CI),true)
DOCKER_COMPOSE_RUN_ARGS+= --quiet-pull
endif
ifeq ($(shell tty),not a tty)
DOCKER_COMPOSE_RUN_ARGS+= -T
endif
DOCKER_BUILD_ARGS=
DOCKER_REGISTRIES=DOCKER GITLAB GITHUB
export DOCKER_REGISTRY=$(firstword $(DOCKER_REGISTRIES))
DOCKER_IMAGE_DOCKER=$(DOCKER_USER)/$(CI_PROJECT_NAME)
DOCKER_IMAGE_GITLAB=$(CI_REGISTRY_IMAGE)
DOCKER_IMAGE_GITHUB=ghcr.io/$(CI_PROJECT_NAMESPACE)/$(CI_PROJECT_NAME)
DOCKER_IMAGE=$(DOCKER_IMAGE_$(DOCKER_REGISTRY))
DOCKER_IMAGES=
ifeq ($(GITLAB_CI),true)
DOCKER_IMAGES+=$(DOCKER_IMAGE_GITLAB)
else ifeq ($(GITHUB_ACTIONS),true)
DOCKER_IMAGES+=$(DOCKER_IMAGE_GITHUB)
else
DOCKER_IMAGES+=$(DOCKER_IMAGE_DOCKER)
endif
export DOCKER_VARIANT=
DOCKER_VARIANT_PREFIX=
ifneq ($(DOCKER_VARIANT),)
DOCKER_VARIANT_PREFIX=$(DOCKER_VARIANT)-
endif
export DOCKER_BRANCH_TAG=$(subst /,-,$(VCS_BRANCH))
DOCKER_VOLUMES=\
./var/docker/$(PYTHON_ENV)/ \
./src/python_project_structure.egg-info/ \
./var/docker/$(PYTHON_ENV)/python_project_structure.egg-info/ \
./.tox/ ./var/docker/$(PYTHON_ENV)/.tox/
export DOCKER_BUILD_PULL=false

# Values derived from or overridden by CI environments:
GITHUB_REPOSITORY_OWNER=$(CI_UPSTREAM_NAMESPACE)
# Determine if this checkout is a fork of the upstream project:
CI_IS_FORK=false
ifeq ($(GITLAB_CI),true)
USER_EMAIL=$(USER_NAME)@runners-manager.gitlab.com
ifneq ($(CI_PROJECT_NAMESPACE),$(CI_UPSTREAM_NAMESPACE))
CI_IS_FORK=true
DOCKER_REGISTRIES=GITLAB
DOCKER_IMAGES+=$(CI_TEMPLATE_REGISTRY_HOST)/$(CI_UPSTREAM_NAMESPACE)/$(CI_PROJECT_NAME)
endif
else ifeq ($(GITHUB_ACTIONS),true)
USER_EMAIL=$(USER_NAME)@actions.github.com
ifneq ($(GITHUB_REPOSITORY_OWNER),$(CI_UPSTREAM_NAMESPACE))
CI_IS_FORK=true
DOCKER_REGISTRIES=GITHUB
DOCKER_IMAGES+=ghcr.io/$(GITHUB_REPOSITORY_OWNER)/$(CI_PROJECT_NAME)
endif
endif
# Take GitHub auth from env under GitHub actions but from secrets on other hosts:
GITHUB_TOKEN=
PROJECT_GITHUB_PAT=
ifeq ($(GITHUB_TOKEN),)
GITHUB_TOKEN=$(PROJECT_GITHUB_PAT)
else ifeq ($(PROJECT_GITHUB_PAT),)
PROJECT_GITHUB_PAT=$(GITHUB_TOKEN)
endif
GH_TOKEN=$(GITHUB_TOKEN)
export GH_TOKEN
export GITHUB_TOKEN
export PROJECT_GITHUB_PAT

# Values used for publishing releases:
# Safe defaults for testing the release process without publishing to the final/official
# hosts/indexes/registries:
PIP_COMPILE_ARGS=--upgrade
RELEASE_PUBLISH=false
PYPI_REPO=testpypi
PYPI_HOSTNAME=test.pypi.org
# Only publish releases from the `master` or `develop` branches:
ifeq ($(CI),true)
# Compile requirements on CI/CD as a check to make sure all changes to dependencies have
# been reflected in the frozen/pinned versions, but don't upgrade packages so that
# external changes, such as new PyPI releases, don't turn CI/CD red spuriously and
# unrelated to the contributor's actual changes.
PIP_COMPILE_ARGS=
endif
GITHUB_RELEASE_ARGS=--prerelease
# Only publish releases from the `master` or `develop` branches and only under the
# canonical CI/CD platform:
ifeq ($(GITLAB_CI),true)
ifeq ($(VCS_BRANCH),master)
RELEASE_PUBLISH=true
PYPI_REPO=pypi
PYPI_HOSTNAME=pypi.org
GITHUB_RELEASE_ARGS=
else ifeq ($(VCS_BRANCH),develop)
# Publish pre-releases from the `develop` branch:
RELEASE_PUBLISH=true
PYPI_REPO=pypi
endif
endif
CI_REGISTRY_USER=$(CI_PROJECT_NAMESPACE)
CI_REGISTRY_IMAGE=$(CI_REGISTRY)/$(CI_PROJECT_NAME)
# Address undefined variables warnings when running under local development
PYPI_PASSWORD=
export PYPI_PASSWORD
TEST_PYPI_PASSWORD=
export TEST_PYPI_PASSWORD
VCS_REMOTE_PUSH_URL=
CODECOV_TOKEN=
DOCKER_PASS=
export DOCKER_PASS
CI_PROJECT_ID=
export CI_PROJECT_ID
CI_JOB_TOKEN=
export CI_JOB_TOKEN
CI_REGISTRY_PASSWORD=
export CI_REGISTRY_PASSWORD
GH_TOKEN=

# Done with `$(shell ...)`, echo recipe commands going forward
.SHELLFLAGS+= -x


## Makefile "functions":
#
# Snippets whose output is frequently used including across recipes.  Used for output
# only, not actually making any changes.
# https://www.gnu.org/software/make/manual/html_node/Call-Function.html

# Return the most recently built package:
current_pkg = $(shell ls -t ./dist/*$(1) | head -n 1)


## Top-level targets:

.PHONY: all
### The default target.
all: build

.PHONY: start
### Run the local development end-to-end stack services in the background as daemons.
start: build-docker-volumes-$(PYTHON_ENV) build-docker-$(PYTHON_MINOR) ./.env
	docker compose down
	docker compose up -d

.PHONY: run
### Run the local development end-to-end stack services in the foreground for debugging.
run: build-docker-volumes-$(PYTHON_ENV) build-docker-$(PYTHON_MINOR) ./.env
	docker compose down
	docker compose up


## Build Targets:
#
# Recipes that make artifacts needed for by end-users, development tasks, other recipes.

.PHONY: build
### Set up everything for development from a checkout, local and in containers.
build: ./.git/hooks/pre-commit \
		$(HOME)/.local/var/log/python-project-structure-host-install.log \
		build-docker

.PHONY: build-pkgs
### Ensure the built package is current when used outside of tox.
build-pkgs: ./var/git/refs/remotes/$(VCS_REMOTE)/$(VCS_BRANCH) \
		./var/docker/$(PYTHON_ENV)/log/build-devel.log build-docker-volumes-$(PYTHON_ENV)
# Defined as a .PHONY recipe so that multiple targets can depend on this as a
# pre-requisite and it will only be run once per invocation.
	rm -vf ./dist/*
# Build Python packages/distributions from the development Docker container for
# consistency/reproducibility.
	docker compose run $(DOCKER_COMPOSE_RUN_ARGS) python-project-structure-devel \
	    tox run -e "$(PYTHON_ENV)" --pkg-only
# Copy the wheel to a location accessible to all containers:
	cp -lfv "$$(
	    ls -t ./var/docker/$(PYTHON_ENV)/.tox/.pkg/dist/*.whl | head -n 1
	)" "./dist/"
# Also build the source distribution:
	docker compose run $(DOCKER_COMPOSE_RUN_ARGS) python-project-structure-devel \
	    tox run -e "$(PYTHON_ENV)" --override "testenv.package=sdist" --pkg-only
	cp -lfv "$$(
	    ls -t ./var/docker/$(PYTHON_ENV)/.tox/.pkg/dist/*.tar.gz | head -n 1
	)" "./dist/"

.PHONY: $(PYTHON_ENVS:%=build-requirements-%)
### Compile fixed/pinned dependency versions if necessary.
$(PYTHON_ENVS:%=build-requirements-%):
# Avoid parallel tox recreations stomping on each other
	$(MAKE) -e "$(@:build-requirements-%=./var/log/tox/%/build.log)"
	targets="./requirements/$(@:build-requirements-%=%)/user.txt \
	    ./requirements/$(@:build-requirements-%=%)/devel.txt \
	    ./requirements/$(@:build-requirements-%=%)/build.txt \
	    ./build-host/requirements-$(@:build-requirements-%=%).txt"
# Workaround race conditions in pip's HTTP file cache:
# https://github.com/pypa/pip/issues/6970#issuecomment-527678672
	$(MAKE) -e -j $${targets} ||
	    $(MAKE) -e -j $${targets} ||
	    $(MAKE) -e -j $${targets}

## Docker Build Targets:
#
# Strive for as much consistency as possible in development tasks between the local host
# and inside containers.  To that end, most of the `*-docker` container target recipes
# should run the corresponding `*-local` local host target recipes inside the
# development container.  Top level targets, like `test`, should run as much as possible
# inside the development container.

.PHONY: build-docker
### Set up for development in Docker containers.
build-docker: build-pkgs
	$(MAKE) -e -j PYTHON_WHEEL="$(call current_pkg,.whl)" \
	    DOCKER_BUILD_ARGS="--progress plain" \
	    $(PYTHON_MINORS:%=build-docker-%)

.PHONY: $(PYTHON_MINORS:%=build-docker-%)
### Set up for development in a Docker container for one Python version.
$(PYTHON_MINORS:%=build-docker-%):
	$(MAKE) -e \
	    PYTHON_MINORS="$(@:build-docker-%=%)" \
	    PYTHON_MINOR="$(@:build-docker-%=%)" \
	    PYTHON_ENV="py$(subst .,,$(@:build-docker-%=%))" \
	    "./var/docker/py$(subst .,,$(@:build-docker-%=%))/log/build-user.log"

.PHONY: build-docker-tags
### Print the list of image tags for the current registry and variant.
build-docker-tags:
	$(MAKE) -e $(DOCKER_REGISTRIES:%=build-docker-tags-%)

.PHONY: $(DOCKER_REGISTRIES:%=build-docker-tags-%)
### Print the list of image tags for the current registry and variant.
$(DOCKER_REGISTRIES:%=build-docker-tags-%): \
		./var/git/refs/remotes/$(VCS_REMOTE)/$(VCS_BRANCH) \
		./var/log/tox/build/build.log
	docker_image=$(DOCKER_IMAGE_$(@:build-docker-tags-%=%))
	echo $${docker_image}:$(DOCKER_VARIANT_PREFIX)$(PYTHON_ENV)-$(DOCKER_BRANCH_TAG)
ifeq ($(VCS_BRANCH),master)
# Only update tags end users may depend on to be stable from the `master` branch
	VERSION=$$(./.tox/build/bin/cz version --project)
	major_version=$$(echo $${VERSION} | sed -nE 's|([0-9]+).*|\1|p')
	minor_version=$$(
	    echo $${VERSION} | sed -nE 's|([0-9]+\.[0-9]+).*|\1|p'
	)
	echo $${docker_image}:$(DOCKER_VARIANT_PREFIX)$(PYTHON_ENV)-$${minor_version}
	echo $${docker_image}:$(DOCKER_VARIANT_PREFIX)$(PYTHON_ENV)-$${major_version}
	echo $${docker_image}:$(DOCKER_VARIANT_PREFIX)$(PYTHON_ENV)
endif
# This variant is the default used for tags such as `latest`
ifeq ($(PYTHON_MINOR),$(PYTHON_HOST_MINOR))
	echo $${docker_image}:$(DOCKER_VARIANT_PREFIX)$(DOCKER_BRANCH_TAG)
ifeq ($(VCS_BRANCH),master)
	echo $${docker_image}:$(DOCKER_VARIANT_PREFIX)$${minor_version}
	echo $${docker_image}:$(DOCKER_VARIANT_PREFIX)$${major_version}
ifeq ($(DOCKER_VARIANT),)
	echo $${docker_image}:latest
else
	echo $${docker_image}:$(DOCKER_VARIANT)
endif
endif
endif

.PHONY: $(PYTHON_MINORS:%=build-docker-requirements-%)
### Pull container images and compile fixed/pinned dependency versions if necessary.
$(PYTHON_MINORS:%=build-docker-requirements-%): ./.env
	export PYTHON_MINOR="$(@:build-docker-requirements-%=%)"
	export PYTHON_ENV="py$(subst .,,$(@:build-docker-requirements-%=%))"
	$(MAKE) -e build-docker-volumes-$${PYTHON_ENV} \
	    "./var/docker/$(PYTHON_ENV)/log/build-devel.log"
	docker compose run $(DOCKER_COMPOSE_RUN_ARGS) python-project-structure-devel \
	    make -e PYTHON_MINORS="$(@:build-docker-requirements-%=%)" \
	    PIP_COMPILE_ARGS="$(PIP_COMPILE_ARGS)" \
	    build-requirements-py$(subst .,,$(@:build-docker-requirements-%=%))

.PHONY: $(PYTHON_ENVS:%=build-docker-volumes-%)
### Ensure access permissions to build artifacts in Python version container volumes.
# If created by `# dockerd`, they end up owned by `root`.
$(PYTHON_ENVS:%=build-docker-volumes-%): \
		./src/python_project_structure.egg-info/ ./.tox/
	$(MAKE) -e \
	    $(@:build-docker-volumes-%=./var/docker/%/) \
	    $(@:build-docker-volumes-%=./var/docker/%/python_project_structure.egg-info/) \
	    $(@:build-docker-volumes-%=./var/docker/%/.tox/)


## Test Targets:
#
# Recipes that run the test suite.

.PHONY: test
### Format the code and run the full suite of tests, coverage checks, and linters.
test: test-docker-lint test-docker

.PHONY: test-local
### Run the full suite of tests on the local host.
test-local:
	tox $(TOX_RUN_ARGS) -e "$(TOX_ENV_LIST)"

.PHONY: test-debug
### Run tests in the host environment and invoke the debugger on errors/failures.
test-debug: ./var/log/tox/$(PYTHON_ENV)/editable.log
	$(TOX_EXEC_ARGS) pytest --pdb

.PHONY: test-docker
### Run the full suite of tests, coverage checks, and code linters in containers.
test-docker: build-pkgs ./var/log/codecov-install.log
	$(MAKE) -e -j PYTHON_WHEEL="$(call current_pkg,.whl)" \
	    DOCKER_BUILD_ARGS="--progress plain" \
	    $(PYTHON_MINORS:%=test-docker-%)

.PHONY: $(PYTHON_MINORS:%=test-docker-%)
### Run the full suite of tests inside a docker container for one Python version.
$(PYTHON_MINORS:%=test-docker-%):
	$(MAKE) -e \
	    PYTHON_MINORS="$(@:test-docker-%=%)" \
	    PYTHON_MINOR="$(@:test-docker-%=%)" \
	    PYTHON_ENV="py$(subst .,,$(@:test-docker-%=%))" \
	    test-docker-pyminor

.PHONY: test-docker-pyminor
### Run the full suite of tests inside a docker container for this Python version.
test-docker-pyminor: build-docker-volumes-$(PYTHON_ENV) build-docker-$(PYTHON_MINOR) \
		./var/log/codecov-install.log
	docker_run_args="--rm"
	if [ ! -t 0 ]
	then
# No fancy output when running in parallel
	    docker_run_args+=" -T"
	fi
# Ensure the dist/package has been correctly installed in the image
	docker compose run --no-deps $${docker_run_args} python-project-structure \
	    python -m pythonprojectstructure --help
	docker compose run --no-deps $${docker_run_args} python-project-structure \
	    python-project-structure --help
# Run from the development Docker container for consistency
	docker compose run $${docker_run_args} python-project-structure-devel \
	    make -e PYTHON_MINORS="$(PYTHON_MINORS)" PYTHON_WHEEL="$(PYTHON_WHEEL)" \
	        test-local
# Upload any build or test artifacts to CI/CD providers
ifeq ($(GITLAB_CI),true)
ifeq ($(PYTHON_MINOR),$(PYTHON_HOST_MINOR))
ifneq ($(CODECOV_TOKEN),)
	codecov --nonZero -t "$(CODECOV_TOKEN)" \
	    --file "./build/$(PYTHON_ENV)/coverage.xml"
else ifneq ($(CI_IS_FORK),true)
	set +x
	echo "ERROR: CODECOV_TOKEN missing from ./.env or CI secrets"
	false
endif
endif
endif

.PHONY: test-docker-lint
### Check the style and content of the `./Dockerfile*` files.
test-docker-lint: ./.env build-docker-volumes-$(PYTHON_ENV) \
		./var/log/docker-login-DOCKER.log
	docker compose pull hadolint
	docker compose run $(DOCKER_COMPOSE_RUN_ARGS) hadolint
	docker compose run $(DOCKER_COMPOSE_RUN_ARGS) hadolint \
	    hadolint "./Dockerfile.devel"
	docker compose run $(DOCKER_COMPOSE_RUN_ARGS) hadolint \
	    hadolint "./build-host/Dockerfile"

.PHONY: test-push
### Perform any checks that should only be run before pushing.
test-push: $(VCS_FETCH_TARGETS) \
		$(HOME)/.local/var/log/python-project-structure-host-install.log \
		./var/docker/$(PYTHON_ENV)/log/build-devel.log \
		build-docker-volumes-$(PYTHON_ENV) ./.env
ifeq ($(CI),true)
ifneq ($(PYTHON_MINOR),$(PYTHON_HOST_MINOR))
# Don't waste CI time, only check for the canonical version:
	exit
endif
endif
ifeq ($(VCS_COMPARE_BRANCH),master)
# On `master`, compare with the previous commit on `master`
	vcs_compare_rev="$(VCS_COMPARE_REMOTE)/$(VCS_COMPARE_BRANCH)^"
else
	vcs_compare_rev="$(VCS_COMPARE_REMOTE)/$(VCS_COMPARE_BRANCH)"
	if ! git fetch "$(VCS_COMPARE_REMOTE)" "$(VCS_COMPARE_BRANCH)"
	then
# Compare with the pre-release branch if this branch hasn't been pushed yet:
	    vcs_compare_rev="$(VCS_COMPARE_REMOTE)/develop"
	fi
endif
	$(TOX_EXEC_BUILD_ARGS) cz check --rev-range "$${vcs_compare_rev}..HEAD"
	exit_code=0
	$(TOX_EXEC_BUILD_ARGS) python ./bin/cz-check-bump --compare-ref \
	    "$${vcs_compare_rev}" || exit_code=$$?
	if (( $$exit_code == 3 || $$exit_code == 21 ))
	then
	    exit
	elif (( $$exit_code != 0 ))
	then
	    exit $$exit_code
	else
	    docker compose run $(DOCKER_COMPOSE_RUN_ARGS) \
	        python-project-structure-devel $(TOX_EXEC_ARGS) \
	        towncrier check --compare-with "$${vcs_compare_rev}"
	fi

.PHONY: test-clean
### Confirm that the checkout is free of uncommitted VCS changes.
test-clean:
	if [ -n "$$(git status --porcelain)" ]
	then
	    set +x
	    echo "Checkout is not clean"
	    false
	fi


## Release Targets:
#
# Recipes that make an changes needed for releases and publish built artifacts to
# end-users.

.PHONY: release
### Publish installable Python packages and container images as required by commits.
release: release-python release-docker

.PHONY: release-python
### Publish installable Python packages to PyPI.
release-python: ./var/log/tox/build/build.log $(VCS_RELEASE_FETCH_TARGETS) \
		~/.pypirc ./.env build-docker-volumes-$(PYTHON_ENV)
# Only release from the `master` or `develop` branches:
ifeq ($(RELEASE_PUBLISH),true)
# Import the private signing key from CI secrets
	$(MAKE) -e ./var/log/gpg-import.log
# Bump the version and build the final release packages:
	$(MAKE) -e build-pkgs
# https://twine.readthedocs.io/en/latest/#using-twine
	./.tox/build/bin/twine check ./dist/python?project?structure-*
# The VCS remote should reflect the release before the release is published to ensure
# that a published release is never *not* reflected in VCS.  Also ensure the tag is in
# place on any mirrors, using multiple `pushurl` remotes, for those project hosts as
# well:
	$(MAKE) -e test-clean
	./.tox/build/bin/twine upload -s -r "$(PYPI_REPO)" \
	    ./dist/python?project?structure-*
	export VERSION=$$(./.tox/build/bin/cz version --project)
# Create a GitLab release
	./.tox/build/bin/twine upload -s -r "gitlab" \
	    ./dist/python?project?structure-*
	release_cli_args="--description ./NEWS-VERSION.rst"
	release_cli_args+=" --tag-name v$${VERSION}"
	release_cli_args+=" --assets-link {\
	\"name\":\"PyPI\",\
	\"url\":\"https://$(PYPI_HOSTNAME)/project/$(CI_PROJECT_NAME)/$${VERSION}/\",\
	\"link_type\":\"package\"\
	}"
	release_cli_args+=" --assets-link {\
	\"name\":\"GitLab-PyPI-Package-Registry\",\
	\"url\":\"$(CI_SERVER_URL)/$(CI_PROJECT_PATH)/-/packages/\",\
	\"link_type\":\"package\"\
	}"
	release_cli_args+=" --assets-link {\
	\"name\":\"Docker-Hub-Container-Registry\",\
	\"url\":\"https://hub.docker.com/r/merpatterson/$(CI_PROJECT_NAME)/tags\",\
	\"link_type\":\"image\"\
	}"
	docker compose pull gitlab-release-cli
	docker compose run --rm gitlab-release-cli release-cli \
	    --server-url "$(CI_SERVER_URL)" --project-id "$(CI_PROJECT_ID)" \
	    create $${release_cli_args}
# Create a GitHub release
	gh release create "v$${VERSION}" $(GITHUB_RELEASE_ARGS) \
	    --notes-file "./NEWS-VERSION.rst" ./dist/python?project?structure-*
endif

.PHONY: release-docker
### Publish all container images to all container registries.
release-docker: build-docker-volumes-$(PYTHON_ENV) build-docker \
		$(DOCKER_REGISTRIES:%=./var/log/docker-login-%.log)
	$(MAKE) -e -j $(PYTHON_MINORS:%=release-docker-%)

.PHONY: $(PYTHON_MINORS:%=release-docker-%)
### Publish the container images for one Python version to all container registry.
$(PYTHON_MINORS:%=release-docker-%): $(DOCKER_REGISTRIES:%=./var/log/docker-login-%.log)
	export PYTHON_ENV="py$(subst .,,$(@:release-docker-%=%))"
	$(MAKE) -e -j $(DOCKER_REGISTRIES:%=release-docker-registry-%)
ifeq ($${PYTHON_ENV},$(PYTHON_HOST_ENV))
	$(MAKE) -e "./var/log/docker-login-DOCKER.log"
	docker compose pull pandoc docker-pushrm
	docker compose run $(DOCKER_COMPOSE_RUN_ARGS) docker-pushrm
endif

.PHONY: $(DOCKER_REGISTRIES:%=release-docker-registry-%)
### Publish all container images to one container registry.
$(DOCKER_REGISTRIES:%=release-docker-registry-%):
# https://docs.docker.com/docker-hub/#step-5-build-and-push-a-container-image-to-docker-hub-from-your-computer
	$(MAKE) -e "./var/log/docker-login-$(@:release-docker-registry-%=%).log"
	for user_tag in $$(
	    $(MAKE) -e --no-print-directory \
	        build-docker-tags-$(@:release-docker-registry-%=%)
	)
	do
	    docker push "$${user_tag}"
	done
	for devel_tag in $$(
	    $(MAKE) -e DOCKER_VARIANT="devel" --no-print-directory \
	        build-docker-tags-$(@:release-docker-registry-%=%)
	)
	do
	    docker push "$${devel_tag}"
	done

.PHONY: release-bump
### Bump the package version if on a branch that should trigger a release.
release-bump: ~/.gitconfig ./var/git/refs/remotes/$(VCS_REMOTE)/$(VCS_BRANCH) \
		./var/log/git-remotes.log ./var/log/tox/build/build.log \
		./var/docker/$(PYTHON_ENV)/log/build-devel.log \
		./.env build-docker-volumes-$(PYTHON_ENV)
	if ! git diff --cached --exit-code
	then
	    set +x
	    echo "CRITICAL: Cannot bump version with staged changes"
	    false
	fi
# Ensure the local branch is updated to the forthcoming version bump commit:
	git switch -C "$(VCS_BRANCH)" --track "$$(git rev-parse HEAD)" --
ifeq ($(VCS_BRANCH),master)
	if ! ./.tox/build/bin/python ./bin/get-base-version $$(
	    ./.tox/build/bin/cz version --project
	)
	then
# There's no pre-release for which to publish a final release:
	    exit
	fi
else
# Only release if required by conventional commits:
	exit_code=0
	./.tox/build/bin/python ./bin/cz-check-bump || exit_code=$$?
	if (( $$exit_code == 3 || $$exit_code == 21 ))
	then
# No commits require a release:
	    exit
	elif (( $$exit_code != 0 ))
	then
	    exit $$exit_code
	fi
endif
# Collect the versions involved in this release according to conventional commits:
	cz_bump_args="--check-consistency --no-verify"
ifneq ($(VCS_BRANCH),master)
	cz_bump_args+=" --prerelease beta"
endif
ifeq ($(RELEASE_PUBLISH),true)
	cz_bump_args+=" --gpg-sign"
# Import the private signing key from CI secrets
	$(MAKE) -e ./var/log/gpg-import.log
endif
# Capture the release notes for *just this* release for creating the GitHub release.
# Have to run before the real `$ towncrier build` run without the `--draft` option
# because after that the `newsfragments` will have been deleted.
	next_version=$$(
	    $(TOX_EXEC_BUILD_ARGS) cz bump $${cz_bump_args} --yes --dry-run |
	    sed -nE 's|.* ([^ ]+) *→ *([^ ]+).*|\2|p'
	) || true
# Build and stage the release notes to be commited by `$ cz bump`
	docker compose run $(DOCKER_COMPOSE_RUN_ARGS) python-project-structure-devel \
	    tox exec $(TOX_EXEC_OPTS) -e "$(PYTHON_ENV)" -qq -- \
	    towncrier build --version "$${next_version}" --draft --yes \
	    >"./NEWS-VERSION.rst"
	git add -- "./NEWS-VERSION.rst"
	docker compose run $(DOCKER_COMPOSE_RUN_ARGS) python-project-structure-devel \
	    $(TOX_EXEC_ARGS) towncrier build --version "$${next_version}" --yes
# Increment the version in VCS
	$(TOX_EXEC_BUILD_ARGS) cz bump $${cz_bump_args}
# Ensure the container image reflects the version bump but we don't need to update the
# requirements again.
	touch \
	    $(PYTHON_ENVS:%=./requirements/%/user.txt) \
	    $(PYTHON_ENVS:%=./requirements/%/devel.txt) \
	    $(PYTHON_ENVS:%=./build-host/requirements-%.txt)
ifneq ($(CI),true)
# If running under CI/CD then the image will be updated in the next pipeline stage.
# For testing locally, however, ensure the image is up-to-date for subsequent recipes.
	$(MAKE) -e "./var/docker/$(PYTHON_ENV)/log/build-user.log"
endif
ifeq ($(VCS_BRANCH),master)
# Merge the bumped version back into `develop`:
	bump_rev="$$(git rev-parse HEAD)"
	git switch -C "develop" --track "$(VCS_COMPARE_REMOTE)/develop" --
	git merge --ff --gpg-sign \
	    -m "Merge branch 'master' release back into develop" "$${bump_rev}"
<<<<<<< HEAD
ifeq ($(CI),true)
	git push --no-verify --tags "$(VCS_COMPARE_REMOTE)" "HEAD:develop"
endif
	git switch -C "$(VCS_BRANCH)" --track "$(VCS_REMOTE)/$(VCS_BRANCH)" --
=======
	git switch -C "$(VCS_BRANCH)" --track "$${bump_rev}" --
>>>>>>> c6b818d7
endif
ifneq ($(GITHUB_ACTIONS),true)
ifneq ($(PROJECT_GITHUB_PAT),)
# Ensure the tag is available for creating the GitHub release below but push *before* to
# GitLab to avoid a race with repository mirrorying:
	git push --no-verify --tags "github" "HEAD:$(VCS_BRANCH)"
endif
endif
ifeq ($(CI),true)
	git push --no-verify --tags "$(VCS_REMOTE)" "HEAD:$(VCS_BRANCH)"
endif


## Development Targets:
#
# Recipes used by developers to make changes to the code.

.PHONY: devel-format
### Automatically correct code in this checkout according to linters and style checkers.
devel-format: $(HOME)/.local/var/log/python-project-structure-host-install.log
	$(TOX_EXEC_ARGS) autoflake -r -i --remove-all-unused-imports \
		--remove-duplicate-keys --remove-unused-variables \
		--remove-unused-variables "./src/pythonprojectstructure/"
	$(TOX_EXEC_ARGS) autopep8 -v -i -r "./src/pythonprojectstructure/"
	$(TOX_EXEC_ARGS) black "./src/pythonprojectstructure/"

.PHONY: devel-upgrade
### Update all fixed/pinned dependencies to their latest available versions.
devel-upgrade: ./.env build-docker-volumes-$(PYTHON_ENV)
	touch "./setup.cfg" "./requirements/build.txt.in" \
	    "./build-host/requirements.txt.in"
# Ensure the network is create first to avoid race conditions
	docker compose create python-project-structure-devel
	$(MAKE) -e PIP_COMPILE_ARGS="--upgrade" -j \
	    $(PYTHON_MINORS:%=build-docker-requirements-%)
# Update VCS hooks from remotes to the latest tag.
	$(TOX_EXEC_BUILD_ARGS) pre-commit autoupdate

.PHONY: devel-upgrade-branch
### Reset an upgrade branch, commit upgraded dependencies on it, and push for review.
<<<<<<< HEAD
devel-upgrade-branch: ~/.gitconfig ./var/git/refs/remotes/$(VCS_REMOTE)/$(VCS_BRANCH) \
		./var/log/git-remotes.log
	remote_branch_exists=false
	if git fetch "$(VCS_REMOTE)" "$(VCS_BRANCH)-upgrade"
	then
	    remote_branch_exists=true
	fi
=======
devel-upgrade-branch: ~/.gitconfig ./var/git/refs/remotes/$(VCS_REMOTE)/$(VCS_BRANCH)
>>>>>>> c6b818d7
	git switch -C "$(VCS_BRANCH)-upgrade" --track "$(VCS_BRANCH)" --
	now=$$(date -u)
	$(MAKE) -e devel-upgrade
	if $(MAKE) -e "test-clean"
	then
# No changes from upgrade, exit successfully but push nothing
	    exit
	fi
# Commit the upgrade changes
	echo "Upgrade all requirements to the latest versions as of $${now}." \
	    >"./src/pythonprojectstructure/newsfragments/upgrade-requirements.bugfix.rst"
	git add --update './build-host/requirements-*.txt' './requirements/*/*.txt' \
	    "./.pre-commit-config.yaml"
	git add \
	    "./src/pythonprojectstructure/newsfragments/upgrade-requirements.bugfix.rst"
	git_commit_args="--all --gpg-sign"
ifeq ($(CI),true)
# Don't duplicate the CI run from the push below:
	git_push_args+=" --no-verify"
endif
	git commit $${git_commit_args} -m \
	    "fix(deps): Upgrade requirements latest versions"
# Fail if upgrading left untracked files in VCS
	$(MAKE) -e "test-clean"
ifeq ($(CI),true)
# Push any upgrades to the remote for review.  Specify both the ref and the expected ref
# for `--force-with-lease=...` to support pushing to multiple mirrors/remotes via
# multiple `pushUrl`:
	git_push_args="--no-verify"
	if [ "$${remote_branch_exists=true}" == "true" ]
	then
	    git_push_args+=" --force-with-lease=\
	$(VCS_BRANCH)-upgrade:$(VCS_REMOTE)/$(VCS_BRANCH)-upgrade"
	fi
	git push $${git_push_args} "$(VCS_REMOTE)" "HEAD:$(VCS_BRANCH)-upgrade"
endif


## Clean Targets:
#
# Recipes used to restore the checkout to initial conditions.

.PHONY: clean
### Restore the checkout to a state as close to an initial clone as possible.
clean:
	docker compose down --remove-orphans --rmi "all" -v || true
	$(TOX_EXEC_BUILD_ARGS) pre-commit uninstall \
	    --hook-type "pre-commit" --hook-type "commit-msg" --hook-type "pre-push" \
	    || true
	$(TOX_EXEC_BUILD_ARGS) pre-commit clean || true
	git clean -dfx -e "var/" -e ".env"
	rm -rfv "./var/log/"
	rm -rf "./var/docker/"


## Real Targets:
#
# Recipes that make actual changes and create and update files for the target.

# Manage fixed/pinned versions in `./requirements/**.txt` files.  Has to be run for each
# python version in the virtual environment for that Python version:
# https://github.com/jazzband/pip-tools#cross-environment-usage-of-requirementsinrequirementstxt-and-pip-compile
$(PYTHON_ENVS:%=./requirements/%/devel.txt): ./pyproject.toml ./setup.cfg ./tox.ini
	true DEBUG Updated prereqs: $(?)
	$(MAKE) -e "$(@:requirements/%/devel.txt=./var/log/tox/%/build.log)"
	./.tox/$(@:requirements/%/devel.txt=%)/bin/pip-compile \
	    --resolver "backtracking" $(PIP_COMPILE_ARGS) --extra "devel" \
	    --output-file "$(@)" "$(<)"
	mkdir -pv "./var/log/"
	touch "./var/log/rebuild.log"
$(PYTHON_ENVS:%=./requirements/%/user.txt): ./pyproject.toml ./setup.cfg ./tox.ini
	true DEBUG Updated prereqs: $(?)
	$(MAKE) -e "$(@:requirements/%/user.txt=./var/log/tox/%/build.log)"
	./.tox/$(@:requirements/%/user.txt=%)/bin/pip-compile \
	    --resolver "backtracking" $(PIP_COMPILE_ARGS) --output-file "$(@)" "$(<)"
	mkdir -pv "./var/log/"
	touch "./var/log/rebuild.log"
$(PYTHON_ENVS:%=./build-host/requirements-%.txt): ./build-host/requirements.txt.in
	true DEBUG Updated prereqs: $(?)
	$(MAKE) -e "$(@:build-host/requirements-%.txt=./var/log/tox/%/build.log)"
	./.tox/$(@:build-host/requirements-%.txt=%)/bin/pip-compile \
	    --resolver "backtracking" $(PIP_COMPILE_ARGS) --output-file "$(@)" "$(<)"
# Only update the installed tox version for the latest/host/main/default Python version
	if [ "$(@:build-host/requirements-%.txt=%)" = "$(PYTHON_ENV)" ]
	then
# Don't install tox into one of it's own virtual environments
	    if [ -n "$${VIRTUAL_ENV:-}" ]
	    then
	        pip_bin="$$(which -a pip | grep -v "^$${VIRTUAL_ENV}/bin/" | head -n 1)"
	    else
	        pip_bin="pip"
	    fi
	    "$${pip_bin}" install -r "$(@)"
	fi
	mkdir -pv "./var/log/"
	touch "./var/log/rebuild.log"
$(PYTHON_ENVS:%=./requirements/%/build.txt): ./requirements/build.txt.in
	true DEBUG Updated prereqs: $(?)
	$(MAKE) -e "$(@:requirements/%/build.txt=./var/log/tox/%/build.log)"
	./.tox/$(@:requirements/%/build.txt=%)/bin/pip-compile \
	    --resolver "backtracking" $(PIP_COMPILE_ARGS) --output-file "$(@)" "$(<)"

# Targets used as pre-requisites to ensure virtual environments managed by tox have been
# created and can be used directly to save time on Tox's overhead when we don't need
# Tox's logic about when to update/recreate them, e.g.:
#     $ ./.tox/build/bin/cz --help
# Mostly useful for build/release tools.
$(PYTHON_ALL_ENVS:%=./var/log/tox/%/build.log):
	$(MAKE) -e "$(HOME)/.local/var/log/python-project-structure-host-install.log"
	mkdir -pv "$(dir $(@))"
	tox run $(TOX_EXEC_OPTS) -e "$(@:var/log/tox/%/build.log=%)" --notest |
	    tee -a "$(@)"
# Workaround tox's `usedevelop = true` not working with `./pyproject.toml`.  Use as a
# prerequisite when using Tox-managed virtual environments directly and changes to code
# need to take effect immediately.
$(PYTHON_ENVS:%=./var/log/tox/%/editable.log):
	$(MAKE) -e "$(HOME)/.local/var/log/python-project-structure-host-install.log"
	mkdir -pv "$(dir $(@))"
	tox exec $(TOX_EXEC_OPTS) -e "$(@:var/log/tox/%/editable.log=%)" -- \
	    pip install -e "./" | tee -a "$(@)"

## Docker real targets:

# Build the development image:
./var/docker/$(PYTHON_ENV)/log/build-devel.log: \
		./Dockerfile.devel ./.dockerignore ./bin/entrypoint \
		./pyproject.toml ./setup.cfg ./tox.ini \
		./build-host/requirements.txt.in ./docker-compose.yml \
		./docker-compose.override.yml ./.env \
		./var/docker/$(PYTHON_ENV)/log/rebuild.log
	true DEBUG Updated prereqs: $(?)
	$(MAKE) -e "./var/git/refs/remotes/$(VCS_REMOTE)/$(VCS_BRANCH)" \
	    build-docker-volumes-$(PYTHON_ENV) "./var/log/tox/build/build.log" \
	    "./var/log/docker-login-DOCKER.log"
	mkdir -pv "$(dir $(@))"
# Workaround issues with local images and the development image depending on the end
# user image.  It seems that `depends_on` isn't sufficient.
	$(MAKE) -e $(HOME)/.local/var/log/python-project-structure-host-install.log
	export VERSION=$$(./.tox/build/bin/cz version --project)
ifeq ($(DOCKER_BUILD_PULL),true)
# Pull the development image and simulate as if it had been built here.
	if $(MAKE) -e DOCKER_VARIANT="devel" pull-docker
	then
	    touch "$(@)" "./var/docker/$(PYTHON_ENV)/log/rebuild.log"
# Ensure the virtualenv in the volume is also current:
	    docker compose run $(DOCKER_COMPOSE_RUN_ARGS) \
	        python-project-structure-devel make -e PYTHON_MINORS="$(PYTHON_MINOR)" \
	        "./var/log/tox/$(PYTHON_ENV)/build.log"
	    exit
	fi
else
# https://github.com/moby/moby/issues/39003#issuecomment-879441675
	docker_build_args="$(DOCKER_BUILD_ARGS) \
	    --build-arg BUILDKIT_INLINE_CACHE=1 \
	    --build-arg PYTHON_MINOR=$(PYTHON_MINOR) \
	    --build-arg PYTHON_ENV=$(PYTHON_ENV) \
	    --build-arg VERSION=$${VERSION}"
	docker_build_devel_tags=""
	for devel_tag in $$(
	    $(MAKE) -e DOCKER_VARIANT="devel" --no-print-directory build-docker-tags
	)
	do
	    docker_build_devel_tags+="--tag $${devel_tag} "
	done
	docker_build_caches=""
ifeq ($(GITLAB_CI),true)
# Don't cache when building final releases on `master`
	$(MAKE) -e "./var/log/docker-login-GITLAB.log" || true
ifneq ($(VCS_BRANCH),master)
	if $(MAKE) -e DOCKER_VARIANT="devel" pull-docker
	then
	    docker_build_caches+=" --cache-from \
	$(DOCKER_IMAGE_GITLAB):devel-$(PYTHON_ENV)-$(DOCKER_BRANCH_TAG)"
	fi
endif
endif
ifeq ($(GITHUB_ACTIONS),true)
	$(MAKE) -e "./var/log/docker-login-GITHUB.log" || true
ifneq ($(VCS_BRANCH),master)
	if $(MAKE) -e DOCKER_VARIANT="devel" pull-docker
	then
	    docker_build_caches+=" --cache-from \
	$(DOCKER_IMAGE_GITHUB):devel-$(PYTHON_ENV)-$(DOCKER_BRANCH_TAG)"
	fi
endif
endif
ifeq ($(CI),true)
# Workaround broken interactive session detection
	docker pull "python:${PYTHON_MINOR}"
endif
	docker buildx build $${docker_build_args} $${docker_build_devel_tags} \
	    $${docker_build_caches} --file "./Dockerfile.devel" "./"
# Ensure any subsequent builds have optimal caches
ifeq ($(GITLAB_CI),true)
	docker push \
	    "$(DOCKER_IMAGE_GITLAB):devel-$(PYTHON_ENV)-$(DOCKER_BRANCH_TAG)"
endif
ifeq ($(GITHUB_ACTIONS),true)
ifneq ($(CI_IS_FORK),true)
	docker push \
	    "$(DOCKER_IMAGE_GITHUB):devel-$(PYTHON_ENV)-$(DOCKER_BRANCH_TAG)"
endif
endif
	date >>"$(@)"
# Update the pinned/frozen versions, if needed, using the container.  If changed, then
# we may need to re-build the container image again to ensure it's current and correct.
	docker compose run $(DOCKER_COMPOSE_RUN_ARGS) python-project-structure-devel \
	    make -e PYTHON_MINORS="$(PYTHON_MINOR)" build-requirements-$(PYTHON_ENV)
ifeq ($(CI),true)
# On CI, any changes from compiling requirements is a failure so no need to waste time
# rebuilding images:
	touch "$(@)"
else
	$(MAKE) -e "$(@)"
endif
endif

# Build the end-user image:
./var/docker/$(PYTHON_ENV)/log/build-user.log: \
		./var/docker/$(PYTHON_ENV)/log/build-devel.log ./Dockerfile \
		./var/docker/$(PYTHON_ENV)/log/rebuild.log
	true DEBUG Updated prereqs: $(?)
	$(MAKE) -e "./var/git/refs/remotes/$(VCS_REMOTE)/$(VCS_BRANCH)" \
	    "./var/log/tox/build/build.log"
	mkdir -pv "$(dir $(@))"
	export VERSION=$$(./.tox/build/bin/cz version --project)
# https://github.com/moby/moby/issues/39003#issuecomment-879441675
	docker_build_args="$(DOCKER_BUILD_ARGS) \
	    --build-arg BUILDKIT_INLINE_CACHE=1 \
	    --build-arg PYTHON_MINOR=$(PYTHON_MINOR) \
	    --build-arg PYTHON_ENV=$(PYTHON_ENV) \
	    --build-arg VERSION=$${VERSION}"
# Build the end-user image now that all required artifacts are built"
ifeq ($(PYTHON_WHEEL),)
	$(MAKE) -e "build-pkgs"
	PYTHON_WHEEL="$$(ls -t ./dist/*.whl | head -n 1)"
endif
	docker_build_user_tags=""
	for user_tag in $$($(MAKE) -e --no-print-directory build-docker-tags)
	do
	    docker_build_user_tags+="--tag $${user_tag} "
	done
	docker_build_caches=""
ifeq ($(GITLAB_CI),true)
ifneq ($(VCS_BRANCH),master)
	if $(MAKE) -e pull-docker
	then
	    docker_build_caches+=" \
	--cache-from $(DOCKER_IMAGE_GITLAB):$(PYTHON_ENV)-$(DOCKER_BRANCH_TAG)"
	fi
endif
endif
ifeq ($(GITHUB_ACTIONS),true)
ifneq ($(VCS_BRANCH),master)
	if $(MAKE) -e pull-docker
	then
	    docker_build_caches+=" \
	--cache-from $(DOCKER_IMAGE_GITHUB):$(PYTHON_ENV)-$(DOCKER_BRANCH_TAG)"
	fi
endif
endif
	docker buildx build $${docker_build_args} $${docker_build_user_tags} \
	    --build-arg PYTHON_WHEEL="$${PYTHON_WHEEL}" $${docker_build_caches} "./"
# Ensure any subsequent builds have optimal caches
ifeq ($(GITLAB_CI),true)
	docker push "$(DOCKER_IMAGE_GITLAB):$(PYTHON_ENV)-$(DOCKER_BRANCH_TAG)"
endif
ifeq ($(GITHUB_ACTIONS),true)
ifneq ($(CI_IS_FORK),true)
	docker push "$(DOCKER_IMAGE_GITHUB):$(PYTHON_ENV)-$(DOCKER_BRANCH_TAG)"
endif
endif
	date >>"$(@)"
# The images install the host requirements, reflect that in the bind mount volumes
	date >>"$(@:%/build.log=%/host-install.log)"

./var/ $(PYTHON_ENVS:%=./var/docker/%/) \
./src/python_project_structure.egg-info/ \
$(PYTHON_ENVS:%=./var/docker/%/python_project_structure.egg-info/) \
./.tox/ $(PYTHON_ENVS:%=./var/docker/%/.tox/):
	mkdir -pv "$(@)"

# Marker file used to trigger the rebuild of the image for just one Python version.
# Useful to workaround async timestamp issues when running jobs in parallel:
./var/docker/$(PYTHON_ENV)/log/rebuild.log:
	mkdir -pv "$(dir $(@))"
	date >>"$(@)"

# Local environment variables from a template:
./.env: ./.env.in
	$(MAKE) -e "template=$(<)" "target=$(@)" expand-template

# Install all tools required by recipes that have to be installed externally on the
# host.  Use a target file outside this checkout to support multiple checkouts.  Use a
# target specific to this project so that other projects can use the same approach but
# with different requirements.
$(HOME)/.local/var/log/python-project-structure-host-install.log:
	mkdir -pv "$(dir $(@))"
# Bootstrap the minimum Python environment
	(
	    if ! which pip
	    then
	        if which apk
	        then
	            sudo apk update
	            sudo apk add "gettext" "py3-pip" "gnupg" "github-cli" "curl"
	        elif which apt-get
	        then
	            sudo apt-get update
	            sudo apt-get install -y \
	                "gettext-base" "python3-pip" "gnupg" "gh" "curl"
	        else
	            set +x
	            echo "ERROR: OS not supported for installing host dependencies"
	            false
	        fi
	    fi
	    if [ -e ./build-host/requirements-$(PYTHON_HOST_ENV).txt ]
	    then
	        pip install -r "./build-host/requirements-$(PYTHON_HOST_ENV).txt"
	    else
	        pip install -r "./build-host/requirements.txt.in"
	    fi
	) | tee -a "$(@)"

./var/log/codecov-install.log:
	mkdir -pv "$(dir $(@))"
# Install the code test coverage publishing tool
	(
	    if ! which codecov
	    then
	        mkdir -pv ~/.local/bin/
# https://docs.codecov.com/docs/codecov-uploader#using-the-uploader-with-codecovio-cloud
	        if which brew
	        then
# Mac OS X
	            curl --output-dir ~/.local/bin/ -Os \
	                "https://uploader.codecov.io/latest/macos/codecov"
	        elif which apk
	        then
# Alpine
	            wget --directory-prefix ~/.local/bin/ \
	                "https://uploader.codecov.io/latest/alpine/codecov"
	        else
# Other Linux distributions
	            curl --output-dir ~/.local/bin/ -Os \
	                "https://uploader.codecov.io/latest/linux/codecov"
	        fi
	        chmod +x ~/.local/bin/codecov
	    fi
	    if ! which codecov
	    then
	        set +x
	        echo "ERROR: CodeCov CLI tool still not on PATH"
	        false
	    fi
	) | tee -a "$(@)"

# Retrieve VCS data needed for versioning (tags) and release (release notes).
$(VCS_FETCH_TARGETS): ./.git/logs/HEAD
	git_fetch_args=--tags
	if [ "$$(git rev-parse --is-shallow-repository)" == "true" ]
	then
	    git_fetch_args+=" --unshallow"
	fi
	branch_path="$(@:var/git/refs/remotes/%=%)"
	mkdir -pv "$(dir $(@))"
	if ! git fetch $${git_fetch_args} "$${branch_path%%/*}" "$${branch_path#*/}" |
	    tee -a "$(@)"
	then
# If the local branch doesn't exist, fall back to the pre-release branch:
	    git fetch $${git_fetch_args} "$${branch_path%%/*}" "develop" | tee -a "$(@)"
	fi

./.git/hooks/pre-commit:
	$(MAKE) -e "$(HOME)/.local/var/log/python-project-structure-host-install.log"
	$(TOX_EXEC_BUILD_ARGS) pre-commit install \
	    --hook-type "pre-commit" --hook-type "commit-msg" --hook-type "pre-push"

# Capture any project initialization tasks for reference.  Not actually usable.
./pyproject.toml:
	$(MAKE) -e "$(HOME)/.local/var/log/python-project-structure-host-install.log"
	$(TOX_EXEC_BUILD_ARGS) cz init

# Tell Emacs where to find checkout-local tools needed to check the code.
./.dir-locals.el: ./.dir-locals.el.in
	$(MAKE) -e "template=$(<)" "target=$(@)" expand-template

# Ensure minimal VCS configuration, mostly useful in automation such as CI.
~/.gitconfig:
	git config --global user.name "$(USER_FULL_NAME)"
	git config --global user.email "$(USER_EMAIL)"

./var/log/git-remotes.log:
ifeq ($(RELEASE_PUBLISH),true)
	mkdir -pv "$(dir $(@))"
	set +x
ifneq ($(VCS_REMOTE_PUSH_URL),)
	if ! git remote get-url --push --all "origin" |
	    grep -q -F "$(VCS_REMOTE_PUSH_URL)"
	then
	    git remote set-url --push --add "origin" "$(VCS_REMOTE_PUSH_URL)" |
	        tee -a "$(@)"
	fi
endif
ifneq ($(GITHUB_ACTIONS),true)
ifneq ($(PROJECT_GITHUB_PAT),)
# Also add a fetch remote for the `$ gh ...` CLI tool to detect:
	if ! git remote get-url "github" >"/dev/null"
	then
	    git remote add "github" \
	        "https://$(PROJECT_GITHUB_PAT)@github.com/$(CI_PROJECT_PATH).git" |
	        tee -a "$(@)"
	fi
else ifneq ($(CI_IS_FORK),true)
	set +x
	echo "ERROR: PROJECT_GITHUB_PAT missing from ./.env or CI secrets"
	false
endif
endif
	set -x
# Fail fast if there's still no push access
	git push --no-verify --tags "origin" | tee -a "$(@)"
else
	date | tee -a "$(@)"
endif

# Ensure release publishing authentication, mostly useful in automation such as CI.
~/.pypirc: ./home/.pypirc.in
	$(MAKE) -e "template=$(<)" "target=$(@)" expand-template

./var/log/docker-login-DOCKER.log: ./.env
	mkdir -pv "$(dir $(@))"
	set +x
	source "./.env"
	export DOCKER_PASS
	if [ -n "$${DOCKER_PASS}" ]
	then
	    set -x
	    printenv "DOCKER_PASS" | docker login -u "merpatterson" --password-stdin
	elif [ "$(CI_IS_FORK)" != "true" ]
	then
	    echo "ERROR: DOCKER_PASS missing from ./.env or CI secrets"
	    false
	fi
	date | tee -a "$(@)"
./var/log/docker-login-GITLAB.log: ./.env
	mkdir -pv "$(dir $(@))"
	set +x
	source "./.env"
	export CI_REGISTRY_PASSWORD
	if [ -n "$${CI_REGISTRY_PASSWORD}" ]
	then
	    set -x
	    printenv "CI_REGISTRY_PASSWORD" |
	        docker login -u "$(CI_REGISTRY_USER)" --password-stdin "$(CI_REGISTRY)"
	elif [ "$(CI_IS_FORK)" != "true" ]
	then
	    echo "ERROR: CI_REGISTRY_PASSWORD missing from ./.env or CI secrets"
	    false
	fi
	date | tee -a "$(@)"
./var/log/docker-login-GITHUB.log: ./.env
	mkdir -pv "$(dir $(@))"
	set +x
	source "./.env"
	export PROJECT_GITHUB_PAT
	if [ -n "$${PROJECT_GITHUB_PAT}" ]
	then
	    set -x
	    printenv "PROJECT_GITHUB_PAT" |
	        docker login -u "$(GITHUB_REPOSITORY_OWNER)" --password-stdin "ghcr.io"
	elif [ "$(CI_IS_FORK)" != "true" ]
	then
	    echo "ERROR: PROJECT_GITHUB_PAT missing from ./.env or CI secrets"
	    false
	fi
	date | tee -a "$(@)"

# GPG signing key creation and management in CI
export GPG_PASSPHRASE=
GPG_SIGNING_PRIVATE_KEY=
./var/ci-cd-signing-subkey.asc:
# We need a private key in the CI/CD environment for signing release commits and
# artifacts.  Use a subkey so that it can be revoked without affecting your main key.
# This recipe captures what I had to do to export a private signing subkey.  It's not
# widely tested so it should probably only be used for reference.  It worked for me but
# the risk is leaking your main private key so double and triple check all your
# assumptions and results.
# 1. Create a signing subkey with a NEW, SEPARATE passphrase:
#    https://wiki.debian.org/Subkeys#How.3F
# 2. Get the long key ID for that private subkey:
#	gpg --list-secret-keys --keyid-format "LONG"
# 3. Export *just* that private subkey and verify that the main secret key packet is the
#    GPG dummy packet and that the only other private key included is the intended
#    subkey:
#	gpg --armor --export-secret-subkeys "$(GPG_SIGNING_KEYID)!" |
#	    gpg --list-packets
# 4. Export that key as text to a file:
	gpg --armor --export-secret-subkeys "$(GPG_SIGNING_KEYID)!" >"$(@)"
# 5. Confirm that the exported key can be imported into a temporary GNU PG directory and
#    that temporary directory can then be used to sign files:
#	gnupg_homedir=$$(mktemp -d --suffix=".d" "gnupd.XXXXXXXXXX")
#	printenv 'GPG_PASSPHRASE' >"$${gnupg_homedir}/.passphrase"
#	gpg --homedir "$${gnupg_homedir}" --batch --import <"$(@)"
#	echo "Test signature content" >"$${gnupg_homedir}/test-sig.txt"
#	gpgconf --kill gpg-agent
#	gpg --homedir "$${gnupg_homedir}" --batch --pinentry-mode "loopback" \
#	    --passphrase-file "$${gnupg_homedir}/.passphrase" \
#	    --local-user "$(GPG_SIGNING_KEYID)!" --sign "$${gnupg_homedir}/test-sig.txt"
#	gpg --batch --verify "$${gnupg_homedir}/test-sig.txt.gpg"
# 6. Add the contents of this target as a `GPG_SIGNING_PRIVATE_KEY` secret in CI and the
# passphrase for the signing subkey as a `GPG_PASSPHRASE` secret in CI
./var/log/gpg-import.log: ~/.gitconfig
# In each CI run, import the private signing key from the CI secrets
	mkdir -pv "$(dir $(@))"
ifneq ($(and $(GPG_SIGNING_PRIVATE_KEY),$(GPG_PASSPHRASE)),)
	printenv "GPG_SIGNING_PRIVATE_KEY" | gpg --batch --import | tee -a "$(@)"
	echo 'default-key:0:"$(GPG_SIGNING_KEYID)' | gpgconf —change-options gpg
	git config --global user.signingkey "$(GPG_SIGNING_KEYID)"
# "Unlock" the signing key for the remainder of this CI run:
	printenv 'GPG_PASSPHRASE' >"./var/ci-cd-signing-subkey.passphrase"
	true | gpg --batch --pinentry-mode "loopback" \
	    --passphrase-file "./var/ci-cd-signing-subkey.passphrase" \
	    --sign | gpg --list-packets
else
ifneq ($(CI_IS_FORK),true)
	set +x
	echo "ERROR: GPG_SIGNING_PRIVATE_KEY or GPG_PASSPHRASE " \
	    "missing from ./.env or CI secrets"
	false
endif
	date | tee -a "$(@)"
endif

# TEMPLATE: Optionally, use the following command to generate a GitLab CI/CD runner
# configuration, register it with your project, compare it with the template
# prerequisite, apply the appropriate changes and then  run using `$ docker compose up
# gitlab-runner`.  Particularly useful to conserve shared runner minutes:
./gitlab-runner/config/config.toml: ./gitlab-runner/config/config.toml.in
	docker compose run --rm gitlab-runner register \
	    --url "https://gitlab.com/" --docker-image "docker" --executor "docker"


## Utility Targets:
#
# Recipes used to make similar changes across targets where using Make's basic syntax
# can't be used.

.PHONY: expand-template
## Create a file from a template replacing environment variables
expand-template:
	$(MAKE) -e "$(HOME)/.local/var/log/python-project-structure-host-install.log"
	set +x
	if [ -e "$(target)" ]
	then
ifeq ($(TEMPLATE_IGNORE_EXISTING),true)
	    exit
else
	    envsubst <"$(template)" | diff -u "$(target)" "-" || true
	    echo "ERROR: Template $(template) has been updated:"
	    echo "       Reconcile changes and \`$$ touch $(target)\`:"
	    false
endif
	fi
	envsubst <"$(template)" >"$(target)"

.PHONY: pull-docker
### Pull an existing image best to use as a cache for building new images
pull-docker: ./var/git/refs/remotes/$(VCS_REMOTE)/$(VCS_BRANCH) \
		./var/log/tox/build/build.log
	export VERSION=$$(./.tox/build/bin/cz version --project)
	for vcs_branch in $(VCS_BRANCHES)
	do
	    docker_tag="$(DOCKER_VARIANT_PREFIX)$(PYTHON_ENV)-$${vcs_branch}"
	    for docker_image in $(DOCKER_IMAGES)
	    do
	        if docker pull "$${docker_image}:$${docker_tag}"
	        then
	            docker tag "$${docker_image}:$${docker_tag}" \
	                "$(DOCKER_IMAGE_DOCKER):$${docker_tag}"
	            exit
	        fi
	    done
	done
	set +x
	echo "ERROR: Could not pull any existing docker image"
	false

# TEMPLATE: Run this once for your project.  See the `./var/log/docker-login*.log`
# targets for the authentication environment variables that need to be set or just login
# to those container registries manually and touch these targets.
.PHONY: bootstrap-project
### Run any tasks needed to be run once for a given project by a maintainer
bootstrap-project: \
		./var/log/docker-login-GITLAB.log \
		./var/log/docker-login-GITHUB.log
# Initially seed the build host Docker image to bootstrap CI/CD environments
# GitLab CI/CD:
	$(MAKE) -e -C "./build-host/" DOCKER_IMAGE="$(DOCKER_IMAGE_GITLAB)" release
# GitHub Actions:
	$(MAKE) -e -C "./build-host/" DOCKER_IMAGE="$(DOCKER_IMAGE_GITHUB)" release


## Makefile Development:
#
# Development primarily requires a balance of 2 priorities:
#
# - Ensure the correctness of the code and build artifacts
# - Minimize iteration time overhead in the inner loop of development
#
# This project uses Make to balance those priorities.  Target recipes capture the
# commands necessary to build artifacts, run tests, and check the code.  Top-level
# targets assemble those recipes to put it all together and ensure correctness.  Target
# prerequisites are used to define when build artifacts need to be updated so that
# time isn't wasted on unnecessary updates in the inner loop of development.
#
# The most important Make concept to understand if making changes here is that of real
# targets and prerequisites, as opposed to "phony" targets.  The target is only updated
# if any of its prerequisites are newer, IOW have a more recent modification time, than
# the target.  For example, if a new feature adds library as a new project dependency
# then correctness requires that the fixed/pinned versions be updated to include the new
# library.  Most of the time, however, the fixed/pinned versions don't need to be
# updated and it would waste significant time to always update them in the inner loop of
# development.  We express this relationship in Make by defining the files containing
# the fixed/pinned versions as targets and the `./setup.cfg` file where dependencies are
# defined as a prerequisite:
#
#    ./requirements.txt: setup.cfg
#        ./.tox/py310/bin/pip-compile --output-file "$(@)" "$(<)"
#
# To that end, developers should use real target files whenever possible when adding
# recipes to this file.
#
# Sometimes the task we need a recipe to accomplish should only be run when certain
# changes have been made and as such we can use those changed files as prerequisites but
# the task doesn't produce an artifact appropriate for use as the target for the recipe.
# In that case, the recipe can write "simulated" artifact such as by piping output to a
# log file:
#
#     ./var/log/foo.log:
#         mkdir -pv "$(dir $(@))"
#         ./.tox/build/bin/python "./bin/foo.py" | tee -a "$(@)"
#
# This is also useful when none of the modification times of produced artifacts can be
# counted on to correctly reflect when any subsequent targets need to be updated when
# using this target as a pre-requisite in turn.  If no output can be captured, then the
# recipe can create arbitrary output:
#
#     ./var/log/foo.log:
#         ./.tox/build/bin/python "./bin/foo.py"
#         mkdir -pv "$(dir $(@))"
#         date | tee -a "$(@)"
#
# If a target is needed by the recipe of another target but should *not* trigger updates
# when it's newer, such as one-time host install tasks, then use that target in a
# sub-make instead of as a prerequisite:
#
#     ./var/log/foo.log:
#         $(MAKE) "./var/log/bar.log"
#
# We use a few more Make features than these core features and welcome further use of
# such features:
#
# - `$(@)`:
#   The automatic variable containing the file path for the target
#
# - `$(<)`:
#   The automatic variable containing the file path for the first prerequisite
#
# - `$(FOO:%=foo-%)`:
#   Substitution references to generate transformations of space-separated values
#
# - `$ make FOO=bar ...`:
#   Overriding variables on the command-line when invoking make as "options"
#
# We want to avoid, however, using many more features of Make, particularly the more
# "magical" features, to keep it readable, discover-able, and otherwise accessible to
# developers who may not have significant familiarity with Make.  If there's a good,
# pragmatic reason to add use of further features feel free to make the case but avoid
# them if possible.<|MERGE_RESOLUTION|>--- conflicted
+++ resolved
@@ -800,14 +800,10 @@
 	git switch -C "develop" --track "$(VCS_COMPARE_REMOTE)/develop" --
 	git merge --ff --gpg-sign \
 	    -m "Merge branch 'master' release back into develop" "$${bump_rev}"
-<<<<<<< HEAD
 ifeq ($(CI),true)
 	git push --no-verify --tags "$(VCS_COMPARE_REMOTE)" "HEAD:develop"
 endif
-	git switch -C "$(VCS_BRANCH)" --track "$(VCS_REMOTE)/$(VCS_BRANCH)" --
-=======
 	git switch -C "$(VCS_BRANCH)" --track "$${bump_rev}" --
->>>>>>> c6b818d7
 endif
 ifneq ($(GITHUB_ACTIONS),true)
 ifneq ($(PROJECT_GITHUB_PAT),)
@@ -848,7 +844,6 @@
 
 .PHONY: devel-upgrade-branch
 ### Reset an upgrade branch, commit upgraded dependencies on it, and push for review.
-<<<<<<< HEAD
 devel-upgrade-branch: ~/.gitconfig ./var/git/refs/remotes/$(VCS_REMOTE)/$(VCS_BRANCH) \
 		./var/log/git-remotes.log
 	remote_branch_exists=false
@@ -856,9 +851,6 @@
 	then
 	    remote_branch_exists=true
 	fi
-=======
-devel-upgrade-branch: ~/.gitconfig ./var/git/refs/remotes/$(VCS_REMOTE)/$(VCS_BRANCH)
->>>>>>> c6b818d7
 	git switch -C "$(VCS_BRANCH)-upgrade" --track "$(VCS_BRANCH)" --
 	now=$$(date -u)
 	$(MAKE) -e devel-upgrade
