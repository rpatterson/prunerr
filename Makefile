## Development, build and maintenance tasks

### Defensive settings for make:
#     https://tech.davis-hansson.com/p/make/
SHELL:=bash
.ONESHELL:
.SHELLFLAGS:=-eu -o pipefail -c
.SILENT:
.DELETE_ON_ERROR:
MAKEFLAGS+=--warn-undefined-variables
MAKEFLAGS+=--no-builtin-rules
PS1?=$$
EMPTY=
COMMA=,

# Variables/options that affect behavior
# https://devguide.python.org/versions/#supported-versions
PYTHON_SUPPORTED_MINORS=3.11 3.10 3.9 3.8 3.7

# Values derived from the environment
USER_NAME:=$(shell id -u -n)
USER_FULL_NAME:=$(shell getent passwd "$(USER_NAME)" | cut -d ":" -f 5 | cut -d "," -f 1)
ifeq ($(USER_FULL_NAME),)
USER_FULL_NAME=$(USER_NAME)
endif
USER_EMAIL:=$(USER_NAME)@$(shell hostname --fqdn)
export PUID:=$(shell id -u)
export PGID:=$(shell id -g)
# Use the same Python version tox would as a default:
# https://tox.wiki/en/latest/config.html#base_python
PYTHON_MINOR:=$(shell pip --version | sed -nE 's|.* \(python ([0-9]+.[0-9]+)\)$$|\1|p')
# Determine the latest installed Python version of the supported versions
PYTHON_BASENAMES=$(PYTHON_SUPPORTED_MINORS:%=python%)
define PYTHON_AVAIL_EXECS :=
    $(foreach PYTHON_BASENAME,$(PYTHON_BASENAMES),$(shell which $(PYTHON_BASENAME)))
endef
PYTHON_LATEST_EXEC=$(firstword $(PYTHON_AVAIL_EXECS))
PYTHON_LATEST_BASENAME=$(notdir $(PYTHON_LATEST_EXEC))
ifeq ($(PYTHON_MINOR),)
# Fallback to the latest installed supported Python version
PYTHON_MINOR=$(PYTHON_LATEST_BASENAME:python%=%)
endif

# Values derived from constants
# Support passing in the Python versions to test, including testing one version:
#     $ make PYTHON_MINORS=3.11 test
PYTHON_LATEST_MINOR=$(firstword $(PYTHON_SUPPORTED_MINORS))
PYTHON_LATEST_ENV=py$(subst .,,$(PYTHON_LATEST_MINOR))
PYTHON_MINORS=$(PYTHON_SUPPORTED_MINORS)
ifeq ($(PYTHON_MINOR),)
PYTHON_MINOR=$(firstword $(PYTHON_MINORS))
else ifeq ($(findstring $(PYTHON_MINOR),$(PYTHON_MINORS)),)
PYTHON_MINOR=$(firstword $(PYTHON_MINORS))
endif
export PYTHON_ENV=py$(subst .,,$(PYTHON_MINOR))
PYTHON_SHORT_MINORS=$(subst .,,$(PYTHON_MINORS))
PYTHON_ENVS=$(PYTHON_SHORT_MINORS:%=py%)
TOX_ENV_LIST=$(subst $(EMPTY) ,$(COMMA),$(PYTHON_ENVS))
TOX_RUN_ARGS=run-parallel --parallel auto --parallel-live
ifeq ($(words $(PYTHON_MINORS)),1)
TOX_RUN_ARGS=run
endif

# Safe defaults for testing the release process without publishing to the final/official
# hosts/indexes/registries:
RELEASE_PUBLISH=false
TOWNCRIER_COMPARE_BRANCH=develop
PYPI_REPO=testpypi
# Only publish releases from the `master` or `develop` branches:
VCS_BRANCH:=$(shell git branch --show-current)
ifeq ($(VCS_BRANCH),master)
RELEASE_PUBLISH=true
TOWNCRIER_COMPARE_BRANCH=master
PYPI_REPO=pypi
else ifeq ($(VCS_BRANCH),develop)
# Publish pre-releases from the `develop` branch:
RELEASE_PUBLISH=true
endif

# Done with `$(shell ...)`, echo recipe commands going forward
.SHELLFLAGS+= -x


## Top-level targets

.PHONY: all
### Default target
all: build

# Strive for as much consistency as possible in development tasks between the local host
# and inside containers.  To that end, most of the `*-docker` container target recipes
# should run the corresponding `*-local` local host target recipes inside the
# development container.  Top level targets, like `test`, should run as much as possible
# inside the development container.

.PHONY: build
### Set up everything for development from a checkout, local and in containers
build: \
		./var/log/host-install.log ./.git/hooks/pre-commit \
		build-local build-docker
.PHONY: build-local
### Set up for development locally, directly on the host
build-local: ./.tox/$(PYTHON_ENV)/bin/activate
.PHONY: build-docker
### Set up for development in Docker containers
build-docker: ./.env ./.tox/build/bin/activate
	$(MAKE) -e -j $(PYTHON_MINORS:%=build-docker-%)
# Ensure that async target modification times from parallel execution don't result in
# redundant subsequent builds.
	touch $(PYTHON_ENVS:%=./.tox/%/log/docker-build.log)
.PHONY: $(PYTHON_MINORS:%=build-docker-%)
### Set up for development in a Docker container for one Python version
$(PYTHON_MINORS:%=build-docker-%):
	$(MAKE) -e PYTHON_MINORS="$(@:build-docker-%=%)" \
	    PYTHON_ENV="py$(subst .,,$(@:build-docker-%=%))" \
	    "./.tox/py$(subst .,,$(@:build-docker-%=%))/log/docker-build.log"
.PHONY: $(PYTHON_ENVS:%=build-requirements-%)
### Compile fixed/pinned dependency versions if necessary
$(PYTHON_ENVS:%=build-requirements-%):
# Parallelizing all `$ pip-compile` runs seems to fail intermittently with:
#     WARNING: Skipping page https://pypi.org/simple/wheel/ because the GET request got
#     Content-Type: .  The only supported Content-Type is text/html
# I assume it's some sort of PyPI rate limiting.  Remove the next `$ make -j` option if
# you don't find the trade off worth it.
	$(MAKE) -e -j \
	    "./requirements/$(@:build-requirements-%=%)/user.txt" \
	    "./requirements/$(@:build-requirements-%=%)/devel.txt" \
	    "./requirements/$(@:build-requirements-%=%)/build.txt" \
	    "./requirements/$(@:build-requirements-%=%)/host.txt"
.PHONY: build-bump
### Bump the package version if on a branch that should trigger a release
build-bump: \
		~/.gitconfig ./.tox/build/bin/activate \
		./.tox/$(PYTHON_ENV)/log/docker-build.log
# Collect the versions involved in this release according to conventional commits
	cz_bump_args="--check-consistency --no-verify"
ifneq ($(VCS_BRANCH),master)
	cz_bump_args+=" --prerelease beta"
endif
# Run first in case any input is needed from the developer
	exit_code=0
	./.tox/build/bin/cz bump $${cz_bump_args} --dry-run || exit_code=$$?
	rm -fv "./.tox/build/cz-bump-no-release.txt"
	if (( $$exit_code == 3 || $$exit_code == 21 ))
	then
# No release necessary for the commits since the last release, don't publish a release
	    echo "true" >"./.tox/build/cz-bump-no-release.txt"
	    exit
	elif (( $$exit_code != 0 ))
	then
# Commitizen returned an unexpected exit status code, fail
	    exit $$exit_code
	fi
	cz_bump_args+=" --yes"
	next_version="$$(
	    ./.tox/build/bin/cz bump $${cz_bump_args} --dry-run |
	    sed -nE 's|.* *[Vv]ersion *(.+) *→ *(.+)|\2|p'
	)"
# Update the release notes/changelog
	git fetch --no-tags origin "$(TOWNCRIER_COMPARE_BRANCH)"
	docker compose run --rm python-project-structure-devel \
	    towncrier check --compare-with "origin/$(TOWNCRIER_COMPARE_BRANCH)"
	if ! git diff --cached --exit-code
	then
	    set +x
	    echo "CRITICAL: Cannot bump version with staged changes"
	    false
	fi
# Build and stage the release notes to be commited by `$ cz bump`
	docker compose run --rm python-project-structure-devel \
	    towncrier build --version "$${next_version}" --yes
# Increment the version in VCS
	./.tox/build/bin/cz bump $${cz_bump_args}
# Prevent uploading unintended distributions
	rm -vf ./.tox/$(PYTHON_ENV)/dist/* ./.tox/.pkg/dist/*
# Ensure the container image reflects the version bump but we don't need to update the
# requirements again.
	touch "./requirements/*/devel.txt"
	$(MAKE) -e "./.tox/$(PYTHON_ENV)/log/docker-build.log"

.PHONY: start
### Run the local development end-to-end stack services in the background as daemons
start: build-docker
	docker compose down
	docker compose up -d
.PHONY: run
### Run the local development end-to-end stack services in the foreground for debugging
run: build-docker
	docker compose down
	docker compose up

.PHONY: check-push
### Perform any checks that should only be run before pushing
check-push: build-docker
ifeq ($(RELEASE_PUBLISH),true)
	docker compose run --rm python-project-structure-devel \
	    towncrier check --compare-with "origin/develop"
endif

.PHONY: release
### Publish installable Python packages to PyPI and container images to Docker Hub
release: release-python release-docker
.PHONY: release-python
### Publish installable Python packages to PyPI
release-python: ./.tox/$(PYTHON_ENV)/log/docker-build.log ./.tox/build/bin/activate ~/.pypirc
# Build Python packages/distributions from the development Docker container for
# consistency/reproducibility.
	docker compose run --rm python-project-structure-devel pyproject-build \
	    --outdir "./.tox/$(PYTHON_ENV)/dist/" -w
# https://twine.readthedocs.io/en/latest/#using-twine
	./.tox/build/bin/twine check ./.tox-docker/$(PYTHON_ENV)/dist/* \
	    ./.tox-docker/.pkg/dist/*
	if [ ! -z "$$(git status --porcelain)" ]
	then
	    set +x
	    echo "CRITICAL: Checkout is not clean, not publishing release"
	    false
	fi
	if [ -e "./.tox/build/cz-bump-no-release.txt" ]
	then
	    exit
	fi
ifeq ($(RELEASE_PUBLISH),true)
# Publish from the local host outside a container for access to user credentials:
# https://twine.readthedocs.io/en/latest/#using-twine
# Only release on `master` or `develop` to avoid duplicate uploads
	./.tox/build/bin/twine upload -s -r "$(PYPI_REPO)" \
	    ./.tox-docker/$(PYTHON_ENV)/dist/* ./.tox-docker/.pkg/dist/*
# The VCS remote shouldn't reflect the release until the release has been successfully
# published
	git push --no-verify --tags origin $(VCS_BRANCH)
endif
.PHONY: release-docker
### Publish container images to Docker Hub
release-docker: ./var/log/docker-login.log build-docker
# https://docs.docker.com/docker-hub/#step-5-build-and-push-a-container-image-to-docker-hub-from-your-computer
	docker push "merpatterson/python-project-structure:$(VCS_BRANCH)"
	docker push "merpatterson/python-project-structure:devel-$(VCS_BRANCH)"
	docker push "merpatterson/python-project-structure:$(PYTHON_ENV)-$(VCS_BRANCH)"
	docker push "merpatterson/python-project-structure:$(PYTHON_ENV)-devel-$(VCS_BRANCH)"
ifeq ($(VCS_BRANCH),master)
# Only update tags end users may depend on to be stable from the `master` branch
	current_version=$$(./.tox/build/bin/cz version --project)
	major_version=$$(echo $${current_version} | sed -nE 's|([0-9]+).*|\1|p')
	minor_version=$$(
	    echo $${current_version} | sed -nE 's|([0-9]+\.[0-9]+).*|\1|p'
	)
	docker push "merpatterson/python-project-structure:$${minor_version}"
	docker push "merpatterson/python-project-structure:$${major_version}"
	docker push "merpatterson/python-project-structure:latest"
	docker push "merpatterson/python-project-structure:devel"
	docker push "merpatterson/python-project-structure:$(PYTHON_ENV)-$${minor_version}"
	docker push "merpatterson/python-project-structure:$(PYTHON_ENV)-$${major_version}"
	docker push "merpatterson/python-project-structure:$(PYTHON_ENV)"
	docker push "merpatterson/python-project-structure:$(PYTHON_ENV)-devel"
	docker compose run --rm docker-pushrm
endif

.PHONY: format
### Automatically correct code in this checkout according to linters and style checkers
format: ./.tox/$(PYTHON_ENV)/bin/activate
	./.tox/$(PYTHON_ENV)/bin/autoflake -r -i --remove-all-unused-imports \
		--remove-duplicate-keys --remove-unused-variables \
		--remove-unused-variables "./src/pythonprojectstructure/"
	./.tox/$(PYTHON_ENV)/bin/autopep8 -v -i -r "./src/pythonprojectstructure/"
	./.tox/$(PYTHON_ENV)/bin/black "./src/pythonprojectstructure/"

.PHONY: lint-docker
### Check the style and content of the `./Dockerfile*` files
lint-docker:
	docker compose run --rm hadolint hadolint "./Dockerfile"
	docker compose run --rm hadolint hadolint "./Dockerfile.devel"

.PHONY: test
### Format the code and run the full suite of tests, coverage checks, and linters
test: lint-docker
	$(MAKE) -e -j $(PYTHON_MINORS:%=test-docker-%)
.PHONY: test-local
### Run the full suite of tests on the local host
test-local: build-local
	tox $(TOX_RUN_ARGS) -e "$(TOX_ENV_LIST)"
.PHONY: $(PYTHON_MINORS:%=test-docker-%)
### Set up for development in a Docker container for one Python version
$(PYTHON_MINORS:%=test-docker-%):
	$(MAKE) -e PYTHON_MINORS="$(@:test-docker-%=%)" \
	    PYTHON_ENV="py$(subst .,,$(@:test-docker-%=%))" test-docker
.PHONY: test-docker
### Run the full suite of tests inside a docker container
test-docker: build-docker-$(PYTHON_MINOR)
	docker_run_args="--rm"
	if [ ! -t 0 ]
	then
# No fancy output when running in parallel
	    docker_run_args+=" -T"
	fi
# Run from the development Docker container for consistency
	docker compose run $${docker_run_args} python-project-structure-devel \
	    make -e PYTHON_MINORS="$(PYTHON_MINOR)" test-local
# Ensure the dist/package has been correctly installed in the image
	docker compose run $${docker_run_args} python-project-structure \
	    python -c 'import pythonprojectstructure; print(pythonprojectstructure)'
.PHONY: test-debug
### Run tests in the main/default environment and invoke the debugger on errors/failures
test-debug: ./.tox/$(PYTHON_ENV)/log/editable.log
	./.tox/$(PYTHON_ENV)/bin/pytest --pdb

.PHONY: upgrade
### Update all fixed/pinned dependencies to their latest available versions
upgrade:
	touch "./setup.cfg" "./requirements/build.txt.in" "./requirements/host.txt.in"
	$(MAKE) -e PUID=$(PUID) "build-docker"
# Update VCS hooks from remotes to the latest tag.
	./.tox/build/bin/pre-commit autoupdate

.PHONY: clean
### Restore the checkout to a state as close to an initial clone as possible
clean:
	docker compose --remove-orphans down --rmi "all" -v || true
	./.tox/build/bin/pre-commit uninstall \
	    --hook-type "pre-commit" --hook-type "commit-msg" --hook-type "pre-push" \
	    || true
	./.tox/build/bin/pre-commit clean || true
	git clean -dfx -e "var/"
	rm -rfv "./var/log/"


## Utility targets

.PHONY: expand-template
## Create a file from a template replacing environment variables
expand-template: .SHELLFLAGS = -eu -o pipefail -c
expand-template: ./var/log/host-install.log
	if [ -e "$(target)" ]
	then
	    diff -u "$(target)" "$(template)" || true
	    echo "ERROR: Template $(template) has been updated:"
	    echo "       Reconcile changes and \`$$ touch $(target)\`:"
	    false
	fi
	envsubst <"$(template)" >"$(target)"


## Real targets

# Manage fixed/pinned versions in `./requirements/**.txt` files.  Has to be run for each
# python version in the virtual environment for that Python version:
# https://github.com/jazzband/pip-tools#cross-environment-usage-of-requirementsinrequirementstxt-and-pip-compile
$(PYTHON_ENVS:%=./requirements/%/devel.txt): \
		./pyproject.toml ./setup.cfg ./tox.ini ./.tox/$(PYTHON_ENV)/bin/activate
	ls -lnt $(?)
	./.tox/$(@:requirements/%/devel.txt=%)/bin/pip-compile \
	    --resolver=backtracking --upgrade --extra="devel" \
	    --output-file="$(@)" "$(<)"
	touch "./Dockerfile.devel"
$(PYTHON_ENVS:%=./requirements/%/user.txt): \
		./pyproject.toml ./setup.cfg ./tox.ini ./.tox/$(PYTHON_ENV)/bin/activate
	ls -lnt $(?)
	./.tox/$(@:requirements/%/user.txt=%)/bin/pip-compile \
	    --resolver=backtracking --upgrade --output-file="$(@)" "$(<)"
	touch "./Dockerfile"
$(PYTHON_ENVS:%=./requirements/%/host.txt): \
		./requirements/host.txt.in ./.tox/$(PYTHON_ENV)/bin/activate
	ls -lnt $(?)
	./.tox/$(@:requirements/%/host.txt=%)/bin/pip-compile \
	    --resolver=backtracking --upgrade --output-file="$(@)" "$(<)"
<<<<<<< HEAD
	touch "./Dockerfile.devel"
=======
	if [ "$(@:requirements/%/host.txt=%)" = "$(PYTHON_ENV)" ]
	then
# Only update the installed tox version for the latest/host/main/default Python version
	    pip install -r "$(@)"
	fi
>>>>>>> e600398c
$(PYTHON_ENVS:%=./requirements/%/build.txt): \
		./requirements/build.txt.in ./.tox/$(PYTHON_ENV)/bin/activate
	ls -lnt $(?)
	./.tox/$(@:requirements/%/build.txt=%)/bin/pip-compile \
	    --resolver=backtracking --upgrade --output-file="$(@)" "$(<)"

# Use any Python version target to represent building all versions.
./.tox/$(PYTHON_ENV)/bin/activate: ./var/log/host-install.log
	ls -lnt $(?)
	touch $(PYTHON_ENVS:%=./requirements/%/devel.txt) \
	    $(PYTHON_ENVS:%=./requirements/%/build.txt)
# Delegate parallel build all Python environments to tox.
	tox $(TOX_RUN_ARGS) --notest --pkg-only -e "$(TOX_ENV_LIST)"
	touch "$(@)"
# Workaround tox's `usedevelop = true` not working with `./pyproject.toml`
./.tox/$(PYTHON_ENV)/log/editable.log: ./.tox/$(PYTHON_ENV)/bin/activate
	./.tox/$(PYTHON_ENV)/bin/pip install -e "./" | tee -a "$(@)"
./.tox/build/bin/activate:
	$(MAKE) -e "./var/log/host-install.log"
	touch "./requirements/$(PYTHON_ENV)/build.txt"
	tox run --notest --pkg-only -e "build"

# Docker targets
./.tox/$(PYTHON_ENV)/log/docker-build.log: \
		./Dockerfile ./Dockerfile.devel ./.dockerignore ./bin/entrypoint \
		./pyproject.toml ./setup.cfg ./tox.ini \
		./docker-compose.yml ./docker-compose.override.yml ./.env \
		./.tox/build/bin/activate
# Ensure access permissions to build artifacts in container volumes.
# If created by `# dockerd`, they end up owned by `root`.
	mkdir -pv "$(dir $(@))" "./var-docker/log/" "./.tox/" "./.tox-docker/" \
	    "./src/python_project_structure.egg-info/" \
	    "./src/python_project_structure-docker.egg-info/"
# Workaround issues with local images and the development image depending on the end
# user image.  It seems that `depends_on` isn't sufficient.
	current_version=$$(./.tox/build/bin/cz version --project)
# https://github.com/moby/moby/issues/39003#issuecomment-879441675
	docker_build_args=" \
	    --build-arg BUILDKIT_INLINE_CACHE=1 \
	    --build-arg PYTHON_MINOR=$(PYTHON_MINOR) \
	    --build-arg PYTHON_ENV=$(PYTHON_ENV) \
	    --build-arg VERSION=$${current_version}"
	docker_build_user_tags=" \
	    --tag merpatterson/python-project-structure:local \
	    --tag merpatterson/python-project-structure:$(VCS_BRANCH) \
	    --tag merpatterson/python-project-structure:$${current_version} \
	    --tag merpatterson/python-project-structure:$(PYTHON_ENV)-local \
	    --tag merpatterson/python-project-structure:$(PYTHON_ENV)-$(VCS_BRANCH) \
	    --tag merpatterson/python-project-structure:$(PYTHON_ENV)-$${current_version}"
ifeq ($(VCS_BRANCH),master)
# Only update tags end users may depend on to be stable from the `master` branch
	major_version=$$(echo $${current_version} | sed -nE 's|([0-9]+).*|\1|p')
	minor_version=$$(
	    echo $${current_version} | sed -nE 's|([0-9]+\.[0-9]+).*|\1|p'
	)
	docker_build_user_tags+=" \
	    --tag merpatterson/python-project-structure:$${minor_version} \
	    --tag merpatterson/python-project-structure:$${major_version} \
	    --tag merpatterson/python-project-structure:latest \
	    --tag merpatterson/python-project-structure:$(PYTHON_ENV)-$${minor_version} \
	    --tag merpatterson/python-project-structure:$(PYTHON_ENV)-$${major_version} \
	    --tag merpatterson/python-project-structure:$(PYTHON_ENV)"
endif
	docker buildx build --pull $${docker_build_args} $${docker_build_user_tags} \
	    "./"
	docker_build_devel_tags=" \
	    --tag merpatterson/python-project-structure:devel-local \
	    --tag merpatterson/python-project-structure:devel-$(VCS_BRANCH) \
	    --tag merpatterson/python-project-structure:$(PYTHON_ENV)-devel-local \
	    --tag merpatterson/python-project-structure:$(PYTHON_ENV)-devel-$(VCS_BRANCH)"
ifeq ($(VCS_BRANCH),master)
	docker_build_devel_tags+=" \
	    --tag merpatterson/python-project-structure:devel \
	    --tag merpatterson/python-project-structure:$(PYTHON_ENV)-devel"
endif
	docker buildx build $${docker_build_args} $${docker_build_devel_tags} \
	    --file "./Dockerfile.devel" "./"
# Update the pinned/frozen versions, if needed, using the container.  If changed, then
# we may need to re-build the container image again to ensure it's current and correct.
	docker compose run --rm python-project-structure-devel \
	    make -e PYTHON_MINORS="$(PYTHON_MINOR)" build-requirements-$(PYTHON_ENV) |
	    tee -a "$(@)"
	$(MAKE) -e "$(@)"

# Local environment variables from a template
./.env: ./.env.in
	$(MAKE) -e "PUID=$(PUID)" "PGID=$(PGID)" \
	    "template=$(<)" "target=$(@)" expand-template

# Perform any one-time local checkout set up
./var/log/host-install.log:
	mkdir -pv "$(dir $(@))"
	(
	    if ! which pip
	    then
	        if which apk
	        then
	            apk update
	            apk add "gettext" "py3-pip"
	        else
	            sudo apt-get update
	            sudo apt-get install -y "gettext-base" "python3-pip"
	        fi
	    fi
	    if [ -e ./requirements/$(PYTHON_ENV)/host.txt ]
	    then
	        pip install -r "./requirements/$(PYTHON_ENV)/host.txt"
	    else
	        pip install -r "./requirements/host.txt.in"
	    fi
	) | tee -a "$(@)"

./.git/hooks/pre-commit: ./.tox/build/bin/activate
	./.tox/build/bin/pre-commit install \
	    --hook-type "pre-commit" --hook-type "commit-msg" --hook-type "pre-push"

# Capture any project initialization tasks for reference.  Not actually usable.
./pyproject.toml:
	./.tox/build/bin/cz init

# Emacs editor settings
./.dir-locals.el: ./.dir-locals.el.in
	$(MAKE) -e "template=$(<)" "target=$(@)" expand-template

# User-created pre-requisites
~/.gitconfig:
	git config --global user.name "$(USER_FULL_NAME)"
	git config --global user.email "$(USER_EMAIL)"
~/.pypirc: ./home/.pypirc.in
	$(MAKE) -e "template=$(<)" "target=$(@)" expand-template
./var/log/docker-login.log: .SHELLFLAGS = -eu -o pipefail -c
./var/log/docker-login.log:
	printenv "DOCKER_PASS" | docker login -u "merpatterson" --password-stdin
	date | tee -a "$(@)"<|MERGE_RESOLUTION|>--- conflicted
+++ resolved
@@ -363,15 +363,12 @@
 	ls -lnt $(?)
 	./.tox/$(@:requirements/%/host.txt=%)/bin/pip-compile \
 	    --resolver=backtracking --upgrade --output-file="$(@)" "$(<)"
-<<<<<<< HEAD
-	touch "./Dockerfile.devel"
-=======
 	if [ "$(@:requirements/%/host.txt=%)" = "$(PYTHON_ENV)" ]
 	then
 # Only update the installed tox version for the latest/host/main/default Python version
 	    pip install -r "$(@)"
 	fi
->>>>>>> e600398c
+	touch "./Dockerfile.devel"
 $(PYTHON_ENVS:%=./requirements/%/build.txt): \
 		./requirements/build.txt.in ./.tox/$(PYTHON_ENV)/bin/activate
 	ls -lnt $(?)
@@ -390,6 +387,7 @@
 ./.tox/$(PYTHON_ENV)/log/editable.log: ./.tox/$(PYTHON_ENV)/bin/activate
 	./.tox/$(PYTHON_ENV)/bin/pip install -e "./" | tee -a "$(@)"
 ./.tox/build/bin/activate:
+	ls -lnt $(?)
 	$(MAKE) -e "./var/log/host-install.log"
 	touch "./requirements/$(PYTHON_ENV)/build.txt"
 	tox run --notest --pkg-only -e "build"
@@ -400,6 +398,7 @@
 		./pyproject.toml ./setup.cfg ./tox.ini \
 		./docker-compose.yml ./docker-compose.override.yml ./.env \
 		./.tox/build/bin/activate
+	ls -lnt $(?)
 # Ensure access permissions to build artifacts in container volumes.
 # If created by `# dockerd`, they end up owned by `root`.
 	mkdir -pv "$(dir $(@))" "./var-docker/log/" "./.tox/" "./.tox-docker/" \
