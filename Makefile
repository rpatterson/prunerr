## Development, build and maintenance tasks

### Defensive settings for make:
#     https://tech.davis-hansson.com/p/make/
SHELL:=bash
.ONESHELL:
.SHELLFLAGS:=-eu -o pipefail -c
.SILENT:
.DELETE_ON_ERROR:
MAKEFLAGS+=--warn-undefined-variables
MAKEFLAGS+=--no-builtin-rules
PS1?=$$

# Project-specific variables
GPG_SIGNING_KEYID=2EFF7CCE6828E359
GITHUB_REPOSITORY_OWNER=rpatterson
CI_REGISTRY_IMAGE=registry.gitlab.com/$(GITHUB_REPOSITORY_OWNER)/python-project-structure

# Values derived from the environment
USER_NAME:=$(shell id -u -n)
USER_FULL_NAME=$(shell getent passwd "$(USER_NAME)" | cut -d ":" -f 5 | cut -d "," -f 1)
ifeq ($(USER_FULL_NAME),)
USER_FULL_NAME=$(USER_NAME)
endif
USER_EMAIL=$(USER_NAME)@$(shell hostname -f)
PUID:=$(shell id -u)
PGID:=$(shell id -g)

# Safe defaults for testing the release process without publishing to the final/official
# hosts/indexes/registries:
RELEASE_PUBLISH=false
TOWNCRIER_COMPARE_BRANCH=develop
PYPI_REPO=testpypi
PYPI_HOSTNAME=test.pypi.org
# Determine which branch is checked out depending on the environment
GITLAB_CI=false
GITHUB_ACTIONS=false
ifeq ($(GITLAB_CI),true)
VCS_BRANCH=$(CI_COMMIT_REF_NAME)
else ifeq ($(GITHUB_ACTIONS),true)
VCS_BRANCH=$(GITHUB_REF_NAME)
else
VCS_BRANCH:=$(shell git branch --show-current)
endif
# Only publish releases from the `master` or `develop` branches:
DOCKER_PUSH=false
CI=false
GITHUB_RELEASE_ARGS=--prerelease
ifeq ($(GITLAB_CI),true)
ifeq ($(VCS_BRANCH),master)
RELEASE_PUBLISH=true
TOWNCRIER_COMPARE_BRANCH=master
PYPI_REPO=pypi
PYPI_HOSTNAME=pypi.org
DOCKER_PUSH=true
GITHUB_RELEASE_ARGS=
else ifeq ($(VCS_BRANCH),develop)
# Publish pre-releases from the `develop` branch:
RELEASE_PUBLISH=true
endif
endif
# Address undefined variables warnings when running under local development
VCS_REMOTE_PUSH_URL=
CODECOV_TOKEN=
GH_TOKEN=

# Done with `$(shell ...)`, echo recipe commands going forward
.SHELLFLAGS+= -x


## Top-level targets

.PHONY: all
### Default target
all: build

# Strive for as much consistency as possible in development tasks between the local host
# and inside containers.  To that end, most of the `*-docker` container target recipes
# should run the corresponding `*-local` local host target recipes inside the
# development container.  Top level targets, like `test`, should run as much as possible
# inside the development container.

.PHONY: build
### Set up everything for development from a checkout, local and in containers
build: ./.git/hooks/pre-commit build-local build-docker
.PHONY: build-local
### Set up for development locally, directly on the host
build-local: ./var/log/recreate.log
.PHONY: build-docker
### Set up for development in Docker containers
build-docker: ./var/log/docker-build.log
.PHONY: build-bump
### Bump the package version if on a branch that should trigger a release
build-bump: ~/.gitconfig ./var/log/recreate-build.log
ifeq ($(RELEASE_PUBLISH),true)
	set +x
ifneq ($(VCS_REMOTE_PUSH_URL),)
# Requires a Personal or Project Access Token in the GitLab CI/CD Variables.  That
# variable value should be prefixed with the token name as a HTTP `user:password`
# authentication string:
# https://stackoverflow.com/a/73426417/624787
	git remote set-url --push "origin" "$(VCS_REMOTE_PUSH_URL)"
# Fail fast if there's still no push access
	git push -o ci.skip --no-verify --tags "origin"
endif
ifneq ($(GITHUB_ACTIONS),true)
ifneq ($(GH_TOKEN),)
# Also push to the mirror with the `ci.skip` option to avoid redundant runs on the
# mirror.
	git remote add "github" \
	    "https://$(GH_TOKEN)@github.com/$(CI_PROJECT_PATH).git"
	git push -o ci.skip --no-verify --tags "github"
endif
endif
	set -x
endif
# Collect the versions involved in this release according to conventional commits
	cz_bump_args="--check-consistency --no-verify"
ifneq ($(VCS_BRANCH),master)
	cz_bump_args+=" --prerelease beta"
endif
<<<<<<< HEAD
ifeq ($(RELEASE_PUBLISH),true)
	cz_bump_args+=" --gpg-sign"
# Import the private signing key from CI secrets
	$(MAKE) ./var/log/gpg-import.log
endif
=======
# Run first in case any input is needed from the developer
>>>>>>> a2b7da41
	exit_code=0
	./.tox/build/bin/cz bump $${cz_bump_args} --dry-run || exit_code=$$?
	rm -fv "./var/cz-bump-no-release.txt"
	if (( $$exit_code == 3 || $$exit_code == 21 ))
	then
# No release necessary for the commits since the last release, don't publish a release
	    echo "true" >"./var/cz-bump-no-release.txt"
	    exit
	elif (( $$exit_code != 0 ))
	then
# Commitizen returned an unexpected exit status code, fail
	    exit $$exit_code
	fi
	next_version="$$(
<<<<<<< HEAD
	    echo "$${cz_bump_stdout}" |
=======
	    ./.tox/build/bin/cz bump $${cz_bump_args} --dry-run |
>>>>>>> a2b7da41
	    sed -nE 's|.* *[Vv]ersion *(.+) *→ *(.+)|\2|p'
	)"
# Update the release notes/changelog
	git fetch origin "$(TOWNCRIER_COMPARE_BRANCH)"
	./.tox/py3/bin/towncrier check \
	    --compare-with "origin/$(TOWNCRIER_COMPARE_BRANCH)"
	if ! git diff --cached --exit-code
	then
	    set +x
	    echo "CRITICAL: Cannot bump version with staged changes"
	    false
	fi
# Capture the release notes for *just this* release for creating the GitHub release.
# Have to run before the real `$ towncrier build` run without the `--draft` option
# because after that the `newsfragments` will have been deleted.
	./.tox/build/bin/towncrier build --version "$${next_version}" --draft --yes \
	    >"./NEWS-release.rst"
# Build and stage the release notes to be commited by `$ cz bump`
	./.tox/py3/bin/towncrier build --version "$${next_version}" --yes
# Increment the version in VCS
	./.tox/build/bin/cz bump $${cz_bump_args}

.PHONY: start
### Run the local development end-to-end stack services in the background as daemons
start: build-docker
	docker compose down
	docker compose up -d
.PHONY: run
### Run the local development end-to-end stack services in the foreground for debugging
run: build-docker
	docker compose down
	docker compose up

.PHONY: check-push
### Perform any checks that should only be run before pushing
check-push: build-docker
ifeq ($(RELEASE_PUBLISH),true)
	./.tox/py3/bin/towncrier check --compare-with "origin/develop"
endif

.PHONY: release
### Publish installable Python packages to PyPI and container images to Docker Hub
release: release-python
ifeq ($(RELEASE_PUBLISH),true)
	$(MAKE) release-docker
endif
.PHONY: release-python
### Publish installable Python packages to PyPI
release-python: \
		~/.pypirc ./var/log/codecov-install.log \
		./var/log/docker-build.log ./var/log/recreate-build.log
# Upload any build or test artifacts to CI/CD providers
ifeq ($(GITLAB_CI),true)
	codecov -t "$(CODECOV_TOKEN)" --file "./coverage.xml"
endif
ifeq ($(RELEASE_PUBLISH),true)
# Import the private signing key from CI secrets
	$(MAKE) ./var/log/gpg-import.log
endif
# Build Python packages/distributions from the development Docker container for
# consistency/reproducibility.
	docker compose run --rm python-project-structure-devel \
	    ./.tox/py3/bin/pyproject-build -w
# https://twine.readthedocs.io/en/latest/#using-twine
	./.tox/build/bin/twine check ./dist/* ./.tox-docker/.pkg/dist/*
	if [ ! -z "$$(git status --porcelain)" ]
	then
	    set +x
	    echo "CRITICAL: Checkout is not clean, not publishing release"
	    false
	fi
	if [ -e "./var/cz-bump-no-release.txt" ]
	then
	    exit
	fi
ifeq ($(RELEASE_PUBLISH),true)
# Publish from the local host outside a container for access to user credentials:
# https://twine.readthedocs.io/en/latest/#using-twine
# Only release on `master` or `develop` to avoid duplicate uploads
	./.tox/build/bin/twine upload -s -r "$(PYPI_REPO)" \
	    ./dist/* ./.tox-docker/.pkg/dist/*
# The VCS remote shouldn't reflect the release until the release has been successfully
# published
	git push -o ci.skip --no-verify --tags "origin" "HEAD:$(VCS_BRANCH)"
	current_version=$$(./.tox/build/bin/cz version --project)
# Create a GitLab release
	./.tox/build/bin/twine upload -s -r "gitlab" ./dist/* ./.tox-docker/.pkg/dist/*
	release_cli_args="--description ./NEWS-release.rst"
	release_cli_args+=" --tag-name v$${current_version}"
	release_cli_args+=" --assets-link {\
	\"name\":\"PyPI\",\
	\"url\":\"https://$(PYPI_HOSTNAME)/project/$(CI_PROJECT_NAME)/$${current_version}/\",\
	\"link_type\":\"package\"\
	}"
	release_cli_args+=" --assets-link {\
	\"name\":\"GitLab-PyPI-Package-Registry\",\
	\"url\":\"$(CI_SERVER_URL)/$(CI_PROJECT_PATH)/-/packages/\",\
	\"link_type\":\"package\"\
	}"
	release_cli_args+=" --assets-link {\
	\"name\":\"Docker-Hub-Container-Registry\",\
	\"url\":\"https://hub.docker.com/r/merpatterson/$(CI_PROJECT_NAME)/tags\",\
	\"link_type\":\"image\"\
	}"
	docker compose run --rm gitlab-release-cli release-cli \
	    --server-url "$(CI_SERVER_URL)" --project-id "$(CI_PROJECT_ID)" \
	    create $${release_cli_args}
# Create a GitHub release
# Ensure the tag is in place on the GitHub mirror so we can create the project host
# release object:
	git push -o ci.skip --no-verify --tags "github"
	gh release create "v$${current_version}" $(GITHUB_RELEASE_ARGS) \
	    --notes-file "./NEWS-release.rst" ./dist/* ./.tox-docker/.pkg/dist/*
endif
.PHONY: release-docker
### Publish container images to Docker Hub
release-docker: build-docker
# https://docs.docker.com/docker-hub/#step-5-build-and-push-a-container-image-to-docker-hub-from-your-computer
ifeq ($(CI),true)
	$(MAKE) ./var/log/docker-login.log
endif
	docker push "merpatterson/python-project-structure:$(VCS_BRANCH)"
	docker push "merpatterson/python-project-structure:devel-$(VCS_BRANCH)"
	docker push "$(CI_REGISTRY_IMAGE):$(VCS_BRANCH)"
	docker push "$(CI_REGISTRY_IMAGE):devel-$(VCS_BRANCH)"
	docker push "ghcr.io/rpatterson/python-project-structure:$(VCS_BRANCH)"
	docker push "ghcr.io/rpatterson/python-project-structure:devel-$(VCS_BRANCH)"
ifeq ($(VCS_BRANCH),master)
# Only update tags end users may depend on to be stable from the `master` branch
	current_version=$$(./.tox/build/bin/cz version --project)
	major_version=$$(echo $${current_version} | sed -nE 's|([0-9]+).*|\1|p')
	minor_version=$$(
	    echo $${current_version} | sed -nE 's|([0-9]+\.[0-9]+).*|\1|p'
	)
	docker push "merpatterson/python-project-structure:$${minor_version}"
	docker push "merpatterson/python-project-structure:$${major_version}"
	docker push "merpatterson/python-project-structure:latest"
	docker push "merpatterson/python-project-structure:devel"
	docker push "$(CI_REGISTRY_IMAGE):$${minor_version}"
	docker push "$(CI_REGISTRY_IMAGE):$${major_version}"
	docker push "$(CI_REGISTRY_IMAGE):latest"
	docker push "$(CI_REGISTRY_IMAGE):devel"
	docker push "ghcr.io/rpatterson/python-project-structure:$${minor_version}"
	docker push "ghcr.io/rpatterson/python-project-structure:$${major_version}"
	docker push "ghcr.io/rpatterson/python-project-structure:latest"
	docker push "ghcr.io/rpatterson/python-project-structure:devel"
	docker compose run --rm docker-pushrm
endif

.PHONY: format
### Automatically correct code in this checkout according to linters and style checkers
format: build-local
	./.tox/py3/bin/autoflake -r -i --remove-all-unused-imports \
		--remove-duplicate-keys --remove-unused-variables \
		--remove-unused-variables "./src/pythonprojectstructure/"
	./.tox/py3/bin/autopep8 -v -i -r "./src/pythonprojectstructure/"
	./.tox/py3/bin/black "./src/pythonprojectstructure/"

.PHONY: test
### Format the code and run the full suite of tests, coverage checks, and linters
test: build-docker
# Run from the development Docker container for consistency
	docker compose run --rm python-project-structure-devel make format test-local
.PHONY: test-local
### Run the full suite of tests on the local host
test-local: build-local
	tox
.PHONY: test-docker
### Run the full suite of tests inside a docker container
test-docker: build-docker
	docker compose run --rm python-project-structure-devel make test-local
# Ensure the dist/package has been correctly installed in the image
	docker compose run --rm python-project-structure \
	    python -m pythonprojectstructure --help
	docker compose run --rm python-project-structure python-project-structure --help
.PHONY: test-debug
### Run tests in the main/default environment and invoke the debugger on errors/failures
test-debug: ./var/log/editable.log
	./.tox/py3/bin/pytest --pdb

.PHONY: upgrade
### Update all fixed/pinned dependencies to their latest available versions
upgrade:
	touch "./pyproject.toml"
	$(MAKE) PUID=$(PUID) "test"
# Update VCS hooks from remotes to the latest tag.
	./.tox/build/bin/pre-commit autoupdate

.PHONY: clean
### Restore the checkout to a state as close to an initial clone as possible
clean:
	docker compose --remove-orphans down --rmi "all" -v || true
	./.tox/build/bin/pre-commit uninstall \
	    --hook-type "pre-commit" --hook-type "commit-msg" --hook-type "pre-push" \
	    || true
	./.tox/build/bin/pre-commit clean || true
	git clean -dfx -e "var/"
	rm -rfv "./var/log/"


## Utility targets

.PHONY: expand-template
## Create a file from a template replacing environment variables
expand-template: .SHELLFLAGS = -eu -o pipefail -c
expand-template: ./var/log/host-install.log
	if [ -e "$(target)" ]
	then
	    diff -u "$(target)" "$(template)" || true
	    echo "ERROR: Template $(template) has been updated:"
	    echo "       Reconcile changes and \`$$ touch $(target)\`:"
	    false
	fi
	envsubst <"$(template)" >"$(target)"


## Real targets

./requirements.txt: ./pyproject.toml ./setup.cfg ./tox.ini ./requirements-build.txt.in
	$(MAKE) "./var/log/recreate-build.log"
ifeq ($(CI),true)
# Don't update dependencies in CI/CD so that the release of new versions don't break
# CI/CD runs.
	touch "$(@)"
else
# Only upgrade dependencies locally during local development to ensure changes in
# dependencies are reflected in the frozen versions and to notify developers that new
# versions are available.
	tox -e "build"
endif

./var/log/recreate.log: \
		./var/log/host-install.log \
		./requirements.txt ./requirements-devel.txt ./tox.ini
	mkdir -pv "$(dir $(@))"
# Prevent uploading unintended distributions
	rm -vf ./dist/* ./.tox/dist/* | tee -a "$(@)"
	tox -r --notest -v | tee -a "$(@)"
# Workaround tox's `usedevelop = true` not working with `./pyproject.toml`
./var/log/editable.log: ./var/log/recreate.log
	./.tox/py3/bin/pip install -e "./" | tee -a "$(@)"
./var/log/recreate-build.log: \
		./var/log/host-install.log ./requirements-build.txt ./tox.ini
	mkdir -pv "$(dir $(@))"
	tox -r -e "build" --notest -v | tee -a "$(@)"

# Docker targets
./var/log/docker-build.log: \
		./Dockerfile ./Dockerfile.devel ./.dockerignore \
		./requirements.txt ./requirements-devel.txt ./bin/entrypoint \
		./docker-compose.yml ./docker-compose.override.yml ./.env \
		./var/log/recreate-build.log
# Ensure access permissions to build artifacts in container volumes.
# If created by `# dockerd`, they end up owned by `root`.
	mkdir -pv "$(dir $(@))" "./var-docker/log/" "./.tox/" "./.tox-docker/" \
	    "./src/python_project_structure.egg-info/" \
	    "./src/python_project_structure-docker.egg-info/"
# Workaround issues with local images and the development image depending on the end
# user image.  It seems that `depends_on` isn't sufficient.
	current_version=$$(./.tox/build/bin/cz version --project)
# https://github.com/moby/moby/issues/39003#issuecomment-879441675
	docker_build_args=" \
	    --build-arg BUILDKIT_INLINE_CACHE=1 \
	    --build-arg VERSION=$${current_version}"
	docker_build_user_tags=" \
	    --tag merpatterson/python-project-structure:local \
	    --tag merpatterson/python-project-structure:$(VCS_BRANCH) \
	    --tag merpatterson/python-project-structure:$${current_version}\
	    --tag $(CI_REGISTRY_IMAGE):$(VCS_BRANCH) \
	    --tag $(CI_REGISTRY_IMAGE):$${current_version}\
	    --tag ghcr.io/rpatterson/python-project-structure:$(VCS_BRANCH) \
	    --tag ghcr.io/rpatterson/python-project-structure:$${current_version}"
ifeq ($(VCS_BRANCH),master)
# Only update tags end users may depend on to be stable from the `master` branch
	major_version=$$(echo $${current_version} | sed -nE 's|([0-9]+).*|\1|p')
	minor_version=$$(
	    echo $${current_version} | sed -nE 's|([0-9]+\.[0-9]+).*|\1|p'
	)
	docker_build_user_tags+=" \
	    --tag merpatterson/python-project-structure:$${minor_version} \
	    --tag merpatterson/python-project-structure:$${major_version} \
	    --tag merpatterson/python-project-structure:latest \
	    --tag $(CI_REGISTRY_IMAGE):$${minor_version} \
	    --tag $(CI_REGISTRY_IMAGE):$${major_version} \
	    --tag $(CI_REGISTRY_IMAGE):latest \
	    --tag ghcr.io/rpatterson/python-project-structure:$${minor_version} \
	    --tag ghcr.io/rpatterson/python-project-structure:$${major_version} \
	    --tag ghcr.io/rpatterson/python-project-structure:latest"
endif
	docker_build_caches=""
ifeq ($(GITLAB_CI),true)
# Don't cache when building final releases on `master`
ifneq ($(VCS_BRANCH),master)
	docker pull "$(CI_REGISTRY_IMAGE):$(VCS_BRANCH)" || true
	docker_build_caches+=" --cache-from $(CI_REGISTRY_IMAGE):$(VCS_BRANCH)"
endif
endif
ifeq ($(GITHUB_ACTIONS),true)
ifneq ($(VCS_BRANCH),master)
# Can't use the GitHub Actions cache when we're only pushing images from GitLab CI/CD
	docker pull "ghcr.io/rpatterson/python-project-structure:$(VCS_BRANCH)" || true
	docker_build_caches+=" --cache-from \
	    ghcr.io/rpatterson/python-project-structure:$(VCS_BRANCH)"
endif
endif
	docker buildx build --pull $${docker_build_args} $${docker_build_user_tags} \
	    $${docker_build_caches} "./" | tee -a "$(@)"
# Build the development image
	docker_build_caches=""
ifeq ($(GITLAB_CI),true)
ifneq ($(VCS_BRANCH),master)
	docker pull "$(CI_REGISTRY_IMAGE):devel-$(VCS_BRANCH)" || true
	docker_build_caches+=" --cache-from $(CI_REGISTRY_IMAGE):devel-$(VCS_BRANCH)"
endif
endif
ifeq ($(GITHUB_ACTIONS),true)
ifneq ($(VCS_BRANCH),master)
	docker pull "ghcr.io/rpatterson/python-project-structure:devel-$(VCS_BRANCH)" || true
	docker_build_caches+=" --cache-from \
	    ghcr.io/rpatterson/python-project-structure:devel-$(VCS_BRANCH)"
endif
endif
	docker buildx build $${docker_build_args} $${docker_build_caches} \
	    --tag "merpatterson/python-project-structure:devel" \
	    --tag "merpatterson/python-project-structure:devel-$(VCS_BRANCH)" \
	    --tag "$(CI_REGISTRY_IMAGE):devel" \
	    --tag "$(CI_REGISTRY_IMAGE):devel-$(VCS_BRANCH)" \
	    --tag "ghcr.io/rpatterson/python-project-structure:devel" \
	    --tag "ghcr.io/rpatterson/python-project-structure:devel-$(VCS_BRANCH)" \
	    --file "./Dockerfile.devel" "./" | tee -a "$(@)"
# Prepare the testing environment and tools as much as possible to reduce development
# iteration time when using the image.
	docker compose run --rm python-project-structure-devel make build-local |
	    tee -a "$(@)"

# Local environment variables from a template
./.env: ./.env.in
	$(MAKE) "PUID=$(PUID)" "PGID=$(PGID)" \
	    "template=$(<)" "target=$(@)" expand-template

# Perform any one-time local checkout set up
./var/log/host-install.log:
	mkdir -pv "$(dir $(@))"
# Bootstrap the minimum Python environment
	(
	    if ! which pip
	    then
	        if which apk
	        then
	            sudo apk update
	            sudo apk add "gettext" "py3-pip" "gnupg" "github-cli" "curl"
	        elif which apt-get
	        then
	            sudo apt-get update
	            sudo apt-get install -y \
	                "gettext-base" "python3-pip" "gnupg" "gh" "curl"
	        else
	            set +x
	            echo "ERROR: OS not supported for installing host dependencies"
	            false
	        fi
	    fi
	    which tox || pip install tox
	) | tee -a "$(@)"
./var/log/codecov-install.log:
	mkdir -pv "$(dir $(@))"
# Install the code test coverage publishing tool
	(
	    if ! which codecov
	    then
	        mkdir -pv ~/.local/bin/
# https://docs.codecov.com/docs/codecov-uploader#using-the-uploader-with-codecovio-cloud
	        if which brew
	        then
# Mac OS X
	            curl --output-dir ~/.local/bin/ -Os \
	                "https://uploader.codecov.io/latest/macos/codecov"
	        elif which apk
	        then
# Alpine
	            wget --directory-prefix ~/.local/bin/ \
	                "https://uploader.codecov.io/latest/alpine/codecov"
	        else
# Other Linux distributions
	            curl --output-dir ~/.local/bin/ -Os \
	                "https://uploader.codecov.io/latest/linux/codecov"
	        fi
	        chmod +x ~/.local/bin/codecov
	    fi
	    if ! which codecov
	    then
	        set +x
	        echo "ERROR: CodeCov CLI tool still not on PATH"
	        false
	    fi
	) | tee -a "$(@)"

./.git/hooks/pre-commit: ./var/log/recreate.log
	./.tox/build/bin/pre-commit install \
	    --hook-type "pre-commit" --hook-type "commit-msg" --hook-type "pre-push"

# Capture any project initialization tasks for reference.  Not actually usable.
 ./pyproject.toml:
	./.tox/build/bin/cz init

# Emacs editor settings
./.dir-locals.el: ./.dir-locals.el.in
	$(MAKE) "template=$(<)" "target=$(@)" expand-template

# User-created pre-requisites
~/.gitconfig:
	git config --global user.name "$(USER_FULL_NAME)"
	git config --global user.email "$(USER_EMAIL)"
~/.pypirc: ./home/.pypirc.in
	$(MAKE) "template=$(<)" "target=$(@)" expand-template
./var/log/docker-login.log:
	printenv "DOCKER_PASS" | docker login -u "merpatterson" --password-stdin |
	    tee -a "$(@)"
	printenv "CI_REGISTRY_PASSWORD" |
	    docker login -u "$(CI_REGISTRY_USER)" --password-stdin "$(CI_REGISTRY)"
	printenv "GH_TOKEN" |
	    docker login -u "$(GITHUB_REPOSITORY_OWNER)" --password-stdin "ghcr.io"

# GPG signing key creation and management in CI
export GPG_PASSPHRASE=
./var/ci-cd-signing-subkey.asc:
# We need a private key in the CI/CD environment for signing release commits and
# artifacts.  Use a subkey so that it can be revoked without affecting your main key.
# This recipe captures what I had to do to export a private signing subkey.  It's not
# widely tested so it should probably only be used for reference.  It worked for me but
# the risk is leaking your main private key so double and triple check all your
# assumptions and results.
# 1. Create a signing subkey with a NEW, SEPARATE passphrase:
#    https://wiki.debian.org/Subkeys#How.3F
# 2. Get the long key ID for that private subkey:
#	gpg --list-secret-keys --keyid-format "LONG"
# 3. Export *just* that private subkey and verify that the main secret key packet is the
#    GPG dummy packet and that the only other private key included is the intended
#    subkey:
#	gpg --armor --export-secret-subkeys "$(GPG_SIGNING_KEYID)!" |
#	    gpg --list-packets
# 4. Export that key as text to a file:
	gpg --armor --export-secret-subkeys "$(GPG_SIGNING_KEYID)!" >"$(@)"
# 5. Confirm that the exported key can be imported into a temporary GNU PG directory and
#    that temporary directory can then be used to sign files:
#	gnupg_homedir=$$(mktemp -d --suffix=".d" "gnupd.XXXXXXXXXX")
#	printenv 'GPG_PASSPHRASE' >"$${gnupg_homedir}/.passphrase"
#	gpg --homedir "$${gnupg_homedir}" --batch --import <"$(@)"
#	echo "Test signature content" >"$${gnupg_homedir}/test-sig.txt"
#	gpgconf --kill gpg-agent
#	gpg --homedir "$${gnupg_homedir}" --batch --pinentry-mode "loopback" \
#	    --passphrase-file "$${gnupg_homedir}/.passphrase" \
#	    --local-user "$(GPG_SIGNING_KEYID)!" --sign "$${gnupg_homedir}/test-sig.txt"
#	gpg --batch --verify "$${gnupg_homedir}/test-sig.txt.gpg"
# 6. Add the contents of this target as a `GPG_SIGNING_PRIVATE_KEY` secret in CI and the
# passphrase for the signing subkey as a `GPG_PASSPHRASE` secret in CI
./var/log/gpg-import.log:
# In each CI run, import the private signing key from the CI secrets
	printenv "GPG_SIGNING_PRIVATE_KEY" | gpg --batch --import | tee -a "$(@)"
	echo 'default-key:0:"$(GPG_SIGNING_KEYID)' | gpgconf —change-options gpg
	git config --global user.signingkey "$(GPG_SIGNING_KEYID)"
# "Unlock" the signing key for the remainder of this CI run:
	printenv 'GPG_PASSPHRASE' >"./var/ci-cd-signing-subkey.passphrase"
	true | gpg --batch --pinentry-mode "loopback" \
	    --passphrase-file "./var/ci-cd-signing-subkey.passphrase" \
	    --sign | gpg --list-packets<|MERGE_RESOLUTION|>--- conflicted
+++ resolved
@@ -119,15 +119,12 @@
 ifneq ($(VCS_BRANCH),master)
 	cz_bump_args+=" --prerelease beta"
 endif
-<<<<<<< HEAD
 ifeq ($(RELEASE_PUBLISH),true)
 	cz_bump_args+=" --gpg-sign"
 # Import the private signing key from CI secrets
 	$(MAKE) ./var/log/gpg-import.log
 endif
-=======
 # Run first in case any input is needed from the developer
->>>>>>> a2b7da41
 	exit_code=0
 	./.tox/build/bin/cz bump $${cz_bump_args} --dry-run || exit_code=$$?
 	rm -fv "./var/cz-bump-no-release.txt"
@@ -142,11 +139,7 @@
 	    exit $$exit_code
 	fi
 	next_version="$$(
-<<<<<<< HEAD
-	    echo "$${cz_bump_stdout}" |
-=======
 	    ./.tox/build/bin/cz bump $${cz_bump_args} --dry-run |
->>>>>>> a2b7da41
 	    sed -nE 's|.* *[Vv]ersion *(.+) *→ *(.+)|\2|p'
 	)"
 # Update the release notes/changelog
