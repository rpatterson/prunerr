## Development, build and maintenance tasks

### Defensive settings for make:
#     https://tech.davis-hansson.com/p/make/
SHELL:=bash
.ONESHELL:
.SHELLFLAGS:=-eu -o pipefail -c
.SILENT:
.DELETE_ON_ERROR:
MAKEFLAGS+=--warn-undefined-variables
MAKEFLAGS+=--no-builtin-rules
PS1?=$$

# Values derived from the environment
USER_NAME:=$(shell id -u -n)
USER_FULL_NAME=$(shell getent passwd "$(USER_NAME)" | cut -d ":" -f 5 | cut -d "," -f 1)
ifeq ($(USER_FULL_NAME),)
USER_FULL_NAME=$(USER_NAME)
endif
USER_EMAIL=$(USER_NAME)@$(shell hostname --fqdn)
PUID:=$(shell id -u)
PGID:=$(shell id -g)

# Options controlling behavior
# Support older git versions:
# https://github.com/actions/checkout/pull/128/files#diff-3d2b59189eeedc2d428ddd632e97658fe310f587f7cb63b01f9b98ffc11c0197L4893
VCS_BRANCH:=$(shell git rev-parse --symbolic-full-name --verify --quiet HEAD | cut -d "/" -f3-)
# Only publish releases from the `master` or `develop` branches
RELEASE_BUMP_VERSION=false
RELEASE_PUBLISH=false
PYPI_REPO=testpypi
CI=false
ifeq ($(VCS_BRANCH),master)
ifeq ($(CI),true)
RELEASE_BUMP_VERSION=true
endif
RELEASE_PUBLISH=true
PYPI_REPO=pypi
else ifeq ($(VCS_BRANCH),develop)
ifeq ($(CI),true)
RELEASE_BUMP_VERSION=true
endif
RELEASE_PUBLISH=true
endif

# Done with `$(shell ...)`, echo recipe commands going forward
.SHELLFLAGS+= -x


## Top-level targets

.PHONY: all
### Default target
all: build

# Strive for as much consistency as possible in development tasks between the local host
# and inside containers.  To that end, most of the `*-docker` container target recipes
# should run the corresponding `*-local` local host target recipes inside the
# development container.  Top level targets, like `test`, should run as much as possible
# inside the development container.

.PHONY: build
### Set up everything for development from a checkout, local and in containers
build: ./.git/hooks/pre-commit build-local build-docker
.PHONY: build-local
### Set up for development locally, directly on the host
build-local: ./var/log/recreate.log
.PHONY: build-docker
### Set up for development in Docker containers
build-docker: ./var/log/docker-build.log
.PHONY: build-bump
### Bump the package version if on a branch that should trigger a release
build-bump: ~/.gitconfig ./var/log/recreate-build.log
ifeq ($(RELEASE_BUMP_VERSION),true)
# Collect the versions involved in this release according to conventional commits
	cz_bump_args="--check-consistency --no-verify"
ifneq ($(VCS_BRANCH),master)
	cz_bump_args+=" --prerelease beta"
endif
	exit_code=0
	cz_bump_stdout=$$(./.tox/build/bin/cz bump $${cz_bump_args} --dry-run) ||
	    exit_code=$$?
	rm -fv "./var/cz-bump-no-release.txt"
	if (( $$exit_code == 3 || $$exit_code == 21 ))
	then
# No release necessary for the commits since the last release, don't publish a release
	    echo "true" >"./var/cz-bump-no-release.txt"
	    exit
	elif (( $$exit_code != 0 ))
	then
# Commitizen returned an unexpected exit status code, fail
	    exit $$exit_code
	fi
	next_version="$$(
	    echo "$${cz_bump_stdout}" |
	    sed -nE 's|bump: *version *(.+) *→ *(.+)|\2|p'
	)"
# Update the release notes/changelog
	./.tox/build/bin/towncrier check --compare-with "origin/develop"
	if ! git diff --cached --exit-code
	then
	    set +x
	    echo "CRITICAL: Cannot bump version with staged changes"
	    false
	fi
# Build and stage the release notes to be commited by `$ cz bump`
	./.tox/build/bin/towncrier build --version "$${next_version}" --yes
# Increment the version in VCS
	./.tox/build/bin/cz bump $${cz_bump_args}
endif

.PHONY: start
### Run the local development end-to-end stack services in the background as daemons
start: build-docker
	docker compose down
	docker compose up -d
.PHONY: run
### Run the local development end-to-end stack services in the foreground for debugging
run: build-docker
	docker compose down
	docker compose up

.PHONY: check-push
### Perform any checks that should only be run before pushing
check-push: build-docker
	./.tox/build/bin/towncrier check --compare-with "origin/develop"

.PHONY: release
### Publish installable Python packages to PyPI and container images to Docker Hub
release: release-python
ifeq ($(VCS_BRANCH),master)
	$(MAKE) release-docker
endif
.PHONY: release-python
### Publish installable Python packages to PyPI
release-python: ./var/log/docker-build.log ./var/log/recreate-build.log ~/.pypirc
# Build Python packages/distributions from the development Docker container for
# consistency/reproducibility.
	docker compose run --rm python-project-structure-devel \
	    ./.tox/py3/bin/pyproject-build -w
# https://twine.readthedocs.io/en/latest/#using-twine
	./.tox/build/bin/twine check ./dist/* ./.tox-docker/dist/*
	if [ ! -z "$$(git status --porcelain)" ]
	then
	    set +x
	    echo "CRITICAL: Checkout is not clean, not publishing release"
	    false
	fi
ifeq ($(RELEASE_PUBLISH),true)
	if [ -e "./var/cz-bump-no-release.txt" ]
	then
	    exit
	fi
# Publish from the local host outside a container for access to user credentials:
# https://twine.readthedocs.io/en/latest/#using-twine
# Only release on `master` or `develop` to avoid duplicate uploads
	./.tox/build/bin/twine upload -s -r "$(PYPI_REPO)" ./dist/* ./.tox-docker/dist/*
# The VCS remote shouldn't reflect the release until the release has been successfully
# published
	git push --no-verify --tags origin $(VCS_BRANCH)
endif
.PHONY: release-docker
### Publish container images to Docker Hub
release-docker: ./var/log/docker-login.log build-docker
# https://docs.docker.com/docker-hub/#step-5-build-and-push-a-container-image-to-docker-hub-from-your-computer
	docker push -a "merpatterson/python-project-structure"
	docker compose run --rm docker-pushrm

.PHONY: format
### Automatically correct code in this checkout according to linters and style checkers
format: build-local
	./.tox/py3/bin/autoflake -r -i --remove-all-unused-imports \
		--remove-duplicate-keys --remove-unused-variables \
		--remove-unused-variables "./src/pythonprojectstructure/"
	./.tox/py3/bin/autopep8 -v -i -r "./src/pythonprojectstructure/"
	./.tox/py3/bin/black "./src/pythonprojectstructure/"

.PHONY: test
### Format the code and run the full suite of tests, coverage checks, and linters
test: build-docker
# Run from the development Docker container for consistency
	docker compose run --rm python-project-structure-devel make format test-local
.PHONY: test-local
### Run the full suite of tests on the local host
test-local: ./var/log/install-tox.log build-local
	tox
.PHONY: test-docker
### Run the full suite of tests inside a docker container
test-docker: build-docker
	docker compose run --rm python-project-structure-devel make test-local
# Ensure the dist/package has been correctly installed in the image
	docker compose run --rm python-project-structure \
	    python -c 'import pythonprojectstructure; print(pythonprojectstructure)'
.PHONY: test-debug
### Run tests in the main/default environment and invoke the debugger on errors/failures
test-debug: ./var/log/editable.log
	./.tox/py3/bin/pytest --pdb

.PHONY: upgrade
### Update all fixed/pinned dependencies to their latest available versions
upgrade:
	touch "./pyproject.toml"
	$(MAKE) PUID=$(PUID) "test"
# Update VCS hooks from remotes to the latest tag.
	./.tox/build/bin/pre-commit autoupdate

.PHONY: clean
### Restore the checkout to a state as close to an initial clone as possible
clean:
	docker compose --remove-orphans down --rmi "all" -v || true
	./.tox/build/bin/pre-commit uninstall \
	    --hook-type "pre-commit" --hook-type "commit-msg" --hook-type "pre-push" \
	    || true
	./.tox/build/bin/pre-commit clean || true
	git clean -dfx -e "var/"
	rm -rfv "./var/log/"


## Utility targets

.PHONY: expand-template
## Create a file from a template replacing environment variables
expand-template: .SHELLFLAGS = -eu -o pipefail -c
expand-template: /usr/bin/envsubst
	if [ -e "$(target)" ]
	then
	    echo "WARNING: Template $(template) has been updated:"
	    echo "Reconcile changes and \`$$ touch $(target)\`:"
	    diff -u "$(target)" "$(template)" || true
	    false
	fi
	envsubst <"$(template)" >"$(target)"


## Real targets

./requirements.txt: ./pyproject.toml ./setup.cfg ./tox.ini ./requirements-build.txt.in
	$(MAKE) "./var/log/recreate-build.log"
	tox -e "build"

./var/log/recreate.log: \
		./var/log/install-tox.log \
		./requirements.txt ./requirements-devel.txt ./tox.ini
	mkdir -pv "$(dir $(@))"
# Prevent uploading unintended distributions
	rm -vf ./dist/* ./.tox/dist/* | tee -a "$(@)"
	tox -r --notest -v | tee -a "$(@)"
# Workaround tox's `usedevelop = true` not working with `./pyproject.toml`
./var/log/editable.log: ./var/log/recreate.log
	./.tox/py3/bin/pip install -e "./" | tee -a "$(@)"
./var/log/recreate-build.log: \
		./var/log/install-tox.log ./requirements-build.txt ./tox.ini
	mkdir -pv "$(dir $(@))"
	tox -r -e "build" --notest -v | tee -a "$(@)"

# Docker targets
./var/log/docker-build.log: \
		./Dockerfile ./Dockerfile.devel ./.dockerignore \
		./requirements.txt ./requirements-devel.txt ./bin/entrypoint \
		./docker-compose.yml ./docker-compose.override.yml ./.env \
		./var/log/recreate-build.log
# Ensure access permissions to build artifacts in container volumes.
# If created by `# dockerd`, they end up owned by `root`.
	mkdir -pv "$(dir $(@))" "./var-docker/log/" "./.tox/" "./.tox-docker/" \
	    "./src/python_project_structure.egg-info/" \
	    "./src/python_project_structure-docker.egg-info/"
# Workaround issues with local images and the development image depending on the end
# user image.  It seems that `depends_on` isn't sufficient.
	current_version=$$(./.tox/build/bin/cz version --project)
	major_version=$$(echo $${current_version} | sed -nE 's|([0-9]+).*|\1|p')
	minor_version=$$(
	    echo $${current_version} | sed -nE 's|([0-9]+\.[0-9]+).*|\1|p'
	)
	docker buildx build --pull\
	    --tag "merpatterson/python-project-structure:$${current_version}"\
	    --tag "merpatterson/python-project-structure:$${minor_version}"\
	    --tag "merpatterson/python-project-structure:$${major_version}"\
	    --tag "merpatterson/python-project-structure:latest" "./" | tee -a "$(@)"
	docker compose build python-project-structure-devel | tee -a "$(@)"
# Prepare the testing environment and tools as much as possible to reduce development
# iteration time when using the image.
	docker compose run --rm python-project-structure-devel make build-local

# Local environment variables from a template
./.env: ./.env.in
	$(MAKE) "PUID=$(PUID)" "PGID=$(PGID)" \
	    "template=$(<)" "target=$(@)" expand-template

# Perform any one-time local checkout set up
./var/log/install-tox.log:
	mkdir -pv "$(dir $(@))"
	(which tox || pip install tox) | tee -a "$(@)"

./.git/hooks/pre-commit: ./var/log/recreate.log
	./.tox/build/bin/pre-commit install \
	    --hook-type "pre-commit" --hook-type "commit-msg" --hook-type "pre-push"

# Capture any project initialization tasks for reference.  Not actually usable.
 ./pyproject.toml:
	./.tox/build/bin/cz init

# Emacs editor settings
./.dir-locals.el: ./.dir-locals.el.in
	$(MAKE) "template=$(<)" "target=$(@)" expand-template

# User-created pre-requisites
~/.gitconfig:
	git config --global user.name "$(USER_FULL_NAME)"
	git config --global user.email "$(USER_EMAIL)"
~/.pypirc: ./home/.pypirc.in
	$(MAKE) "template=$(<)" "target=$(@)" expand-template
<<<<<<< HEAD
./var/log/docker-login.log: .SHELLFLAGS = -eu -o pipefail -c
./var/log/docker-login.log:
	docker login -u "merpatterson" -p "$(DOCKER_PASS)"
	date | tee -a "$(@)"
=======

# Specific to Debian-based OSes
/usr/bin/envsubst:
	apt-get update
	apt-get install -y "gettext-base"
>>>>>>> c6492e1b
<|MERGE_RESOLUTION|>--- conflicted
+++ resolved
@@ -309,15 +309,12 @@
 	git config --global user.email "$(USER_EMAIL)"
 ~/.pypirc: ./home/.pypirc.in
 	$(MAKE) "template=$(<)" "target=$(@)" expand-template
-<<<<<<< HEAD
 ./var/log/docker-login.log: .SHELLFLAGS = -eu -o pipefail -c
 ./var/log/docker-login.log:
 	docker login -u "merpatterson" -p "$(DOCKER_PASS)"
 	date | tee -a "$(@)"
-=======
 
 # Specific to Debian-based OSes
 /usr/bin/envsubst:
 	apt-get update
-	apt-get install -y "gettext-base"
->>>>>>> c6492e1b
+	apt-get install -y "gettext-base"