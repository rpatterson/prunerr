--- conflicted
+++ resolved
@@ -309,17 +309,10 @@
 # Recipes that make artifacts needed for by end-users, development tasks, other recipes.
 
 .PHONY: build
-<<<<<<< HEAD
 ### Set up everything for development from a checkout, local and in containers.
-build: ./.git/hooks/pre-commit ./.env.~out~ $(STATE_DIR)/log/host-install.log \
-		./var/log/npm-install.log $(PYTHON_ENVS:%=./.tox/%/bin/pip-compile) \
-		build-docker
-=======
-### Perform any necessary local set-up common to most operations.
 build: ./.git/hooks/pre-commit ./.env.~out~ $(HOST_PREFIX)/bin/docker \
 		$(HOME)/.local/bin/tox ./var/log/npm-install.log \
-		$(PYTHON_ENVS:%=./.tox/%/bin/pip-compile)
->>>>>>> 974f2e14
+		$(PYTHON_ENVS:%=./.tox/%/bin/pip-compile) build-docker
 	$(MAKE) -e -j $(PYTHON_ENVS:%=build-requirements-%)
 
 .PHONY: $(PYTHON_ENVS:%=build-requirements-%)
@@ -585,12 +578,8 @@
 
 .PHONY: test-push
 ### Verify commits before pushing to the remote.
-<<<<<<< HEAD
-test-push: $(VCS_FETCH_TARGETS) $(STATE_DIR)/bin/tox \
+test-push: $(VCS_FETCH_TARGETS) $(HOME)/.local/bin/tox \
 		./var-docker/$(PYTHON_ENV)/log/build-devel.log ./.env.~out~
-=======
-test-push: $(VCS_FETCH_TARGETS) $(HOME)/.local/bin/tox
->>>>>>> 974f2e14
 	vcs_compare_rev="$(VCS_COMPARE_REMOTE)/$(VCS_COMPARE_BRANCH)"
 	if ! git fetch "$(VCS_COMPARE_REMOTE)" "$(VCS_COMPARE_BRANCH)"
 	then
@@ -691,14 +680,9 @@
 
 .PHONY: release-bump
 ### Bump the package version if conventional commits require a release.
-<<<<<<< HEAD
-release-bump: ~/.gitconfig $(VCS_RELEASE_FETCH_TARGETS) $(STATE_DIR)/bin/tox \
+release-bump: ~/.gitconfig $(VCS_RELEASE_FETCH_TARGETS) $(HOME)/.local/bin/tox \
 		./var/log/npm-install.log ./var/log/git-remotes.log \
 		./var-docker/$(PYTHON_ENV)/log/build-devel.log ./.env.~out~
-=======
-release-bump: ~/.gitconfig $(VCS_RELEASE_FETCH_TARGETS) $(HOME)/.local/bin/tox \
-		./var/log/npm-install.log
->>>>>>> 974f2e14
 	if ! git diff --cached --exit-code
 	then
 	    set +x
@@ -768,17 +752,12 @@
 
 .PHONY: devel-format
 ### Automatically correct code in this checkout according to linters and style checkers.
-<<<<<<< HEAD
-devel-format: $(STATE_DIR)/log/host-install.log ./var/log/npm-install.log \
-		$(STATE_DIR)/bin/tox
+devel-format: $(HOST_PREFIX)/bin/docker ./var/log/npm-install.log $(HOME)/.local/bin/tox
 	$(TOX_EXEC_ARGS) -- autoflake -r -i --remove-all-unused-imports \
 		--remove-duplicate-keys --remove-unused-variables \
 		--remove-unused-variables "./src/$(PYTHON_PROJECT_PACKAGE)/"
 	$(TOX_EXEC_ARGS) -- autopep8 -v -i -r "./src/$(PYTHON_PROJECT_PACKAGE)/"
 	$(TOX_EXEC_ARGS) -- black "./src/$(PYTHON_PROJECT_PACKAGE)/"
-=======
-devel-format: $(HOST_PREFIX)/bin/docker ./var/log/npm-install.log $(HOME)/.local/bin/tox
->>>>>>> 974f2e14
 # Add license and copyright header to files missing them:
 	git ls-files -co --exclude-standard -z |
 	grep -Ezv '\.license$$|^(\.reuse|LICENSES)/' |
@@ -807,12 +786,8 @@
 
 .PHONY: devel-upgrade
 ### Update all locked or frozen dependencies to their most recent available versions.
-<<<<<<< HEAD
-devel-upgrade: $(STATE_DIR)/log/host-install.log $(STATE_DIR)/bin/tox ./.env.~out~ \
+devel-upgrade: $(HOME)/.local/bin/tox $(HOST_PREFIX)/bin/docker ./.env.~out~ \
 		build-docker
-=======
-devel-upgrade: $(HOME)/.local/bin/tox $(PYTHON_ENVS:%=./.tox/%/bin/pip-compile)
->>>>>>> 974f2e14
 	touch "./setup.cfg" "./requirements/build.txt.in"
 # Ensure the network is create first to avoid race conditions
 	docker compose create $(PROJECT_NAME)-devel
@@ -1086,14 +1061,8 @@
 	$(MAKE)-e "$(HOME)/.local/bin/tox" "./var/log/vale-sync.log"
 	$(TOX_EXEC_BUILD_ARGS) -- python ./bin/vale-set-rule-levels.py --input="$(@)"
 
-<<<<<<< HEAD
 ./var/log/vale-sync.log: ./.env.~out~ ./.vale.ini ./styles/code.ini
-	$(MAKE) "$(STATE_DIR)/log/host-install.log"
-=======
-./var/log/vale-sync.log: ./.env.~out~ ./.vale.ini \
-		./styles/code.ini
 	$(MAKE) "$(HOST_PREFIX)/bin/docker"
->>>>>>> 974f2e14
 	mkdir -pv "$(dir $(@))"
 	docker compose run --rm vale sync | tee -a "$(@)"
 
