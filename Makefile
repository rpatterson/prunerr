--- conflicted
+++ resolved
@@ -290,12 +290,7 @@
 release-python: \
 		~/.pypirc ./var/log/codecov-install.log \
 		./var/docker/$(PYTHON_ENV)/log/build.log \
-<<<<<<< HEAD
-		./.tox/build/bin/activate \
-=======
 		 ./var/log/host-install.log \
-		~/.pypirc \
->>>>>>> 106dbc40
 		./dist/.current.whl
 # Upload any build or test artifacts to CI/CD providers
 ifeq ($(GITLAB_CI),true)
@@ -515,43 +510,24 @@
 # https://github.com/jazzband/pip-tools#cross-environment-usage-of-requirementsinrequirementstxt-and-pip-compile
 $(PYTHON_ENVS:%=./requirements/%/devel.txt): ./pyproject.toml ./setup.cfg ./tox.ini
 	true DEBUG Updated prereqs: $(?)
-<<<<<<< HEAD
-	$(MAKE) ./.tox/$(@:requirements/%/devel.txt=%)/bin/activate
-	./.tox/$(@:requirements/%/devel.txt=%)/bin/pip-compile \
-	    --resolver=backtracking $(PIP_COMPILE_ARGS) --extra="devel" \
-	    --output-file="$(@)" "$(<)"
-=======
 	$(MAKE) ./var/log/host-install.log
 	tox exec $(TOX_EXEC_OPTS) -e "$(@:requirements/%/devel.txt=%)" -- \
-	    pip-compile --resolver "backtracking" --upgrade --extra "devel" \
+	    pip-compile --resolver "backtracking" $(PIP_COMPILE_ARGS) --extra "devel" \
 	    --output-file "$(@)" "$(<)"
->>>>>>> 106dbc40
 	mkdir -pv "./var/log/"
 	touch "./var/log/rebuild.log"
 $(PYTHON_ENVS:%=./requirements/%/user.txt): ./pyproject.toml ./setup.cfg ./tox.ini
 	true DEBUG Updated prereqs: $(?)
-<<<<<<< HEAD
-	$(MAKE) ./.tox/$(@:requirements/%/user.txt=%)/bin/activate
-	./.tox/$(@:requirements/%/user.txt=%)/bin/pip-compile \
-	    --resolver=backtracking $(PIP_COMPILE_ARGS) --output-file="$(@)" "$(<)"
-=======
 	$(MAKE) ./var/log/host-install.log
 	tox exec $(TOX_EXEC_OPTS) -e "$(@:requirements/%/user.txt=%)" -- \
-	    pip-compile --resolver "backtracking" --upgrade --output-file "$(@)" "$(<)"
->>>>>>> 106dbc40
+	    pip-compile --resolver "backtracking" $(PIP_COMPILE_ARGS) --output-file "$(@)" "$(<)"
 	mkdir -pv "./var/log/"
 	touch "./var/log/rebuild.log"
 $(PYTHON_ENVS:%=./requirements/%/host.txt): ./requirements/host.txt.in
 	true DEBUG Updated prereqs: $(?)
-<<<<<<< HEAD
-	$(MAKE) ./.tox/$(@:requirements/%/host.txt=%)/bin/activate
-	./.tox/$(@:requirements/%/host.txt=%)/bin/pip-compile \
-	    --resolver=backtracking $(PIP_COMPILE_ARGS) --output-file="$(@)" "$(<)"
-=======
 	$(MAKE) ./var/log/host-install.log
 	tox exec $(TOX_EXEC_OPTS) -e "$(@:requirements/%/host.txt=%)" -- \
-	    pip-compile --resolver "backtracking" --upgrade --output-file "$(@)" "$(<)"
->>>>>>> 106dbc40
+	    pip-compile --resolver "backtracking" $(PIP_COMPILE_ARGS) --output-file "$(@)" "$(<)"
 # Only update the installed tox version for the latest/host/main/default Python version
 	if [ "$(@:requirements/%/host.txt=%)" = "$(PYTHON_ENV)" ]
 	then
@@ -568,18 +544,9 @@
 	touch "./var/log/rebuild.log"
 $(PYTHON_ENVS:%=./requirements/%/build.txt): ./requirements/build.txt.in
 	true DEBUG Updated prereqs: $(?)
-<<<<<<< HEAD
-	$(MAKE) ./.tox/$(@:requirements/%/build.txt=%)/bin/activate
-	./.tox/$(@:requirements/%/build.txt=%)/bin/pip-compile \
-	    --resolver=backtracking $(PIP_COMPILE_ARGS) --output-file="$(@)" "$(<)"
-
-# Use any Python version target to represent building all versions.
-./.tox/$(PYTHON_ENV)/bin/activate:
-=======
->>>>>>> 106dbc40
 	$(MAKE) ./var/log/host-install.log
 	tox exec $(TOX_EXEC_OPTS) -e "$(@:requirements/%/build.txt=%)" -- \
-	    pip-compile --resolver "backtracking" --upgrade --output-file "$(@)" "$(<)"
+	    pip-compile --resolver "backtracking" $(PIP_COMPILE_ARGS) --output-file "$(@)" "$(<)"
 
 # Workaround tox's `usedevelop = true` not working with `./pyproject.toml`
 $(PYTHON_ENVS:%=./.tox/%/log/editable.log):
