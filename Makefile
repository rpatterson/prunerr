# SPDX-FileCopyrightText: 2023 Ross Patterson <me@rpatterson.net>
#
# SPDX-License-Identifier: MIT

## Development, build and maintenance tasks:
#
# To ease discovery for new contributors, variables that act as options affecting
# behavior are at the top.  Then skip to `## Top-level targets:` below to find targets
# intended for use by developers.  The real work, however, is in the recipes for real
# targets that follow.  If making changes here, please start by reading the philosophy
# commentary at the bottom of this file.

# Variables used as options to control behavior:
export TEMPLATE_IGNORE_EXISTING=false
# https://devguide.python.org/versions/#supported-versions
PYTHON_SUPPORTED_MINORS=3.10 3.11 3.9 3.8 3.7
export DOCKER_USER=merpatterson
# TEMPLATE: See comments towards the bottom and update.
GPG_SIGNING_KEYID=2EFF7CCE6828E359
CI_UPSTREAM_NAMESPACE=rpatterson
CI_PROJECT_NAME=project-structure


## "Private" Variables:

# Variables that aren't likely to be of concern those just using and reading top-level
# targets.  Mostly variables whose values are derived from the environment or other
# values.  If adding a variable whose value isn't a literal constant or intended for use
# on the CLI as an option, add it to the appropriate grouping below.  Unfortunately,
# variables referenced in targets or prerequisites need to be defined above those
# references (as opposed to references in recipes), which means we can't move these
# further below for readability and discover.

### Defensive settings for make:
#     https://tech.davis-hansson.com/p/make/
SHELL:=bash
.ONESHELL:
.SHELLFLAGS:=-eu -o pipefail -c
.SILENT:
.DELETE_ON_ERROR:
MAKEFLAGS+=--warn-undefined-variables
MAKEFLAGS+=--no-builtin-rules
PS1?=$$
EMPTY=
COMMA=,

# Values derived from the environment:
USER_NAME:=$(shell id -u -n)
USER_FULL_NAME:=$(shell \
    getent passwd "$(USER_NAME)" | cut -d ":" -f 5 | cut -d "," -f 1)
ifeq ($(USER_FULL_NAME),)
USER_FULL_NAME=$(USER_NAME)
endif
USER_EMAIL:=$(USER_NAME)@$(shell hostname -f)
export PUID:=$(shell id -u)
export PGID:=$(shell id -g)
export CHECKOUT_DIR=$(PWD)
TZ=Etc/UTC
ifneq ("$(wildcard /usr/share/zoneinfo/)","")
TZ=$(shell \
  realpath --relative-to=/usr/share/zoneinfo/ \
  $(firstword $(realpath /private/etc/localtime /etc/localtime)) \
)
endif
export TZ
export DOCKER_GID=$(shell getent group "docker" | cut -d ":" -f 3)

# Values concerning supported Python versions:
# Use the same Python version tox would as a default.
# https://tox.wiki/en/latest/config.html#base_python
PYTHON_HOST_MINOR:=$(shell \
    pip3 --version | sed -nE 's|.* \(python ([0-9]+.[0-9]+)\)$$|\1|p;q')
export PYTHON_HOST_ENV=py$(subst .,,$(PYTHON_HOST_MINOR))
# Determine the latest installed Python version of the supported versions
PYTHON_BASENAMES=$(PYTHON_SUPPORTED_MINORS:%=python%)
PYTHON_AVAIL_EXECS:=$(foreach \
    PYTHON_BASENAME,$(PYTHON_BASENAMES),$(shell which $(PYTHON_BASENAME)))
PYTHON_LATEST_EXEC=$(firstword $(PYTHON_AVAIL_EXECS))
PYTHON_LATEST_BASENAME=$(notdir $(PYTHON_LATEST_EXEC))
PYTHON_MINOR=$(PYTHON_HOST_MINOR)
ifeq ($(PYTHON_MINOR),)
# Fallback to the latest installed supported Python version
PYTHON_MINOR=$(PYTHON_LATEST_BASENAME:python%=%)
endif
PYTHON_LATEST_MINOR=$(firstword $(PYTHON_SUPPORTED_MINORS))
PYTHON_LATEST_ENV=py$(subst .,,$(PYTHON_LATEST_MINOR))
PYTHON_MINORS=$(PYTHON_SUPPORTED_MINORS)
ifeq ($(PYTHON_MINOR),)
PYTHON_MINOR=$(firstword $(PYTHON_MINORS))
else ifeq ($(findstring $(PYTHON_MINOR),$(PYTHON_MINORS)),)
PYTHON_MINOR=$(firstword $(PYTHON_MINORS))
endif
export PYTHON_MINOR
export PYTHON_ENV=py$(subst .,,$(PYTHON_MINOR))
PYTHON_SHORT_MINORS=$(subst .,,$(PYTHON_MINORS))
PYTHON_ENVS=$(PYTHON_SHORT_MINORS:%=py%)
PYTHON_ALL_ENVS=$(PYTHON_ENVS) build
PYTHON_EXTRAS=test devel
export PYTHON_WHEEL=

# Values derived from VCS/git:
VCS_LOCAL_BRANCH:=$(shell git branch --show-current)
CI_COMMIT_BRANCH=
GITHUB_REF_TYPE=
GITHUB_REF_NAME=
ifeq ($(VCS_LOCAL_BRANCH),)
ifneq ($(CI_COMMIT_BRANCH),)
VCS_LOCAL_BRANCH=$(CI_COMMIT_BRANCH)
else ifeq ($(GITHUB_REF_TYPE),branch)
VCS_LOCAL_BRANCH=$(GITHUB_REF_NAME)
endif
endif
VCS_TAG=
CI_COMMIT_TAG=
ifeq ($(VCS_TAG),)
ifneq ($(CI_COMMIT_TAG),)
VCS_TAG=$(CI_COMMIT_TAG)
else ifeq ($(GITHUB_REF_TYPE),tag)
VCS_TAG=$(GITHUB_REF_NAME)
endif
endif
ifeq ($(VCS_LOCAL_BRANCH),)
# Guess branch name from tag:
ifneq ($(shell echo "$(VCS_TAG)" | grep -E '^v[0-9]+\.[0-9]+\.[0-9]+$$'),)
# Final release, should be from main:
VCS_LOCAL_BRANCH=main
else ifneq ($(shell echo "$(VCS_TAG)" | grep -E '^v[0-9]+\.[0-9]+\.[0-9]+.+$$'),)
# Pre-release, should be from develop:
VCS_LOCAL_BRANCH=develop
endif
endif
# Reproduce what we need of git's branch and remote configuration and logic:
VCS_CLONE_REMOTE:=$(shell git config "clone.defaultRemoteName")
ifeq ($(VCS_CLONE_REMOTE),)
VCS_CLONE_REMOTE=origin
endif
VCS_PUSH_REMOTE:=$(shell git config "branch.$(VCS_LOCAL_BRANCH).pushRemote")
ifeq ($(VCS_PUSH_REMOTE),)
VCS_PUSH_REMOTE:=$(shell git config "remote.pushDefault")
endif
ifeq ($(VCS_PUSH_REMOTE),)
VCS_PUSH_REMOTE=$(VCS_CLONE_REMOTE)
endif
VCS_UPSTREAM_REMOTE:=$(shell git config "branch.$(VCS_LOCAL_BRANCH).remote")
ifeq ($(VCS_UPSTREAM_REMOTE),)
VCS_UPSTREAM_REMOTE:=$(shell git config "checkout.defaultRemote")
endif
VCS_UPSTREAM_REF:=$(shell git config "branch.$(VCS_LOCAL_BRANCH).merge")
VCS_UPSTREAM_BRANCH=$(VCS_UPSTREAM_REF:refs/heads/%=%)
# Determine the best remote and branch for versioning data, e.g. `v*` tags:
VCS_REMOTE=$(VCS_PUSH_REMOTE)
VCS_BRANCH=$(VCS_LOCAL_BRANCH)
export VCS_BRANCH
# Determine the best remote and branch for release data, e.g. conventional commits:
VCS_COMPARE_REMOTE=$(VCS_UPSTREAM_REMOTE)
ifeq ($(VCS_COMPARE_REMOTE),)
VCS_COMPARE_REMOTE=$(VCS_PUSH_REMOTE)
endif
VCS_COMPARE_BRANCH=$(VCS_UPSTREAM_BRANCH)
ifeq ($(VCS_COMPARE_BRANCH),)
VCS_COMPARE_BRANCH=$(VCS_BRANCH)
endif
# Under CI, check commits and release notes against the branch to be merged into:
CI=false
ifeq ($(CI),true)
ifeq ($(VCS_COMPARE_BRANCH),develop)
VCS_COMPARE_BRANCH=main
else ifneq ($(VCS_BRANCH),main)
VCS_COMPARE_BRANCH=develop
endif
# If pushing to upstream release branches, get release data compared to the previous
# release:
else ifeq ($(VCS_COMPARE_BRANCH),develop)
VCS_COMPARE_BRANCH=main
endif
VCS_BRANCH_SUFFIX=upgrade
VCS_MERGE_BRANCH=$(VCS_BRANCH:%-$(VCS_BRANCH_SUFFIX)=%)
# Assemble the targets used to avoid redundant fetches during release tasks:
VCS_FETCH_TARGETS=./var/git/refs/remotes/$(VCS_REMOTE)/$(VCS_BRANCH)
ifneq ($(VCS_REMOTE)/$(VCS_BRANCH),$(VCS_COMPARE_REMOTE)/$(VCS_COMPARE_BRANCH))
VCS_FETCH_TARGETS+=./var/git/refs/remotes/$(VCS_COMPARE_REMOTE)/$(VCS_COMPARE_BRANCH)
endif
# Also fetch develop for merging back in the final release:
VCS_RELEASE_FETCH_TARGETS=./var/git/refs/remotes/$(VCS_REMOTE)/$(VCS_BRANCH)
ifeq ($(VCS_BRANCH),main)
VCS_RELEASE_FETCH_TARGETS+=./var/git/refs/remotes/$(VCS_COMPARE_REMOTE)/develop
ifneq ($(VCS_REMOTE)/$(VCS_BRANCH),$(VCS_COMPARE_REMOTE)/develop)
ifneq ($(VCS_COMPARE_REMOTE)/$(VCS_COMPARE_BRANCH),$(VCS_COMPARE_REMOTE)/develop)
VCS_FETCH_TARGETS+=./var/git/refs/remotes/$(VCS_COMPARE_REMOTE)/develop
endif
endif
endif
ifneq ($(VCS_MERGE_BRANCH),$(VCS_BRANCH))
VCS_FETCH_TARGETS+=./var/git/refs/remotes/$(VCS_REMOTE)/$(VCS_MERGE_BRANCH)
endif
# Determine the sequence of branches to find closes existing build artifacts, such as
# docker images:
VCS_BRANCHES=$(VCS_BRANCH)
ifneq ($(VCS_BRANCH),main)
ifneq ($(VCS_BRANCH),develop)
VCS_BRANCHES+=develop
endif
VCS_BRANCHES+=main
endif

# Values used to run Tox:
TOX_ENV_LIST=$(subst $(EMPTY) ,$(COMMA),$(PYTHON_ENVS))
TOX_RUN_ARGS=run-parallel --parallel auto --parallel-live
ifeq ($(words $(PYTHON_MINORS)),1)
TOX_RUN_ARGS=run
endif
ifneq ($(PYTHON_WHEEL),)
TOX_RUN_ARGS+= --installpkg "$(PYTHON_WHEEL)"
endif
export TOX_RUN_ARGS
# The options that allow for rapid execution of arbitrary commands in the venvs managed
# by tox
TOX_EXEC_OPTS=--no-recreate-pkg --skip-pkg-install
TOX_EXEC_ARGS=tox exec $(TOX_EXEC_OPTS) -e "$(PYTHON_ENV)"
TOX_EXEC_BUILD_ARGS=tox exec $(TOX_EXEC_OPTS) -e "build"
PIP_COMPILE_EXTRA=

# Values used to build Docker images:
DOCKER_FILE=./Dockerfile
export DOCKER_BUILD_ARGS=
export DOCKER_BUILD_PULL=false
# Values used to tag built images:
export DOCKER_VARIANT=
DOCKER_VARIANT_PREFIX=
ifneq ($(DOCKER_VARIANT),)
DOCKER_VARIANT_PREFIX=$(DOCKER_VARIANT)-
endif
export DOCKER_BRANCH_TAG=$(subst /,-,$(VCS_BRANCH))
GITLAB_CI=false
GITHUB_ACTIONS=false
CI_PROJECT_NAMESPACE=$(CI_UPSTREAM_NAMESPACE)
CI_TEMPLATE_REGISTRY_HOST=registry.gitlab.com
ifeq ($(GITHUB_ACTIONS),true)
DOCKER_REGISTRY_HOST=ghcr.io
else
DOCKER_REGISTRY_HOST=$(CI_TEMPLATE_REGISTRY_HOST)
endif
export DOCKER_REGISTRY_HOST
CI_REGISTRY=$(CI_TEMPLATE_REGISTRY_HOST)/$(CI_PROJECT_NAMESPACE)
CI_REGISTRY_IMAGE=$(CI_REGISTRY)/$(CI_PROJECT_NAME)
DOCKER_REGISTRIES=DOCKER GITLAB GITHUB
export DOCKER_REGISTRY=$(firstword $(DOCKER_REGISTRIES))
DOCKER_IMAGE_DOCKER=$(DOCKER_USER)/$(CI_PROJECT_NAME)
DOCKER_IMAGE_GITLAB=$(CI_REGISTRY_IMAGE)
DOCKER_IMAGE_GITHUB=ghcr.io/$(CI_PROJECT_NAMESPACE)/$(CI_PROJECT_NAME)
DOCKER_IMAGE=$(DOCKER_IMAGE_$(DOCKER_REGISTRY))
DOCKER_IMAGES=
ifeq ($(GITLAB_CI),true)
DOCKER_IMAGES+=$(DOCKER_IMAGE_GITLAB)
else ifeq ($(GITHUB_ACTIONS),true)
DOCKER_IMAGES+=$(DOCKER_IMAGE_GITHUB)
else
DOCKER_IMAGES+=$(DOCKER_IMAGE_DOCKER)
endif
# Values used to run built images in containers:
DOCKER_COMPOSE_RUN_ARGS=
DOCKER_COMPOSE_RUN_ARGS+= --rm
ifeq ($(shell tty),not a tty)
DOCKER_COMPOSE_RUN_ARGS+= -T
endif
export DOCKER_PASS

# Values derived from or overridden by CI environments:
GITHUB_REPOSITORY_OWNER=$(CI_UPSTREAM_NAMESPACE)
# Determine if this checkout is a fork of the upstream project:
CI_IS_FORK=false
ifeq ($(GITLAB_CI),true)
USER_EMAIL=$(USER_NAME)@runners-manager.gitlab.com
ifneq ($(VCS_BRANCH),develop)
ifneq ($(VCS_BRANCH),main)
DOCKER_REGISTRIES=GITLAB
endif
endif
ifneq ($(CI_PROJECT_NAMESPACE),$(CI_UPSTREAM_NAMESPACE))
CI_IS_FORK=true
DOCKER_REGISTRIES=GITLAB
DOCKER_IMAGES+=$(DOCKER_REGISTRY_HOST)/$(CI_UPSTREAM_NAMESPACE)/$(CI_PROJECT_NAME)
endif
else ifeq ($(GITHUB_ACTIONS),true)
USER_EMAIL=$(USER_NAME)@actions.github.com
ifneq ($(VCS_BRANCH),develop)
ifneq ($(VCS_BRANCH),main)
DOCKER_REGISTRIES=GITHUB
endif
endif
ifneq ($(GITHUB_REPOSITORY_OWNER),$(CI_UPSTREAM_NAMESPACE))
CI_IS_FORK=true
DOCKER_REGISTRIES=GITHUB
DOCKER_IMAGES+=ghcr.io/$(GITHUB_REPOSITORY_OWNER)/$(CI_PROJECT_NAME)
endif
endif
# Take GitHub auth from env under GitHub actions but from secrets on other hosts:
GITHUB_TOKEN=
PROJECT_GITHUB_PAT=
ifeq ($(GITHUB_TOKEN),)
GITHUB_TOKEN=$(PROJECT_GITHUB_PAT)
else ifeq ($(PROJECT_GITHUB_PAT),)
PROJECT_GITHUB_PAT=$(GITHUB_TOKEN)
endif
GH_TOKEN=$(GITHUB_TOKEN)
export GH_TOKEN
export GITHUB_TOKEN
export PROJECT_GITHUB_PAT

# Values used for publishing releases:
# Safe defaults for testing the release process without publishing to the final/official
# hosts/indexes/registries:
PIP_COMPILE_ARGS=--upgrade
RELEASE_PUBLISH=false
PYPI_REPO=testpypi
<<<<<<< HEAD
PYPI_HOSTNAME=test.pypi.org
=======
>>>>>>> fee89fda
# Only publish releases from the `main` or `develop` branches:
ifeq ($(CI),true)
# Compile requirements on CI/CD as a check to make sure all changes to dependencies have
# been reflected in the frozen/pinned versions, but don't upgrade packages so that
# external changes, such as new PyPI releases, don't turn CI/CD red spuriously and
# unrelated to the contributor's actual changes.
PIP_COMPILE_ARGS=
endif
GITHUB_RELEASE_ARGS=--prerelease
# Only publish releases from the `main` or `develop` branches and only under the
# canonical CI/CD platform:
DOCKER_PLATFORMS=
ifeq ($(GITLAB_CI),true)
ifeq ($(VCS_BRANCH),main)
RELEASE_PUBLISH=true
GITHUB_RELEASE_ARGS=
else ifeq ($(VCS_BRANCH),develop)
# Publish pre-releases from the `develop` branch:
RELEASE_PUBLISH=true
endif
ifeq ($(RELEASE_PUBLISH),true)
PYPI_REPO=pypi
<<<<<<< HEAD
PYPI_HOSTNAME=pypi.org
=======
>>>>>>> fee89fda
ifeq ($(PYTHON_MINOR),$(PYTHON_HOST_MINOR))
# Only build and publish multi-platform images for the canonical Python version:
# TEMPLATE: Choose the platforms on which your end-users need to be able to run the
# image.  These default platforms should cover most common end-user platforms, including
# modern Apple M1 CPUs, Raspberry Pi devices, etc.:
DOCKER_PLATFORMS=linux/amd64 linux/arm64 linux/arm/v7
endif
endif
<<<<<<< HEAD
endif
CI_REGISTRY_USER=$(CI_PROJECT_NAMESPACE)
=======
>>>>>>> fee89fda
# Address undefined variables warnings when running under local development
PYPI_PASSWORD=
export PYPI_PASSWORD
TEST_PYPI_PASSWORD=
export TEST_PYPI_PASSWORD
<<<<<<< HEAD
VCS_REMOTE_PUSH_URL=
CODECOV_TOKEN=
DOCKER_PASS=
export DOCKER_PASS
CI_PROJECT_ID=
export CI_PROJECT_ID
CI_JOB_TOKEN=
export CI_JOB_TOKEN
CI_REGISTRY_PASSWORD=
export CI_REGISTRY_PASSWORD
GH_TOKEN=
=======
>>>>>>> fee89fda

# Override variable values if present in `./.env` and if not overridden on the CLI:
include $(wildcard .env)

# Done with `$(shell ...)`, echo recipe commands going forward
.SHELLFLAGS+= -x


## Top-level targets:

.PHONY: all
### The default target.
all: build

.PHONY: start
### Run the local development end-to-end stack services in the background as daemons.
start: build-docker-$(PYTHON_MINOR) ./.env.~out~
	docker compose down
	docker compose up -d

.PHONY: run
### Run the local development end-to-end stack services in the foreground for debugging.
run: build-docker-$(PYTHON_MINOR) ./.env.~out~
	docker compose down
	docker compose up


## Build Targets:
#
# Recipes that make artifacts needed for by end-users, development tasks, other recipes.

.PHONY: build
### Set up everything for development from a checkout, local and in containers.
build: ./.git/hooks/pre-commit ./.env.~out~ \
		$(HOME)/.local/var/log/project-structure-host-install.log \
		build-docker

.PHONY: $(PYTHON_ENVS:%=build-requirements-%)
### Compile fixed/pinned dependency versions if necessary.
$(PYTHON_ENVS:%=build-requirements-%):
# Avoid parallel tox recreations stomping on each other
	$(MAKE) -e "$(@:build-requirements-%=./.tox/%/bin/pip-compile)"
	targets="./requirements/$(@:build-requirements-%=%)/user.txt \
	    $(PYTHON_EXTRAS:%=./requirements/$(@:build-requirements-%=%)/%.txt) \
	    ./requirements/$(@:build-requirements-%=%)/build.txt \
	    ./build-host/requirements-$(@:build-requirements-%=%).txt"
# Workaround race conditions in pip's HTTP file cache:
# https://github.com/pypa/pip/issues/6970#issuecomment-527678672
	$(MAKE) -e -j $${targets} ||
	    $(MAKE) -e -j $${targets} ||
	    $(MAKE) -e -j $${targets}

.PHONY: build-requirements-compile
### Compile the requirements for one Python version and one type/extra.
build-requirements-compile:
	$(MAKE) -e "./.tox/$(PYTHON_ENV)/bin/pip-compile"
	pip_compile_opts="--resolver backtracking --upgrade"
ifneq ($(PIP_COMPILE_EXTRA),)
	pip_compile_opts+=" --extra $(PIP_COMPILE_EXTRA)"
endif
	./.tox/$(PYTHON_ENV)/bin/pip-compile $${pip_compile_opts} \
	    --output-file "$(PIP_COMPILE_OUT)" "$(PIP_COMPILE_SRC)"

.PHONY: build-pkgs
### Ensure the built package is current when used outside of tox.
build-pkgs: ./var/git/refs/remotes/$(VCS_REMOTE)/$(VCS_BRANCH) \
		./var-docker/$(PYTHON_ENV)/log/build-devel.log
# Defined as a .PHONY recipe so that multiple targets can depend on this as a
# pre-requisite and it will only be run once per invocation.
	rm -vf ./dist/*
# Build Python packages/distributions from the development Docker container for
# consistency/reproducibility.
	docker compose run $(DOCKER_COMPOSE_RUN_ARGS) project-structure-devel \
	    tox run -e "$(PYTHON_ENV)" --pkg-only
# Copy the wheel to a location accessible to all containers:
	cp -lfv "$$(
	    ls -t ./var-docker/$(PYTHON_ENV)/.tox/.pkg/dist/*.whl | head -n 1
	)" "./dist/"
# Also build the source distribution:
	docker compose run $(DOCKER_COMPOSE_RUN_ARGS) project-structure-devel \
	    tox run -e "$(PYTHON_ENV)" --override "testenv.package=sdist" --pkg-only
	cp -lfv "$$(
	    ls -t ./var-docker/$(PYTHON_ENV)/.tox/.pkg/dist/*.tar.gz | head -n 1
	)" "./dist/"

## Docker Build Targets:
#
# Strive for as much consistency as possible in development tasks between the local host
# and inside containers.  To that end, most of the `*-docker` container target recipes
# should run the corresponding `*-local` local host target recipes inside the
# development container.  Top level targets, like `test`, should run as much as possible
# inside the development container.

.PHONY: build-docker
### Set up for development in Docker containers.
build-docker: build-pkgs ./var-docker/$(PYTHON_ENV)/log/build-user.log
	tox run $(TOX_EXEC_OPTS) --notest -e "build"
	$(MAKE) -e -j PYTHON_WHEEL="$(call current_pkg,.whl)" \
	    DOCKER_BUILD_ARGS="$(DOCKER_BUILD_ARGS) --progress plain" \
	    $(PYTHON_MINORS:%=build-docker-%)

.PHONY: $(PYTHON_MINORS:%=build-docker-%)
### Set up for development in a Docker container for one Python version.
$(PYTHON_MINORS:%=build-docker-%):
	$(MAKE) -e \
	    PYTHON_MINORS="$(@:build-docker-%=%)" \
	    PYTHON_MINOR="$(@:build-docker-%=%)" \
	    PYTHON_ENV="py$(subst .,,$(@:build-docker-%=%))" \
	    "./var-docker/py$(subst .,,$(@:build-docker-%=%))/log/build-user.log"

.PHONY: build-docker-tags
### Print the list of image tags for the current registry and variant.
build-docker-tags:
	$(MAKE) -e $(DOCKER_REGISTRIES:%=build-docker-tags-%)

.PHONY: $(DOCKER_REGISTRIES:%=build-docker-tags-%)
### Print the list of image tags for the current registry and variant.
$(DOCKER_REGISTRIES:%=build-docker-tags-%): \
		./var/git/refs/remotes/$(VCS_REMOTE)/$(VCS_BRANCH)
	docker_image=$(DOCKER_IMAGE_$(@:build-docker-tags-%=%))
	echo $${docker_image}:$(DOCKER_VARIANT_PREFIX)$(PYTHON_ENV)-$(DOCKER_BRANCH_TAG)
ifeq ($(VCS_BRANCH),main)
# Only update tags end users may depend on to be stable from the `main` branch
	VERSION=$$($(TOX_EXEC_BUILD_ARGS) -qq -- cz version --project)
	major_version=$$(echo $${VERSION} | sed -nE 's|([0-9]+).*|\1|p')
	minor_version=$$(
	    echo $${VERSION} | sed -nE 's|([0-9]+\.[0-9]+).*|\1|p'
	)
	echo $${docker_image}:$(DOCKER_VARIANT_PREFIX)$(PYTHON_ENV)-v$${minor_version}
	echo $${docker_image}:$(DOCKER_VARIANT_PREFIX)$(PYTHON_ENV)-v$${major_version}
	echo $${docker_image}:$(DOCKER_VARIANT_PREFIX)$(PYTHON_ENV)
endif
# This variant is the default used for tags such as `latest`
ifeq ($(PYTHON_MINOR),$(PYTHON_HOST_MINOR))
	echo $${docker_image}:$(DOCKER_VARIANT_PREFIX)$(DOCKER_BRANCH_TAG)
ifeq ($(VCS_BRANCH),main)
	echo $${docker_image}:$(DOCKER_VARIANT_PREFIX)v$${minor_version}
	echo $${docker_image}:$(DOCKER_VARIANT_PREFIX)v$${major_version}
ifeq ($(DOCKER_VARIANT),)
	echo $${docker_image}:latest
else
	echo $${docker_image}:$(DOCKER_VARIANT)
endif
endif
endif

.PHONY: build-docker-build
### Run the actual commands used to build the Docker container image.
build-docker-build: ./Dockerfile \
		$(HOME)/.local/var/log/docker-multi-platform-host-install.log \
		./var/git/refs/remotes/$(VCS_REMOTE)/$(VCS_BRANCH) \
		./var/log/docker-login-DOCKER.log
# Workaround broken interactive session detection:
	docker pull "python:$(PYTHON_MINOR)"
<<<<<<< HEAD
	docker_build_caches=""
ifeq ($(GITLAB_CI),true)
# Don't cache when building final releases on `main`
	$(MAKE) -e "./var/log/docker-login-GITLAB.log" || true
ifneq ($(VCS_BRANCH),main)
	if $(MAKE) -e pull-docker
	then
	    docker_build_caches+=" --cache-from $(DOCKER_IMAGE_GITLAB):\
	$(DOCKER_VARIANT_PREFIX)$(PYTHON_ENV)-$(DOCKER_BRANCH_TAG)"
	fi
endif
endif
ifeq ($(GITHUB_ACTIONS),true)
	$(MAKE) -e "./var/log/docker-login-GITHUB.log" || true
ifneq ($(VCS_BRANCH),main)
	if $(MAKE) -e pull-docker
	then
	    docker_build_caches+=" --cache-from $(DOCKER_IMAGE_GITHUB):\
	$(DOCKER_VARIANT_PREFIX)$(PYTHON_ENV)-$(DOCKER_BRANCH_TAG)"
	fi
endif
endif
=======
>>>>>>> fee89fda
	docker_build_args=""
	for image_tag in $$(
	    $(MAKE) -e --no-print-directory build-docker-tags
	)
	do
	    docker_build_args+=" --tag $${image_tag}"
	done
ifeq ($(DOCKER_VARIANT),)
	docker_build_args+=" --target user"
else
	docker_build_args+=" --target $(DOCKER_VARIANT)"
endif
# https://github.com/moby/moby/issues/39003#issuecomment-879441675
	docker buildx build $(DOCKER_BUILD_ARGS) \
	    --build-arg BUILDKIT_INLINE_CACHE="1" \
	    --build-arg PYTHON_MINOR="$(PYTHON_MINOR)" \
	    --build-arg PYTHON_ENV="$(PYTHON_ENV)" \
	    --build-arg VERSION="$$(
	        $(TOX_EXEC_BUILD_ARGS) -qq -- cz version --project
<<<<<<< HEAD
	    )" \
	    $${docker_build_args} $${docker_build_caches} --file "$(<)" "./"
=======
	    )" $${docker_build_args} --file "$(<)" "./"
>>>>>>> fee89fda

.PHONY: $(PYTHON_MINORS:%=build-docker-requirements-%)
### Pull container images and compile fixed/pinned dependency versions if necessary.
$(PYTHON_MINORS:%=build-docker-requirements-%): ./.env.~out~
	export PYTHON_MINOR="$(@:build-docker-requirements-%=%)"
	export PYTHON_ENV="py$(subst .,,$(@:build-docker-requirements-%=%))"
	$(MAKE) -e "./var-docker/$${PYTHON_ENV}/log/build-devel.log"
	docker compose run $(DOCKER_COMPOSE_RUN_ARGS) project-structure-devel \
	    make -e PYTHON_MINORS="$(@:build-docker-requirements-%=%)" \
<<<<<<< HEAD
	    PIP_COMPILE_ARGS="$(PIP_COMPILE_ARGS)" \
=======
>>>>>>> fee89fda
	    build-requirements-py$(subst .,,$(@:build-docker-requirements-%=%))


## Test Targets:
#
# Recipes that run the test suite.

.PHONY: test
### Format the code and run the full suite of tests, coverage checks, and linters.
test: test-docker-lint test-docker

.PHONY: test-local
### Run the full suite of tests, coverage checks, and linters on the local host.
test-local:
	tox $(TOX_RUN_ARGS) -e "$(TOX_ENV_LIST)"

.PHONY: test-debug
### Run tests directly on the host and invoke the debugger on errors/failures.
test-debug: ./.tox/$(PYTHON_ENV)/log/editable.log
	$(TOX_EXEC_ARGS) -- pytest --pdb

.PHONY: test-docker
### Run the full suite of tests, coverage checks, and code linters in containers.
<<<<<<< HEAD
test-docker: build-pkgs $(HOME)/.local/var/log/project-structure-host-install.log \
		build-docker ./var/log/codecov-install.log
=======
test-docker: build-pkgs
>>>>>>> fee89fda
	tox run $(TOX_EXEC_OPTS) --notest -e "build"
	$(MAKE) -e -j PYTHON_WHEEL="$(call current_pkg,.whl)" \
	    DOCKER_BUILD_ARGS="$(DOCKER_BUILD_ARGS) --progress plain" \
	    DOCKER_COMPOSE_RUN_ARGS="$(DOCKER_COMPOSE_RUN_ARGS) -T" \
	    $(PYTHON_MINORS:%=test-docker-%)

.PHONY: $(PYTHON_MINORS:%=test-docker-%)
### Run the full suite of tests inside a docker container for one Python version.
$(PYTHON_MINORS:%=test-docker-%):
	$(MAKE) -e \
	    PYTHON_MINORS="$(@:test-docker-%=%)" \
	    PYTHON_MINOR="$(@:test-docker-%=%)" \
	    PYTHON_ENV="py$(subst .,,$(@:test-docker-%=%))" \
	    test-docker-pyminor

.PHONY: test-docker-pyminor
### Run the full suite of tests inside a docker container for this Python version.
<<<<<<< HEAD
test-docker-pyminor: build-docker-$(PYTHON_MINOR) \
		$(HOME)/.local/var/log/project-structure-host-install.log \
		./var/log/codecov-install.log
=======
test-docker-pyminor: build-docker-$(PYTHON_MINOR)
>>>>>>> fee89fda
	docker_run_args="--rm"
	if [ ! -t 0 ]
	then
# No fancy output when running in parallel
	    docker_run_args+=" -T"
	fi
# Ensure the dist/package has been correctly installed in the image
	docker compose run --no-deps $${docker_run_args} project-structure \
	    python -c 'import projectstructure; print(projectstructure)'
# Run from the development Docker container for consistency
	docker compose run $${docker_run_args} project-structure-devel \
	    make -e PYTHON_MINORS="$(PYTHON_MINORS)" PYTHON_WHEEL="$(PYTHON_WHEEL)" \
	        test-local
<<<<<<< HEAD
# Upload any build or test artifacts to CI/CD providers
ifeq ($(GITLAB_CI),true)
ifeq ($(PYTHON_MINOR),$(PYTHON_HOST_MINOR))
ifneq ($(CODECOV_TOKEN),)
	codecov --nonZero -t "$(CODECOV_TOKEN)" \
	    --file "./build/$(PYTHON_ENV)/coverage.xml"
else ifneq ($(CI_IS_FORK),true)
	set +x
	echo "ERROR: CODECOV_TOKEN missing from ./.env or CI secrets"
	false
endif
endif
endif
=======
>>>>>>> fee89fda

.PHONY: test-docker-lint
### Check the style and content of the `./Dockerfile*` files.
test-docker-lint: ./.env.~out~ ./var/log/docker-login-DOCKER.log
	docker compose pull --quiet hadolint
	docker compose run $(DOCKER_COMPOSE_RUN_ARGS) hadolint
	docker compose run $(DOCKER_COMPOSE_RUN_ARGS) hadolint \
	    hadolint "./build-host/Dockerfile"

.PHONY: test-push
### Perform any checks that should only be run before pushing.
test-push: $(VCS_FETCH_TARGETS) \
		$(HOME)/.local/var/log/project-structure-host-install.log \
		./var-docker/$(PYTHON_ENV)/log/build-devel.log ./.env.~out~
	vcs_compare_rev="$(VCS_COMPARE_REMOTE)/$(VCS_COMPARE_BRANCH)"
ifeq ($(CI),true)
ifneq ($(PYTHON_MINOR),$(PYTHON_HOST_MINOR))
# Don't waste CI time, only check for the canonical version:
	exit
endif
ifeq ($(VCS_COMPARE_BRANCH),main)
# On `main`, compare with the previous commit on `main`
	vcs_compare_rev="$(VCS_COMPARE_REMOTE)/$(VCS_COMPARE_BRANCH)^"
endif
endif
	if ! git fetch "$(VCS_COMPARE_REMOTE)" "$(VCS_COMPARE_BRANCH)"
	then
# Compare with the pre-release branch if this branch hasn't been pushed yet:
	    vcs_compare_rev="$(VCS_COMPARE_REMOTE)/develop"
	fi
	exit_code=0
	(
	    $(TOX_EXEC_BUILD_ARGS) -- \
	        cz check --rev-range "$${vcs_compare_rev}..HEAD" &&
	    $(TOX_EXEC_BUILD_ARGS) -- \
	        python ./bin/cz-check-bump --compare-ref "$${vcs_compare_rev}"
	) || exit_code=$$?
	if (( $$exit_code == 3 || $$exit_code == 21 ))
	then
	    exit
	elif (( $$exit_code != 0 ))
	then
	    exit $$exit_code
	else
	    docker compose run $(DOCKER_COMPOSE_RUN_ARGS) \
	        project-structure-devel $(TOX_EXEC_ARGS) -- \
	        towncrier check --compare-with "$${vcs_compare_rev}"
	fi

.PHONY: test-clean
### Confirm that the checkout is free of uncommitted VCS changes.
test-clean:
	if [ -n "$$(git status --porcelain)" ]
	then
	    set +x
	    echo "Checkout is not clean"
	    false
	fi


## Release Targets:
#
# Recipes that make an changes needed for releases and publish built artifacts to
# end-users.

.PHONY: release
### Publish installable Python packages and container images as required by commits.
<<<<<<< HEAD
release: release-pkgs release-docker

.PHONY: release-pkgs
### Publish installable Python packages to PyPI if conventional commits require.
release-pkgs: $(HOME)/.local/var/log/project-structure-host-install.log \
		./var/var/log/git-remotes.log \
		./var/git/refs/remotes/$(VCS_REMOTE)/$(VCS_BRANCH) ~/.pypirc \
		./.env.~out~
=======
release: release-python release-docker

.PHONY: release-python
### Publish installable Python packages to PyPI if conventional commits require.
release-python: $(HOME)/.local/var/log/project-structure-host-install.log \
		~/.pypirc.~out~
>>>>>>> fee89fda
# Only release from the `main` or `develop` branches:
ifeq ($(RELEASE_PUBLISH),true)
# Import the private signing key from CI secrets
	$(MAKE) -e ./var/log/gpg-import.log
# Bump the version and build the final release packages:
	$(MAKE) -e build-pkgs
# https://twine.readthedocs.io/en/latest/#using-twine
<<<<<<< HEAD
	./.tox/build/bin/twine check ./dist/project?structure-*
# The VCS remote should reflect the release before the release is published to ensure
# that a published release is never *not* reflected in VCS.  Also ensure the tag is in
# place on any mirrors, using multiple `pushurl` remotes, for those project hosts as
# well:
	$(MAKE) -e test-clean
	./.tox/build/bin/twine upload -s -r "$(PYPI_REPO)" \
	    ./dist/project?structure-*
	export VERSION=$$($(TOX_EXEC_BUILD_ARGS) -qq -- cz version --project)
# Create a GitLab release
	./.tox/build/bin/twine upload -s -r "gitlab" \
	    ./dist/project?structure-*
	release_cli_args="--description ./NEWS-VERSION.rst"
	release_cli_args+=" --tag-name v$${VERSION}"
	release_cli_args+=" --assets-link {\
	\"name\":\"PyPI\",\
	\"url\":\"https://$(PYPI_HOSTNAME)/project/$(CI_PROJECT_NAME)/$${VERSION}/\",\
	\"link_type\":\"package\"\
	}"
	release_cli_args+=" --assets-link {\
	\"name\":\"GitLab-PyPI-Package-Registry\",\
	\"url\":\"$(CI_SERVER_URL)/$(CI_PROJECT_PATH)/-/packages/\",\
	\"link_type\":\"package\"\
	}"
	release_cli_args+=" --assets-link {\
	\"name\":\"Docker-Hub-Container-Registry\",\
	\"url\":\"https://hub.docker.com/r/merpatterson/$(CI_PROJECT_NAME)/tags\",\
	\"link_type\":\"image\"\
	}"
	docker compose pull gitlab-release-cli
	docker compose run --rm gitlab-release-cli release-cli \
	    --server-url "$(CI_SERVER_URL)" --project-id "$(CI_PROJECT_ID)" \
	    create $${release_cli_args}
# Create a GitHub release
	gh release create "v$${VERSION}" $(GITHUB_RELEASE_ARGS) \
	    --notes-file "./NEWS-VERSION.rst" ./dist/project?structure-*
=======
	$(TOX_EXEC_BUILD_ARGS) -- twine check ./dist/project?structure-*
# The VCS remote should reflect the release before the release is published to ensure
# that a published release is never *not* reflected in VCS.
	$(MAKE) -e test-clean
	$(TOX_EXEC_BUILD_ARGS) -- twine upload -s -r "$(PYPI_REPO)" \
	    ./dist/project?structure-*
>>>>>>> fee89fda
endif

.PHONY: release-docker
### Publish all container images to all container registries.
<<<<<<< HEAD
release-docker: build-docker $(DOCKER_REGISTRIES:%=./var/log/docker-login-%.log)
=======
release-docker: build-docker \
		$(DOCKER_REGISTRIES:%=./var/log/docker-login-%.log)
>>>>>>> fee89fda
	$(MAKE) -e -j DOCKER_COMPOSE_RUN_ARGS="$(DOCKER_COMPOSE_RUN_ARGS) -T" \
	    $(PYTHON_MINORS:%=release-docker-%)

.PHONY: $(PYTHON_MINORS:%=release-docker-%)
### Publish the container images for one Python version to all container registries.
$(PYTHON_MINORS:%=release-docker-%): \
		$(DOCKER_REGISTRIES:%=./var/log/docker-login-%.log) \
		$(HOME)/.local/var/log/docker-multi-platform-host-install.log
	export PYTHON_ENV="py$(subst .,,$(@:release-docker-%=%))"
# Build other platforms in emulation and rely on the layer cache for bundling the
# previously built native images into the manifests.
	DOCKER_BUILD_ARGS="$(DOCKER_BUILD_ARGS) --push"
ifneq ($(DOCKER_PLATFORMS),)
	DOCKER_BUILD_ARGS+=" --platform $(subst $(EMPTY) ,$(COMMA),$(DOCKER_PLATFORMS))"
else
endif
	export DOCKER_BUILD_ARGS
# Push the end-user manifest and images:
	PYTHON_WHEEL="$$(ls -t ./dist/*.whl | head -n 1)"
	$(MAKE) -e DOCKER_BUILD_ARGS="$${DOCKER_BUILD_ARGS}\
	    --build-arg PYTHON_WHEEL=$${PYTHON_WHEEL}" build-docker-build
# Push the development manifest and images:
	$(MAKE) -e DOCKER_VARIANT="devel" build-docker-build
# Update Docker Hub `README.md` using the `./README.rst` reStructuredText version using
# the official/canonical Python version:
ifeq ($(VCS_BRANCH),main)
	if [ "$${PYTHON_ENV}" == "$(PYTHON_HOST_ENV)" ]
	then
	    $(MAKE) -e "./var/log/docker-login-DOCKER.log"
	    docker compose pull --quiet pandoc docker-pushrm
	    docker compose run $(DOCKER_COMPOSE_RUN_ARGS) docker-pushrm
	fi
endif

.PHONY: release-bump
### Bump the package version if on a branch that should trigger a release.
release-bump: ~/.gitconfig $(VCS_RELEASE_FETCH_TARGETS) \
		./var/log/git-remotes.log ./var/log/tox/build/build.log \
		$(HOME)/.local/var/log/project-structure-host-install.log \
		./var-docker/$(PYTHON_ENV)/log/build-devel.log ./.env.~out~
	if ! git diff --cached --exit-code
	then
	    set +x
	    echo "CRITICAL: Cannot bump version with staged changes"
	    false
	fi
# Ensure the local branch is updated to the forthcoming version bump commit:
	git switch -C "$(VCS_BRANCH)" "$$(git rev-parse HEAD)"
# Check if a release is required:
	exit_code=0
	if [ "$(VCS_BRANCH)" = "main" ] &&
	    $(TOX_EXEC_BUILD_ARGS) -qq -- python ./bin/get-base-version $$(
	        $(TOX_EXEC_BUILD_ARGS) -qq -- cz version --project
	    )
	then
# Release a previous pre-release as final regardless of whether commits since then
# require a release:
	    true
	else
# Is a release required by conventional commits:
	    $(TOX_EXEC_BUILD_ARGS) -qq -- python ./bin/cz-check-bump || exit_code=$$?
	    if (( $$exit_code == 3 || $$exit_code == 21 ))
	    then
# No commits require a release:
	        exit
	    elif (( $$exit_code != 0 ))
	    then
	        exit $$exit_code
	    fi
	fi
# Collect the versions involved in this release according to conventional commits:
	cz_bump_args="--check-consistency --no-verify"
ifneq ($(VCS_BRANCH),main)
	cz_bump_args+=" --prerelease beta"
endif
ifeq ($(RELEASE_PUBLISH),true)
	cz_bump_args+=" --gpg-sign"
# Import the private signing key from CI secrets
	$(MAKE) -e ./var/log/gpg-import.log
endif
# Capture the release notes for *just this* release for creating the GitHub release.
# Have to run before the real `$ towncrier build` run without the `--draft` option
# because after that the `newsfragments` will have been deleted.
	next_version=$$(
	    $(TOX_EXEC_BUILD_ARGS) -qq -- cz bump $${cz_bump_args} --yes --dry-run |
	    sed -nE 's|.* ([^ ]+) *→ *([^ ]+).*|\2|p;q'
	) || true
	docker compose run $(DOCKER_COMPOSE_RUN_ARGS) project-structure-devel \
	    $(TOX_EXEC_ARGS) -qq -- \
	    towncrier build --version "$${next_version}" --draft --yes \
	    >"./NEWS-VERSION.rst"
	git add -- "./NEWS-VERSION.rst"
# Build and stage the release notes to be commited by `$ cz bump`:
	docker compose run $(DOCKER_COMPOSE_RUN_ARGS) project-structure-devel \
	    $(TOX_EXEC_ARGS) -- towncrier build --version "$${next_version}" --yes
# Increment the version in VCS
	$(TOX_EXEC_BUILD_ARGS) -- cz bump $${cz_bump_args}
# Ensure the container image reflects the version bump but we don't need to update the
# requirements again.
	touch \
	    $(PYTHON_ENVS:%=./requirements/%/user.txt) \
	    $(PYTHON_ENVS:%=./requirements/%/devel.txt) \
	    $(PYTHON_ENVS:%=./build-host/requirements-%.txt)
ifeq ($(VCS_BRANCH),main)
# Merge the bumped version back into `develop`:
	$(MAKE) VCS_BRANCH="main" VCS_MERGE_BRANCH="develop" \
	    VCS_REMOTE="$(VCS_COMPARE_REMOTE)" VCS_MERGE_BRANCH="develop" devel-merge
ifeq ($(CI),true)
	git push --no-verify "$(VCS_COMPARE_REMOTE)" "HEAD:develop"
endif
	git switch -C "$(VCS_BRANCH)" "$$(git rev-parse HEAD)"
endif
ifneq ($(GITHUB_ACTIONS),true)
ifneq ($(PROJECT_GITHUB_PAT),)
# Ensure the tag is available for creating the GitHub release below but push *before* to
# GitLab to avoid a race with repository mirrorying:
	git push --no-verify "github" tag "v$${next_version}"
endif
endif
ifeq ($(CI),true)
# Push just this tag to avoid clashes with any previously failed release:
	git push --no-verify "$(VCS_REMOTE)" tag "v$${next_version}"
# Also push the branch:
	git push --no-verify "$(VCS_REMOTE)" "HEAD:$(VCS_BRANCH)"
endif


## Development Targets:
#
# Recipes used by developers to make changes to the code.

.PHONY: devel-format
### Automatically correct code in this checkout according to linters and style checkers.
devel-format: $(HOME)/.local/var/log/project-structure-host-install.log
	$(TOX_EXEC_ARGS) -- autoflake -r -i --remove-all-unused-imports \
		--remove-duplicate-keys --remove-unused-variables \
		--remove-unused-variables "./src/projectstructure/"
	$(TOX_EXEC_ARGS) -- autopep8 -v -i -r "./src/projectstructure/"
	$(TOX_EXEC_ARGS) -- black "./src/projectstructure/"
	$(TOX_EXEC_ARGS) -- reuse addheader -r --skip-unrecognised \
	    --copyright "Ross Patterson <me@rpatterson.net>" --license "MIT" "./"

.PHONY: devel-upgrade
### Update all fixed/pinned dependencies to their latest available versions.
<<<<<<< HEAD
devel-upgrade: ./.env.~out~ $(HOME)/.local/var/log/project-structure-host-install.log \
		./var-docker/$(PYTHON_ENV)/log/build-devel.log
=======
devel-upgrade: ./.env.~out~ ./var-docker/$(PYTHON_ENV)/log/build-devel.log
>>>>>>> fee89fda
	touch "./setup.cfg" "./requirements/build.txt.in" \
	    "./build-host/requirements.txt.in"
# Ensure the network is create first to avoid race conditions
	docker compose create project-structure-devel
	$(MAKE) -e -j PIP_COMPILE_ARGS="--upgrade" \
	    DOCKER_COMPOSE_RUN_ARGS="$(DOCKER_COMPOSE_RUN_ARGS) -T" \
	    $(PYTHON_MINORS:%=build-docker-requirements-%)
# Update VCS hooks from remotes to the latest tag.
	$(TOX_EXEC_BUILD_ARGS) -- pre-commit autoupdate

.PHONY: devel-upgrade-branch
### Reset an upgrade branch, commit upgraded dependencies on it, and push for review.
devel-upgrade-branch: ~/.gitconfig ./var/log/gpg-import.log \
		./var/git/refs/remotes/$(VCS_REMOTE)/$(VCS_BRANCH) \
		./var/log/git-remotes.log
	remote_branch_exists=false
	if git fetch "$(VCS_REMOTE)" "$(VCS_BRANCH)-upgrade"
	then
	    remote_branch_exists=true
	fi
	git switch -C "$(VCS_BRANCH)-upgrade"
	now=$$(date -u)
	$(MAKE) -e devel-upgrade
	if $(MAKE) -e "test-clean"
	then
# No changes from upgrade, exit successfully but push nothing
	    exit
	fi
# Commit the upgrade changes
	echo "Upgrade all requirements to the latest versions as of $${now}." \
	    >"./newsfragments/+upgrade-requirements.bugfix.rst"
	git add --update './build-host/requirements-*.txt' './requirements/*/*.txt' \
	    "./.pre-commit-config.yaml"
	git add "./newsfragments/+upgrade-requirements.bugfix.rst"
	git_commit_args="--all --gpg-sign"
ifeq ($(CI),true)
# Don't duplicate the CI run from the push below:
	git_push_args+=" --no-verify"
endif
	git commit $${git_commit_args} -m \
	    "fix(deps): Upgrade requirements latest versions"
# Fail if upgrading left untracked files in VCS
	$(MAKE) -e "test-clean"
ifeq ($(CI),true)
# Push any upgrades to the remote for review.  Specify both the ref and the expected ref
# for `--force-with-lease=...` to support pushing to multiple mirrors/remotes via
# multiple `pushUrl`:
	git_push_args="--no-verify"
	if [ "$${remote_branch_exists=true}" == "true" ]
	then
	    git_push_args+=" --force-with-lease=\
	$(VCS_BRANCH)-upgrade:$(VCS_REMOTE)/$(VCS_BRANCH)-upgrade"
	fi
	git push $${git_push_args} "$(VCS_REMOTE)" "HEAD:$(VCS_BRANCH)-upgrade"
endif

.PHONY: devel-merge
### Merge this branch with a suffix back into it's un-suffixed upstream.
devel-merge: ~/.gitconfig ./var/log/git-remotes.log \
		./var/git/refs/remotes/$(VCS_REMOTE)/$(VCS_MERGE_BRANCH)
	merge_rev="$$(git rev-parse HEAD)"
	git switch -C "$(VCS_MERGE_BRANCH)" --track "$(VCS_REMOTE)/$(VCS_MERGE_BRANCH)"
	git merge --ff --gpg-sign -m \
	    $$'Merge branch \'$(VCS_BRANCH)\' into $(VCS_MERGE_BRANCH)\n\n[ci merge]' \
	    "$${merge_rev}"
ifeq ($(CI),true)
	git push --no-verify "$(VCS_REMOTE)" "HEAD:$(VCS_MERGE_BRANCH)"
endif


## Clean Targets:
#
# Recipes used to restore the checkout to initial conditions.

.PHONY: clean
### Restore the checkout to a state as close to an initial clone as possible.
clean:
	docker compose down --remove-orphans --rmi "all" -v || true
	$(TOX_EXEC_BUILD_ARGS) -- pre-commit uninstall \
	    --hook-type "pre-commit" --hook-type "commit-msg" --hook-type "pre-push" \
	    || true
	$(TOX_EXEC_BUILD_ARGS) -- pre-commit clean || true
	git clean -dfx -e "/var" -e "var-docker/" -e "/.env" -e "*~"
	git clean -dfx "./var-docker/py*/.tox/" \
	    "./var-docker/py*/project_structure.egg-info/"
	rm -rfv "./var/log/" "./var-docker/py*/log/"


## Real Targets:
#
# Recipes that make actual changes and create and update files for the target.

# Manage fixed/pinned versions in `./requirements/**.txt` files.  Has to be run for each
# python version in the virtual environment for that Python version:
# https://github.com/jazzband/pip-tools#cross-environment-usage-of-requirementsinrequirementstxt-and-pip-compile
python_combine_requirements=$(PYTHON_ENVS:%=./requirements/%/$(1).txt)
$(foreach extra,$(PYTHON_EXTRAS),$(call python_combine_requirements,$(extra))): \
		./pyproject.toml ./setup.cfg ./tox.ini
	true DEBUG Updated prereqs: $(?)
	extra_basename="$$(basename "$(@)")"
	$(MAKE) -e PYTHON_ENV="$$(basename "$$(dirname "$(@)")")" \
	    PIP_COMPILE_EXTRA="$${extra_basename%.txt}" \
	    PIP_COMPILE_SRC="$(<)" PIP_COMPILE_OUT="$(@)" \
	    build-requirements-compile
	mkdir -pv "./var/log/"
	touch "./var/log/rebuild.log"
$(PYTHON_ENVS:%=./requirements/%/user.txt): ./pyproject.toml ./setup.cfg ./tox.ini
	true DEBUG Updated prereqs: $(?)
	$(MAKE) -e PYTHON_ENV="$(@:requirements/%/user.txt=%)" PIP_COMPILE_SRC="$(<)" \
	    PIP_COMPILE_OUT="$(@)" build-requirements-compile
	mkdir -pv "./var/log/"
	touch "./var/log/rebuild.log"
$(PYTHON_ENVS:%=./build-host/requirements-%.txt): ./build-host/requirements.txt.in
	true DEBUG Updated prereqs: $(?)
	$(MAKE) -e PYTHON_ENV="$(@:build-host/requirements-%.txt=%)" \
	    PIP_COMPILE_SRC="$(<)" PIP_COMPILE_OUT="$(@)" build-requirements-compile
# Only update the installed tox version for the latest/host/main/default Python version
	if [ "$(@:build-host/requirements-%.txt=%)" = "$(PYTHON_ENV)" ]
	then
# Don't install tox into one of it's own virtual environments
	    if [ -n "$${VIRTUAL_ENV:-}" ]
	    then
	        pip_bin="$$(which -a pip3 | grep -v "^$${VIRTUAL_ENV}/bin/" | head -n 1)"
	    else
	        pip_bin="pip3"
	    fi
	    "$${pip_bin}" install -r "$(@)"
	fi
	mkdir -pv "./var/log/"
	touch "./var/log/rebuild.log"
$(PYTHON_ENVS:%=./requirements/%/build.txt): ./requirements/build.txt.in
	true DEBUG Updated prereqs: $(?)
	$(MAKE) -e PYTHON_ENV="$(@:requirements/%/build.txt=%)" PIP_COMPILE_SRC="$(<)" \
	    PIP_COMPILE_OUT="$(@)" build-requirements-compile

# Targets used as pre-requisites to ensure virtual environments managed by tox have been
# created and can be used directly to save time on Tox's overhead when we don't need
# Tox's logic about when to update/recreate them, e.g.:
#     $ ./.tox/build/bin/cz --help
# Mostly useful for build/release tools.
$(PYTHON_ALL_ENVS:%=./.tox/%/bin/pip-compile):
	$(MAKE) -e "$(HOME)/.local/var/log/project-structure-host-install.log"
	tox run $(TOX_EXEC_OPTS) -e "$(@:.tox/%/bin/pip-compile=%)" --notest
# Workaround tox's `usedevelop = true` not working with `./pyproject.toml`.  Use as a
# prerequisite when using Tox-managed virtual environments directly and changes to code
# need to take effect immediately.
$(PYTHON_ENVS:%=./.tox/%/log/editable.log):
	$(MAKE) -e "$(HOME)/.local/var/log/project-structure-host-install.log"
	mkdir -pv "$(dir $(@))"
	tox exec $(TOX_EXEC_OPTS) -e "$(@:./.tox/%/log/editable.log=%)" -- \
	    pip3 install -e "./" |& tee -a "$(@)"

## Docker real targets:

# Build the development image:
./var-docker/$(PYTHON_ENV)/log/build-devel.log: ./Dockerfile ./.dockerignore \
		./bin/entrypoint ./build-host/requirements.txt.in \
		./var-docker/$(PYTHON_ENV)/log/rebuild.log \
		./pyproject.toml ./setup.cfg ./tox.ini \
		./docker-compose.yml ./docker-compose.override.yml ./.env.~out~ \
		./bin/host-install
	true DEBUG Updated prereqs: $(?)
	mkdir -pv "$(dir $(@))"
ifeq ($(DOCKER_BUILD_PULL),true)
# Pull the development image and simulate as if it had been built here.
	if $(MAKE) -e DOCKER_VARIANT="devel" pull-docker
	then
	    touch "$(@)" "./var-docker/$(PYTHON_ENV)/log/rebuild.log"
# Ensure the virtualenv in the volume is also current:
	    docker compose run $(DOCKER_COMPOSE_RUN_ARGS) project-structure-devel \
	        tox run $(TOX_EXEC_OPTS) -e "$(PYTHON_ENV)" --notest
	    exit
	fi
endif
	$(MAKE) -e DOCKER_VARIANT="devel" DOCKER_BUILD_ARGS="--load" \
	    build-docker-build | tee -a "$(@)"
# Represent that host install is baked into the image in the `${HOME}` bind volume:
	docker compose run --rm -T --workdir "/home/project-structure/" \
	    --entrypoint "mkdir" project-structure-devel -pv "./.local/var/log/"
	docker run --rm --workdir "/home/project-structure/" --entrypoint "cat" \
	    "$$(docker compose config --images project-structure-devel | head -n 1)" \
	    "./.local/var/log/project-structure-host-install.log" |
	    docker compose run --rm -T --workdir "/home/project-structure/" \
	        --entrypoint "tee" project-structure-devel -a \
	        "./.local/var/log/project-structure-host-install.log" >"/dev/null"
# Update the pinned/frozen versions, if needed, using the container.  If changed, then
# we may need to re-build the container image again to ensure it's current and correct.
	docker compose run $(DOCKER_COMPOSE_RUN_ARGS) project-structure-devel \
	    make -e PYTHON_MINORS="$(PYTHON_MINOR)" build-requirements-$(PYTHON_ENV)
<<<<<<< HEAD
ifeq ($(CI),true)
# On CI, any changes from compiling requirements is a failure so no need to waste time
# rebuilding images:
	touch "$(@)"
else
	$(MAKE) -e "$(@)"
endif
=======
	$(MAKE) -e "$(@)"
>>>>>>> fee89fda

# Build the end-user image:
./var-docker/$(PYTHON_ENV)/log/build-user.log: \
		./var-docker/$(PYTHON_ENV)/log/build-devel.log ./Dockerfile \
		./.dockerignore ./bin/entrypoint ./build-host/requirements.txt.in \
		./var-docker/$(PYTHON_ENV)/log/rebuild.log
	true DEBUG Updated prereqs: $(?)
ifeq ($(PYTHON_WHEEL),)
	$(MAKE) -e "build-pkgs"
	PYTHON_WHEEL="$$(ls -t ./dist/*.whl | head -n 1)"
endif
# Build the end-user image now that all required artifacts are built"
	mkdir -pv "$(dir $(@))"
	$(MAKE) -e DOCKER_BUILD_ARGS="$(DOCKER_BUILD_ARGS) --load \
	--build-arg PYTHON_WHEEL=$${PYTHON_WHEEL}" build-docker-build >>"$(@)"
# The image installs the host requirements, reflect that in the bind mount volumes
	date >>"$(@:%/build-user.log=%/host-install.log)"

# Marker file used to trigger the rebuild of the image for just one Python version.
# Useful to workaround async timestamp issues when running jobs in parallel:
./var-docker/$(PYTHON_ENV)/log/rebuild.log:
	mkdir -pv "$(dir $(@))"
	date >>"$(@)"

# Local environment variables and secrets from a template:
./.env.~out~: ./.env.in
	$(call expand_template,$(<),$(@))

# Install all tools required by recipes that have to be installed externally on the
# host.  Use a target file outside this checkout to support multiple checkouts.  Use a
# target specific to this project so that other projects can use the same approach but
# with different requirements.
$(HOME)/.local/var/log/project-structure-host-install.log: ./bin/host-install \
		./build-host/requirements.txt.in
	mkdir -pv "$(dir $(@))"
	"$(<)" |& tee -a "$(@)"

# https://docs.docker.com/build/building/multi-platform/#building-multi-platform-images
$(HOME)/.local/var/log/docker-multi-platform-host-install.log:
	mkdir -pv "$(dir $(@))"
	if ! docker context inspect "multi-platform" |& tee -a "$(@)"
	then
	    docker context create "multi-platform" |& tee -a "$(@)"
	fi
	if ! docker buildx inspect |& tee -a "$(@)" |
	    grep -q '^ *Endpoint: *multi-platform *'
	then
	    (
	        docker buildx create --use "multi-platform" || true
	    ) |& tee -a "$(@)"
	fi

./var/log/codecov-install.log:
	mkdir -pv "$(dir $(@))"
# Install the code test coverage publishing tool
	(
	    if ! which codecov
	    then
	        mkdir -pv ~/.local/bin/
# https://docs.codecov.com/docs/codecov-uploader#using-the-uploader-with-codecovio-cloud
	        if which brew
	        then
# Mac OS X
	            curl --output-dir ~/.local/bin/ -Os \
	                "https://uploader.codecov.io/latest/macos/codecov"
	        elif which apk
	        then
# Alpine
	            wget --directory-prefix ~/.local/bin/ \
	                "https://uploader.codecov.io/latest/alpine/codecov"
	        else
# Other Linux distributions
	            curl --output-dir ~/.local/bin/ -Os \
	                "https://uploader.codecov.io/latest/linux/codecov"
	        fi
	        chmod +x ~/.local/bin/codecov
	    fi
	    if ! which codecov
	    then
	        set +x
	        echo "ERROR: CodeCov CLI tool still not on PATH"
	        false
	    fi
	) | tee -a "$(@)"

# Retrieve VCS data needed for versioning (tags) and release (release notes).
$(VCS_FETCH_TARGETS): ./.git/logs/HEAD
	git_fetch_args=--tags
	if [ "$$(git rev-parse --is-shallow-repository)" == "true" ]
	then
	    git_fetch_args+=" --unshallow"
	fi
	branch_path="$(@:var/git/refs/remotes/%=%)"
	mkdir -pv "$(dir $(@))"
	if ! git fetch $${git_fetch_args} "$${branch_path%%/*}" "$${branch_path#*/}" |&
	    tee -a "$(@)"
	then
# If the local branch doesn't exist, fall back to the pre-release branch:
	    git fetch $${git_fetch_args} "$${branch_path%%/*}" "develop" |&
	        tee -a "$(@)"
	fi

./.git/hooks/pre-commit:
	$(MAKE) -e "$(HOME)/.local/var/log/project-structure-host-install.log"
	$(TOX_EXEC_BUILD_ARGS) -- pre-commit install \
	    --hook-type "pre-commit" --hook-type "commit-msg" --hook-type "pre-push"

# Capture any project initialization tasks for reference.  Not actually usable.
./pyproject.toml:
	$(MAKE) -e "$(HOME)/.local/var/log/project-structure-host-install.log"
	$(TOX_EXEC_BUILD_ARGS) -- cz init

# Tell Emacs where to find checkout-local tools needed to check the code.
./.dir-locals.el.~out~: ./.dir-locals.el.in
	$(call expand_template,$(<),$(@))

# Ensure minimal VCS configuration, mostly useful in automation such as CI.
~/.gitconfig:
	git config --global user.name "$(USER_FULL_NAME)"
	git config --global user.email "$(USER_EMAIL)"

<<<<<<< HEAD
./var/log/git-remotes.log:
	mkdir -pv "$(dir $(@))"
	set +x
ifneq ($(VCS_REMOTE_PUSH_URL),)
	if ! git remote get-url --push --all "origin" |
	    grep -q -F "$(VCS_REMOTE_PUSH_URL)"
	then
	    echo "INFO:Adding push url for remote 'origin'"
	    git remote set-url --push --add "origin" "$(VCS_REMOTE_PUSH_URL)" |
	        tee -a "$(@)"
	fi
endif
ifneq ($(GITHUB_ACTIONS),true)
ifneq ($(PROJECT_GITHUB_PAT),)
# Also add a fetch remote for the `$ gh ...` CLI tool to detect:
	if ! git remote get-url "github" >"/dev/null"
	then
	    echo "INFO:Adding remote 'github'"
	    git remote add "github" \
	        "https://$(PROJECT_GITHUB_PAT)@github.com/$(CI_PROJECT_PATH).git" |
	        tee -a "$(@)"
	fi
else ifneq ($(CI_IS_FORK),true)
	set +x
	echo "ERROR: PROJECT_GITHUB_PAT missing from ./.env or CI secrets"
	false
endif
endif
	set -x
# Fail fast if there's still no push access
	git push --no-verify "origin" "HEAD:$(VCS_BRANCH)" | tee -a "$(@)"

# Ensure release publishing authentication, mostly useful in automation such as CI.
~/.pypirc: ./home/.pypirc.in
=======
# Ensure release publishing authentication, mostly useful in automation such as CI.
~/.pypirc.~out~: ./home/.pypirc.in
>>>>>>> fee89fda
	$(call expand_template,$(<),$(@))

./var/log/docker-login-DOCKER.log:
	$(MAKE) "./.env.~out~"
	mkdir -pv "$(dir $(@))"
	if [ -n "$${DOCKER_PASS}" ]
	then
	    printenv "DOCKER_PASS" | docker login -u "merpatterson" --password-stdin
	elif [ "$(CI_IS_FORK)" != "true" ]
	then
	    echo "ERROR: DOCKER_PASS missing from ./.env or CI secrets"
	    false
	fi
	date | tee -a "$(@)"
# TEMPLATE: Add a cleanup rule for the GitLab container registry under the project
# settings.
./var/log/docker-login-GITLAB.log:
	$(MAKE) "./.env.~out~"
	mkdir -pv "$(dir $(@))"
	if [ -n "$${CI_REGISTRY_PASSWORD}" ]
	then
	    printenv "CI_REGISTRY_PASSWORD" |
	        docker login -u "$(CI_REGISTRY_USER)" --password-stdin "$(CI_REGISTRY)"
	elif [ "$(CI_IS_FORK)" != "true" ]
	then
	    echo "ERROR: CI_REGISTRY_PASSWORD missing from ./.env or CI secrets"
	    false
	fi
	date | tee -a "$(@)"
# TEMPLATE: Connect the GitHub container registry to the repository using the `Connect`
# button at the bottom of the container registry's web UI.
./var/log/docker-login-GITHUB.log:
	$(MAKE) "./.env.~out~"
	mkdir -pv "$(dir $(@))"
	if [ -n "$${PROJECT_GITHUB_PAT}" ]
	then
	    printenv "PROJECT_GITHUB_PAT" |
	        docker login -u "$(GITHUB_REPOSITORY_OWNER)" --password-stdin "ghcr.io"
	elif [ "$(CI_IS_FORK)" != "true" ]
	then
	    echo "ERROR: PROJECT_GITHUB_PAT missing from ./.env or CI secrets"
	    false
	fi
	date | tee -a "$(@)"

# GPG signing key creation and management in CI
export GPG_PASSPHRASE=
GPG_SIGNING_PRIVATE_KEY=
./var/ci-cd-signing-subkey.asc:
# We need a private key in the CI/CD environment for signing release commits and
# artifacts.  Use a subkey so that it can be revoked without affecting your main key.
# This recipe captures what I had to do to export a private signing subkey.  It's not
# widely tested so it should probably only be used for reference.  It worked for me but
# the risk is leaking your main private key so double and triple check all your
# assumptions and results.
# 1. Create a signing subkey with a NEW, SEPARATE passphrase:
#    https://wiki.debian.org/Subkeys#How.3F
# 2. Get the long key ID for that private subkey:
#	gpg --list-secret-keys --keyid-format "LONG"
# 3. Export *just* that private subkey and verify that the main secret key packet is the
#    GPG dummy packet and that the only other private key included is the intended
#    subkey:
#	gpg --armor --export-secret-subkeys "$(GPG_SIGNING_KEYID)!" |
#	    gpg --list-packets
# 4. Export that key as text to a file:
	gpg --armor --export-secret-subkeys "$(GPG_SIGNING_KEYID)!" >"$(@)"
# 5. Confirm that the exported key can be imported into a temporary GNU PG directory and
#    that temporary directory can then be used to sign files:
#	gnupg_homedir=$$(mktemp -d --suffix=".d" "gnupd.XXXXXXXXXX")
#	printenv 'GPG_PASSPHRASE' >"$${gnupg_homedir}/.passphrase"
#	gpg --homedir "$${gnupg_homedir}" --batch --import <"$(@)"
#	echo "Test signature content" >"$${gnupg_homedir}/test-sig.txt"
#	gpgconf --kill gpg-agent
#	gpg --homedir "$${gnupg_homedir}" --batch --pinentry-mode "loopback" \
#	    --passphrase-file "$${gnupg_homedir}/.passphrase" \
#	    --local-user "$(GPG_SIGNING_KEYID)!" --sign "$${gnupg_homedir}/test-sig.txt"
#	gpg --batch --verify "$${gnupg_homedir}/test-sig.txt.gpg"
# 6. Add the contents of this target as a `GPG_SIGNING_PRIVATE_KEY` secret in CI and the
# passphrase for the signing subkey as a `GPG_PASSPHRASE` secret in CI
./var/log/gpg-import.log: ~/.gitconfig
# In each CI run, import the private signing key from the CI secrets
	mkdir -pv "$(dir $(@))"
ifneq ($(and $(GPG_SIGNING_PRIVATE_KEY),$(GPG_PASSPHRASE)),)
	printenv "GPG_SIGNING_PRIVATE_KEY" | gpg --batch --import | tee -a "$(@)"
	echo 'default-key:0:"$(GPG_SIGNING_KEYID)' | gpgconf —change-options gpg
	git config --global user.signingkey "$(GPG_SIGNING_KEYID)"
# "Unlock" the signing key for the remainder of this CI run:
	printenv 'GPG_PASSPHRASE' >"./var/ci-cd-signing-subkey.passphrase"
	true | gpg --batch --pinentry-mode "loopback" \
	    --passphrase-file "./var/ci-cd-signing-subkey.passphrase" \
	    --sign | gpg --list-packets
else
ifneq ($(CI_IS_FORK),true)
	set +x
	echo "ERROR: GPG_SIGNING_PRIVATE_KEY or GPG_PASSPHRASE " \
	    "missing from ./.env or CI secrets"
	false
endif
	date | tee -a "$(@)"
endif

# TEMPLATE: Optionally, use the following command to generate a GitLab CI/CD runner
# configuration, register it with your project, compare it with the template
# prerequisite, apply the appropriate changes and then  run using `$ docker compose up
# gitlab-runner`.  Particularly useful to conserve shared runner minutes:
./var/gitlab-runner/config/config.toml: ./gitlab-runner/config/config.toml.in
	docker compose run --rm gitlab-runner register \
	    --url "https://gitlab.com/" --docker-image "docker" --executor "docker"


## Makefile "functions":
#
# Snippets whose output is frequently used including across recipes:
# https://www.gnu.org/software/make/manual/html_node/Call-Function.html

# Return the most recently built package:
current_pkg=$(shell ls -t ./dist/*$(1) | head -n 1)

# Have to use a placeholder `*.~out~` as the target instead of the real expanded
# template because we can't disable `.DELETE_ON_ERROR` on a per-target basis.
#
# Short-circuit/repeat the host-install recipe here because expanded templates should
# *not* be updated when `./bin/host-install` is, so we can't use it as a prerequisite,
# *but* it is required to expand templates.  We can't use a sub-make because any
# expanded templates we use in `include ...` directives, such as `./.env`, are updated
# as targets when reading the `./Makefile` leading to endless recursion.
define expand_template=
if ! which envsubst
then
    mkdir -pv "$(HOME)/.local/var/log/"
    ./bin/host-install >"$(HOME)/.local/var/log/project-structure-host-install.log"
fi
is_target_newer="0"
test "$(2:%.~out~=%)" -nt "$(1)" || is_target_newer="$${?}"
touch "$(2:%.~out~=%)"
envsubst <"$(1)" | diff -u "$(2:%.~out~=%)" "-" || true
set +x
echo "WARNING:Template $(1) has been updated."
echo "        Reconcile changes and \`$$ touch $(2:%.~out~=%)\`."
set -x
if [ ! -s "$(2:%.~out~=%)" ]
then
    envsubst <"$(1)" >"$(2:%.~out~=%)"
fi
if [ "$(TEMPLATE_IGNORE_EXISTING)" == "true" ] || (( "$${is_target_newer}" == 0 ))
then
    envsubst <"$(1)" >"$(2)"
    exit
fi
exit 1
endef

## Makefile Development:
#
# Development primarily requires a balance of 2 priorities:
#
# - Ensure the correctness of the code and build artifacts
# - Minimize iteration time overhead in the inner loop of development
#
# This project uses Make to balance those priorities.  Target recipes capture the
# commands necessary to build artifacts, run tests, and check the code.  Top-level
# targets assemble those recipes to put it all together and ensure correctness.  Target
# prerequisites are used to define when build artifacts need to be updated so that
# time isn't wasted on unnecessary updates in the inner loop of development.
#
# The most important Make concept to understand if making changes here is that of real
# targets and prerequisites, as opposed to "phony" targets.  The target is only updated
# if any of its prerequisites are newer, IOW have a more recent modification time, than
# the target.  For example, if a new feature adds library as a new project dependency
# then correctness requires that the fixed/pinned versions be updated to include the new
# library.  Most of the time, however, the fixed/pinned versions don't need to be
# updated and it would waste significant time to always update them in the inner loop of
# development.  We express this relationship in Make by defining the files containing
# the fixed/pinned versions as targets and the `./setup.cfg` file where dependencies are
# defined as a prerequisite:
#
#    ./requirements.txt: setup.cfg
#        ./.tox/py310/bin/pip-compile --output-file "$(@)" "$(<)"
#
# To that end, developers should use real target files whenever possible when adding
# recipes to this file.
#
# Sometimes the task we need a recipe to accomplish should only be run when certain
# changes have been made and as such we can use those changed files as prerequisites but
# the task doesn't produce an artifact appropriate for use as the target for the recipe.
# In that case, the recipe can write "simulated" artifact such as by piping output to a
# log file:
#
#     ./var/log/foo.log:
#         mkdir -pv "$(dir $(@))"
#         ./.tox/build/bin/python "./bin/foo.py" | tee -a "$(@)"
#
# This is also useful when none of the modification times of produced artifacts can be
# counted on to correctly reflect when any subsequent targets need to be updated when
# using this target as a pre-requisite in turn.  If no output can be captured, then the
# recipe can create arbitrary output:
#
#     ./var/log/foo.log:
#         ./.tox/build/bin/python "./bin/foo.py"
#         mkdir -pv "$(dir $(@))"
#         date | tee -a "$(@)"
#
# If a target is needed by the recipe of another target but should *not* trigger updates
# when it's newer, such as one-time host install tasks, then use that target in a
# sub-make instead of as a prerequisite:
#
#     ./var/log/foo.log:
#         $(MAKE) "./var/log/bar.log"
#
# We use a few more Make features than these core features and welcome further use of
# such features:
#
# - `$(@)`:
#   The automatic variable containing the file path for the target
#
# - `$(<)`:
#   The automatic variable containing the file path for the first prerequisite
#
# - `$(FOO:%=foo-%)`:
#   Substitution references to generate transformations of space-separated values
#
# - `$ make FOO=bar ...`:
#   Overriding variables on the command-line when invoking make as "options"
#
# We want to avoid, however, using many more features of Make, particularly the more
# "magical" features, to keep it readable, discover-able, and otherwise accessible to
# developers who may not have significant familiarity with Make.  If there's a good,
# pragmatic reason to add use of further features feel free to make the case but avoid
# them if possible.


## Maintainer targets:
#
# Recipes not used during the normal course of development.

.PHONY: pull-docker
### Pull an existing image best to use as a cache for building new images
pull-docker: ./var/git/refs/remotes/$(VCS_REMOTE)/$(VCS_BRANCH) \
		$(HOME)/.local/var/log/project-structure-host-install.log
	export VERSION=$$($(TOX_EXEC_BUILD_ARGS) -qq -- cz version --project)
	for vcs_branch in $(VCS_BRANCHES)
	do
	    docker_tag="$(DOCKER_VARIANT_PREFIX)$(PYTHON_ENV)-$${vcs_branch}"
	    for docker_image in $(DOCKER_IMAGES)
	    do
	        if docker pull "$${docker_image}:$${docker_tag}"
	        then
	            docker tag "$${docker_image}:$${docker_tag}" \
	                "$(DOCKER_IMAGE_DOCKER):$${docker_tag}"
	            exit
	        fi
	    done
	done
	set +x
	echo "ERROR: Could not pull any existing docker image"
	false

# TEMPLATE: Run this once for your project.  See the `./var/log/docker-login*.log`
# targets for the authentication environment variables that need to be set or just login
# to those container registries manually and touch these targets.
.PHONY: bootstrap-project
### Run any tasks needed to be run once for a given project by a maintainer
bootstrap-project: \
		./var/log/docker-login-GITLAB.log \
		./var/log/docker-login-GITHUB.log
# Initially seed the build host Docker image to bootstrap CI/CD environments
# GitLab CI/CD:
	$(MAKE) -e -C "./build-host/" DOCKER_IMAGE="$(DOCKER_IMAGE_GITLAB)" release
# GitHub Actions:
	$(MAKE) -e -C "./build-host/" DOCKER_IMAGE="$(DOCKER_IMAGE_GITHUB)" release<|MERGE_RESOLUTION|>--- conflicted
+++ resolved
@@ -313,10 +313,7 @@
 PIP_COMPILE_ARGS=--upgrade
 RELEASE_PUBLISH=false
 PYPI_REPO=testpypi
-<<<<<<< HEAD
 PYPI_HOSTNAME=test.pypi.org
-=======
->>>>>>> fee89fda
 # Only publish releases from the `main` or `develop` branches:
 ifeq ($(CI),true)
 # Compile requirements on CI/CD as a check to make sure all changes to dependencies have
@@ -339,10 +336,7 @@
 endif
 ifeq ($(RELEASE_PUBLISH),true)
 PYPI_REPO=pypi
-<<<<<<< HEAD
 PYPI_HOSTNAME=pypi.org
-=======
->>>>>>> fee89fda
 ifeq ($(PYTHON_MINOR),$(PYTHON_HOST_MINOR))
 # Only build and publish multi-platform images for the canonical Python version:
 # TEMPLATE: Choose the platforms on which your end-users need to be able to run the
@@ -351,17 +345,13 @@
 DOCKER_PLATFORMS=linux/amd64 linux/arm64 linux/arm/v7
 endif
 endif
-<<<<<<< HEAD
 endif
 CI_REGISTRY_USER=$(CI_PROJECT_NAMESPACE)
-=======
->>>>>>> fee89fda
 # Address undefined variables warnings when running under local development
 PYPI_PASSWORD=
 export PYPI_PASSWORD
 TEST_PYPI_PASSWORD=
 export TEST_PYPI_PASSWORD
-<<<<<<< HEAD
 VCS_REMOTE_PUSH_URL=
 CODECOV_TOKEN=
 DOCKER_PASS=
@@ -373,8 +363,6 @@
 CI_REGISTRY_PASSWORD=
 export CI_REGISTRY_PASSWORD
 GH_TOKEN=
-=======
->>>>>>> fee89fda
 
 # Override variable values if present in `./.env` and if not overridden on the CLI:
 include $(wildcard .env)
@@ -529,7 +517,6 @@
 		./var/log/docker-login-DOCKER.log
 # Workaround broken interactive session detection:
 	docker pull "python:$(PYTHON_MINOR)"
-<<<<<<< HEAD
 	docker_build_caches=""
 ifeq ($(GITLAB_CI),true)
 # Don't cache when building final releases on `main`
@@ -552,8 +539,6 @@
 	fi
 endif
 endif
-=======
->>>>>>> fee89fda
 	docker_build_args=""
 	for image_tag in $$(
 	    $(MAKE) -e --no-print-directory build-docker-tags
@@ -573,12 +558,8 @@
 	    --build-arg PYTHON_ENV="$(PYTHON_ENV)" \
 	    --build-arg VERSION="$$(
 	        $(TOX_EXEC_BUILD_ARGS) -qq -- cz version --project
-<<<<<<< HEAD
 	    )" \
 	    $${docker_build_args} $${docker_build_caches} --file "$(<)" "./"
-=======
-	    )" $${docker_build_args} --file "$(<)" "./"
->>>>>>> fee89fda
 
 .PHONY: $(PYTHON_MINORS:%=build-docker-requirements-%)
 ### Pull container images and compile fixed/pinned dependency versions if necessary.
@@ -588,10 +569,7 @@
 	$(MAKE) -e "./var-docker/$${PYTHON_ENV}/log/build-devel.log"
 	docker compose run $(DOCKER_COMPOSE_RUN_ARGS) project-structure-devel \
 	    make -e PYTHON_MINORS="$(@:build-docker-requirements-%=%)" \
-<<<<<<< HEAD
 	    PIP_COMPILE_ARGS="$(PIP_COMPILE_ARGS)" \
-=======
->>>>>>> fee89fda
 	    build-requirements-py$(subst .,,$(@:build-docker-requirements-%=%))
 
 
@@ -615,12 +593,8 @@
 
 .PHONY: test-docker
 ### Run the full suite of tests, coverage checks, and code linters in containers.
-<<<<<<< HEAD
 test-docker: build-pkgs $(HOME)/.local/var/log/project-structure-host-install.log \
 		build-docker ./var/log/codecov-install.log
-=======
-test-docker: build-pkgs
->>>>>>> fee89fda
 	tox run $(TOX_EXEC_OPTS) --notest -e "build"
 	$(MAKE) -e -j PYTHON_WHEEL="$(call current_pkg,.whl)" \
 	    DOCKER_BUILD_ARGS="$(DOCKER_BUILD_ARGS) --progress plain" \
@@ -638,13 +612,9 @@
 
 .PHONY: test-docker-pyminor
 ### Run the full suite of tests inside a docker container for this Python version.
-<<<<<<< HEAD
 test-docker-pyminor: build-docker-$(PYTHON_MINOR) \
 		$(HOME)/.local/var/log/project-structure-host-install.log \
 		./var/log/codecov-install.log
-=======
-test-docker-pyminor: build-docker-$(PYTHON_MINOR)
->>>>>>> fee89fda
 	docker_run_args="--rm"
 	if [ ! -t 0 ]
 	then
@@ -658,7 +628,6 @@
 	docker compose run $${docker_run_args} project-structure-devel \
 	    make -e PYTHON_MINORS="$(PYTHON_MINORS)" PYTHON_WHEEL="$(PYTHON_WHEEL)" \
 	        test-local
-<<<<<<< HEAD
 # Upload any build or test artifacts to CI/CD providers
 ifeq ($(GITLAB_CI),true)
 ifeq ($(PYTHON_MINOR),$(PYTHON_HOST_MINOR))
@@ -672,8 +641,6 @@
 endif
 endif
 endif
-=======
->>>>>>> fee89fda
 
 .PHONY: test-docker-lint
 ### Check the style and content of the `./Dockerfile*` files.
@@ -741,23 +708,14 @@
 
 .PHONY: release
 ### Publish installable Python packages and container images as required by commits.
-<<<<<<< HEAD
 release: release-pkgs release-docker
 
 .PHONY: release-pkgs
 ### Publish installable Python packages to PyPI if conventional commits require.
 release-pkgs: $(HOME)/.local/var/log/project-structure-host-install.log \
 		./var/var/log/git-remotes.log \
-		./var/git/refs/remotes/$(VCS_REMOTE)/$(VCS_BRANCH) ~/.pypirc \
+		./var/git/refs/remotes/$(VCS_REMOTE)/$(VCS_BRANCH) ~/.pypirc.~out~ \
 		./.env.~out~
-=======
-release: release-python release-docker
-
-.PHONY: release-python
-### Publish installable Python packages to PyPI if conventional commits require.
-release-python: $(HOME)/.local/var/log/project-structure-host-install.log \
-		~/.pypirc.~out~
->>>>>>> fee89fda
 # Only release from the `main` or `develop` branches:
 ifeq ($(RELEASE_PUBLISH),true)
 # Import the private signing key from CI secrets
@@ -765,7 +723,6 @@
 # Bump the version and build the final release packages:
 	$(MAKE) -e build-pkgs
 # https://twine.readthedocs.io/en/latest/#using-twine
-<<<<<<< HEAD
 	./.tox/build/bin/twine check ./dist/project?structure-*
 # The VCS remote should reflect the release before the release is published to ensure
 # that a published release is never *not* reflected in VCS.  Also ensure the tag is in
@@ -802,24 +759,11 @@
 # Create a GitHub release
 	gh release create "v$${VERSION}" $(GITHUB_RELEASE_ARGS) \
 	    --notes-file "./NEWS-VERSION.rst" ./dist/project?structure-*
-=======
-	$(TOX_EXEC_BUILD_ARGS) -- twine check ./dist/project?structure-*
-# The VCS remote should reflect the release before the release is published to ensure
-# that a published release is never *not* reflected in VCS.
-	$(MAKE) -e test-clean
-	$(TOX_EXEC_BUILD_ARGS) -- twine upload -s -r "$(PYPI_REPO)" \
-	    ./dist/project?structure-*
->>>>>>> fee89fda
 endif
 
 .PHONY: release-docker
 ### Publish all container images to all container registries.
-<<<<<<< HEAD
 release-docker: build-docker $(DOCKER_REGISTRIES:%=./var/log/docker-login-%.log)
-=======
-release-docker: build-docker \
-		$(DOCKER_REGISTRIES:%=./var/log/docker-login-%.log)
->>>>>>> fee89fda
 	$(MAKE) -e -j DOCKER_COMPOSE_RUN_ARGS="$(DOCKER_COMPOSE_RUN_ARGS) -T" \
 	    $(PYTHON_MINORS:%=release-docker-%)
 
@@ -964,12 +908,8 @@
 
 .PHONY: devel-upgrade
 ### Update all fixed/pinned dependencies to their latest available versions.
-<<<<<<< HEAD
 devel-upgrade: ./.env.~out~ $(HOME)/.local/var/log/project-structure-host-install.log \
 		./var-docker/$(PYTHON_ENV)/log/build-devel.log
-=======
-devel-upgrade: ./.env.~out~ ./var-docker/$(PYTHON_ENV)/log/build-devel.log
->>>>>>> fee89fda
 	touch "./setup.cfg" "./requirements/build.txt.in" \
 	    "./build-host/requirements.txt.in"
 # Ensure the network is create first to avoid race conditions
@@ -1159,7 +1099,6 @@
 # we may need to re-build the container image again to ensure it's current and correct.
 	docker compose run $(DOCKER_COMPOSE_RUN_ARGS) project-structure-devel \
 	    make -e PYTHON_MINORS="$(PYTHON_MINOR)" build-requirements-$(PYTHON_ENV)
-<<<<<<< HEAD
 ifeq ($(CI),true)
 # On CI, any changes from compiling requirements is a failure so no need to waste time
 # rebuilding images:
@@ -1167,9 +1106,6 @@
 else
 	$(MAKE) -e "$(@)"
 endif
-=======
-	$(MAKE) -e "$(@)"
->>>>>>> fee89fda
 
 # Build the end-user image:
 ./var-docker/$(PYTHON_ENV)/log/build-user.log: \
@@ -1291,7 +1227,6 @@
 	git config --global user.name "$(USER_FULL_NAME)"
 	git config --global user.email "$(USER_EMAIL)"
 
-<<<<<<< HEAD
 ./var/log/git-remotes.log:
 	mkdir -pv "$(dir $(@))"
 	set +x
@@ -1325,11 +1260,7 @@
 	git push --no-verify "origin" "HEAD:$(VCS_BRANCH)" | tee -a "$(@)"
 
 # Ensure release publishing authentication, mostly useful in automation such as CI.
-~/.pypirc: ./home/.pypirc.in
-=======
-# Ensure release publishing authentication, mostly useful in automation such as CI.
 ~/.pypirc.~out~: ./home/.pypirc.in
->>>>>>> fee89fda
 	$(call expand_template,$(<),$(@))
 
 ./var/log/docker-login-DOCKER.log:
