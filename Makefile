--- conflicted
+++ resolved
@@ -10,6 +10,7 @@
 export TEMPLATE_IGNORE_EXISTING=false
 # https://devguide.python.org/versions/#supported-versions
 PYTHON_SUPPORTED_MINORS=3.11 3.10 3.9 3.8 3.7
+export DOCKER_USER=merpatterson
 
 
 ## "Private" Variables:
@@ -35,24 +36,13 @@
 EMPTY=
 COMMA=,
 
-<<<<<<< HEAD
-# Variables/options that affect behavior
-export TEMPLATE_IGNORE_EXISTING=false
-# https://devguide.python.org/versions/#supported-versions
-PYTHON_SUPPORTED_MINORS=3.11 3.10 3.9 3.8 3.7
-export DOCKER_USER=merpatterson
-
-# Values derived from the environment
-=======
 # Values derived from the environment:
->>>>>>> 7c19a479
 USER_NAME:=$(shell id -u -n)
 USER_FULL_NAME:=$(shell \
     getent passwd "$(USER_NAME)" | cut -d ":" -f 5 | cut -d "," -f 1)
 ifeq ($(USER_FULL_NAME),)
 USER_FULL_NAME=$(USER_NAME)
 endif
-<<<<<<< HEAD
 USER_EMAIL:=$(USER_NAME)@$(shell hostname -f)
 export PUID:=$(shell id -u)
 export PGID:=$(shell id -g)
@@ -65,13 +55,10 @@
 )
 endif
 export TZ
-# Use the same Python version tox would as a default:
-=======
-USER_EMAIL:=$(USER_NAME)@$(shell hostname --fqdn)
+export DOCKER_GID=$(shell getent group "docker" | cut -d ":" -f 3)
 
 # Values concerning supported Python versions:
 # Use the same Python version tox would as a default.
->>>>>>> 7c19a479
 # https://tox.wiki/en/latest/config.html#base_python
 PYTHON_HOST_MINOR:=$(shell \
     pip --version | sed -nE 's|.* \(python ([0-9]+.[0-9]+)\)$$|\1|p')
@@ -87,41 +74,6 @@
 # Fallback to the latest installed supported Python version
 PYTHON_MINOR=$(PYTHON_LATEST_BASENAME:python%=%)
 endif
-<<<<<<< HEAD
-export DOCKER_GID=$(shell getent group "docker" | cut -d ":" -f 3)
-
-# Values derived from VCS/git
-export VCS_BRANCH:=$(shell git branch --show-current)
-VCS_PUSH_REMOTE:=$(shell git config "branch.$(VCS_BRANCH).remote")
-ifeq ($(VCS_PUSH_REMOTE),)
-VCS_PUSH_REMOTE:=$(shell git config "remote.pushDefault")
-endif
-ifeq ($(VCS_PUSH_REMOTE),)
-VCS_PUSH_REMOTE=origin
-endif
-VCS_UPSTREAM_REF:=$(shell \
-    git for-each-ref --format='%(upstream:remoteref)' "refs/heads/$(VCS_BRANCH)")
-ifneq ($(VCS_UPSTREAM_REF),)
-VCS_UPSTREAM_BRANCH=$(VCS_UPSTREAM_REF:refs/heads/%=%)
-else
-VCS_UPSTREAM_BRANCH=$(VCS_BRANCH)
-endif
-VCS_UPSTREAM_REMOTE:=$(shell \
-    git for-each-ref --format='%(upstream:remotename)' "refs/heads/$(VCS_BRANCH)")
-ifeq ($(VCS_UPSTREAM_REMOTE),)
-VCS_UPSTREAM_REMOTE=$(VCS_PUSH_REMOTE)
-endif
-VCS_COMPARE_BRANCH=$(VCS_UPSTREAM_BRANCH)
-VCS_FETCH_TARGETS=./var/git/refs/remotes/$(VCS_PUSH_REMOTE)/$(VCS_BRANCH)
-ifneq ($(VCS_BRANCH),$(VCS_COMPARE_BRANCH))
-VCS_FETCH_TARGETS+=./var/git/refs/remotes/$(VCS_UPSTREAM_REMOTE)/$(VCS_COMPARE_BRANCH)
-endif
-
-# Values inferred from constants above
-# Support passing in the Python versions to test, including testing one version:
-#     $ make PYTHON_MINORS=3.11 test
-=======
->>>>>>> 7c19a479
 PYTHON_LATEST_MINOR=$(firstword $(PYTHON_SUPPORTED_MINORS))
 PYTHON_LATEST_ENV=py$(subst .,,$(PYTHON_LATEST_MINOR))
 PYTHON_MINORS=$(PYTHON_SUPPORTED_MINORS)
@@ -135,9 +87,7 @@
 PYTHON_SHORT_MINORS=$(subst .,,$(PYTHON_MINORS))
 PYTHON_ENVS=$(PYTHON_SHORT_MINORS:%=py%)
 PYTHON_ALL_ENVS=$(PYTHON_ENVS) build
-<<<<<<< HEAD
 export PYTHON_WHEEL=
-=======
 
 # Values derived from VCS/git:
 VCS_BRANCH:=$(shell git branch --show-current)
@@ -165,7 +115,6 @@
 endif
 
 # Values used to run Tox:
->>>>>>> 7c19a479
 TOX_ENV_LIST=$(subst $(EMPTY) ,$(COMMA),$(PYTHON_ENVS))
 ifeq ($(words $(PYTHON_MINORS)),1)
 TOX_RUN_ARGS=run
@@ -181,7 +130,8 @@
 TOX_EXEC_OPTS=--no-recreate-pkg --skip-pkg-install
 TOX_EXEC_ARGS=tox exec $(TOX_EXEC_OPTS) -e "$(PYTHON_ENV)" --
 TOX_EXEC_BUILD_ARGS=tox exec $(TOX_EXEC_OPTS) -e "build" --
-CI=false
+
+# Values used to build Docker images and run containers:
 DOCKER_COMPOSE_RUN_ARGS=--rm
 ifneq ($(CI),true)
 DOCKER_COMPOSE_RUN_ARGS+= --quiet-pull
@@ -203,13 +153,13 @@
 ./var/docker/$(PYTHON_ENV)/python_project_structure.egg-info/ \
 ./.tox/ ./var/docker/$(PYTHON_ENV)/.tox/
 
-
 # Values used for publishing releases:
 # Safe defaults for testing the release process without publishing to the final/official
 # hosts/indexes/registries:
 BUILD_REQUIREMENTS=true
 RELEASE_PUBLISH=false
 PYPI_REPO=testpypi
+CI=false
 # Only publish releases from the `master` or `develop` branches:
 ifeq ($(VCS_BRANCH),master)
 RELEASE_PUBLISH=true
@@ -225,12 +175,6 @@
 TEST_PYPI_PASSWORD=
 export TEST_PYPI_PASSWORD
 
-<<<<<<< HEAD
-# Makefile functions
-current_pkg = $(shell ls -t ./dist/*$(1) | head -n 1)
-
-=======
->>>>>>> 7c19a479
 # Done with `$(shell ...)`, echo recipe commands going forward
 .SHELLFLAGS+= -x
 
@@ -242,7 +186,7 @@
 # https://www.gnu.org/software/make/manual/html_node/Call-Function.html
 
 # Return the most recently built package:
-current_pkg = $(shell ls -t ./.tox/.pkg/dist/*$(1) | head -n 1)
+current_pkg = $(shell ls -t ./dist/*$(1) | head -n 1)
 
 
 ## Top-level targets:
@@ -251,129 +195,31 @@
 ### The default target.
 all: build
 
-<<<<<<< HEAD
-# Strive for as much consistency as possible in development tasks between the local host
-# and inside containers.  To that end, most of the `*-docker` container target recipes
-# should run the corresponding `*-local` local host target recipes inside the
-# development container.  Top level targets, like `test`, should run as much as possible
-# inside the development container.
+.PHONY: start
+### Run the local development end-to-end stack services in the background as daemons.
+start: build-docker-volumes-$(PYTHON_ENV) build-docker-$(PYTHON_MINOR) ./.env
+	docker compose down
+	docker compose up -d
+
+.PHONY: run
+### Run the local development end-to-end stack services in the foreground for debugging.
+run: build-docker-volumes-$(PYTHON_ENV) build-docker-$(PYTHON_MINOR) ./.env
+	docker compose down
+	docker compose up
+
+
+## Build Targets:
+#
+# Recipes that make artifacts needed for by end-users, development tasks, other recipes.
 
 .PHONY: build
-### Set up everything for development from a checkout, local and in containers
+### Set up everything for development from a checkout, local and in containers.
 build: ./.git/hooks/pre-commit build-docker
 
-.PHONY: build-docker
-### Set up for development in Docker containers
-build-docker: build-pkgs
-	$(MAKE) -e -j PYTHON_WHEEL="$(call current_pkg,.whl)" \
-	    DOCKER_BUILD_ARGS="--progress plain" \
-	    $(PYTHON_MINORS:%=build-docker-%)
-.PHONY: $(PYTHON_MINORS:%=build-docker-%)
-### Set up for development in a Docker container for one Python version
-$(PYTHON_MINORS:%=build-docker-%):
-	$(MAKE) -e \
-	    PYTHON_MINORS="$(@:build-docker-%=%)" \
-	    PYTHON_MINOR="$(@:build-docker-%=%)" \
-	    PYTHON_ENV="py$(subst .,,$(@:build-docker-%=%))" \
-	    "./var/docker/py$(subst .,,$(@:build-docker-%=%))/log/build-user.log"
-.PHONY: $(DOCKER_REGISTRIES:%=build-docker-tags-%)
-### Print the list of image tags for the current registry and variant
-$(DOCKER_REGISTRIES:%=build-docker-tags-%): \
-		./var/git/refs/remotes/$(VCS_PUSH_REMOTE)/$(VCS_BRANCH)
-	docker_image=$(DOCKER_IMAGE_$(@:build-docker-tags-%=%))
-	export VERSION=$$(./.tox/build/bin/cz version --project)
-	major_version=$$(echo $${VERSION} | sed -nE 's|([0-9]+).*|\1|p')
-	minor_version=$$(
-	    echo $${VERSION} | sed -nE 's|([0-9]+\.[0-9]+).*|\1|p'
-	)
-	echo $${docker_image}:$(DOCKER_VARIANT_PREFIX)$(PYTHON_ENV)-$(DOCKER_BRANCH_TAG)
-ifeq ($(VCS_BRANCH),master)
-# Only update tags end users may depend on to be stable from the `master` branch
-	echo $${docker_image}:$(DOCKER_VARIANT_PREFIX)$(PYTHON_ENV)-$${minor_version}
-	echo $${docker_image}:$(DOCKER_VARIANT_PREFIX)$(PYTHON_ENV)-$${major_version}
-	echo $${docker_image}:$(DOCKER_VARIANT_PREFIX)$(PYTHON_ENV)
-endif
-# This variant is the default used for tags such as `latest`
-ifeq ($(PYTHON_ENV),$(PYTHON_LATEST_ENV))
-	echo $${docker_image}:$(DOCKER_VARIANT_PREFIX)$(DOCKER_BRANCH_TAG)
-ifeq ($(VCS_BRANCH),master)
-	echo $${docker_image}:$(DOCKER_VARIANT_PREFIX)$${minor_version}
-	echo $${docker_image}:$(DOCKER_VARIANT_PREFIX)$${major_version}
-ifeq ($(DOCKER_VARIANT),)
-	echo $${docker_image}:latest
-else
-	echo $${docker_image}:$(DOCKER_VARIANT)
-endif
-endif
-endif
-.PHONY: build-docker-tags
-### Print the list of image tags for the current registry and variant
-build-docker-tags:
-	$(MAKE) $(DOCKER_REGISTRIES:%=build-docker-tags-%)
-
-=======
-
-## Build Targets:
-#
-# Recipes that make artifacts needed for by end-users, development tasks, other recipes.
-
-.PHONY: build
-### Perform any currently necessary local set-up common to most operations.
-build: \
-	./.git/hooks/pre-commit \
-	$(HOME)/.local/var/log/python-project-structure-host-install.log
-	$(MAKE) -e -j $(PYTHON_ENVS:%=build-requirements-%)
->>>>>>> 7c19a479
-.PHONY: $(PYTHON_ENVS:%=build-requirements-%)
-### Compile fixed/pinned dependency versions if necessary.
-$(PYTHON_ENVS:%=build-requirements-%):
-# Avoid parallel tox recreations stomping on each other
-	$(MAKE) "$(@:build-requirements-%=./var/log/tox/%/build.log)"
-	targets="./requirements/$(@:build-requirements-%=%)/user.txt \
-	    ./requirements/$(@:build-requirements-%=%)/devel.txt \
-	    ./requirements/$(@:build-requirements-%=%)/build.txt \
-	    ./build-host/requirements-$(@:build-requirements-%=%).txt"
-# Workaround race conditions in pip's HTTP file cache:
-# https://github.com/pypa/pip/issues/6970#issuecomment-527678672
-	$(MAKE) -e -j $${targets} ||
-	    $(MAKE) -e -j $${targets} ||
-	    $(MAKE) -e -j $${targets}
-
-.PHONY: $(PYTHON_MINORS:%=build-docker-requirements-%)
-### Pull container images and compile fixed/pinned dependency versions if necessary
-$(PYTHON_MINORS:%=build-docker-requirements-%): ./.env
-	export PYTHON_MINOR="$(@:build-docker-requirements-%=%)"
-	export PYTHON_ENV="py$(subst .,,$(@:build-docker-requirements-%=%))"
-	$(MAKE) build-docker-volumes-$${PYTHON_ENV}
-	docker compose run $(DOCKER_COMPOSE_RUN_ARGS) -T \
-	    python-project-structure-devel make -e \
-	    PYTHON_MINORS="$(@:build-docker-requirements-%=%)" \
-	    build-requirements-py$(subst .,,$(@:build-docker-requirements-%=%))
-
-.PHONY: build-docker-pull
-### Pull the development image and simulate as if it had been built here
-build-docker-pull: ./.env ./var/git/refs/remotes/$(VCS_PUSH_REMOTE)/$(VCS_BRANCH) \
-		build-docker-volumes-$(PYTHON_ENV) ./var/log/tox/build/build.log
-	export VERSION=$$(./.tox/build/bin/cz version --project)
-	if docker compose pull --quiet python-project-structure-devel
-	then
-	    mkdir -pv "./var/docker/$(PYTHON_ENV)/log/"
-	    touch "./var/docker/$(PYTHON_ENV)/log/build-devel.log" \
-	        "./var/docker/$(PYTHON_ENV)/log/rebuild.log"
-	    $(MAKE) -e "./var/docker/$(PYTHON_ENV)/.tox/$(PYTHON_ENV)/bin/activate"
-	else
-	    $(MAKE) "./var/docker/$(PYTHON_ENV)/log/build-devel.log"
-	fi
-
 .PHONY: build-pkgs
-<<<<<<< HEAD
-### Ensure the built package is current when used outside of tox
-build-pkgs: ./var/git/refs/remotes/$(VCS_PUSH_REMOTE)/$(VCS_BRANCH) \
+### Ensure the built package is current when used outside of tox.
+build-pkgs: ./var/git/refs/remotes/$(VCS_REMOTE)/$(VCS_BRANCH) \
 		build-docker-volumes-$(PYTHON_ENV) build-docker-pull
-=======
-### Ensure the built package is current when used outside of tox.
-build-pkgs: ./var/git/refs/remotes/$(VCS_REMOTE)/$(VCS_BRANCH)
->>>>>>> 7c19a479
 # Defined as a .PHONY recipe so that multiple targets can depend on this as a
 # pre-requisite and it will only be run once per invocation.
 	mkdir -pv "./dist/"
@@ -393,28 +239,178 @@
 	    ls -t ./var/docker/$(PYTHON_ENV)/.tox/.pkg/dist/*.tar.gz | head -n 1
 	)" "./dist/"
 
-<<<<<<< HEAD
-.PHONY: build-bump
-### Bump the package version if on a branch that should trigger a release
-build-bump: ~/.gitconfig ./var/git/refs/remotes/$(VCS_PUSH_REMOTE)/$(VCS_BRANCH) \
-		./var/log/tox/build/build.log \
-		build-docker-volumes-$(PYTHON_ENV) build-docker-pull
-=======
+.PHONY: $(PYTHON_ENVS:%=build-requirements-%)
+### Compile fixed/pinned dependency versions if necessary.
+$(PYTHON_ENVS:%=build-requirements-%):
+# Avoid parallel tox recreations stomping on each other
+	$(MAKE) "$(@:build-requirements-%=./var/log/tox/%/build.log)"
+	targets="./requirements/$(@:build-requirements-%=%)/user.txt \
+	    ./requirements/$(@:build-requirements-%=%)/devel.txt \
+	    ./requirements/$(@:build-requirements-%=%)/build.txt \
+	    ./build-host/requirements-$(@:build-requirements-%=%).txt"
+# Workaround race conditions in pip's HTTP file cache:
+# https://github.com/pypa/pip/issues/6970#issuecomment-527678672
+	$(MAKE) -e -j $${targets} ||
+	    $(MAKE) -e -j $${targets} ||
+	    $(MAKE) -e -j $${targets}
+
+## Docker Build Targets:
+#
+# Strive for as much consistency as possible in development tasks between the local host
+# and inside containers.  To that end, most of the `*-docker` container target recipes
+# should run the corresponding `*-local` local host target recipes inside the
+# development container.  Top level targets, like `test`, should run as much as possible
+# inside the development container.
+
+.PHONY: build-docker
+### Set up for development in Docker containers.
+build-docker: build-pkgs
+	$(MAKE) -e -j PYTHON_WHEEL="$(call current_pkg,.whl)" \
+	    DOCKER_BUILD_ARGS="--progress plain" \
+	    $(PYTHON_MINORS:%=build-docker-%)
+
+.PHONY: $(PYTHON_MINORS:%=build-docker-%)
+### Set up for development in a Docker container for one Python version.
+$(PYTHON_MINORS:%=build-docker-%):
+	$(MAKE) -e \
+	    PYTHON_MINORS="$(@:build-docker-%=%)" \
+	    PYTHON_MINOR="$(@:build-docker-%=%)" \
+	    PYTHON_ENV="py$(subst .,,$(@:build-docker-%=%))" \
+	    "./var/docker/py$(subst .,,$(@:build-docker-%=%))/log/build-user.log"
+
+.PHONY: build-docker-tags
+### Print the list of image tags for the current registry and variant.
+build-docker-tags:
+	$(MAKE) $(DOCKER_REGISTRIES:%=build-docker-tags-%)
+
+.PHONY: $(DOCKER_REGISTRIES:%=build-docker-tags-%)
+### Print the list of image tags for the current registry and variant.
+$(DOCKER_REGISTRIES:%=build-docker-tags-%): \
+		./var/git/refs/remotes/$(VCS_REMOTE)/$(VCS_BRANCH)
+	docker_image=$(DOCKER_IMAGE_$(@:build-docker-tags-%=%))
+	export VERSION=$$(./.tox/build/bin/cz version --project)
+	major_version=$$(echo $${VERSION} | sed -nE 's|([0-9]+).*|\1|p')
+	minor_version=$$(
+	    echo $${VERSION} | sed -nE 's|([0-9]+\.[0-9]+).*|\1|p'
+	)
+	echo $${docker_image}:$(DOCKER_VARIANT_PREFIX)$(PYTHON_ENV)-$(DOCKER_BRANCH_TAG)
+ifeq ($(VCS_BRANCH),master)
+# Only update tags end users may depend on to be stable from the `master` branch
+	echo $${docker_image}:$(DOCKER_VARIANT_PREFIX)$(PYTHON_ENV)-$${minor_version}
+	echo $${docker_image}:$(DOCKER_VARIANT_PREFIX)$(PYTHON_ENV)-$${major_version}
+	echo $${docker_image}:$(DOCKER_VARIANT_PREFIX)$(PYTHON_ENV)
+endif
+# This variant is the default used for tags such as `latest`
+ifeq ($(PYTHON_ENV),$(PYTHON_LATEST_ENV))
+	echo $${docker_image}:$(DOCKER_VARIANT_PREFIX)$(DOCKER_BRANCH_TAG)
+ifeq ($(VCS_BRANCH),master)
+	echo $${docker_image}:$(DOCKER_VARIANT_PREFIX)$${minor_version}
+	echo $${docker_image}:$(DOCKER_VARIANT_PREFIX)$${major_version}
+ifeq ($(DOCKER_VARIANT),)
+	echo $${docker_image}:latest
+else
+	echo $${docker_image}:$(DOCKER_VARIANT)
+endif
+endif
+endif
+
+.PHONY: $(PYTHON_MINORS:%=build-docker-requirements-%)
+### Pull container images and compile fixed/pinned dependency versions if necessary.
+$(PYTHON_MINORS:%=build-docker-requirements-%): ./.env
+	export PYTHON_MINOR="$(@:build-docker-requirements-%=%)"
+	export PYTHON_ENV="py$(subst .,,$(@:build-docker-requirements-%=%))"
+	$(MAKE) build-docker-volumes-$${PYTHON_ENV}
+	docker compose run $(DOCKER_COMPOSE_RUN_ARGS) -T \
+	    python-project-structure-devel make -e \
+	    PYTHON_MINORS="$(@:build-docker-requirements-%=%)" \
+	    build-requirements-py$(subst .,,$(@:build-docker-requirements-%=%))
+
+.PHONY: build-docker-pull
+### Pull the development image and simulate as if it had been built here.
+build-docker-pull: ./.env ./var/git/refs/remotes/$(VCS_REMOTE)/$(VCS_BRANCH) \
+		build-docker-volumes-$(PYTHON_ENV) ./var/log/tox/build/build.log
+	export VERSION=$$(./.tox/build/bin/cz version --project)
+	if docker compose pull --quiet python-project-structure-devel
+	then
+	    mkdir -pv "./var/docker/$(PYTHON_ENV)/log/"
+	    touch "./var/docker/$(PYTHON_ENV)/log/build-devel.log" \
+	        "./var/docker/$(PYTHON_ENV)/log/rebuild.log"
+	    $(MAKE) -e "./var/docker/$(PYTHON_ENV)/.tox/$(PYTHON_ENV)/bin/activate"
+	else
+	    $(MAKE) "./var/docker/$(PYTHON_ENV)/log/build-devel.log"
+	fi
+
+.PHONY: $(PYTHON_ENVS:%=build-docker-volumes-%)
+### Ensure access permissions to build artifacts in Python version container volumes.
+# If created by `# dockerd`, they end up owned by `root`.
+$(PYTHON_ENVS:%=build-docker-volumes-%): \
+		./var/ ./src/python_project_structure.egg-info/ ./.tox/
+	$(MAKE) \
+	    $(@:build-docker-volumes-%=./var/docker/%/) \
+	    $(@:build-docker-volumes-%=./var/docker/%/python_project_structure.egg-info/) \
+	    $(@:build-docker-volumes-%=./var/docker/%/.tox/)
+
 
 ## Test Targets:
 #
 # Recipes that run the test suite.
 
 .PHONY: test
-### Run the full suite of tests, coverage checks, and linters.
-test: build
+### Format the code and run the full suite of tests, coverage checks, and linters.
+test: test-docker-lint test-docker
+
+.PHONY: test-local
+### Run the full suite of tests on the local host.
+test-local:
 	tox $(TOX_RUN_ARGS) -e "$(TOX_ENV_LIST)"
 
 .PHONY: test-debug
-### Run tests directly on the host and invoke the debugger on errors/failures.
+### Run tests in the host environment and invoke the debugger on errors/failures.
 test-debug: ./var/log/tox/$(PYTHON_ENV)/editable.log
 	$(TOX_EXEC_ARGS) pytest --pdb
 
+.PHONY: test-docker
+### Run the full suite of tests, coverage checks, and code linters in containers.
+test-docker: build-pkgs
+	$(MAKE) -e -j PYTHON_WHEEL="$(call current_pkg,.whl)" \
+	    DOCKER_BUILD_ARGS="--progress plain" \
+	    $(PYTHON_MINORS:%=test-docker-%)
+
+.PHONY: $(PYTHON_MINORS:%=test-docker-%)
+### Run the full suite of tests inside a docker container for one Python version.
+$(PYTHON_MINORS:%=test-docker-%):
+	$(MAKE) -e \
+	    PYTHON_MINORS="$(@:test-docker-%=%)" \
+	    PYTHON_MINOR="$(@:test-docker-%=%)" \
+	    PYTHON_ENV="py$(subst .,,$(@:test-docker-%=%))" \
+	    test-docker-pyminor
+
+.PHONY: test-docker-pyminor
+### Run the full suite of tests inside a docker container for this Python version.
+test-docker-pyminor: build-docker-volumes-$(PYTHON_ENV) build-docker-$(PYTHON_MINOR)
+	docker_run_args="--rm"
+	if [ ! -t 0 ]
+	then
+# No fancy output when running in parallel
+	    docker_run_args+=" -T"
+	fi
+# Ensure the dist/package has been correctly installed in the image
+	docker compose run --no-deps $${docker_run_args} python-project-structure \
+	    python -c 'import pythonprojectstructure; print(pythonprojectstructure)'
+# Run from the development Docker container for consistency
+	docker compose run $${docker_run_args} python-project-structure-devel \
+	    make -e PYTHON_MINORS="$(PYTHON_MINORS)" PYTHON_WHEEL="$(PYTHON_WHEEL)" \
+	        test-local
+.PHONY: test-docker-lint
+### Check the style and content of the `./Dockerfile*` files
+test-docker-lint: ./.env build-docker-volumes-$(PYTHON_ENV)
+	docker compose run $(DOCKER_COMPOSE_RUN_ARGS) hadolint \
+	    hadolint "./Dockerfile"
+	docker compose run $(DOCKER_COMPOSE_RUN_ARGS) hadolint \
+	    hadolint "./Dockerfile.devel"
+	docker compose run $(DOCKER_COMPOSE_RUN_ARGS) hadolint \
+	    hadolint "./build-host/Dockerfile"
+
 
 ## Release Targets:
 #
@@ -422,25 +418,63 @@
 # end-users.
 
 .PHONY: release
+### Publish installable Python packages to PyPI and container images to Docker Hub.
+release: release-python release-docker
+
+.PHONY: release-python
 ### Publish installable Python packages to PyPI.
-release: $(HOME)/.local/var/log/python-project-structure-host-install.log build-pkgs \
-		~/.pypirc
+release-python: ./var/git/refs/remotes/$(VCS_REMOTE)/$(VCS_BRANCH) \
+		./var/log/tox/build/build.log build-pkgs ~/.pypirc
 # https://twine.readthedocs.io/en/latest/#using-twine
 	$(TOX_EXEC_BUILD_ARGS) twine check \
 	    "$(call current_pkg,.whl)" "$(call current_pkg,.tar.gz)"
 	$(MAKE) "check-clean"
 # Only release from the `master` or `develop` branches:
 ifeq ($(RELEASE_PUBLISH),true)
-# https://twine.readthedocs.io/en/latest/#using-twine
 	$(TOX_EXEC_BUILD_ARGS) twine upload -s -r "$(PYPI_REPO)" \
 	    "$(call current_pkg,.whl)" "$(call current_pkg,.tar.gz)"
 endif
+
+.PHONY: release-docker
+### Publish all container images to all container registries.
+release-docker: build-docker-volumes-$(PYTHON_ENV) build-docker \
+		$(DOCKER_REGISTRIES:%=./var/log/docker-login-%.log)
+	$(MAKE) -e -j $(PYTHON_MINORS:%=release-docker-%)
+
+.PHONY: $(PYTHON_MINORS:%=release-docker-%)
+### Publish the container images for one Python version to all container registry.
+$(PYTHON_MINORS:%=release-docker-%): $(DOCKER_REGISTRIES:%=./var/log/docker-login-%.log)
+	export PYTHON_ENV="py$(subst .,,$(@:release-docker-%=%))"
+	$(MAKE) -e -j $(DOCKER_REGISTRIES:%=release-docker-registry-%)
+ifeq ($${PYTHON_ENV},$(PYTHON_LATEST_ENV))
+	docker compose run $(DOCKER_COMPOSE_RUN_ARGS) docker-pushrm
+endif
+
+.PHONY: $(DOCKER_REGISTRIES:%=release-docker-registry-%)
+### Publish all container images to one container registry.
+$(DOCKER_REGISTRIES:%=release-docker-registry-%):
+# https://docs.docker.com/docker-hub/#step-5-build-and-push-a-container-image-to-docker-hub-from-your-computer
+	$(MAKE) "./var/log/docker-login-$(@:release-docker-registry-%=%).log"
+	for user_tag in $$(
+	    $(MAKE) -e --no-print-directory \
+	        build-docker-tags-$(@:release-docker-registry-%=%)
+	)
+	do
+	    docker push "$${user_tag}"
+	done
+	for devel_tag in $$(
+	    $(MAKE) -e DOCKER_VARIANT="devel" --no-print-directory \
+	        build-docker-tags-$(@:release-docker-registry-%=%)
+	)
+	do
+	    docker push "$${devel_tag}"
+	done
 
 .PHONY: release-bump
 ### Bump the package version if on a branch that should trigger a release.
 release-bump: ~/.gitconfig ./var/git/refs/remotes/$(VCS_REMOTE)/$(VCS_BRANCH) \
-		$(HOME)/.local/var/log/python-project-structure-host-install.log
->>>>>>> 7c19a479
+		./var/log/tox/build/build.log \
+		build-docker-volumes-$(PYTHON_ENV) build-docker-pull
 	if ! git diff --cached --exit-code
 	then
 	    set +x
@@ -491,33 +525,15 @@
 	git push --no-verify --tags "$(VCS_REMOTE)" "HEAD:$(VCS_BRANCH)"
 endif
 
-<<<<<<< HEAD
-.PHONY: start
-### Run the local development end-to-end stack services in the background as daemons
-start: build-docker-volumes-$(PYTHON_ENV) build-docker-$(PYTHON_MINOR) ./.env
-	docker compose down
-	docker compose up -d
-.PHONY: run
-### Run the local development end-to-end stack services in the foreground for debugging
-run: build-docker-volumes-$(PYTHON_ENV) build-docker-$(PYTHON_MINOR) ./.env
-	docker compose down
-	docker compose up
+
+## Check Targets:
+#
+# Recipes that confirm development conditions.
 
 .PHONY: check-push
-### Perform any checks that should only be run before pushing
+### Perform any checks that should only be run before pushing.
 check-push: $(VCS_FETCH_TARGETS) build-docker-volumes-$(PYTHON_ENV) \
 		build-docker-$(PYTHON_MINOR) ./.env
-=======
-
-## Check Targets:
-#
-# Recipes that confirm development conditions.
-
-.PHONY: check-push
-### Perform any checks that should only be run before pushing.
-check-push: $(VCS_FETCH_TARGETS) \
-		$(HOME)/.local/var/log/python-project-structure-host-install.log
->>>>>>> 7c19a479
 	exit_code=0
 	$(TOX_EXEC_BUILD_ARGS) cz check --rev-range \
 	    "$(VCS_COMPARE_REMOTE)/$(VCS_COMPARE_BRANCH)..HEAD" || exit_code=$$?
@@ -528,25 +544,15 @@
 	if $(TOX_EXEC_BUILD_ARGS) python ./bin/cz-check-bump \
 	    "$(VCS_COMPARE_REMOTE)/$(VCS_COMPARE_BRANCH)"
 	then
-<<<<<<< HEAD
 	    docker compose run $(DOCKER_COMPOSE_RUN_ARGS) \
 	        python-project-structure-devel $(TOX_EXEC_ARGS) \
 	        towncrier check --compare-with \
-	        "$(VCS_UPSTREAM_REMOTE)/$(VCS_COMPARE_BRANCH)"
-=======
-	    $(TOX_EXEC_ARGS) towncrier check --compare-with \
 		"$(VCS_COMPARE_REMOTE)/$(VCS_COMPARE_BRANCH)"
->>>>>>> 7c19a479
 	fi
 
 .PHONY: check-clean
-<<<<<<< HEAD
-### Confirm that the checkout is free of uncommitted VCS changes
+### Confirm that the checkout is free of uncommitted VCS changes.
 check-clean:
-=======
-### Confirm that the checkout is free of uncommitted VCS changes.
-check-clean: $(HOME)/.local/var/log/python-project-structure-host-install.log
->>>>>>> 7c19a479
 	if [ -n "$$(git status --porcelain)" ]
 	then
 	    set +x
@@ -554,63 +560,6 @@
 	    false
 	fi
 
-<<<<<<< HEAD
-.PHONY: release
-### Publish installable Python packages to PyPI and container images to Docker Hub
-release: release-python release-docker
-
-.PHONY: release-python
-### Publish installable Python packages to PyPI
-release-python: ./var/git/refs/remotes/$(VCS_PUSH_REMOTE)/$(VCS_BRANCH) \
-		./var/log/tox/build/build.log build-pkgs ~/.pypirc
-# https://twine.readthedocs.io/en/latest/#using-twine
-	$(TOX_EXEC_BUILD_ARGS) twine check \
-	    "$(call current_pkg,.whl)" "$(call current_pkg,.tar.gz)"
-	$(MAKE) "check-clean"
-# Only release from the `master` or `develop` branches:
-ifeq ($(RELEASE_PUBLISH),true)
-# https://twine.readthedocs.io/en/latest/#using-twine
-	$(TOX_EXEC_BUILD_ARGS) twine upload -s -r "$(PYPI_REPO)" \
-	    "$(call current_pkg,.whl)" "$(call current_pkg,.tar.gz)"
-endif
-
-.PHONY: release-docker
-### Publish all container images to all container registries
-release-docker: build-docker-volumes-$(PYTHON_ENV) build-docker \
-		$(DOCKER_REGISTRIES:%=./var/log/docker-login-%.log)
-	$(MAKE) -e -j $(PYTHON_MINORS:%=release-docker-%)
-.PHONY: $(PYTHON_MINORS:%=release-docker-%)
-### Publish the container images for one Python version to all container registry
-$(PYTHON_MINORS:%=release-docker-%): $(DOCKER_REGISTRIES:%=./var/log/docker-login-%.log)
-	export PYTHON_ENV="py$(subst .,,$(@:release-docker-%=%))"
-	$(MAKE) -e -j $(DOCKER_REGISTRIES:%=release-docker-registry-%)
-ifeq ($${PYTHON_ENV},$(PYTHON_LATEST_ENV))
-	docker compose run $(DOCKER_COMPOSE_RUN_ARGS) docker-pushrm
-endif
-.PHONY: $(DOCKER_REGISTRIES:%=release-docker-registry-%)
-### Publish all container images to one container registry
-$(DOCKER_REGISTRIES:%=release-docker-registry-%):
-# https://docs.docker.com/docker-hub/#step-5-build-and-push-a-container-image-to-docker-hub-from-your-computer
-	$(MAKE) "./var/log/docker-login-$(@:release-docker-registry-%=%).log"
-	for user_tag in $$(
-	    $(MAKE) -e --no-print-directory \
-	        build-docker-tags-$(@:release-docker-registry-%=%)
-	)
-	do
-	    docker push "$${user_tag}"
-	done
-	for devel_tag in $$(
-	    $(MAKE) -e DOCKER_VARIANT="devel" --no-print-directory \
-	        build-docker-tags-$(@:release-docker-registry-%=%)
-	)
-	do
-	    docker push "$${devel_tag}"
-	done
-
-.PHONY: format
-### Automatically correct code in this checkout according to linters and style checkers
-format:  ./var/log/tox/$(PYTHON_ENV)/build.log
-=======
 
 ## Development Targets:
 #
@@ -619,85 +568,24 @@
 .PHONY: devel-format
 ### Automatically correct code in this checkout according to linters and style checkers.
 devel-format: $(HOME)/.local/var/log/python-project-structure-host-install.log
->>>>>>> 7c19a479
 	$(TOX_EXEC_ARGS) autoflake -r -i --remove-all-unused-imports \
 		--remove-duplicate-keys --remove-unused-variables \
 		--remove-unused-variables "./src/pythonprojectstructure/"
 	$(TOX_EXEC_ARGS) autopep8 -v -i -r "./src/pythonprojectstructure/"
 	$(TOX_EXEC_ARGS) black "./src/pythonprojectstructure/"
 
-<<<<<<< HEAD
-.PHONY: lint-docker
-### Check the style and content of the `./Dockerfile*` files
-lint-docker: ./.env build-docker-volumes-$(PYTHON_ENV)
-	docker compose run $(DOCKER_COMPOSE_RUN_ARGS) hadolint \
-	    hadolint "./Dockerfile"
-	docker compose run $(DOCKER_COMPOSE_RUN_ARGS) hadolint \
-	    hadolint "./Dockerfile.devel"
-	docker compose run $(DOCKER_COMPOSE_RUN_ARGS) hadolint \
-	    hadolint "./build-host/Dockerfile"
-
-.PHONY: test
-### Format the code and run the full suite of tests, coverage checks, and linters
-test: lint-docker test-docker
-.PHONY: test-docker
-### Format the code and run the full suite of tests, coverage checks, and linters
-test-docker: build-pkgs
-	$(MAKE) -e -j PYTHON_WHEEL="$(call current_pkg,.whl)" \
-	    DOCKER_BUILD_ARGS="--progress plain" \
-	    $(PYTHON_MINORS:%=test-docker-%)
-.PHONY: $(PYTHON_MINORS:%=test-docker-%)
-### Run the full suite of tests inside a docker container for this Python version
-$(PYTHON_MINORS:%=test-docker-%):
-	$(MAKE) -e \
-	    PYTHON_MINORS="$(@:test-docker-%=%)" \
-	    PYTHON_MINOR="$(@:test-docker-%=%)" \
-	    PYTHON_ENV="py$(subst .,,$(@:test-docker-%=%))" \
-	    test-docker-pyminor
-.PHONY: test-docker-pyminor
-test-docker-pyminor: build-docker-volumes-$(PYTHON_ENV) build-docker-$(PYTHON_MINOR)
-	docker_run_args="--rm"
-	if [ ! -t 0 ]
-	then
-# No fancy output when running in parallel
-	    docker_run_args+=" -T"
-	fi
-# Ensure the dist/package has been correctly installed in the image
-	docker compose run --no-deps $${docker_run_args} python-project-structure \
-	    python -c 'import pythonprojectstructure; print(pythonprojectstructure)'
-# Run from the development Docker container for consistency
-	docker compose run $${docker_run_args} python-project-structure-devel \
-	    make -e PYTHON_MINORS="$(PYTHON_MINORS)" PYTHON_WHEEL="$(PYTHON_WHEEL)" \
-	        test-local
-.PHONY: test-local
-### Run the full suite of tests on the local host
-test-local:
-	tox $(TOX_RUN_ARGS) -e "$(TOX_ENV_LIST)"
-.PHONY: test-debug
-### Run tests in the main/default environment and invoke the debugger on errors/failures
-test-debug: ./var/log/tox/$(PYTHON_ENV)/editable.log
-	$(TOX_EXEC_ARGS) pytest --pdb
-
-.PHONY: upgrade
-### Update all fixed/pinned dependencies to their latest available versions
-upgrade: ./.env build-docker-volumes-$(PYTHON_ENV)
+.PHONY: devel-upgrade
+### Update all fixed/pinned dependencies to their latest available versions.
+devel-upgrade: ./.env build-docker-volumes-$(PYTHON_ENV)
 	touch "./setup.cfg" "./requirements/build.txt.in" \
 	    "./build-host/requirements.txt.in"
 ifeq ($(CI),true)
 # Pull separately to reduce noisy interactive TTY output where it shouldn't be:
 	docker compose pull --quiet python-project-structure-devel
 endif
-	docker compose create python-project-structure-devel
 # Ensure the network is create first to avoid race conditions
 	docker compose create python-project-structure-devel
 	$(MAKE) -e -j $(PYTHON_MINORS:%=build-docker-requirements-%)
-=======
-.PHONY: devel-upgrade
-### Update all fixed/pinned dependencies to their latest available versions.
-devel-upgrade:
-	touch "./setup.cfg" "./requirements/build.txt.in" "./build-host/requirements.txt.in"
-	$(MAKE) -e -j $(PYTHON_ENVS:%=build-requirements-%)
->>>>>>> 7c19a479
 # Update VCS hooks from remotes to the latest tag.
 	$(TOX_EXEC_BUILD_ARGS) pre-commit autoupdate
 
@@ -751,15 +639,6 @@
 ## Clean Targets:
 #
 # Recipes used to restore the checkout to initial conditions.
-
-# TEMPLATE: Run this once for your project.  See the `./var/log/docker-login*.log`
-# targets for the authentication environment variables that need to be set or just login
-# to those container registries manually and touch these targets.
-.PHONY: bootstrap-project
-### Run any tasks needed to be run once for a given project by a maintainer
-bootstrap-project: ./var/log/docker-login-DOCKER.log
-# Initially seed the build host Docker image to bootstrap CI/CD environments
-	$(MAKE) -C "./build-host/" release
 
 .PHONY: clean
 ### Restore the checkout to a state as close to an initial clone as possible.
@@ -821,18 +700,13 @@
 	./.tox/$(@:requirements/%/build.txt=%)/bin/pip-compile \
 	    --resolver "backtracking" --upgrade --output-file "$(@)" "$(<)"
 
-<<<<<<< HEAD
-$(PYTHON_ALL_ENVS:%=./var/log/tox/%/build.log):
-	$(MAKE) "$(HOME)/.local/var/log/python-project-structure-host-install.log"
-=======
 # Targets used as pre-requisites to ensure virtual environments managed by tox have been
 # created and can be used directly to save time on Tox's overhead when we don't need
 # Tox's logic about when to update/recreate them, e.g.:
 #     $ ./.tox/build/bin/cz --help
 # Mostly useful for build/release tools.
-$(PYTHON_ALL_ENVS:%=./var/log/tox/%/build.log): \
-		$(HOME)/.local/var/log/python-project-structure-host-install.log
->>>>>>> 7c19a479
+$(PYTHON_ALL_ENVS:%=./var/log/tox/%/build.log):
+	$(MAKE) "$(HOME)/.local/var/log/python-project-structure-host-install.log"
 	mkdir -pv "$(dir $(@))"
 	tox run $(TOX_EXEC_OPTS) -e "$(@:var/log/tox/%/build.log=%)" --notest |
 	    tee -a "$(@)"
@@ -845,8 +719,8 @@
 	tox exec $(TOX_EXEC_OPTS) -e "$(@:var/log/tox/%/editable.log=%)" -- \
 	    pip install -e "./" | tee -a "$(@)"
 
-<<<<<<< HEAD
-# Docker targets
+## Docker real targets:
+
 # Build the development image:
 ./var/docker/$(PYTHON_ENV)/log/build-devel.log: \
 		./Dockerfile.devel ./.dockerignore ./bin/entrypoint \
@@ -855,7 +729,7 @@
 		./docker-compose.override.yml ./.env \
 		./var/docker/$(PYTHON_ENV)/log/rebuild.log
 	true DEBUG Updated prereqs: $(?)
-	$(MAKE) "./var/git/refs/remotes/$(VCS_PUSH_REMOTE)/$(VCS_BRANCH)" \
+	$(MAKE) "./var/git/refs/remotes/$(VCS_REMOTE)/$(VCS_BRANCH)" \
 	    build-docker-volumes-$(PYTHON_ENV) "./var/log/tox/build/build.log"
 	mkdir -pv "$(dir $(@))"
 	export VERSION=$$(./.tox/build/bin/cz version --project)
@@ -887,12 +761,13 @@
 	    build-requirements-$(PYTHON_ENV)
 	$(MAKE) -e "$(@)"
 endif
+
 # Build the end-user image:
 ./var/docker/$(PYTHON_ENV)/log/build-user.log: \
 		./var/docker/$(PYTHON_ENV)/log/build-devel.log ./Dockerfile \
 		./var/docker/$(PYTHON_ENV)/log/rebuild.log
 	true DEBUG Updated prereqs: $(?)
-	$(MAKE) "./var/git/refs/remotes/$(VCS_PUSH_REMOTE)/$(VCS_BRANCH)" \
+	$(MAKE) "./var/git/refs/remotes/$(VCS_REMOTE)/$(VCS_BRANCH)" \
 	    "./var/log/tox/build/build.log"
 	mkdir -pv "$(dir $(@))"
 	export VERSION=$$(./.tox/build/bin/cz version --project)
@@ -918,15 +793,6 @@
 # The image installs the host requirements, reflect that in the bind mount volumes
 	date >>"$(@:%/build.log=%/host-install.log)"
 
-.PHONY: $(PYTHON_ENVS:%=build-docker-volumes-%)
-### Ensure access permissions to build artifacts in Python version container volumes
-# If created by `# dockerd`, they end up owned by `root`.
-$(PYTHON_ENVS:%=build-docker-volumes-%): \
-		./var/ ./src/python_project_structure.egg-info/ ./.tox/
-	$(MAKE) \
-	    $(@:build-docker-volumes-%=./var/docker/%/) \
-	    $(@:build-docker-volumes-%=./var/docker/%/python_project_structure.egg-info/) \
-	    $(@:build-docker-volumes-%=./var/docker/%/.tox/)
 ./var/ $(PYTHON_ENVS:%=./var/docker/%/) \
 ./src/python_project_structure.egg-info/ \
 $(PYTHON_ENVS:%=./var/docker/%/python_project_structure.egg-info/) \
@@ -934,13 +800,13 @@
 	mkdir -pv "$(@)"
 
 # Marker file used to trigger the rebuild of the image for just one Python version.
-# Useful to workaround async timestamp issues when running jobs in parallel.
+# Useful to workaround async timestamp issues when running jobs in parallel:
 ./var/docker/$(PYTHON_ENV)/log/rebuild.log:
 	mkdir -pv "$(dir $(@))"
 	date >>"$(@)"
 
 # Target for use as a prerequisite in host targets that depend on the virtualenv having
-# been built.
+# been built:
 $(PYTHON_ALL_ENVS:%=./var/docker/%/.tox/%/bin/activate):
 	python_env=$(notdir $(@:%/bin/activate=%))
 	$(MAKE) build-docker-volumes-$(PYTHON_ENV) \
@@ -949,17 +815,14 @@
 	    python-project-structure-devel make -e PYTHON_MINORS="$(PYTHON_MINOR)" \
 	    "./var/log/tox/$${python_env}/build.log"
 
-# Local environment variables from a template
+# Local environment variables from a template:
 ./.env: ./.env.in
 	$(MAKE) -e "template=$(<)" "target=$(@)" expand-template
 
-# Perform any one-time local checkout set up
-=======
 # Install all tools required by recipes that have to be installed externally on the
 # host.  Use a target file outside this checkout to support multiple checkouts.  Use a
 # target specific to this project so that other projects can use the same approach but
 # with different requirements.
->>>>>>> 7c19a479
 $(HOME)/.local/var/log/python-project-structure-host-install.log:
 	mkdir -pv "$(dir $(@))"
 	(
@@ -1018,7 +881,6 @@
 ~/.pypirc: ./home/.pypirc.in
 	$(MAKE) -e "template=$(<)" "target=$(@)" expand-template
 
-<<<<<<< HEAD
 ./var/log/docker-login-DOCKER.log: ./.env
 	mkdir -pv "$(dir $(@))"
 	set +x
@@ -1027,7 +889,7 @@
 	set -x
 	printenv "DOCKER_PASS" | docker login -u "merpatterson" --password-stdin
 	date | tee -a "$(@)"
-=======
+
 
 ## Utility Targets:
 #
@@ -1051,6 +913,15 @@
 endif
 	fi
 	envsubst <"$(template)" >"$(target)"
+
+# TEMPLATE: Run this once for your project.  See the `./var/log/docker-login*.log`
+# targets for the authentication environment variables that need to be set or just login
+# to those container registries manually and touch these targets.
+.PHONY: bootstrap-project
+### Run any tasks needed to be run once for a given project by a maintainer
+bootstrap-project: ./var/log/docker-login-DOCKER.log
+# Initially seed the build host Docker image to bootstrap CI/CD environments
+	$(MAKE) -C "./build-host/" release
 
 
 ## Makefile Development:
@@ -1122,5 +993,4 @@
 # "magical" features, to keep it readable, discover-able, and otherwise accessible to
 # developers who may not have significant familiarity with Make.  If there's a good,
 # pragmatic reason to add use of further features feel free to make the case but avoid
-# them if possible.
->>>>>>> 7c19a479
+# them if possible.