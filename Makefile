--- conflicted
+++ resolved
@@ -761,14 +761,8 @@
 ifeq ($(PYTHON_MINOR),$(PYTHON_HOST_MINOR))
 ifneq ($(CODECOV_TOKEN),)
 	$(MAKE) "$(HOME)/.local/bin/codecov"
-<<<<<<< HEAD
 	codecov --nonZero -t "$(CODECOV_TOKEN)" \
-	    --file "./build/$(PYTHON_ENV)/coverage.xml"
-=======
-# TEMPLATE: Write coverage results in Cobertura XML format to
-# `./build/reports/coverage.xml` and un-comment:
-#	codecov --nonZero -t "$(CODECOV_TOKEN)" --file "./build/reports/coverage.xml"
->>>>>>> 93e60510
+	    --file "./build/reports/$(PYTHON_ENV)/coverage.xml"
 else ifneq ($(CI_IS_FORK),true)
 	set +x
 	echo "ERROR: CODECOV_TOKEN missing from ./.env or CI secrets"
