# SPDX-FileCopyrightText: 2023 Ross Patterson <me@rpatterson.net>
#
# SPDX-License-Identifier: MIT

## Development, build, and maintenance tasks:
#
# To ease discovery for contributors, place option variables affecting behavior at the
# top. Skip down to `## Top-level targets:` to find targets intended for use by
# developers. The recipes for real targets that follow the top-level targets do the real
# work. If making changes here, start by reading the philosophy commentary at the bottom
# of this file.

# Project specific values:
export PROJECT_NAMESPACE=rpatterson
export PROJECT_NAME=project-structure
# TEMPLATE: Create an Node Package Manager (NPM) organization and set its name here:
NPM_SCOPE=rpattersonnet
<<<<<<< HEAD
export DOCKER_USER=merpatterson

# Variables used as options to control behavior:
export TEMPLATE_IGNORE_EXISTING=false
# https://devguide.python.org/versions/#supported-versions
PYTHON_SUPPORTED_MINORS=3.10 3.11 3.9 3.8 3.7
=======
# https://devguide.python.org/versions/#supported-versions
PYTHON_SUPPORTED_MINORS=3.11 3.12 3.10 3.9 3.8
>>>>>>> 52b198be


## "Private" Variables:

# Variables not of concern those running and reading top-level targets. These variables
# most often derive from the environment or other values. Place variables holding
# literal constants or option variables intended for use on the command-line towards the
# top. Otherwise, add variables to the appropriate following grouping. Make requires
# defining variables referenced in targets or prerequisites before those references, in
# contrast with references in recipes. As a result, the Makefile can't place these
# further down for readability and discover.

### Defensive settings for make:
#     https://tech.davis-hansson.com/p/make/
SHELL:=bash
.ONESHELL:
.SHELLFLAGS:=-eu -o pipefail -c
.SILENT:
.DELETE_ON_ERROR:
MAKEFLAGS+=--warn-undefined-variables
MAKEFLAGS+=--no-builtin-rules
PS1?=$$
EMPTY=
COMMA=,

# Values derived from the environment:
USER_NAME:=$(shell id -u -n)
USER_FULL_NAME:=$(shell \
    getent passwd "$(USER_NAME)" | cut -d ":" -f 5 | cut -d "," -f 1)
ifeq ($(USER_FULL_NAME),)
USER_FULL_NAME=$(USER_NAME)
endif
USER_EMAIL:=$(USER_NAME)@$(shell hostname -f)
export PUID:=$(shell id -u)
export PGID:=$(shell id -g)
export CHECKOUT_DIR=$(PWD)
# Managed user-specific directory out of the checkout:
# https://specifications.freedesktop.org/basedir-spec/0.8/ar01s03.html
STATE_DIR=$(HOME)/.local/state/$(PROJECT_NAME)
TZ=Etc/UTC
ifneq ("$(wildcard /usr/share/zoneinfo/)","")
TZ=$(shell \
  realpath --relative-to=/usr/share/zoneinfo/ \
  $(firstword $(realpath /private/etc/localtime /etc/localtime)) \
)
endif
export TZ
export DOCKER_GID=$(shell getent group "docker" | cut -d ":" -f 3)

# Values related to supported Python versions:
# Use the same Python version tox would as a default.
# https://tox.wiki/en/latest/config.html#base_python
PYTHON_HOST_MINOR:=$(shell \
    pip3 --version | sed -nE 's|.* \(python ([0-9]+.[0-9]+)\)$$|\1|p;q')
export PYTHON_HOST_ENV=py$(subst .,,$(PYTHON_HOST_MINOR))
# Find the latest installed Python version of the supported versions:
PYTHON_BASENAMES=$(PYTHON_SUPPORTED_MINORS:%=python%)
PYTHON_AVAIL_EXECS:=$(foreach \
    PYTHON_BASENAME,$(PYTHON_BASENAMES),$(shell which $(PYTHON_BASENAME)))
PYTHON_LATEST_EXEC=$(firstword $(PYTHON_AVAIL_EXECS))
PYTHON_LATEST_BASENAME=$(notdir $(PYTHON_LATEST_EXEC))
PYTHON_MINOR=$(PYTHON_HOST_MINOR)
ifeq ($(PYTHON_MINOR),)
# Fallback to the latest installed supported Python version
PYTHON_MINOR=$(PYTHON_LATEST_BASENAME:python%=%)
endif
PYTHON_LATEST_MINOR=$(firstword $(PYTHON_SUPPORTED_MINORS))
PYTHON_LATEST_ENV=py$(subst .,,$(PYTHON_LATEST_MINOR))
PYTHON_MINORS=$(PYTHON_SUPPORTED_MINORS)
ifeq ($(PYTHON_MINOR),)
PYTHON_MINOR=$(firstword $(PYTHON_MINORS))
else ifeq ($(findstring $(PYTHON_MINOR),$(PYTHON_MINORS)),)
PYTHON_MINOR=$(firstword $(PYTHON_MINORS))
endif
export PYTHON_MINOR
export PYTHON_ENV=py$(subst .,,$(PYTHON_MINOR))
PYTHON_SHORT_MINORS=$(subst .,,$(PYTHON_MINORS))
PYTHON_ENVS=$(PYTHON_SHORT_MINORS:%=py%)
PYTHON_ALL_ENVS=$(PYTHON_ENVS) build
PYTHON_EXTRAS=test devel
PYTHON_PROJECT_PACKAGE=$(subst -,,$(PROJECT_NAME))
PYTHON_PROJECT_GLOB=$(subst -,?,$(PROJECT_NAME))
export PYTHON_WHEEL=

# Values related to supported Python versions:
# Use the same Python version tox would as a default.
# https://tox.wiki/en/latest/config.html#base_python
PYTHON_HOST_MINOR:=$(shell \
    pip3 --version | sed -nE 's|.* \(python ([0-9]+.[0-9]+)\)$$|\1|p;q')
export PYTHON_HOST_ENV=py$(subst .,,$(PYTHON_HOST_MINOR))
# Find the latest installed Python version of the supported versions:
PYTHON_BASENAMES=$(PYTHON_SUPPORTED_MINORS:%=python%)
PYTHON_AVAIL_EXECS:=$(foreach \
    PYTHON_BASENAME,$(PYTHON_BASENAMES),$(shell which $(PYTHON_BASENAME)))
PYTHON_LATEST_EXEC=$(firstword $(PYTHON_AVAIL_EXECS))
PYTHON_LATEST_BASENAME=$(notdir $(PYTHON_LATEST_EXEC))
PYTHON_MINOR=$(PYTHON_HOST_MINOR)
ifeq ($(PYTHON_MINOR),)
# Fallback to the latest installed supported Python version
PYTHON_MINOR=$(PYTHON_LATEST_BASENAME:python%=%)
endif
PYTHON_LATEST_MINOR=$(firstword $(PYTHON_SUPPORTED_MINORS))
PYTHON_LATEST_ENV=py$(subst .,,$(PYTHON_LATEST_MINOR))
PYTHON_MINORS=$(PYTHON_SUPPORTED_MINORS)
ifeq ($(PYTHON_MINOR),)
PYTHON_MINOR=$(firstword $(PYTHON_MINORS))
else ifeq ($(findstring $(PYTHON_MINOR),$(PYTHON_MINORS)),)
PYTHON_MINOR=$(firstword $(PYTHON_MINORS))
endif
export PYTHON_ENV=py$(subst .,,$(PYTHON_MINOR))
PYTHON_SHORT_MINORS=$(subst .,,$(PYTHON_MINORS))
PYTHON_ENVS=$(PYTHON_SHORT_MINORS:%=py%)
PYTHON_ALL_ENVS=$(PYTHON_ENVS) build
PYTHON_EXTRAS=test devel
PYTHON_PROJECT_PACKAGE=$(subst -,,$(PROJECT_NAME))
PYTHON_PROJECT_GLOB=$(subst -,?,$(PROJECT_NAME))

# Values derived from Version Control Systems (VCS):
VCS_LOCAL_BRANCH:=$(shell git branch --show-current)
VCS_TAG=
ifeq ($(VCS_LOCAL_BRANCH),)
# Guess branch name from tag:
ifneq ($(shell echo "$(VCS_TAG)" | grep -E '^v[0-9]+\.[0-9]+\.[0-9]+$$'),)
# Publish final releases from the `main` branch:
VCS_LOCAL_BRANCH=main
else ifneq ($(shell echo "$(VCS_TAG)" | grep -E '^v[0-9]+\.[0-9]+\.[0-9]+.+$$'),)
# Publish pre-releases from the `develop` branch:
VCS_LOCAL_BRANCH=develop
endif
endif
# Reproduce Git branch and remote configuration and logic:
VCS_CLONE_REMOTE:=$(shell git config "clone.defaultRemoteName")
ifeq ($(VCS_CLONE_REMOTE),)
VCS_CLONE_REMOTE=origin
endif
VCS_PUSH_REMOTE:=$(shell git config "branch.$(VCS_LOCAL_BRANCH).pushRemote")
ifeq ($(VCS_PUSH_REMOTE),)
VCS_PUSH_REMOTE:=$(shell git config "remote.pushDefault")
endif
ifeq ($(VCS_PUSH_REMOTE),)
VCS_PUSH_REMOTE=$(VCS_CLONE_REMOTE)
endif
VCS_UPSTREAM_REMOTE:=$(shell git config "branch.$(VCS_LOCAL_BRANCH).remote")
ifeq ($(VCS_UPSTREAM_REMOTE),)
VCS_UPSTREAM_REMOTE:=$(shell git config "checkout.defaultRemote")
endif
VCS_UPSTREAM_REF:=$(shell git config "branch.$(VCS_LOCAL_BRANCH).merge")
VCS_UPSTREAM_BRANCH=$(VCS_UPSTREAM_REF:refs/heads/%=%)
# Find the remote and branch for `v*` tags versioning data:
VCS_REMOTE=$(VCS_PUSH_REMOTE)
VCS_BRANCH=$(VCS_LOCAL_BRANCH)
# Find the remote and branch for conventional commits release data:
VCS_COMPARE_REMOTE=$(VCS_UPSTREAM_REMOTE)
ifeq ($(VCS_COMPARE_REMOTE),)
VCS_COMPARE_REMOTE=$(VCS_PUSH_REMOTE)
endif
VCS_COMPARE_BRANCH=$(VCS_UPSTREAM_BRANCH)
ifeq ($(VCS_COMPARE_BRANCH),)
VCS_COMPARE_BRANCH=$(VCS_BRANCH)
endif
# If pushing to upstream release branches, get release data compared to the preceding
# release:
ifeq ($(VCS_COMPARE_BRANCH),develop)
VCS_COMPARE_BRANCH=main
endif
VCS_BRANCH_SUFFIX=upgrade
VCS_MERGE_BRANCH=$(VCS_BRANCH:%-$(VCS_BRANCH_SUFFIX)=%)
# Tolerate detached `HEAD`, such as during a rebase:
VCS_FETCH_TARGETS=
ifneq ($(VCS_BRANCH),)
# Assemble the targets used to avoid redundant fetches during release tasks:
VCS_FETCH_TARGETS+=./var/git/refs/remotes/$(VCS_REMOTE)/$(VCS_BRANCH)
ifneq ($(VCS_REMOTE)/$(VCS_BRANCH),$(VCS_COMPARE_REMOTE)/$(VCS_COMPARE_BRANCH))
VCS_FETCH_TARGETS+=./var/git/refs/remotes/$(VCS_COMPARE_REMOTE)/$(VCS_COMPARE_BRANCH)
endif
# Also fetch develop for merging back in the final release:
VCS_RELEASE_FETCH_TARGETS=./var/git/refs/remotes/$(VCS_REMOTE)/$(VCS_BRANCH)
ifeq ($(VCS_BRANCH),main)
VCS_RELEASE_FETCH_TARGETS+=./var/git/refs/remotes/$(VCS_COMPARE_REMOTE)/develop
ifneq ($(VCS_REMOTE)/$(VCS_BRANCH),$(VCS_COMPARE_REMOTE)/develop)
ifneq ($(VCS_COMPARE_REMOTE)/$(VCS_COMPARE_BRANCH),$(VCS_COMPARE_REMOTE)/develop)
VCS_FETCH_TARGETS+=./var/git/refs/remotes/$(VCS_COMPARE_REMOTE)/develop
endif
endif
endif
ifneq ($(VCS_MERGE_BRANCH),$(VCS_BRANCH))
VCS_FETCH_TARGETS+=./var/git/refs/remotes/$(VCS_REMOTE)/$(VCS_MERGE_BRANCH)
endif
endif

# Run Python tools in isolated environments managed by Tox:
export PATH:=$(STATE_DIR)/bin:$(PATH)
# Values used to run Tox:
TOX_ENV_LIST=$(subst $(EMPTY) ,$(COMMA),$(PYTHON_ENVS))
TOX_RUN_ARGS=run-parallel --parallel auto --parallel-live
ifeq ($(words $(PYTHON_MINORS)),1)
TOX_RUN_ARGS=run
endif
<<<<<<< HEAD
ifneq ($(PYTHON_WHEEL),)
TOX_RUN_ARGS+= --installpkg "$(PYTHON_WHEEL)"
endif
export TOX_RUN_ARGS
# The options that allow for rapid execution of arbitrary commands in the venvs managed
# by tox
=======
>>>>>>> 52b198be
# The options that support running arbitrary commands in the venvs managed by tox with
# the least overhead:
TOX_EXEC_OPTS=--no-recreate-pkg --skip-pkg-install
TOX_EXEC_ARGS=tox exec $(TOX_EXEC_OPTS) -e "$(PYTHON_ENV)"
TOX_EXEC_BUILD_ARGS=tox exec $(TOX_EXEC_OPTS) -e "build"
PIP_COMPILE_EXTRA=
<<<<<<< HEAD

# Values used to build Docker images:
DOCKER_FILE=./Dockerfile
export DOCKER_BUILD_ARGS=
export DOCKER_BUILD_PULL=false
# Values used to tag built images:
export DOCKER_VARIANT=
DOCKER_VARIANT_PREFIX=
ifneq ($(DOCKER_VARIANT),)
DOCKER_VARIANT_PREFIX=$(DOCKER_VARIANT)-
endif
export DOCKER_BRANCH_TAG=$(subst /,-,$(VCS_BRANCH))
DOCKER_REGISTRIES=DOCKER
export DOCKER_REGISTRY=$(firstword $(DOCKER_REGISTRIES))
DOCKER_IMAGE_DOCKER=$(DOCKER_USER)/$(PROJECT_NAME)
DOCKER_IMAGE=$(DOCKER_IMAGE_$(DOCKER_REGISTRY))
# Values used to run built images in containers:
DOCKER_COMPOSE_RUN_ARGS=
DOCKER_COMPOSE_RUN_ARGS+= --rm
ifeq ($(shell tty),not a tty)
DOCKER_COMPOSE_RUN_ARGS+= -T
endif
export DOCKER_PASS
=======
>>>>>>> 52b198be

# Values used for publishing releases:
# Safe defaults for testing the release process without publishing to the official
# project hosting services, indexes, and registries:
RELEASE_PUBLISH=false
PYPI_REPO=testpypi
# Publish releases from the `main` or `develop` branches:
ifeq ($(VCS_BRANCH),main)
RELEASE_PUBLISH=true
else ifeq ($(VCS_BRANCH),develop)
# Publish pre-releases from the `develop` branch:
RELEASE_PUBLISH=true
endif
<<<<<<< HEAD
DOCKER_PLATFORMS=
ifeq ($(RELEASE_PUBLISH),true)
PYPI_REPO=pypi
# Only build and publish multi-platform images for the canonical Python version:
ifeq ($(PYTHON_MINOR),$(PYTHON_HOST_MINOR))
# TEMPLATE: Choose the platforms on which your users run the image. These default
# platforms should cover most common end-user platforms, including modern Apple M1 CPUs,
# Raspberry Pi devices, and AWS Graviton instances:
DOCKER_PLATFORMS=linux/amd64 linux/arm64 linux/arm/v7
endif
=======
ifeq ($(RELEASE_PUBLISH),true)
PYPI_REPO=pypi
>>>>>>> 52b198be
endif
# Avoid undefined variables warnings when running under local development:
PYPI_PASSWORD=
export PYPI_PASSWORD
TEST_PYPI_PASSWORD=
export TEST_PYPI_PASSWORD

# Override variable values if present in `./.env` and if not overridden on the
# command-line:
include $(wildcard .env)

# Finished with `$(shell)`, echo recipe commands going forward
.SHELLFLAGS+= -x

# <!--alex disable hooks-->


## Top-level targets:

.PHONY: all
### The default target.
all: build

.PHONY: start
### Run the local development end-to-end stack services in the background as daemons.
start: build-docker-$(PYTHON_MINOR) ./.env.~out~
	docker compose down
	docker compose up -d

.PHONY: run
### Run the local development end-to-end stack services in the foreground for debugging.
run: build-docker ./.env.~out~
	docker compose down
	docker compose up


## Build Targets:
#
# Recipes that make artifacts needed for by end-users, development tasks, other recipes.

.PHONY: build
### Set up everything for development from a checkout, local and in containers.
build: ./.git/hooks/pre-commit ./.env.~out~ $(STATE_DIR)/log/host-install.log \
<<<<<<< HEAD
		./var/log/npm-install.log build-docker \
		$(PYTHON_ENVS:%=./.tox/%/bin/pip-compile)
=======
		./var/log/npm-install.log $(PYTHON_ENVS:%=./.tox/%/bin/pip-compile)
>>>>>>> 52b198be
	$(MAKE) -e -j $(PYTHON_ENVS:%=build-requirements-%)

.PHONY: $(PYTHON_ENVS:%=build-requirements-%)
### Compile fixed/pinned dependency versions if necessary.
$(PYTHON_ENVS:%=build-requirements-%):
# Avoid parallel tox recreations stomping on each other
	$(MAKE) -e "$(@:build-requirements-%=./.tox/%/bin/pip-compile)"
	targets="./requirements/$(@:build-requirements-%=%)/user.txt \
	    $(PYTHON_EXTRAS:%=./requirements/$(@:build-requirements-%=%)/%.txt) \
	    ./requirements/$(@:build-requirements-%=%)/build.txt"
# Workaround race conditions in pip's HTTP file cache:
# https://github.com/pypa/pip/issues/6970#issuecomment-527678672
	$(MAKE) -e -j $${targets} ||
	    $(MAKE) -e -j $${targets} ||
	    $(MAKE) -e -j $${targets}

.PHONY: build-requirements-compile
### Compile the requirements for one Python version and one type/extra.
build-requirements-compile:
	$(MAKE) -e "./.tox/$(PYTHON_ENV)/bin/pip-compile"
	pip_compile_opts="--resolver backtracking --upgrade"
ifneq ($(PIP_COMPILE_EXTRA),)
	pip_compile_opts+=" --extra $(PIP_COMPILE_EXTRA)"
endif
	./.tox/$(PYTHON_ENV)/bin/pip-compile $${pip_compile_opts} \
	    --output-file "$(PIP_COMPILE_OUT)" "$(PIP_COMPILE_SRC)"

.PHONY: build-pkgs
### Update the built package for use outside tox.
<<<<<<< HEAD
build-pkgs: ./var/git/refs/remotes/$(VCS_REMOTE)/$(VCS_BRANCH) \
		./var-docker/$(PYTHON_ENV)/log/build-devel.log
# Defined as a .PHONY recipe so that more than one target can depend on this as a
# pre-requisite and it runs one time:
	rm -vf ./dist/*
# Build Python packages/distributions from the development Docker container for
# consistency/reproducibility.
	docker compose run $(DOCKER_COMPOSE_RUN_ARGS) $(PROJECT_NAME)-devel \
	    tox run -e "$(PYTHON_ENV)" --pkg-only
# Copy the wheel to a location accessible to all containers:
	cp -lfv "$$(
	    ls -t ./var-docker/$(PYTHON_ENV)/.tox/.pkg/dist/*.whl | head -n 1
	)" "./dist/"
# Also build the source distribution:
	docker compose run $(DOCKER_COMPOSE_RUN_ARGS) $(PROJECT_NAME)-devel \
	    tox run -e "$(PYTHON_ENV)" --override "testenv.package=sdist" --pkg-only
	cp -lfv "$$(
	    ls -t ./var-docker/$(PYTHON_ENV)/.tox/.pkg/dist/*.tar.gz | head -n 1
	)" "./dist/"
=======
build-pkgs: ./var/git/refs/remotes/$(VCS_REMOTE)/$(VCS_BRANCH)
# Defined as a .PHONY recipe so that more than one target can depend on this as a
# pre-requisite and it runs one time:
	rm -vf ./dist/*
	tox run -e "$(PYTHON_ENV)" --pkg-only
# Copy the wheel to a location not managed by tox:
	cp -lfv "$$(ls -t ./.tox/.pkg/dist/*.whl | head -n 1)" "./dist/"
# Also build the source distribution:
	tox run -e "$(PYTHON_ENV)" --override "testenv.package=sdist" --pkg-only
	cp -lfv "$$(ls -t ./.tox/.pkg/dist/*.tar.gz | head -n 1)" "./dist/"
>>>>>>> 52b198be

.PHONY: build-docs
### Render the static HTML form of the Sphinx documentation
build-docs: build-docs-html

.PHONY: build-docs-watch
### Serve the Sphinx documentation with live updates
build-docs-watch: $(STATE_DIR)/bin/tox
	tox exec -e "build" -- sphinx-watch "./docs/" "./build/docs/html/" "html" --httpd

.PHONY: build-docs-%
build-docs-%: $(STATE_DIR)/bin/tox
	tox exec -e "build" -- sphinx-build -M "$(@:build-docs-%=%)" \
	    "./docs/" "./build/docs/"

## Docker Build Targets:
#
# Strive for as much consistency as possible in development tasks between the local host
# and inside containers. To that end, most of the `*-docker` container target recipes
# should run the corresponding `*-local` local host target recipes inside the
# development container. Top level targets, such as `test`, should run as much as
# possible inside the development container.

.PHONY: build-docker
### Set up for development in Docker containers.
build-docker: ./.tox/bootstrap/bin/tox build-pkgs ./var-docker/$(PYTHON_ENV)/log/build-user.log
	tox run $(TOX_EXEC_OPTS) --notest -e "build"
	$(MAKE) -e -j PYTHON_WHEEL="$(call current_pkg,.whl)" \
	    DOCKER_BUILD_ARGS="$(DOCKER_BUILD_ARGS) --progress plain" \
	    $(PYTHON_MINORS:%=build-docker-%)

.PHONY: $(PYTHON_MINORS:%=build-docker-%)
### Set up for development in a Docker container for one Python version.
$(PYTHON_MINORS:%=build-docker-%):
	$(MAKE) -e \
	    PYTHON_MINORS="$(@:build-docker-%=%)" \
	    PYTHON_MINOR="$(@:build-docker-%=%)" \
	    PYTHON_ENV="py$(subst .,,$(@:build-docker-%=%))" \
	    "./var-docker/py$(subst .,,$(@:build-docker-%=%))/log/build-user.log"

.PHONY: build-docker-tags
### Print the list of image tags for the current registry and variant.
build-docker-tags:
	$(MAKE) -e $(DOCKER_REGISTRIES:%=build-docker-tags-%)

.PHONY: $(DOCKER_REGISTRIES:%=build-docker-tags-%)
### Print the list of image tags for the current registry and variant.
$(DOCKER_REGISTRIES:%=build-docker-tags-%):
	test -e "./var/git/refs/remotes/$(VCS_REMOTE)/$(VCS_BRANCH)"
	docker_image=$(DOCKER_IMAGE_$(@:build-docker-tags-%=%))
	echo $${docker_image}:$(DOCKER_VARIANT_PREFIX)$(PYTHON_ENV)-$(DOCKER_BRANCH_TAG)
ifeq ($(VCS_BRANCH),main)
# Update tags users depend on to be stable from the `main` branch:
	VERSION=$$($(TOX_EXEC_BUILD_ARGS) -qq -- cz version --project)
	major_version=$$(echo $${VERSION} | sed -nE 's|([0-9]+).*|\1|p')
	minor_version=$$(
	    echo $${VERSION} | sed -nE 's|([0-9]+\.[0-9]+).*|\1|p'
	)
	echo $${docker_image}:$(DOCKER_VARIANT_PREFIX)$(PYTHON_ENV)-v$${minor_version}
	echo $${docker_image}:$(DOCKER_VARIANT_PREFIX)$(PYTHON_ENV)-v$${major_version}
	echo $${docker_image}:$(DOCKER_VARIANT_PREFIX)$(PYTHON_ENV)
endif
ifeq ($(PYTHON_MINOR),$(PYTHON_HOST_MINOR))
# Use this variant as the default used for tags such as `latest`
	echo $${docker_image}:$(DOCKER_VARIANT_PREFIX)$(DOCKER_BRANCH_TAG)
ifeq ($(VCS_BRANCH),main)
	echo $${docker_image}:$(DOCKER_VARIANT_PREFIX)v$${minor_version}
	echo $${docker_image}:$(DOCKER_VARIANT_PREFIX)v$${major_version}
ifeq ($(DOCKER_VARIANT),)
	echo $${docker_image}:latest
else
	echo $${docker_image}:$(DOCKER_VARIANT)
endif
endif
endif

.PHONY: build-docker-build
### Run the actual commands used to build the Docker container image.
build-docker-build: ./Dockerfile \
		$(HOME)/.local/state/docker-multi-platform/log/host-install.log \
		./var/git/refs/remotes/$(VCS_REMOTE)/$(VCS_BRANCH) \
		./var/log/docker-login-DOCKER.log
# Workaround broken interactive session detection:
	docker pull "python:$(PYTHON_MINOR)"
# Assemble the tags for all the variant permutations:
	$(MAKE) "./var/git/refs/remotes/$(VCS_REMOTE)/$(VCS_BRANCH)"
	docker_build_args=""
	for image_tag in $$(
	    $(MAKE) -e --no-print-directory build-docker-tags
	)
	do
	    docker_build_args+=" --tag $${image_tag}"
	done
ifeq ($(DOCKER_VARIANT),)
	docker_build_args+=" --target user"
else
	docker_build_args+=" --target $(DOCKER_VARIANT)"
endif
# https://github.com/moby/moby/issues/39003#issuecomment-879441675
	docker buildx build $(DOCKER_BUILD_ARGS) \
	    --build-arg BUILDKIT_INLINE_CACHE="1" \
	    --build-arg PYTHON_MINOR="$(PYTHON_MINOR)" \
	    --build-arg PYTHON_ENV="$(PYTHON_ENV)" \
	    --build-arg VERSION="$$(
	        $(TOX_EXEC_BUILD_ARGS) -qq -- cz version --project
	    )" $${docker_build_args} --file "$(<)" "./"

.PHONY: $(PYTHON_MINORS:%=build-docker-requirements-%)
### Pull container images and compile fixed/pinned dependency versions if necessary.
$(PYTHON_MINORS:%=build-docker-requirements-%): ./.env.~out~
	export PYTHON_MINOR="$(@:build-docker-requirements-%=%)"
	export PYTHON_ENV="py$(subst .,,$(@:build-docker-requirements-%=%))"
	$(MAKE) -e "./var-docker/$${PYTHON_ENV}/log/build-devel.log"
	docker compose run $(DOCKER_COMPOSE_RUN_ARGS) $(PROJECT_NAME)-devel \
	    make -e PYTHON_MINORS="$(@:build-docker-requirements-%=%)" \
	    build-requirements-py$(subst .,,$(@:build-docker-requirements-%=%))


## Test Targets:
#
# Recipes that run the test suite.

.PHONY: test
### Run the full suite of tests, coverage checks, and linters.
<<<<<<< HEAD
test: test-docker-lint test-docker

.PHONY: test-local
### Run the full suite of tests, coverage checks, and linters on the local host.
test-local: ./.tox/bootstrap/bin/tox
=======
test: build test-lint
>>>>>>> 52b198be
	tox $(TOX_RUN_ARGS) -e "$(TOX_ENV_LIST)"

.PHONY: test-lint
### Perform any linter or style checks, including non-code checks.
test-lint: $(STATE_DIR)/log/host-install.log \
		./var/log/npm-install.log ./.tox/bootstrap/bin/tox build-docs \
		test-lint-prose
# Run linters implemented in Python:
	tox run -e "build"
# Lint copyright and licensing:
	docker compose run --rm -T "reuse"
# Run linters implemented in JavaScript:
	~/.nvm/nvm-exec npm run lint

.PHONY: test-lint-prose
### Lint prose text for spelling, grammar, and style
test-lint-prose: $(STATE_DIR)/log/host-install.log ./var/log/vale-sync.log ./.vale.ini \
		./styles/code.ini
# Lint all markup files tracked in VCS with Vale:
# https://vale.sh/docs/topics/scoping/#formats
	git ls-files -co --exclude-standard -z |
	    xargs -r -0 -t -- docker compose run --rm -T vale
# Lint all source code files tracked in VCS with Vale:
	git ls-files -co --exclude-standard -z |
	    xargs -r -0 -t -- \
	    docker compose run --rm -T vale --config="./styles/code.ini"
# Lint source code files tracked in VCS but without extensions with Vale:
	git ls-files -co --exclude-standard -z | grep -Ez '^[^.]+$$' |
	    while read -d $$'\0'
	    do
	        cat "$${REPLY}" |
	            docker compose run --rm -T vale --config="./styles/code.ini" \
	                --ext=".pl"
	    done

.PHONY: test-debug
### Run tests directly on the system and start the debugger on errors or failures.
test-debug: ./.tox/$(PYTHON_ENV)/log/editable.log
	$(TOX_EXEC_ARGS) -- pytest --pdb
<<<<<<< HEAD

.PHONY: test-docker
### Run the full suite of tests, coverage checks, and code linters in containers.
test-docker: ./.tox/bootstrap/bin/tox build-pkgs
	tox run $(TOX_EXEC_OPTS) --notest -e "build"
	$(MAKE) -e -j PYTHON_WHEEL="$(call current_pkg,.whl)" \
	    DOCKER_BUILD_ARGS="$(DOCKER_BUILD_ARGS) --progress plain" \
	    DOCKER_COMPOSE_RUN_ARGS="$(DOCKER_COMPOSE_RUN_ARGS) -T" \
	    $(PYTHON_MINORS:%=test-docker-%)

.PHONY: $(PYTHON_MINORS:%=test-docker-%)
### Run the full suite of tests inside a docker container for one Python version.
$(PYTHON_MINORS:%=test-docker-%):
	$(MAKE) -e \
	    PYTHON_MINORS="$(@:test-docker-%=%)" \
	    PYTHON_MINOR="$(@:test-docker-%=%)" \
	    PYTHON_ENV="py$(subst .,,$(@:test-docker-%=%))" \
	    test-docker-pyminor

.PHONY: test-docker-pyminor
### Run the full suite of tests inside a docker container for this Python version.
test-docker-pyminor: build-docker-$(PYTHON_MINOR)
	docker_run_args="--rm"
	if [ ! -t 0 ]
	then
# No fancy output when running in parallel
	    docker_run_args+=" -T"
	fi
# Ensure the dist/package has been correctly installed in the image
	docker compose run --no-deps $${docker_run_args} $(PROJECT_NAME) python -c \
	    'import $(PYTHON_PROJECT_PACKAGE); print($(PYTHON_PROJECT_PACKAGE))'
# Run from the development Docker container for consistency:
	docker compose run $${docker_run_args} $(PROJECT_NAME)-devel \
	    make -e PYTHON_MINORS="$(PYTHON_MINORS)" PYTHON_WHEEL="$(PYTHON_WHEEL)" \
	        test-local

.PHONY: test-docker-lint
### Check the style and content of the `./Dockerfile*` files
test-docker-lint: ./.env.~out~ ./var/log/docker-login-DOCKER.log
	docker compose pull --quiet hadolint
	docker compose run $(DOCKER_COMPOSE_RUN_ARGS) hadolint
	docker compose run $(DOCKER_COMPOSE_RUN_ARGS) hadolint \
	    hadolint "./build-host/Dockerfile"
=======
>>>>>>> 52b198be

.PHONY: test-push
### Verify commits before pushing to the remote.
test-push: $(VCS_FETCH_TARGETS) $(STATE_DIR)/log/host-install.log $(STATE_DIR)/bin/tox \
		./var-docker/$(PYTHON_ENV)/log/build-devel.log ./.env.~out~
	vcs_compare_rev="$(VCS_COMPARE_REMOTE)/$(VCS_COMPARE_BRANCH)"
	if ! git fetch "$(VCS_COMPARE_REMOTE)" "$(VCS_COMPARE_BRANCH)"
	then
# For a newly created branch not yet on the remote, compare with the pre-release branch:
	    vcs_compare_rev="$(VCS_COMPARE_REMOTE)/develop"
	fi
	exit_code=0
	(
	    $(TOX_EXEC_BUILD_ARGS) -- \
	        cz check --rev-range "$${vcs_compare_rev}..HEAD" &&
	    $(TOX_EXEC_BUILD_ARGS) -- \
	        python ./bin/cz-check-bump.py --compare-ref "$${vcs_compare_rev}"
	) || exit_code=$$?
	if (( $$exit_code == 3 || $$exit_code == 21 ))
	then
	    exit
	elif (( $$exit_code != 0 ))
	then
	    exit $$exit_code
	else
	    docker compose run $(DOCKER_COMPOSE_RUN_ARGS) \
	        $(PROJECT_NAME)-devel $(TOX_EXEC_ARGS) -- \
	        towncrier check --compare-with "$${vcs_compare_rev}"
	fi

.PHONY: test-clean
### Confirm that the checkout has no uncommitted VCS changes.
test-clean:
	if [ -n "$$(git status --porcelain)" ]
	then
	    set +x
	    echo "Checkout is not clean"
	    false
	fi


## Release Targets:
#
# Recipes that make an changes needed for releases and publish built artifacts to
# end-users.

.PHONY: release
<<<<<<< HEAD
### Publish PyPI packages and Docker images if conventional commits require a release.
release: release-pkgs release-docker

.PHONY: release-pkgs
### Publish installable Python packages to PyPI if conventional commits require.
release-pkgs: $(STATE_DIR)/log/host-install.log ~/.pypirc.~out~
=======
### Publish installable packages if conventional commits require a release.
release: $(STATE_DIR)/log/host-install.log ~/.pypirc.~out~
>>>>>>> 52b198be
# Don't release unless from the `main` or `develop` branches:
ifeq ($(RELEASE_PUBLISH),true)
	$(MAKE) -e build-pkgs
# https://twine.readthedocs.io/en/latest/#using-twine
	$(TOX_EXEC_BUILD_ARGS) -- twine check ./dist/$(PYTHON_PROJECT_GLOB)-*
# The VCS remote should reflect the release before publishing the release to ensure that
# a published release is never *not* reflected in VCS.
	$(MAKE) -e test-clean
	$(TOX_EXEC_BUILD_ARGS) -- twine upload -s -r "$(PYPI_REPO)" \
	    ./dist/$(PYTHON_PROJECT_GLOB)-*
<<<<<<< HEAD
endif

.PHONY: release-docker
### Publish all container images to all container registries.
release-docker: build-docker $(DOCKER_REGISTRIES:%=./var/log/docker-login-%.log) \
		$(HOME)/.local/state/docker-multi-platform/log/host-install.log
	$(MAKE) -e -j DOCKER_COMPOSE_RUN_ARGS="$(DOCKER_COMPOSE_RUN_ARGS) -T" \
	    $(PYTHON_MINORS:%=release-docker-%)

.PHONY: $(PYTHON_MINORS:%=release-docker-%)
### Publish the container images for one Python version to all container registries.
$(PYTHON_MINORS:%=release-docker-%): \
		$(DOCKER_REGISTRIES:%=./var/log/docker-login-%.log) \
		$(HOME)/.local/var/log/docker-multi-platform-host-install.log
	export PYTHON_ENV="py$(subst .,,$(@:release-docker-%=%))"
# Build other platforms in emulation and rely on the layer cache for bundling the
# native images built before into the manifests:
	DOCKER_BUILD_ARGS="$(DOCKER_BUILD_ARGS) --push"
ifneq ($(DOCKER_PLATFORMS),)
	DOCKER_BUILD_ARGS+=" --platform $(subst $(EMPTY) ,$(COMMA),$(DOCKER_PLATFORMS))"
else
endif
	export DOCKER_BUILD_ARGS
# Push the end-user manifest and images:
	PYTHON_WHEEL="$$(ls -t ./dist/*.whl | head -n 1)"
	$(MAKE) -e DOCKER_BUILD_ARGS="$${DOCKER_BUILD_ARGS}\
	    --build-arg PYTHON_WHEEL=$${PYTHON_WHEEL}" build-docker-build
# Push the development manifest and images:
	$(MAKE) -e DOCKER_VARIANT="devel" build-docker-build
# Update Docker Hub `README.md` using the `./README.rst` reStructuredText version using
# the official/canonical Python version:
ifeq ($(VCS_BRANCH),main)
	if [ "$${PYTHON_ENV}" == "$(PYTHON_HOST_ENV)" ]
	then
	    $(MAKE) -e "./var/log/docker-login-DOCKER.log"
	    docker compose pull --quiet pandoc docker-pushrm
	    docker compose up docker-pushrm
	fi
=======
>>>>>>> 52b198be
endif

.PHONY: release-bump
### Bump the package version if conventional commits require a release.
release-bump: ~/.gitconfig $(VCS_RELEASE_FETCH_TARGETS) ./var/log/git-remotes.log \
		$(STATE_DIR)/log/host-install.log \
		./var-docker/$(PYTHON_ENV)/log/build-devel.log ./.env.~out~
	if ! git diff --cached --exit-code
	then
	    set +x
	    echo "CRITICAL: Cannot bump version with staged changes"
	    false
	fi
# Update the local branch to the forthcoming version bump commit:
	git switch -C "$(VCS_BRANCH)" "$$(git rev-parse HEAD)"
	exit_code=0
	if [ "$(VCS_BRANCH)" = "main" ] &&
	    $(TOX_EXEC_BUILD_ARGS) -- python ./bin/get-base-version.py $$(
	        $(TOX_EXEC_BUILD_ARGS) -qq -- cz version --project
	    )
	then
# Make a final release from the last pre-release:
	    true
	else
# Do the conventional commits require a release?:
	    $(TOX_EXEC_BUILD_ARGS) -- python ./bin/cz-check-bump.py || exit_code=$$?
	    if (( $$exit_code == 3 || $$exit_code == 21 ))
	    then
# No commits require a release:
	        exit
	    elif (( $$exit_code != 0 ))
	    then
	        exit $$exit_code
	    fi
	fi
# Collect the versions involved in this release according to conventional commits:
	cz_bump_args="--check-consistency --no-verify"
ifneq ($(VCS_BRANCH),main)
	cz_bump_args+=" --prerelease beta"
endif
# Build and stage the release notes:
	next_version=$$(
	    $(TOX_EXEC_BUILD_ARGS) -qq -- cz bump $${cz_bump_args} --yes --dry-run |
	    sed -nE 's|.* ([^ ]+) *→ *([^ ]+).*|\2|p;q'
	) || true
# Assemble the release notes for this next version:
	docker compose run $(DOCKER_COMPOSE_RUN_ARGS) $(PROJECT_NAME)-devel \
	    $(TOX_EXEC_BUILD_ARGS) -qq -- \
	    towncrier build --version "$${next_version}" --draft --yes \
	    >"./NEWS-VERSION.rst"
	git add -- "./NEWS-VERSION.rst"
	docker compose run $(DOCKER_COMPOSE_RUN_ARGS) $(PROJECT_NAME)-devel \
	    $(TOX_EXEC_BUILD_ARGS) -- towncrier build --version "$${next_version}" --yes
# Bump the version in the NPM package metadata:
	~/.nvm/nvm-exec npm --no-git-tag-version version "$${next_version}"
	git add -- "./package*.json"
# Increment the version in VCS
	$(TOX_EXEC_BUILD_ARGS) -- cz bump $${cz_bump_args}
# Ensure the container image reflects the version bump but we don't need to update the
# requirements again.
	touch \
	    $(PYTHON_ENVS:%=./requirements/%/user.txt) \
	    $(PYTHON_ENVS:%=./requirements/%/devel.txt) \
	    $(PYTHON_ENVS:%=./build-host/requirements-%.txt)
ifeq ($(VCS_BRANCH),main)
# Merge the bumped version back into `develop`:
	$(MAKE) VCS_BRANCH="main" VCS_MERGE_BRANCH="develop" \
	    VCS_REMOTE="$(VCS_COMPARE_REMOTE)" VCS_MERGE_BRANCH="develop" devel-merge
	git switch -C "$(VCS_BRANCH)" "$$(git rev-parse HEAD)"
endif


## Development Targets:
#
# Recipes used by developers to make changes to the code.

.PHONY: devel-format
### Automatically correct code in this checkout according to linters and style checkers.
devel-format: $(STATE_DIR)/log/host-install.log ./var/log/npm-install.log
<<<<<<< HEAD
	$(TOX_EXEC_ARGS) -- autoflake -r -i --remove-all-unused-imports \
		--remove-duplicate-keys --remove-unused-variables \
		--remove-unused-variables "./src/$(PYTHON_PROJECT_PACKAGE)/"
	$(TOX_EXEC_ARGS) -- autopep8 -v -i -r "./src/$(PYTHON_PROJECT_PACKAGE)/"
	$(TOX_EXEC_ARGS) -- black "./src/$(PYTHON_PROJECT_PACKAGE)/"
=======
>>>>>>> 52b198be
# Add license and copyright header to files missing them:
	git ls-files -co --exclude-standard -z |
	grep -Ezv '\.license$$|^(\.reuse|LICENSES)/' |
	while read -d $$'\0'
	do
	    if ! (
	        test -e  "$${REPLY}.license" ||
	        grep -Eq 'SPDX-License-Identifier:' "$${REPLY}"
	    )
	    then
	        echo "$${REPLY}"
	    fi
	done | xargs -r -t -- \
	    docker compose run --rm -T "reuse" annotate --skip-unrecognised \
	        --copyright "Ross Patterson <me@rpatterson.net>" --license "MIT"
# Run source code formatting tools implemented in JavaScript:
	~/.nvm/nvm-exec npm run format
# Run source code formatting tools implemented in Python:
	$(TOX_EXEC_ARGS) -- autoflake -r -i --remove-all-unused-imports \
		--remove-duplicate-keys --remove-unused-variables \
		--remove-unused-variables "./src/$(PYTHON_PROJECT_PACKAGE)/"
	$(TOX_EXEC_ARGS) -- autopep8 -v -i -r "./src/$(PYTHON_PROJECT_PACKAGE)/"
	$(TOX_EXEC_ARGS) -- black "./src/$(PYTHON_PROJECT_PACKAGE)/"
	$(TOX_EXEC_ARGS) -- reuse addheader -r --skip-unrecognised \
	    --copyright "Ross Patterson <me@rpatterson.net>" --license "MIT" "./"

.PHONY: devel-upgrade
### Update all locked or frozen dependencies to their most recent available versions.
<<<<<<< HEAD
devel-upgrade: $(STATE_DIR)/bin/tox ./.env.~out~ build-docker
	touch "./setup.cfg" "./requirements/build.txt.in" \
	    "$(HOME)/.local/var/log/$(PROJECT_NAME)-host-install.log"
# Ensure the network is create first to avoid race conditions
	docker compose create $(PROJECT_NAME)-devel
	$(MAKE) -e -j PIP_COMPILE_ARGS="--upgrade" \
	    DOCKER_COMPOSE_RUN_ARGS="$(DOCKER_COMPOSE_RUN_ARGS) -T" \
	    $(PYTHON_MINORS:%=build-docker-requirements-%)
=======
devel-upgrade: $(STATE_DIR)/bin/tox $(PYTHON_ENVS:%=./.tox/%/bin/pip-compile)
	touch "./setup.cfg" "./requirements/build.txt.in" \
	    "$(STATE_DIR)/log/host-install.log"
	$(MAKE) -e -j $(PYTHON_ENVS:%=build-requirements-%)
>>>>>>> 52b198be
# Update VCS integration from remotes to the most recent tag:
	$(TOX_EXEC_BUILD_ARGS) -- pre-commit autoupdate

.PHONY: devel-upgrade-branch
### Reset an upgrade branch, commit upgraded dependencies on it, and push for review.
devel-upgrade-branch: ~/.gitconfig ./var/git/refs/remotes/$(VCS_REMOTE)/$(VCS_BRANCH)
	git switch -C "$(VCS_BRANCH)-upgrade"
	now=$$(date -u)
	$(MAKE) -e devel-upgrade
	if $(MAKE) -e "test-clean"
	then
# No changes from upgrade, exit signaling success but push nothing:
	    exit
	fi
# Commit the upgrade changes
	echo "Upgrade all requirements to the most recent versions as of $${now}." \
	    >"./newsfragments/+upgrade-requirements.bugfix.rst"
	git add --update './requirements/*/*.txt' "./.pre-commit-config.yaml"
	git add "./newsfragments/+upgrade-requirements.bugfix.rst"
	git commit --all --gpg-sign -m \
	    "fix(deps): Upgrade to most recent versions"
# Fail if upgrading left un-tracked files in VCS:
	$(MAKE) -e "test-clean"

.PHONY: devel-merge
### Merge this branch with a suffix back into its un-suffixed upstream.
devel-merge: ~/.gitconfig ./var/git/refs/remotes/$(VCS_REMOTE)/$(VCS_MERGE_BRANCH)
	merge_rev="$$(git rev-parse HEAD)"
	git switch -C "$(VCS_MERGE_BRANCH)" --track "$(VCS_REMOTE)/$(VCS_MERGE_BRANCH)"
	git merge --ff --gpg-sign -m \
	    $$'Merge branch \'$(VCS_BRANCH)\' into $(VCS_MERGE_BRANCH)\n\n[ci merge]' \
	    "$${merge_rev}"


## Clean Targets:
#
# Recipes used to restore the checkout to initial conditions.

.PHONY: clean
### Restore the checkout to an initial clone state.
clean:
	docker compose down --remove-orphans --rmi "all" -v || true
	$(TOX_EXEC_BUILD_ARGS) -- pre-commit uninstall \
	    --hook-type "pre-commit" --hook-type "commit-msg" --hook-type "pre-push" \
	    || true
	$(TOX_EXEC_BUILD_ARGS) -- pre-commit clean || true
	git clean -dfx -e "/var" -e "var-docker/" -e "/.env" -e "*~"
	git clean -dfx "./var-docker/py*/.tox/" \
	    "./var-docker/py*/project_structure.egg-info/"
	rm -rfv "./var/log/" ./var-docker/py*/log/


## Real Targets:
#
# Recipes that make actual changes and create and update files for the target.

<<<<<<< HEAD
# Manage fixed/pinned versions in `./requirements/**.txt` files.  Must run for each
=======
# Manage fixed/pinned versions in `./requirements/**.txt` files. Must run for each
>>>>>>> 52b198be
# python version in the virtual environment for that Python version:
# https://github.com/jazzband/pip-tools#cross-environment-usage-of-requirementsinrequirementstxt-and-pip-compile
python_combine_requirements=$(PYTHON_ENVS:%=./requirements/%/$(1).txt)
$(foreach extra,$(PYTHON_EXTRAS),$(call python_combine_requirements,$(extra))): \
		./pyproject.toml ./setup.cfg ./tox.ini
	true DEBUG Updated prereqs: $(?)
	extra_basename="$$(basename "$(@)")"
	$(MAKE) -e PYTHON_ENV="$$(basename "$$(dirname "$(@)")")" \
	    PIP_COMPILE_EXTRA="$${extra_basename%.txt}" \
	    PIP_COMPILE_SRC="$(<)" PIP_COMPILE_OUT="$(@)" \
	    build-requirements-compile
<<<<<<< HEAD
	mkdir -pv "./var/log/"
	touch "./var/log/rebuild.log"
=======
>>>>>>> 52b198be
$(PYTHON_ENVS:%=./requirements/%/user.txt): ./pyproject.toml ./setup.cfg ./tox.ini
	true DEBUG Updated prereqs: $(?)
	$(MAKE) -e PYTHON_ENV="$(@:requirements/%/user.txt=%)" PIP_COMPILE_SRC="$(<)" \
	    PIP_COMPILE_OUT="$(@)" build-requirements-compile
<<<<<<< HEAD
	mkdir -pv "./var/log/"
	touch "./var/log/rebuild.log"
=======
>>>>>>> 52b198be
$(PYTHON_ENVS:%=./requirements/%/build.txt): ./requirements/build.txt.in
	true DEBUG Updated prereqs: $(?)
	$(MAKE) -e PYTHON_ENV="$(@:requirements/%/build.txt=%)" PIP_COMPILE_SRC="$(<)" \
	    PIP_COMPILE_OUT="$(@)" build-requirements-compile

# Targets used as pre-requisites to ensure virtual environments managed by tox have been
# created so other targets can use them directly to save time on Tox's overhead when
# they don't need Tox's logic about when to update/recreate them, e.g.:
#     $ ./.tox/build/bin/cz --help
# Useful for build/release tools:
<<<<<<< HEAD
$(PYTHON_ALL_ENVS:%=./.tox/%/bin/pip-compile): ./.tox/bootstrap/bin/tox
	$(MAKE) -e "$(HOME)/.local/var/log/$(PROJECT_NAME)-host-install.log"
	tox run $(TOX_EXEC_OPTS) -e "$(@:.tox/%/bin/pip-compile=%)" --notest
# Workaround tox's `usedevelop = true` not working with `./pyproject.toml`.  Use as a
# prerequisite for targets that use Tox virtual environments directly and changes to
# code need to take effect in real-time:
$(PYTHON_ENVS:%=./.tox/%/log/editable.log): ./.tox/bootstrap/bin/tox
	$(MAKE) -e "$(HOME)/.local/var/log/$(PROJECT_NAME)-host-install.log"
=======
$(PYTHON_ALL_ENVS:%=./.tox/%/bin/pip-compile):
	$(MAKE) -e "$(STATE_DIR)/log/host-install.log"
	tox run $(TOX_EXEC_OPTS) -e "$(@:.tox/%/bin/pip-compile=%)" --notest
# Workaround tox's `usedevelop = true` not working with `./pyproject.toml`. Use as a
# prerequisite for targets that use Tox virtual environments directly and changes to
# code need to take effect in real-time:
$(PYTHON_ENVS:%=./.tox/%/log/editable.log):
	$(MAKE) -e "$(STATE_DIR)/log/host-install.log"
>>>>>>> 52b198be
	mkdir -pv "$(dir $(@))"
	tox exec $(TOX_EXEC_OPTS) -e "$(@:.tox/%/log/editable.log=%)" -- \
	    pip3 install -e "./" |& tee -a "$(@)"

<<<<<<< HEAD
## Docker real targets:

# Build the development image:
./var-docker/$(PYTHON_ENV)/log/build-devel.log: ./.tox/bootstrap/bin/tox ./Dockerfile \
		./.dockerignore ./bin/entrypoint \
		./var-docker/$(PYTHON_ENV)/log/rebuild.log ./pyproject.toml ./setup.cfg \
		./tox.ini ./docker-compose.yml ./docker-compose.override.yml \
		./.env.~out~ ./bin/host-install.sh
	true DEBUG Updated prereqs: $(?)
	mkdir -pv "$(dir $(@))"
ifeq ($(DOCKER_BUILD_PULL),true)
# Pull the development image and simulate building it here:
	if docker compose pull --quiet $(PROJECT_NAME)-devel
	then
	    touch "$(@)" "./var-docker/$(PYTHON_ENV)/log/rebuild.log"
# Ensure the virtualenv in the volume is also current:
	    docker compose run $(DOCKER_COMPOSE_RUN_ARGS) $(PROJECT_NAME)-devel \
	        tox run $(TOX_EXEC_OPTS) -e "$(PYTHON_ENV)" --notest
	    exit
	fi
endif
	$(MAKE) -e DOCKER_VARIANT="devel" DOCKER_BUILD_ARGS="--load" \
	    build-docker-build | tee -a "$(@)"
# Reflect in the `${HOME}` bind volume the image bakes the host install into the image:
	docker compose run --rm -T --workdir "/home/$(PROJECT_NAME)/" \
	    $(PROJECT_NAME)-devel mkdir -pv \
	    "/home/$(PROJECT_NAME)/.local/state/$(PROJECT_NAME)/log/"
	docker run --rm --workdir "/home/$(PROJECT_NAME)/" --entrypoint "cat" \
	    "$$(docker compose config --images $(PROJECT_NAME)-devel | head -n 1)" \
	    "/home/$(PROJECT_NAME)/.local/state/$(PROJECT_NAME)/log/host-install.log" |
	    docker compose run --rm -T --workdir "/home/$(PROJECT_NAME)/" \
	        $(PROJECT_NAME)-devel tee -a \
	        "/home/$(PROJECT_NAME)/.local/state/$(PROJECT_NAME)/log/host-install.log" \
	        >"/dev/null"
# Update the pinned/frozen versions, if needed, using the container.  If changed, then
# we may need to re-build the container image again to ensure it's current and correct.
	docker compose run $(DOCKER_COMPOSE_RUN_ARGS) $(PROJECT_NAME)-devel \
	    make -e PYTHON_MINORS="$(PYTHON_MINOR)" build-requirements-$(PYTHON_ENV)
	$(MAKE) -e "$(@)"

# Build the end-user image:
./var-docker/$(PYTHON_ENV)/log/build-user.log: \
		./var-docker/$(PYTHON_ENV)/log/build-devel.log ./Dockerfile \
		./.dockerignore ./bin/entrypoint \
		./var-docker/$(PYTHON_ENV)/log/rebuild.log
	true DEBUG Updated prereqs: $(?)
ifeq ($(PYTHON_WHEEL),)
	$(MAKE) -e "build-pkgs"
	PYTHON_WHEEL="$$(ls -t ./dist/*.whl | head -n 1)"
endif
# Build the user image after building all required artifacts:
	mkdir -pv "$(dir $(@))"
	$(MAKE) -e DOCKER_BUILD_ARGS="$(DOCKER_BUILD_ARGS) --load \
	--build-arg PYTHON_WHEEL=$${PYTHON_WHEEL}" build-docker-build >>"$(@)"
# The image installs the host requirements, reflect that in the bind mount volumes
	date >>"$(@:%/build-user.log=%/host-install.log)"

# Marker file used to trigger the rebuild of the image for just one Python version.
# Useful to workaround asynchronous timestamp issues when running jobs in parallel:
./var-docker/$(PYTHON_ENV)/log/rebuild.log:
	mkdir -pv "$(dir $(@))"
	date >>"$(@)"
=======
./README.md: README.rst
	docker compose run --rm "pandoc"
>>>>>>> 52b198be

# Local environment variables and secrets from a template:
./.env.~out~: ./.env.in
	$(call expand_template,$(<),$(@))

./var/log/npm-install.log: ./package.json
	mkdir -pv "$(dir $(@))"
	~/.nvm/nvm-exec npm install

./package.json:
# https://docs.npmjs.com/creating-a-package-json-file#creating-a-default-packagejson-file
	$(MAKE) "$(HOME)/.npmrc"
	~/.nvm/nvm-exec npm init --yes --scope="@$(NPM_SCOPE)"

$(HOME)/.npmrc: $(STATE_DIR)/log/host-install.log
# https://docs.npmjs.com/creating-a-package-json-file#setting-config-options-for-the-init-command
	~/.nvm/nvm-exec npm set init-author-email "$(USER_EMAIL)"
	~/.nvm/nvm-exec npm set init-author-name "$(USER_FULL_NAME)"
	~/.nvm/nvm-exec npm set init-license "MIT"

# Bootstrap the right version of Tox for this checkout:
$(STATE_DIR)/bin/tox: ./build-host/requirements.txt.in $(STATE_DIR)/bin/activate
	"$(STATE_DIR)/bin/pip" install --force-reinstall -r "$(<)"
$(STATE_DIR)/bin/activate: $(STATE_DIR)/log/host-install.log
	python3 -m venv "$(@:%/bin/activate=%/)"

# Install all tools required by recipes installed outside the checkout on the
# system. Use a target file outside this checkout to support more than one
# checkout. Support other projects that use the same approach but with different
# requirements, use a target specific to this project:
$(STATE_DIR)/log/host-install.log: ./bin/host-install.sh
	mkdir -pv "$(dir $(@))"
	"$(<)" |& tee -a "$(@)"

# https://docs.docker.com/build/building/multi-platform/#building-multi-platform-images
$(HOME)/.local/state/docker-multi-platform/log/host-install.log:
	mkdir -pv "$(dir $(@))"
	if ! docker context inspect "multi-platform" |& tee -a "$(@)"
	then
	    docker context create "multi-platform" |& tee -a "$(@)"
	fi
	if ! docker buildx inspect |& tee -a "$(@)" |
	    grep -q '^ *Endpoint: *multi-platform *'
	then
	    (
	        docker buildx create --use "multi-platform" || true
	    ) |& tee -a "$(@)"
	fi

# Retrieve VCS data needed for versioning, tags, and releases, release notes:
$(VCS_FETCH_TARGETS): ./.git/logs/HEAD
	git_fetch_args="--tags --prune --prune-tags --force"
	if [ "$$(git rev-parse --is-shallow-repository)" == "true" ]
	then
	    git_fetch_args+=" --unshallow"
	fi
	branch_path="$(@:var/git/refs/remotes/%=%)"
	mkdir -pv "$(dir $(@))"
	if ! git fetch $${git_fetch_args} "$${branch_path%%/*}" "$${branch_path#*/}" |&
	    tee -a "$(@)"
	then
# If the local branch doesn't exist, fall back to the pre-release branch:
	    git fetch $${git_fetch_args} "$${branch_path%%/*}" "develop" |&
	        tee -a "$(@)"
	fi

./.git/hooks/pre-commit:
	$(MAKE) -e "$(STATE_DIR)/log/host-install.log"
	$(TOX_EXEC_BUILD_ARGS) -- pre-commit install \
	    --hook-type "pre-commit" --hook-type "commit-msg" --hook-type "pre-push"

# Set Vale levels for added style rules:
./.vale.ini ./styles/code.ini:
	$(MAKE) "./var/log/vale-sync.log"
	$(TOX_EXEC_BUILD_ARGS) -- python ./bin/vale-set-rule-levels.py --input="$(@)"

./var/log/vale-sync.log: $(STATE_DIR)/log/host-install.log ./.env.~out~ ./.vale.ini \
		./styles/code.ini
	mkdir -pv "$(dir $(@))"
	docker compose run --rm vale sync | tee -a "$(@)"

<<<<<<< HEAD
# Capture any project initialization tasks for reference.  Not actually usable.
./pyproject.toml:
	$(MAKE) -e "$(HOME)/.local/var/log/$(PROJECT_NAME)-host-install.log"
=======
# Capture any project initialization tasks for reference. Not actually usable.
./pyproject.toml:
	$(MAKE) -e "$(STATE_DIR)/log/host-install.log"
>>>>>>> 52b198be
	$(TOX_EXEC_BUILD_ARGS) -- cz init

# Tell editors where to find tools in the checkout needed to verify the code:
./.dir-locals.el.~out~: ./.dir-locals.el.in
	$(call expand_template,$(<),$(@))

# Initialize minimal VCS configuration, useful in automation such as CI:
~/.gitconfig:
	git config --global user.name "$(USER_FULL_NAME)"
	git config --global user.email "$(USER_EMAIL)"

# Set up release publishing authentication, useful in automation such as CI:
~/.pypirc.~out~: ./home/.pypirc.in
	$(call expand_template,$(<),$(@))

<<<<<<< HEAD
./var/log/docker-login-DOCKER.log:
	$(MAKE) "./.env.~out~"
	mkdir -pv "$(dir $(@))"
	if [ -n "$${DOCKER_PASS}" ]
	then
	    printenv "DOCKER_PASS" | docker login -u "$(DOCKER_USER)" --password-stdin
	elif [ "$(CI_IS_FORK)" != "true" ]
	then
	    echo "ERROR: DOCKER_PASS missing from ./.env"
	    false
	fi
	date | tee -a "$(@)"

=======
>>>>>>> 52b198be

## Makefile "functions":
#
# Snippets used several times, including in different recipes:
# https://www.gnu.org/software/make/manual/html_node/Call-Function.html

# Return the most recent built package:
current_pkg=$(shell ls -t ./dist/*$(1) | head -n 1)

# Have to use a placeholder `*.~out~` target instead of the real expanded template
# because targets can't disable `.DELETE_ON_ERROR` on a per-target basis.
#
# Copy and short-circuit the host-install recipe. Don't update expanded templates when
# `./bin/host-install.sh` changes but expanding a template requires the host-install
# recipe. The recipe can't use a sub-make because Make updates any expanded template
# targets used in `include` directives when reading the `./Makefile`, for example
# `./.env`, leading to endless recursion:
define expand_template=
if ! which envsubst
then
    mkdir -pv "$(STATE_DIR)/log/"
    ./bin/host-install.sh >"$(STATE_DIR)/log/host-install.log"
fi
if [ "$(2:%.~out~=%)" -nt "$(1)" ]
then
    envsubst <"$(1)" >"$(2)"
    exit
fi
if [ ! -e "$(2:%.~out~=%)" ]
then
    touch -d "@0" "$(2:%.~out~=%)"
fi
envsubst <"$(1)" | diff -u "$(2:%.~out~=%)" "-" || true
set +x
echo "WARNING:Template $(1) changed, reconcile and \`$$ touch $(2:%.~out~=%)\`."
set -x
if [ ! -s "$(2:%.~out~=%)" ]
then
    envsubst <"$(1)" >"$(2:%.~out~=%)"
    touch -d "@0" "$(2:%.~out~=%)"
fi
if [ "$(TEMPLATE_IGNORE_EXISTING)" == "true" ]
then
    envsubst <"$(1)" >"$(2)"
    exit
fi
exit 1
endef


## Makefile Development:
#
# Development primarily requires a balance of 2 priorities:
#
# - Correctness of the source code and build artifacts
# - Reduce iteration time in the inner loop of development
#
# This project uses Make to balance those priorities. Target recipes capture the
# commands necessary to build artifacts, run tests, and verify the code. Top-level
# targets compose related target recipes for often needed tasks. Targets use
# prerequisites to define when to update build artifacts prevent time wasted on
# unnecessary updates in the inner loop of development.
#
# Make provides an important feature to achieve that second priority, a framework for
# determining when to do work. Targets define build artifact paths. The target's recipe
# lists the commands that create or update that build artifact. The target's
# prerequisites define when to update that target. Make runs the recipe when any of the
# prerequisites have more recent modification times than the target to update the
# target.
#
# For example, if a feature adds library to the project's dependencies, correctness
# requires the project to update the frozen, or locked versions to include the added
# library. The rest of the time the locked or frozen versions don't need updating and it
# wastes significant time to always update them in the inner loop of development. To
# express such relationships in Make, define targets for the files containing the locked
# or frozen versions and add a prerequisite for the file that defines dependencies:
#
#    ./build/bar.txt: ./bar.txt.in
#    	envsubst <"$(<)" >"$(@)"
#
# To that end, use real target and prerequisite files whenever possible when adding
# recipes to this file. Make calls targets whose name doesn't correspond to a real build
# artifact `.PHONY:` targets. Use `.PHONY:` targets to compose sets or real targets and
# define recipes for tasks that don't produce build artifacts, for example, the
# top-level targets.

# If a recipe doesn't produce an appropriate build artifact, define an arbitrary target
# the recipe writes to, such as piping output to a log file. Also use this approach when
# none of the modification times of produced artifacts reflect when any downstream
# targets need updating:
#
#     ./var/log/bar.log:
#         mkdir -pv "$(dir $(@))"
#         ./.tox/build/bin/python "./bin/foo.py" | tee -a "$(@)"
#
# If the recipe produces no output, the recipe can create arbitrary output:
#
#     ./var/log/bar.log:
#         echo "Do some work here"
#         mkdir -pv "$(dir $(@))"
#         date | tee -a "$(@)"
#
# If the recipe of a target needs another target but updating that other target doesn't
# mean that this target's recipe needs to re-run, such as one-time system install tasks,
# use that target in a sub-make instead of a prerequisite:
#
#     ./var/log/bar.log:
#         $(MAKE) "./var/log/qux.log"
#
# This project uses some more Make features than these core features and welcome further
# use of such features:
#
# - `$(@)`:
#   The automatic variable containing the path for the target
#
# - `$(<)`:
#   The automatic variable containing the path for the first prerequisite
#
# - `$(VARIABLE_FOO:%=bar-%)`:
#   Substitution references to generate transformations of space-separated values
#
# - `$ make OPTION_FOO=bar`:
#   Use "option" variables and support overriding on the command-line
#
# Avoid the more "magical" features of Make, to keep it readable, discover-able, and
# otherwise approachable to developers who might not have significant familiarity with
# Make. If you have good, pragmatic reasons to add use of further features, make the
# case for them but avoid them if possible.


## Maintainer targets:
#
# Recipes not used during the usual course of development.

# TEMPLATE: Run this a single time for your project or when the `./build-host/` image
# changes. See the `./var/log/docker-login*.log` targets for the authentication
# environment variables to set or login to those container registries manually and `$
# touch` these targets.
.PHONY: bootstrap-project
### Run any tasks needed a single time for a given project by a maintainer.
bootstrap-project: ./var/log/docker-login-DOCKER.log
# Initially seed the build host Docker image to bootstrap CI/CD environments
	$(MAKE) -e -C "./build-host/" release<|MERGE_RESOLUTION|>--- conflicted
+++ resolved
@@ -15,17 +15,12 @@
 export PROJECT_NAME=project-structure
 # TEMPLATE: Create an Node Package Manager (NPM) organization and set its name here:
 NPM_SCOPE=rpattersonnet
-<<<<<<< HEAD
 export DOCKER_USER=merpatterson
 
 # Variables used as options to control behavior:
 export TEMPLATE_IGNORE_EXISTING=false
 # https://devguide.python.org/versions/#supported-versions
-PYTHON_SUPPORTED_MINORS=3.10 3.11 3.9 3.8 3.7
-=======
-# https://devguide.python.org/versions/#supported-versions
 PYTHON_SUPPORTED_MINORS=3.11 3.12 3.10 3.9 3.8
->>>>>>> 52b198be
 
 
 ## "Private" Variables:
@@ -110,39 +105,6 @@
 PYTHON_PROJECT_GLOB=$(subst -,?,$(PROJECT_NAME))
 export PYTHON_WHEEL=
 
-# Values related to supported Python versions:
-# Use the same Python version tox would as a default.
-# https://tox.wiki/en/latest/config.html#base_python
-PYTHON_HOST_MINOR:=$(shell \
-    pip3 --version | sed -nE 's|.* \(python ([0-9]+.[0-9]+)\)$$|\1|p;q')
-export PYTHON_HOST_ENV=py$(subst .,,$(PYTHON_HOST_MINOR))
-# Find the latest installed Python version of the supported versions:
-PYTHON_BASENAMES=$(PYTHON_SUPPORTED_MINORS:%=python%)
-PYTHON_AVAIL_EXECS:=$(foreach \
-    PYTHON_BASENAME,$(PYTHON_BASENAMES),$(shell which $(PYTHON_BASENAME)))
-PYTHON_LATEST_EXEC=$(firstword $(PYTHON_AVAIL_EXECS))
-PYTHON_LATEST_BASENAME=$(notdir $(PYTHON_LATEST_EXEC))
-PYTHON_MINOR=$(PYTHON_HOST_MINOR)
-ifeq ($(PYTHON_MINOR),)
-# Fallback to the latest installed supported Python version
-PYTHON_MINOR=$(PYTHON_LATEST_BASENAME:python%=%)
-endif
-PYTHON_LATEST_MINOR=$(firstword $(PYTHON_SUPPORTED_MINORS))
-PYTHON_LATEST_ENV=py$(subst .,,$(PYTHON_LATEST_MINOR))
-PYTHON_MINORS=$(PYTHON_SUPPORTED_MINORS)
-ifeq ($(PYTHON_MINOR),)
-PYTHON_MINOR=$(firstword $(PYTHON_MINORS))
-else ifeq ($(findstring $(PYTHON_MINOR),$(PYTHON_MINORS)),)
-PYTHON_MINOR=$(firstword $(PYTHON_MINORS))
-endif
-export PYTHON_ENV=py$(subst .,,$(PYTHON_MINOR))
-PYTHON_SHORT_MINORS=$(subst .,,$(PYTHON_MINORS))
-PYTHON_ENVS=$(PYTHON_SHORT_MINORS:%=py%)
-PYTHON_ALL_ENVS=$(PYTHON_ENVS) build
-PYTHON_EXTRAS=test devel
-PYTHON_PROJECT_PACKAGE=$(subst -,,$(PROJECT_NAME))
-PYTHON_PROJECT_GLOB=$(subst -,?,$(PROJECT_NAME))
-
 # Values derived from Version Control Systems (VCS):
 VCS_LOCAL_BRANCH:=$(shell git branch --show-current)
 VCS_TAG=
@@ -224,22 +186,18 @@
 ifeq ($(words $(PYTHON_MINORS)),1)
 TOX_RUN_ARGS=run
 endif
-<<<<<<< HEAD
 ifneq ($(PYTHON_WHEEL),)
 TOX_RUN_ARGS+= --installpkg "$(PYTHON_WHEEL)"
 endif
 export TOX_RUN_ARGS
 # The options that allow for rapid execution of arbitrary commands in the venvs managed
 # by tox
-=======
->>>>>>> 52b198be
 # The options that support running arbitrary commands in the venvs managed by tox with
 # the least overhead:
 TOX_EXEC_OPTS=--no-recreate-pkg --skip-pkg-install
 TOX_EXEC_ARGS=tox exec $(TOX_EXEC_OPTS) -e "$(PYTHON_ENV)"
 TOX_EXEC_BUILD_ARGS=tox exec $(TOX_EXEC_OPTS) -e "build"
 PIP_COMPILE_EXTRA=
-<<<<<<< HEAD
 
 # Values used to build Docker images:
 DOCKER_FILE=./Dockerfile
@@ -263,8 +221,6 @@
 DOCKER_COMPOSE_RUN_ARGS+= -T
 endif
 export DOCKER_PASS
-=======
->>>>>>> 52b198be
 
 # Values used for publishing releases:
 # Safe defaults for testing the release process without publishing to the official
@@ -278,7 +234,6 @@
 # Publish pre-releases from the `develop` branch:
 RELEASE_PUBLISH=true
 endif
-<<<<<<< HEAD
 DOCKER_PLATFORMS=
 ifeq ($(RELEASE_PUBLISH),true)
 PYPI_REPO=pypi
@@ -289,10 +244,6 @@
 # Raspberry Pi devices, and AWS Graviton instances:
 DOCKER_PLATFORMS=linux/amd64 linux/arm64 linux/arm/v7
 endif
-=======
-ifeq ($(RELEASE_PUBLISH),true)
-PYPI_REPO=pypi
->>>>>>> 52b198be
 endif
 # Avoid undefined variables warnings when running under local development:
 PYPI_PASSWORD=
@@ -336,12 +287,8 @@
 .PHONY: build
 ### Set up everything for development from a checkout, local and in containers.
 build: ./.git/hooks/pre-commit ./.env.~out~ $(STATE_DIR)/log/host-install.log \
-<<<<<<< HEAD
 		./var/log/npm-install.log build-docker \
 		$(PYTHON_ENVS:%=./.tox/%/bin/pip-compile)
-=======
-		./var/log/npm-install.log $(PYTHON_ENVS:%=./.tox/%/bin/pip-compile)
->>>>>>> 52b198be
 	$(MAKE) -e -j $(PYTHON_ENVS:%=build-requirements-%)
 
 .PHONY: $(PYTHON_ENVS:%=build-requirements-%)
@@ -371,7 +318,6 @@
 
 .PHONY: build-pkgs
 ### Update the built package for use outside tox.
-<<<<<<< HEAD
 build-pkgs: ./var/git/refs/remotes/$(VCS_REMOTE)/$(VCS_BRANCH) \
 		./var-docker/$(PYTHON_ENV)/log/build-devel.log
 # Defined as a .PHONY recipe so that more than one target can depend on this as a
@@ -391,18 +337,6 @@
 	cp -lfv "$$(
 	    ls -t ./var-docker/$(PYTHON_ENV)/.tox/.pkg/dist/*.tar.gz | head -n 1
 	)" "./dist/"
-=======
-build-pkgs: ./var/git/refs/remotes/$(VCS_REMOTE)/$(VCS_BRANCH)
-# Defined as a .PHONY recipe so that more than one target can depend on this as a
-# pre-requisite and it runs one time:
-	rm -vf ./dist/*
-	tox run -e "$(PYTHON_ENV)" --pkg-only
-# Copy the wheel to a location not managed by tox:
-	cp -lfv "$$(ls -t ./.tox/.pkg/dist/*.whl | head -n 1)" "./dist/"
-# Also build the source distribution:
-	tox run -e "$(PYTHON_ENV)" --override "testenv.package=sdist" --pkg-only
-	cp -lfv "$$(ls -t ./.tox/.pkg/dist/*.tar.gz | head -n 1)" "./dist/"
->>>>>>> 52b198be
 
 .PHONY: build-docs
 ### Render the static HTML form of the Sphinx documentation
@@ -527,15 +461,11 @@
 
 .PHONY: test
 ### Run the full suite of tests, coverage checks, and linters.
-<<<<<<< HEAD
 test: test-docker-lint test-docker
 
 .PHONY: test-local
 ### Run the full suite of tests, coverage checks, and linters on the local host.
 test-local: ./.tox/bootstrap/bin/tox
-=======
-test: build test-lint
->>>>>>> 52b198be
 	tox $(TOX_RUN_ARGS) -e "$(TOX_ENV_LIST)"
 
 .PHONY: test-lint
@@ -575,7 +505,6 @@
 ### Run tests directly on the system and start the debugger on errors or failures.
 test-debug: ./.tox/$(PYTHON_ENV)/log/editable.log
 	$(TOX_EXEC_ARGS) -- pytest --pdb
-<<<<<<< HEAD
 
 .PHONY: test-docker
 ### Run the full suite of tests, coverage checks, and code linters in containers.
@@ -619,8 +548,6 @@
 	docker compose run $(DOCKER_COMPOSE_RUN_ARGS) hadolint
 	docker compose run $(DOCKER_COMPOSE_RUN_ARGS) hadolint \
 	    hadolint "./build-host/Dockerfile"
-=======
->>>>>>> 52b198be
 
 .PHONY: test-push
 ### Verify commits before pushing to the remote.
@@ -668,17 +595,12 @@
 # end-users.
 
 .PHONY: release
-<<<<<<< HEAD
 ### Publish PyPI packages and Docker images if conventional commits require a release.
 release: release-pkgs release-docker
 
 .PHONY: release-pkgs
 ### Publish installable Python packages to PyPI if conventional commits require.
 release-pkgs: $(STATE_DIR)/log/host-install.log ~/.pypirc.~out~
-=======
-### Publish installable packages if conventional commits require a release.
-release: $(STATE_DIR)/log/host-install.log ~/.pypirc.~out~
->>>>>>> 52b198be
 # Don't release unless from the `main` or `develop` branches:
 ifeq ($(RELEASE_PUBLISH),true)
 	$(MAKE) -e build-pkgs
@@ -689,7 +611,6 @@
 	$(MAKE) -e test-clean
 	$(TOX_EXEC_BUILD_ARGS) -- twine upload -s -r "$(PYPI_REPO)" \
 	    ./dist/$(PYTHON_PROJECT_GLOB)-*
-<<<<<<< HEAD
 endif
 
 .PHONY: release-docker
@@ -728,8 +649,6 @@
 	    docker compose pull --quiet pandoc docker-pushrm
 	    docker compose up docker-pushrm
 	fi
-=======
->>>>>>> 52b198be
 endif
 
 .PHONY: release-bump
@@ -809,14 +728,11 @@
 .PHONY: devel-format
 ### Automatically correct code in this checkout according to linters and style checkers.
 devel-format: $(STATE_DIR)/log/host-install.log ./var/log/npm-install.log
-<<<<<<< HEAD
 	$(TOX_EXEC_ARGS) -- autoflake -r -i --remove-all-unused-imports \
 		--remove-duplicate-keys --remove-unused-variables \
 		--remove-unused-variables "./src/$(PYTHON_PROJECT_PACKAGE)/"
 	$(TOX_EXEC_ARGS) -- autopep8 -v -i -r "./src/$(PYTHON_PROJECT_PACKAGE)/"
 	$(TOX_EXEC_ARGS) -- black "./src/$(PYTHON_PROJECT_PACKAGE)/"
-=======
->>>>>>> 52b198be
 # Add license and copyright header to files missing them:
 	git ls-files -co --exclude-standard -z |
 	grep -Ezv '\.license$$|^(\.reuse|LICENSES)/' |
@@ -845,21 +761,14 @@
 
 .PHONY: devel-upgrade
 ### Update all locked or frozen dependencies to their most recent available versions.
-<<<<<<< HEAD
 devel-upgrade: $(STATE_DIR)/bin/tox ./.env.~out~ build-docker
 	touch "./setup.cfg" "./requirements/build.txt.in" \
-	    "$(HOME)/.local/var/log/$(PROJECT_NAME)-host-install.log"
+	    "$(STATE_DIR)/log/host-install.log"
 # Ensure the network is create first to avoid race conditions
 	docker compose create $(PROJECT_NAME)-devel
 	$(MAKE) -e -j PIP_COMPILE_ARGS="--upgrade" \
 	    DOCKER_COMPOSE_RUN_ARGS="$(DOCKER_COMPOSE_RUN_ARGS) -T" \
 	    $(PYTHON_MINORS:%=build-docker-requirements-%)
-=======
-devel-upgrade: $(STATE_DIR)/bin/tox $(PYTHON_ENVS:%=./.tox/%/bin/pip-compile)
-	touch "./setup.cfg" "./requirements/build.txt.in" \
-	    "$(STATE_DIR)/log/host-install.log"
-	$(MAKE) -e -j $(PYTHON_ENVS:%=build-requirements-%)
->>>>>>> 52b198be
 # Update VCS integration from remotes to the most recent tag:
 	$(TOX_EXEC_BUILD_ARGS) -- pre-commit autoupdate
 
@@ -916,11 +825,7 @@
 #
 # Recipes that make actual changes and create and update files for the target.
 
-<<<<<<< HEAD
-# Manage fixed/pinned versions in `./requirements/**.txt` files.  Must run for each
-=======
 # Manage fixed/pinned versions in `./requirements/**.txt` files. Must run for each
->>>>>>> 52b198be
 # python version in the virtual environment for that Python version:
 # https://github.com/jazzband/pip-tools#cross-environment-usage-of-requirementsinrequirementstxt-and-pip-compile
 python_combine_requirements=$(PYTHON_ENVS:%=./requirements/%/$(1).txt)
@@ -932,20 +837,14 @@
 	    PIP_COMPILE_EXTRA="$${extra_basename%.txt}" \
 	    PIP_COMPILE_SRC="$(<)" PIP_COMPILE_OUT="$(@)" \
 	    build-requirements-compile
-<<<<<<< HEAD
 	mkdir -pv "./var/log/"
 	touch "./var/log/rebuild.log"
-=======
->>>>>>> 52b198be
 $(PYTHON_ENVS:%=./requirements/%/user.txt): ./pyproject.toml ./setup.cfg ./tox.ini
 	true DEBUG Updated prereqs: $(?)
 	$(MAKE) -e PYTHON_ENV="$(@:requirements/%/user.txt=%)" PIP_COMPILE_SRC="$(<)" \
 	    PIP_COMPILE_OUT="$(@)" build-requirements-compile
-<<<<<<< HEAD
 	mkdir -pv "./var/log/"
 	touch "./var/log/rebuild.log"
-=======
->>>>>>> 52b198be
 $(PYTHON_ENVS:%=./requirements/%/build.txt): ./requirements/build.txt.in
 	true DEBUG Updated prereqs: $(?)
 	$(MAKE) -e PYTHON_ENV="$(@:requirements/%/build.txt=%)" PIP_COMPILE_SRC="$(<)" \
@@ -956,30 +855,18 @@
 # they don't need Tox's logic about when to update/recreate them, e.g.:
 #     $ ./.tox/build/bin/cz --help
 # Useful for build/release tools:
-<<<<<<< HEAD
-$(PYTHON_ALL_ENVS:%=./.tox/%/bin/pip-compile): ./.tox/bootstrap/bin/tox
-	$(MAKE) -e "$(HOME)/.local/var/log/$(PROJECT_NAME)-host-install.log"
-	tox run $(TOX_EXEC_OPTS) -e "$(@:.tox/%/bin/pip-compile=%)" --notest
-# Workaround tox's `usedevelop = true` not working with `./pyproject.toml`.  Use as a
-# prerequisite for targets that use Tox virtual environments directly and changes to
-# code need to take effect in real-time:
-$(PYTHON_ENVS:%=./.tox/%/log/editable.log): ./.tox/bootstrap/bin/tox
-	$(MAKE) -e "$(HOME)/.local/var/log/$(PROJECT_NAME)-host-install.log"
-=======
-$(PYTHON_ALL_ENVS:%=./.tox/%/bin/pip-compile):
+$(PYTHON_ALL_ENVS:%=./.tox/%/bin/pip-compile): $(STATE_DIR)/bin/tox
 	$(MAKE) -e "$(STATE_DIR)/log/host-install.log"
 	tox run $(TOX_EXEC_OPTS) -e "$(@:.tox/%/bin/pip-compile=%)" --notest
 # Workaround tox's `usedevelop = true` not working with `./pyproject.toml`. Use as a
 # prerequisite for targets that use Tox virtual environments directly and changes to
 # code need to take effect in real-time:
-$(PYTHON_ENVS:%=./.tox/%/log/editable.log):
+$(PYTHON_ENVS:%=./.tox/%/log/editable.log): $(STATE_DIR)/bin/tox
 	$(MAKE) -e "$(STATE_DIR)/log/host-install.log"
->>>>>>> 52b198be
 	mkdir -pv "$(dir $(@))"
 	tox exec $(TOX_EXEC_OPTS) -e "$(@:.tox/%/log/editable.log=%)" -- \
 	    pip3 install -e "./" |& tee -a "$(@)"
 
-<<<<<<< HEAD
 ## Docker real targets:
 
 # Build the development image:
@@ -1042,10 +929,6 @@
 ./var-docker/$(PYTHON_ENV)/log/rebuild.log:
 	mkdir -pv "$(dir $(@))"
 	date >>"$(@)"
-=======
-./README.md: README.rst
-	docker compose run --rm "pandoc"
->>>>>>> 52b198be
 
 # Local environment variables and secrets from a template:
 ./.env.~out~: ./.env.in
@@ -1127,15 +1010,9 @@
 	mkdir -pv "$(dir $(@))"
 	docker compose run --rm vale sync | tee -a "$(@)"
 
-<<<<<<< HEAD
-# Capture any project initialization tasks for reference.  Not actually usable.
-./pyproject.toml:
-	$(MAKE) -e "$(HOME)/.local/var/log/$(PROJECT_NAME)-host-install.log"
-=======
 # Capture any project initialization tasks for reference. Not actually usable.
 ./pyproject.toml:
 	$(MAKE) -e "$(STATE_DIR)/log/host-install.log"
->>>>>>> 52b198be
 	$(TOX_EXEC_BUILD_ARGS) -- cz init
 
 # Tell editors where to find tools in the checkout needed to verify the code:
@@ -1151,7 +1028,6 @@
 ~/.pypirc.~out~: ./home/.pypirc.in
 	$(call expand_template,$(<),$(@))
 
-<<<<<<< HEAD
 ./var/log/docker-login-DOCKER.log:
 	$(MAKE) "./.env.~out~"
 	mkdir -pv "$(dir $(@))"
@@ -1165,8 +1041,6 @@
 	fi
 	date | tee -a "$(@)"
 
-=======
->>>>>>> 52b198be
 
 ## Makefile "functions":
 #
