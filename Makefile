--- conflicted
+++ resolved
@@ -720,14 +720,9 @@
 
 .PHONY: release-bump
 ## Bump the package version if conventional commits require a release.
-<<<<<<< HEAD
-release-bump: ~/.gitconfig $(VCS_RELEASE_FETCH_TARGETS) $(HOME)/.local/bin/tox \
+release-bump: $(VCS_RELEASE_FETCH_TARGETS) $(HOME)/.local/bin/tox \
 		./var/log/npm-install.log \
 		./var-docker/$(PYTHON_ENV)/log/build-devel.log ./.env.~out~
-=======
-release-bump: $(VCS_RELEASE_FETCH_TARGETS) $(HOME)/.local/bin/tox \
-		./var/log/npm-install.log
->>>>>>> ee5abcfd
 	if ! git diff --cached --exit-code
 	then
 	    set +x
