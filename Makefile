--- conflicted
+++ resolved
@@ -17,11 +17,7 @@
 NPM_SCOPE=rpattersonnet
 export DOCKER_USER=merpatterson
 
-<<<<<<< HEAD
-# Variables used as options to control behavior:
-=======
 # Option variables that control behavior:
->>>>>>> f4e839ed
 export TEMPLATE_IGNORE_EXISTING=false
 # https://devguide.python.org/versions/#supported-versions
 PYTHON_SUPPORTED_MINORS=3.11 3.12 3.10 3.9 3.8
@@ -81,11 +77,7 @@
 HOST_PKG_NAMES_GHCLI=github-cli
 endif
 HOST_PKG_CMD=$(HOST_PKG_CMD_PREFIX) $(HOST_PKG_BIN)
-<<<<<<< HEAD
-# Detect host binaries baked into base images:
-=======
 # Detect Docker command-line baked into the build-host image:
->>>>>>> f4e839ed
 HOST_TARGET_DOCKER:=$(shell which docker)
 ifeq ($(HOST_TARGET_DOCKER),)
 HOST_TARGET_DOCKER=$(HOST_PREFIX)/bin/docker
@@ -293,7 +285,6 @@
 DOCKER_VARIANT_PREFIX=$(DOCKER_VARIANT)-
 endif
 export DOCKER_BRANCH_TAG=$(subst /,-,$(VCS_BRANCH))
-<<<<<<< HEAD
 GITLAB_CI=false
 GITHUB_ACTIONS=false
 CI_PROJECT_NAMESPACE=$(CI_UPSTREAM_NAMESPACE)
@@ -320,12 +311,6 @@
 else
 DOCKER_IMAGES+=$(DOCKER_IMAGE_DOCKER)
 endif
-=======
-DOCKER_REGISTRIES=DOCKER
-export DOCKER_REGISTRY=$(firstword $(DOCKER_REGISTRIES))
-DOCKER_IMAGE_DOCKER=$(DOCKER_USER)/$(PROJECT_NAME)
-DOCKER_IMAGE=$(DOCKER_IMAGE_$(DOCKER_REGISTRY))
->>>>>>> f4e839ed
 # Values used to run built images in containers:
 DOCKER_COMPOSE_RUN_ARGS=
 DOCKER_COMPOSE_RUN_ARGS+= --rm
@@ -334,7 +319,6 @@
 endif
 export DOCKER_PASS
 
-<<<<<<< HEAD
 # Values derived from or overridden by CI environments:
 CI_UPSTREAM_NAMESPACE=$(PROJECT_NAMESPACE)
 CI_PROJECT_NAME=$(PROJECT_NAME)
@@ -383,8 +367,6 @@
 export GITHUB_TOKEN
 export PROJECT_GITHUB_PAT
 
-=======
->>>>>>> f4e839ed
 # Values used for publishing releases:
 # Safe defaults for testing the release process without publishing to the official
 # project hosting services, indexes, and registries:
@@ -413,14 +395,10 @@
 # Publish pre-releases from the `develop` branch:
 RELEASE_PUBLISH=true
 endif
-DOCKER_PLATFORMS=
 ifeq ($(RELEASE_PUBLISH),true)
 PYPI_REPO=pypi
-<<<<<<< HEAD
 PYPI_HOSTNAME=pypi.org
 ifeq ($(PYTHON_MINOR),$(PYTHON_HOST_MINOR))
-=======
->>>>>>> f4e839ed
 # Only build and publish multi-platform images for the canonical Python version:
 ifeq ($(PYTHON_MINOR),$(PYTHON_HOST_MINOR))
 # TEMPLATE: Choose the platforms on which your users run the image. These default
@@ -428,10 +406,7 @@
 # Raspberry Pi devices, and AWS Graviton instances:
 DOCKER_PLATFORMS=linux/amd64 linux/arm64 linux/arm/v7
 endif
-<<<<<<< HEAD
-endif
-=======
->>>>>>> f4e839ed
+endif
 endif
 endif
 CI_REGISTRY_USER=$(CI_PROJECT_NAMESPACE)
@@ -476,11 +451,7 @@
 
 .PHONY: run
 ## Run the local development end-to-end stack services in the foreground for debugging.
-<<<<<<< HEAD
 run: build-docker-$(PYTHON_MINOR) ./.env.~out~
-=======
-run: build-docker ./.env.~out~
->>>>>>> f4e839ed
 	docker compose down
 	docker compose up
 
@@ -490,11 +461,7 @@
 # Recipes that make artifacts needed for by end-users, development tasks, other recipes.
 
 .PHONY: build
-<<<<<<< HEAD
-## Setup everything for development from a checkout, local and in containers.
-=======
 ## Set up everything for development from a checkout, local and in containers.
->>>>>>> f4e839ed
 build: ./.git/hooks/pre-commit ./.env.~out~ $(HOST_TARGET_DOCKER) \
 		$(HOME)/.local/bin/tox ./var/log/npm-install.log \
 		$(PYTHON_ENVS:%=./.tox/%/bin/pip-compile)
@@ -526,11 +493,7 @@
 	    --output-file "$(PIP_COMPILE_OUT)" "$(PIP_COMPILE_SRC)"
 
 .PHONY: build-pkgs
-<<<<<<< HEAD
-## Ensure the built package is current.
-=======
 ## Update the built package for use outside tox.
->>>>>>> f4e839ed
 build-pkgs: $(HOST_TARGET_DOCKER) \
 		./var/git/refs/remotes/$(VCS_REMOTE)/$(VCS_BRANCH) \
 		./var-docker/$(PYTHON_ENV)/log/build-devel.log
@@ -657,7 +620,6 @@
 		./var/log/docker-login-DOCKER.log
 # Workaround broken interactive session detection:
 	docker pull "python:$(PYTHON_MINOR)"
-<<<<<<< HEAD
 # Pull images to use as build caches:
 	docker_build_caches=""
 ifeq ($(GITLAB_CI),true)
@@ -681,8 +643,6 @@
 	fi
 endif
 endif
-=======
->>>>>>> f4e839ed
 # Assemble the tags for all the variant permutations:
 	$(MAKE) "./var/git/refs/remotes/$(VCS_REMOTE)/$(VCS_BRANCH)"
 	docker_build_args=""
@@ -704,12 +664,8 @@
 	    --build-arg PYTHON_ENV="$(PYTHON_ENV)" \
 	    --build-arg VERSION="$$(
 	        $(TOX_EXEC_BUILD_ARGS) -qq -- cz version --project
-<<<<<<< HEAD
 	    )" \
 	    $${docker_build_args} $${docker_build_caches} --file "$(<)" "./"
-=======
-	    )" $${docker_build_args} --file "$(<)" "./"
->>>>>>> f4e839ed
 
 .PHONY: $(PYTHON_MINORS:%=build-docker-requirements-%)
 ## Pull container images and compile fixed/pinned dependency versions if necessary.
@@ -719,10 +675,7 @@
 	$(MAKE) -e "./var-docker/$${PYTHON_ENV}/log/build-devel.log"
 	docker compose run $(DOCKER_COMPOSE_RUN_ARGS) $(PROJECT_NAME)-devel \
 	    make -e PYTHON_MINORS="$(@:build-docker-requirements-%=%)" \
-<<<<<<< HEAD
 	    PIP_COMPILE_ARGS="$(PIP_COMPILE_ARGS)" \
-=======
->>>>>>> f4e839ed
 	    build-requirements-py$(subst .,,$(@:build-docker-requirements-%=%))
 
 
@@ -736,24 +689,13 @@
 
 .PHONY: test-local
 ## Run the full suite of tests, coverage checks, and linters on the local host.
-<<<<<<< HEAD
-test-local: $(HOME)/.local/bin/tox
-=======
 test-local: $(HOME)/.local/bin/tox $(PYTHON_ENVS:%=build-requirements-%)
->>>>>>> f4e839ed
 	tox $(TOX_RUN_ARGS) -e "$(TOX_ENV_LIST)"
 
 .PHONY: test-lint
 ## Perform any linter or style checks, including non-code checks.
-<<<<<<< HEAD
-test-lint: $(HOME)/.local/bin/tox $(HOST_TARGET_DOCKER) ./var/log/npm-install.log \
-		build-docs test-lint-docker test-lint-prose
-# Run linters implemented in Python:
-	tox run -e "build"
-=======
 test-lint: $(HOME)/.local/bin/tox $(HOST_TARGET_DOCKER) test-lint-code \
 		test-lint-docker test-lint-docs test-lint-prose
->>>>>>> f4e839ed
 # Lint copyright and licensing:
 	docker compose run --rm -T "reuse"
 
@@ -771,12 +713,8 @@
 
 .PHONY: test-lint-prose
 ## Lint prose text for spelling, grammar, and style
-<<<<<<< HEAD
-test-lint-prose: $(HOST_TARGET_DOCKER)
-=======
 test-lint-prose: $(HOST_TARGET_DOCKER) $(HOME)/.local/bin/tox \
 		./requirements/$(PYTHON_HOST_ENV)/build.txt ./var/log/npm-install.log
->>>>>>> f4e839ed
 # Lint all markup files tracked in VCS with Vale:
 # https://vale.sh/docs/topics/scoping/#formats
 	git ls-files -co --exclude-standard -z \
@@ -807,11 +745,7 @@
 
 .PHONY: test-docker
 ## Run the full suite of tests, coverage checks, and code linters in containers.
-<<<<<<< HEAD
 test-docker: $(HOST_TARGET_DOCKER) build-docker $(HOME)/.local/bin/tox build-pkgs
-=======
-test-docker: $(HOME)/.local/bin/tox build-pkgs
->>>>>>> f4e839ed
 	tox run $(TOX_EXEC_OPTS) --notest -e "build"
 	$(MAKE) -e -j PYTHON_WHEEL="$(call current_pkg,.whl)" \
 	    DOCKER_BUILD_ARGS="$(DOCKER_BUILD_ARGS) --progress plain" \
@@ -843,7 +777,6 @@
 	docker compose run $${docker_run_args} $(PROJECT_NAME)-devel \
 	    make -e PYTHON_MINORS="$(PYTHON_MINORS)" PYTHON_WHEEL="$(PYTHON_WHEEL)" \
 	        test-local
-<<<<<<< HEAD
 # Upload any build or test artifacts to CI/CD providers
 ifeq ($(GITLAB_CI),true)
 ifeq ($(PYTHON_MINOR),$(PYTHON_HOST_MINOR))
@@ -858,8 +791,6 @@
 endif
 endif
 endif
-=======
->>>>>>> f4e839ed
 
 .PHONY: test-lint-docker
 ## Check the style and content of the `./Dockerfile*` files
@@ -941,14 +872,10 @@
 
 .PHONY: release-pkgs
 ## Publish installable Python packages to PyPI if conventional commits require.
-<<<<<<< HEAD
 release-pkgs: $(HOME)/.local/bin/tox ~/.pypirc.~out~ $(HOST_TARGET_DOCKER) \
 		./var/log/git-remotes.log \
 		./var/git/refs/remotes/$(VCS_REMOTE)/$(VCS_BRANCH) ./.env.~out~ \
 		$(HOST_PREFIX)/bin/gh
-=======
-release-pkgs: $(HOME)/.local/bin/tox ~/.pypirc.~out~
->>>>>>> f4e839ed
 # Don't release unless from the `main` or `develop` branches:
 ifeq ($(RELEASE_PUBLISH),true)
 # Import the private signing key from CI secrets
@@ -1029,53 +956,10 @@
 	fi
 endif
 
-.PHONY: release-docker
-## Publish all container images to all container registries.
-release-docker: $(HOST_TARGET_DOCKER) build-docker \
-		$(DOCKER_REGISTRIES:%=./var/log/docker-login-%.log) \
-		$(HOME)/.local/state/docker-multi-platform/log/host-install.log
-	$(MAKE) -e -j DOCKER_COMPOSE_RUN_ARGS="$(DOCKER_COMPOSE_RUN_ARGS) -T" \
-	    $(PYTHON_MINORS:%=release-docker-%)
-
-.PHONY: $(PYTHON_MINORS:%=release-docker-%)
-## Publish the container images for one Python version to all container registries.
-$(PYTHON_MINORS:%=release-docker-%): \
-		$(DOCKER_REGISTRIES:%=./var/log/docker-login-%.log) \
-		$(HOME)/.local/state/docker-multi-platform/log/host-install.log
-	export PYTHON_ENV="py$(subst .,,$(@:release-docker-%=%))"
-# Build other platforms in emulation and rely on the layer cache for bundling the
-# native images built before into the manifests:
-	DOCKER_BUILD_ARGS="$(DOCKER_BUILD_ARGS) --push"
-ifneq ($(DOCKER_PLATFORMS),)
-	DOCKER_BUILD_ARGS+=" --platform $(subst $(EMPTY) ,$(COMMA),$(DOCKER_PLATFORMS))"
-else
-endif
-	export DOCKER_BUILD_ARGS
-# Push the end-user manifest and images:
-	PYTHON_WHEEL="$$(ls -t ./dist/*.whl | head -n 1)"
-	$(MAKE) -e DOCKER_BUILD_ARGS="$${DOCKER_BUILD_ARGS}\
-	    --build-arg PYTHON_WHEEL=$${PYTHON_WHEEL}" build-docker-build
-# Push the development manifest and images:
-	$(MAKE) -e DOCKER_VARIANT="devel" build-docker-build
-# Update Docker Hub `README.md` by using the `./README.rst` reStructuredText version
-# using the official/canonical Python version:
-ifeq ($(VCS_BRANCH),main)
-	if TEST "$${PYTHON_ENV}" = "$(PYTHON_HOST_ENV)"
-	then
-	    $(MAKE) -e "./var/log/docker-login-DOCKER.log"
-	    docker compose pull --quiet pandoc docker-pushrm
-	    docker compose up docker-pushrm
-	fi
-endif
-
 .PHONY: release-bump
 ## Bump the package version if conventional commits require a release.
 release-bump: ~/.gitconfig $(VCS_RELEASE_FETCH_TARGETS) $(HOME)/.local/bin/tox \
-<<<<<<< HEAD
-		./var/log/npm-install.log ./var/log/git-remotes.log \
-=======
 		./var/log/npm-install.log \
->>>>>>> f4e839ed
 		./var-docker/$(PYTHON_ENV)/log/build-devel.log ./.env.~out~
 	if ! git diff --cached --exit-code
 	then
@@ -1136,11 +1020,7 @@
 	touch \
 	    $(PYTHON_ENVS:%=./requirements/%/user.txt) \
 	    $(PYTHON_ENVS:%=./requirements/%/devel.txt) \
-<<<<<<< HEAD
-	    $(PYTHON_ENVS:%=./build-host/requirements-%.txt)
-=======
 	    $(PYTHON_ENVS:%=./requirements/%/test.txt)
->>>>>>> f4e839ed
 ifeq ($(VCS_BRANCH),main)
 # Merge the bumped version back into `develop`:
 	$(MAKE) VCS_BRANCH="main" VCS_MERGE_BRANCH="develop" \
@@ -1199,12 +1079,7 @@
 
 .PHONY: devel-upgrade
 ## Update all locked or frozen dependencies to their most recent available versions.
-<<<<<<< HEAD
-devel-upgrade: $(HOME)/.local/bin/tox $(HOST_TARGET_DOCKER) ./.env.~out~ \
-		build-docker
-=======
 devel-upgrade: $(HOME)/.local/bin/tox $(HOST_TARGET_DOCKER) ./.env.~out~ build-docker
->>>>>>> f4e839ed
 	touch "./setup.cfg" "./requirements/build.txt.in"
 # Ensure the network is create first to avoid race conditions
 	docker compose create $(PROJECT_NAME)-devel
@@ -1330,10 +1205,7 @@
 	$(MAKE) -e "$(HOME)/.local/bin/tox"
 	$(TOX_EXEC_BUILD_ARGS) -- cz init
 
-<<<<<<< HEAD
-
-=======
->>>>>>> f4e839ed
+
 ## Docker real targets:
 
 # Build Docker container images.
@@ -1341,20 +1213,12 @@
 ./var-docker/$(PYTHON_ENV)/log/build-devel.log: ./Dockerfile ./.dockerignore \
 		./bin/entrypoint ./docker-compose.yml ./docker-compose.override.yml \
 		./.env.~out~ ./var-docker/$(PYTHON_ENV)/log/rebuild.log \
-<<<<<<< HEAD
-		$(HOST_TARGET_DOCKER) ./pyproject.toml ./setup.cfg ./tox.ini
-=======
 		$(HOST_TARGET_DOCKER) ./pyproject.toml ./setup.cfg
->>>>>>> f4e839ed
 	true DEBUG Updated prereqs: $(?)
 	mkdir -pv "$(dir $(@))"
 ifeq ($(DOCKER_BUILD_PULL),true)
 # Pull the development image and simulate building it here:
-<<<<<<< HEAD
 	if $(MAKE) -e DOCKER_VARIANT="devel" pull-docker
-=======
-	if docker compose pull --quiet $(PROJECT_NAME)-devel
->>>>>>> f4e839ed
 	then
 	    touch "$(@)" "./var-docker/$(PYTHON_ENV)/log/rebuild.log"
 # Ensure the virtualenv in the volume is also current:
@@ -1369,7 +1233,6 @@
 # the container image might need re-building to ensure it's current and correct.
 	docker compose run $(DOCKER_COMPOSE_RUN_ARGS) $(PROJECT_NAME)-devel \
 	    make -e PYTHON_MINORS="$(PYTHON_MINOR)" build-requirements-$(PYTHON_ENV)
-<<<<<<< HEAD
 ifeq ($(CI),true)
 # On CI, any changes from compiling requirements is a failure so no need to waste time
 # rebuilding images:
@@ -1377,9 +1240,6 @@
 else
 	$(MAKE) -e "$(@)"
 endif
-=======
-	$(MAKE) -e "$(@)"
->>>>>>> f4e839ed
 # Build the end-user image:
 ./var-docker/$(PYTHON_ENV)/log/build-user.log: \
 		./var-docker/$(PYTHON_ENV)/log/build-devel.log ./Dockerfile \
@@ -1422,7 +1282,6 @@
 	    printenv "DOCKER_PASS" | docker login -u "$(DOCKER_USER)" --password-stdin
 	elif test "$(CI_IS_FORK)" != "true"
 	then
-<<<<<<< HEAD
 	    echo "ERROR: DOCKER_PASS missing from ./.env or CI secrets"
 	    false
 	fi
@@ -1454,9 +1313,6 @@
 	elif test "$(CI_IS_FORK)" != "true"
 	then
 	    echo "ERROR: PROJECT_GITHUB_PAT missing from ./.env or CI secrets"
-=======
-	    echo "ERROR: DOCKER_PASS missing from ./.env"
->>>>>>> f4e839ed
 	    false
 	fi
 	date | tee -a "$(@)"
@@ -1640,7 +1496,6 @@
 	fi
 	$(HOST_PKG_CMD) update | tee -a "$(@)"
 
-<<<<<<< HEAD
 # Install the code test coverage publishing tool:
 $(HOME)/.local/bin/codecov: ./build-host/bin/install-codecov.sh $(HOST_PREFIX)/bin/curl
 	"$(<)"
@@ -1720,8 +1575,6 @@
 	docker compose run --rm gitlab-runner register \
 	    --url "https://gitlab.com/" --docker-image "docker" --executor "docker"
 
-=======
->>>>>>> f4e839ed
 
 ### Makefile "functions":
 #
@@ -1859,7 +1712,6 @@
 #
 # Recipes not used during the usual course of development.
 
-<<<<<<< HEAD
 .PHONY: pull-docker
 ## Pull an existing image best to use as a cache for building new images
 pull-docker: ./var/git/refs/remotes/$(VCS_REMOTE)/$(VCS_BRANCH) $(HOST_TARGET_DOCKER)
@@ -1881,23 +1733,15 @@
 	echo "ERROR: Could not pull any existing docker image"
 	false
 
-=======
->>>>>>> f4e839ed
 # TEMPLATE: Run this a single time for your project or when the `./build-host/` image
 # changes. See the `./var/log/docker-login*.log` targets for the authentication
 # environment variables to set or login to those container registries manually and `$
 # touch` these targets.
 .PHONY: bootstrap-project
 ## Run any tasks needed a single time for a given project by a maintainer.
-<<<<<<< HEAD
 bootstrap-project: ./var/log/docker-login-GITLAB.log ./var/log/docker-login-GITHUB.log
 # Initially seed the build host Docker image to bootstrap CI/CD environments
 # GitLab CI/CD:
 	$(MAKE) -e -C "./build-host/" DOCKER_IMAGE="$(DOCKER_IMAGE_GITLAB)" release
 # GitHub Actions:
-	$(MAKE) -e -C "./build-host/" DOCKER_IMAGE="$(DOCKER_IMAGE_GITHUB)" release
-=======
-bootstrap-project: ./var/log/docker-login-DOCKER.log
-# Initially seed the build host Docker image to bootstrap CI/CD environments
-	$(MAKE) -e -C "./build-host/" release
->>>>>>> f4e839ed
+	$(MAKE) -e -C "./build-host/" DOCKER_IMAGE="$(DOCKER_IMAGE_GITHUB)" release