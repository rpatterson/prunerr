# SPDX-FileCopyrightText: 2023 Ross Patterson <me@rpatterson.net>
#
# SPDX-License-Identifier: MIT

## Development, build and maintenance tasks:
#
# To ease discovery for new contributors, variables that act as options affecting
# behavior are at the top.  Then skip to `## Top-level targets:` below to find targets
# intended for use by developers.  The real work, however, is in the recipes for real
# targets that follow.  If making changes here, please start by reading the philosophy
# commentary at the bottom of this file.

# Variables used as options to control behavior:
export TEMPLATE_IGNORE_EXISTING=false
# https://devguide.python.org/versions/#supported-versions
PYTHON_SUPPORTED_MINORS=3.10 3.11 3.9 3.8 3.7
export DOCKER_USER=merpatterson


## "Private" Variables:

# Variables that aren't likely to be of concern those just using and reading top-level
# targets.  Mostly variables whose values are derived from the environment or other
# values.  If adding a variable whose value isn't a literal constant or intended for use
# on the CLI as an option, add it to the appropriate grouping below.  Unfortunately,
# variables referenced in targets or prerequisites need to be defined above those
# references (as opposed to references in recipes), which means we can't move these
# further below for readability and discover.

### Defensive settings for make:
#     https://tech.davis-hansson.com/p/make/
SHELL:=bash
.ONESHELL:
.SHELLFLAGS:=-eu -o pipefail -c
.SILENT:
.DELETE_ON_ERROR:
MAKEFLAGS+=--warn-undefined-variables
MAKEFLAGS+=--no-builtin-rules
PS1?=$$
EMPTY=
COMMA=,

# Values derived from the environment:
USER_NAME:=$(shell id -u -n)
USER_FULL_NAME:=$(shell \
    getent passwd "$(USER_NAME)" | cut -d ":" -f 5 | cut -d "," -f 1)
ifeq ($(USER_FULL_NAME),)
USER_FULL_NAME=$(USER_NAME)
endif
USER_EMAIL:=$(USER_NAME)@$(shell hostname -f)
export PUID:=$(shell id -u)
export PGID:=$(shell id -g)
export CHECKOUT_DIR=$(PWD)
TZ=Etc/UTC
ifneq ("$(wildcard /usr/share/zoneinfo/)","")
TZ=$(shell \
  realpath --relative-to=/usr/share/zoneinfo/ \
  $(firstword $(realpath /private/etc/localtime /etc/localtime)) \
)
endif
export TZ
export DOCKER_GID=$(shell getent group "docker" | cut -d ":" -f 3)

# Values concerning supported Python versions:
# Use the same Python version tox would as a default.
# https://tox.wiki/en/latest/config.html#base_python
PYTHON_HOST_MINOR:=$(shell \
    pip3 --version | sed -nE 's|.* \(python ([0-9]+.[0-9]+)\)$$|\1|p;q')
export PYTHON_HOST_ENV=py$(subst .,,$(PYTHON_HOST_MINOR))
# Determine the latest installed Python version of the supported versions
PYTHON_BASENAMES=$(PYTHON_SUPPORTED_MINORS:%=python%)
PYTHON_AVAIL_EXECS:=$(foreach \
    PYTHON_BASENAME,$(PYTHON_BASENAMES),$(shell which $(PYTHON_BASENAME)))
PYTHON_LATEST_EXEC=$(firstword $(PYTHON_AVAIL_EXECS))
PYTHON_LATEST_BASENAME=$(notdir $(PYTHON_LATEST_EXEC))
PYTHON_MINOR=$(PYTHON_HOST_MINOR)
ifeq ($(PYTHON_MINOR),)
# Fallback to the latest installed supported Python version
PYTHON_MINOR=$(PYTHON_LATEST_BASENAME:python%=%)
endif
PYTHON_LATEST_MINOR=$(firstword $(PYTHON_SUPPORTED_MINORS))
PYTHON_LATEST_ENV=py$(subst .,,$(PYTHON_LATEST_MINOR))
PYTHON_MINORS=$(PYTHON_SUPPORTED_MINORS)
ifeq ($(PYTHON_MINOR),)
export PYTHON_MINOR=$(firstword $(PYTHON_MINORS))
else ifeq ($(findstring $(PYTHON_MINOR),$(PYTHON_MINORS)),)
export PYTHON_MINOR=$(firstword $(PYTHON_MINORS))
endif
export PYTHON_MINOR
export PYTHON_ENV=py$(subst .,,$(PYTHON_MINOR))
PYTHON_SHORT_MINORS=$(subst .,,$(PYTHON_MINORS))
PYTHON_ENVS=$(PYTHON_SHORT_MINORS:%=py%)
PYTHON_ALL_ENVS=$(PYTHON_ENVS) build
PYTHON_EXTRAS=test devel
export PYTHON_WHEEL=

# Values derived from VCS/git:
VCS_LOCAL_BRANCH:=$(shell git branch --show-current)
VCS_TAG=
ifeq ($(VCS_LOCAL_BRANCH),)
# Guess branch name from tag:
ifneq ($(shell echo "$(VCS_TAG)" | grep -E '^v[0-9]+\.[0-9]+\.[0-9]+$$'),)
# Final release, should be from main:
VCS_LOCAL_BRANCH=main
else ifneq ($(shell echo "$(VCS_TAG)" | grep -E '^v[0-9]+\.[0-9]+\.[0-9]+.+$$'),)
# Pre-release, should be from develop:
VCS_LOCAL_BRANCH=develop
endif
endif
# Reproduce what we need of git's branch and remote configuration and logic:
VCS_CLONE_REMOTE:=$(shell git config "clone.defaultRemoteName")
ifeq ($(VCS_CLONE_REMOTE),)
VCS_CLONE_REMOTE=origin
endif
VCS_PUSH_REMOTE:=$(shell git config "branch.$(VCS_LOCAL_BRANCH).pushRemote")
ifeq ($(VCS_PUSH_REMOTE),)
VCS_PUSH_REMOTE:=$(shell git config "remote.pushDefault")
endif
ifeq ($(VCS_PUSH_REMOTE),)
VCS_PUSH_REMOTE=$(VCS_CLONE_REMOTE)
endif
VCS_UPSTREAM_REMOTE:=$(shell git config "branch.$(VCS_LOCAL_BRANCH).remote")
ifeq ($(VCS_UPSTREAM_REMOTE),)
VCS_UPSTREAM_REMOTE:=$(shell git config "checkout.defaultRemote")
endif
VCS_UPSTREAM_REF:=$(shell git config "branch.$(VCS_LOCAL_BRANCH).merge")
VCS_UPSTREAM_BRANCH=$(VCS_UPSTREAM_REF:refs/heads/%=%)
# Determine the best remote and branch for versioning data, e.g. `v*` tags:
VCS_REMOTE=$(VCS_PUSH_REMOTE)
VCS_BRANCH=$(VCS_LOCAL_BRANCH)
# Determine the best remote and branch for release data, e.g. conventional commits:
VCS_COMPARE_REMOTE=$(VCS_UPSTREAM_REMOTE)
ifeq ($(VCS_COMPARE_REMOTE),)
VCS_COMPARE_REMOTE=$(VCS_PUSH_REMOTE)
endif
VCS_COMPARE_BRANCH=$(VCS_UPSTREAM_BRANCH)
ifeq ($(VCS_COMPARE_BRANCH),)
VCS_COMPARE_BRANCH=$(VCS_BRANCH)
endif
# If pushing to upstream release branches, get release data compared to the previous
# release:
ifeq ($(VCS_COMPARE_BRANCH),develop)
VCS_COMPARE_BRANCH=main
endif
VCS_BRANCH_SUFFIX=upgrade
VCS_MERGE_BRANCH=$(VCS_BRANCH:%-$(VCS_BRANCH_SUFFIX)=%)
# Assemble the targets used to avoid redundant fetches during release tasks:
VCS_FETCH_TARGETS=./var/git/refs/remotes/$(VCS_REMOTE)/$(VCS_BRANCH)
ifneq ($(VCS_REMOTE)/$(VCS_BRANCH),$(VCS_COMPARE_REMOTE)/$(VCS_COMPARE_BRANCH))
VCS_FETCH_TARGETS+=./var/git/refs/remotes/$(VCS_COMPARE_REMOTE)/$(VCS_COMPARE_BRANCH)
endif
# Also fetch develop for merging back in the final release:
VCS_RELEASE_FETCH_TARGETS=./var/git/refs/remotes/$(VCS_REMOTE)/$(VCS_BRANCH)
ifeq ($(VCS_BRANCH),main)
VCS_RELEASE_FETCH_TARGETS+=./var/git/refs/remotes/$(VCS_COMPARE_REMOTE)/develop
ifneq ($(VCS_REMOTE)/$(VCS_BRANCH),$(VCS_COMPARE_REMOTE)/develop)
ifneq ($(VCS_COMPARE_REMOTE)/$(VCS_COMPARE_BRANCH),$(VCS_COMPARE_REMOTE)/develop)
VCS_FETCH_TARGETS+=./var/git/refs/remotes/$(VCS_COMPARE_REMOTE)/develop
endif
endif
endif
ifneq ($(VCS_MERGE_BRANCH),$(VCS_BRANCH))
VCS_FETCH_TARGETS+=./var/git/refs/remotes/$(VCS_REMOTE)/$(VCS_MERGE_BRANCH)
endif

# Values used to run Tox:
TOX_ENV_LIST=$(subst $(EMPTY) ,$(COMMA),$(PYTHON_ENVS))
TOX_RUN_ARGS=run-parallel --parallel auto --parallel-live
ifeq ($(words $(PYTHON_MINORS)),1)
TOX_RUN_ARGS=run
endif
ifneq ($(PYTHON_WHEEL),)
TOX_RUN_ARGS+= --installpkg "$(PYTHON_WHEEL)"
endif
export TOX_RUN_ARGS
# The options that allow for rapid execution of arbitrary commands in the venvs managed
# by tox
TOX_EXEC_OPTS=--no-recreate-pkg --skip-pkg-install
TOX_EXEC_ARGS=tox exec $(TOX_EXEC_OPTS) -e "$(PYTHON_ENV)"
TOX_EXEC_BUILD_ARGS=tox exec $(TOX_EXEC_OPTS) -e "build"
PIP_COMPILE_EXTRA=

# Values used to build Docker images:
DOCKER_FILE=./Dockerfile
export DOCKER_BUILD_ARGS=
export DOCKER_BUILD_PULL=false
# Values used to tag built images:
export DOCKER_VARIANT=
DOCKER_VARIANT_PREFIX=
ifneq ($(DOCKER_VARIANT),)
DOCKER_VARIANT_PREFIX=$(DOCKER_VARIANT)-
endif
export DOCKER_BRANCH_TAG=$(subst /,-,$(VCS_BRANCH))
DOCKER_REGISTRIES=DOCKER
export DOCKER_REGISTRY=$(firstword $(DOCKER_REGISTRIES))
DOCKER_IMAGE_DOCKER=$(DOCKER_USER)/project-structure
DOCKER_IMAGE=$(DOCKER_IMAGE_$(DOCKER_REGISTRY))
# Values used to run built images in containers:
DOCKER_COMPOSE_RUN_ARGS=
DOCKER_COMPOSE_RUN_ARGS+= --rm
ifeq ($(shell tty),not a tty)
DOCKER_COMPOSE_RUN_ARGS+= -T
endif
export DOCKER_PASS

# Values used for publishing releases:
# Safe defaults for testing the release process without publishing to the final/official
# hosts/indexes/registries:
RELEASE_PUBLISH=false
PYPI_REPO=testpypi
# Only publish releases from the `main` or `develop` branches:
ifeq ($(VCS_BRANCH),main)
RELEASE_PUBLISH=true
else ifeq ($(VCS_BRANCH),develop)
# Publish pre-releases from the `develop` branch:
RELEASE_PUBLISH=true
endif
DOCKER_PLATFORMS=
ifeq ($(RELEASE_PUBLISH),true)
PYPI_REPO=pypi
ifeq ($(PYTHON_MINOR),$(PYTHON_HOST_MINOR))
# Only build and publish multi-platform images for the canonical Python version:
# TEMPLATE: Choose the platforms on which your end-users need to be able to run the
# image.  These default platforms should cover most common end-user platforms, including
# modern Apple M1 CPUs, Raspberry Pi devices, etc.:
DOCKER_PLATFORMS=linux/amd64 linux/arm64 linux/arm/v7
endif
endif
# Address undefined variables warnings when running under local development
PYPI_PASSWORD=
export PYPI_PASSWORD
TEST_PYPI_PASSWORD=
export TEST_PYPI_PASSWORD

# Override variable values if present in `./.env` and if not overridden on the CLI:
include $(wildcard .env)

# Done with `$(shell ...)`, echo recipe commands going forward
.SHELLFLAGS+= -x


## Top-level targets:

.PHONY: all
### The default target.
all: build

.PHONY: start
### Run the local development end-to-end stack services in the background as daemons.
start: build-docker-$(PYTHON_MINOR) ./.env
	docker compose down
	docker compose up -d

.PHONY: run
### Run the local development end-to-end stack services in the foreground for debugging.
run: build-docker ./.env
	docker compose down
	docker compose up


## Build Targets:
#
# Recipes that make artifacts needed for by end-users, development tasks, other recipes.

.PHONY: build
### Set up everything for development from a checkout, local and in containers.
build: ./.git/hooks/pre-commit ./.env \
		$(HOME)/.local/var/log/project-structure-host-install.log \
		build-docker

.PHONY: $(PYTHON_ENVS:%=build-requirements-%)
### Compile fixed/pinned dependency versions if necessary.
$(PYTHON_ENVS:%=build-requirements-%):
# Avoid parallel tox recreations stomping on each other
	$(MAKE) -e "$(@:build-requirements-%=./.tox/%/bin/pip-compile)"
	targets="./requirements/$(@:build-requirements-%=%)/user.txt \
	    $(PYTHON_EXTRAS:%=./requirements/$(@:build-requirements-%=%)/%.txt) \
	    ./requirements/$(@:build-requirements-%=%)/build.txt \
	    ./build-host/requirements-$(@:build-requirements-%=%).txt"
# Workaround race conditions in pip's HTTP file cache:
# https://github.com/pypa/pip/issues/6970#issuecomment-527678672
	$(MAKE) -e -j $${targets} ||
	    $(MAKE) -e -j $${targets} ||
	    $(MAKE) -e -j $${targets}

.PHONY: build-requirements-compile
### Compile the requirements for one Python version and one type/extra.
build-requirements-compile:
	$(MAKE) -e "./.tox/$(PYTHON_ENV)/bin/pip-compile"
	pip_compile_opts="--resolver backtracking --upgrade"
ifneq ($(PIP_COMPILE_EXTRA),)
	pip_compile_opts+=" --extra $(PIP_COMPILE_EXTRA)"
endif
	./.tox/$(PYTHON_ENV)/bin/pip-compile $${pip_compile_opts} \
	    --output-file "$(PIP_COMPILE_OUT)" "$(PIP_COMPILE_SRC)"

.PHONY: build-pkgs
### Ensure the built package is current when used outside of tox.
build-pkgs: ./var/git/refs/remotes/$(VCS_REMOTE)/$(VCS_BRANCH) \
		./var-docker/$(PYTHON_ENV)/log/build-devel.log
# Defined as a .PHONY recipe so that multiple targets can depend on this as a
# pre-requisite and it will only be run once per invocation.
	rm -vf ./dist/*
# Build Python packages/distributions from the development Docker container for
# consistency/reproducibility.
	docker compose run $(DOCKER_COMPOSE_RUN_ARGS) project-structure-devel \
	    tox run -e "$(PYTHON_ENV)" --pkg-only
# Copy the wheel to a location accessible to all containers:
	cp -lfv "$$(
	    ls -t ./var-docker/$(PYTHON_ENV)/.tox/.pkg/dist/*.whl | head -n 1
	)" "./dist/"
# Also build the source distribution:
	docker compose run $(DOCKER_COMPOSE_RUN_ARGS) project-structure-devel \
	    tox run -e "$(PYTHON_ENV)" --override "testenv.package=sdist" --pkg-only
	cp -lfv "$$(
	    ls -t ./var-docker/$(PYTHON_ENV)/.tox/.pkg/dist/*.tar.gz | head -n 1
	)" "./dist/"

## Docker Build Targets:
#
# Strive for as much consistency as possible in development tasks between the local host
# and inside containers.  To that end, most of the `*-docker` container target recipes
# should run the corresponding `*-local` local host target recipes inside the
# development container.  Top level targets, like `test`, should run as much as possible
# inside the development container.

.PHONY: build-docker
### Set up for development in Docker containers.
build-docker: build-pkgs ./var-docker/$(PYTHON_ENV)/log/build-user.log
	tox run $(TOX_EXEC_OPTS) --notest -e "build"
	$(MAKE) -e -j PYTHON_WHEEL="$(call current_pkg,.whl)" \
	    DOCKER_BUILD_ARGS="$(DOCKER_BUILD_ARGS) --progress plain" \
	    $(PYTHON_MINORS:%=build-docker-%)

.PHONY: $(PYTHON_MINORS:%=build-docker-%)
### Set up for development in a Docker container for one Python version.
$(PYTHON_MINORS:%=build-docker-%):
	$(MAKE) -e \
	    PYTHON_MINORS="$(@:build-docker-%=%)" \
	    PYTHON_MINOR="$(@:build-docker-%=%)" \
	    PYTHON_ENV="py$(subst .,,$(@:build-docker-%=%))" \
	    "./var-docker/py$(subst .,,$(@:build-docker-%=%))/log/build-user.log"

.PHONY: build-docker-tags
### Print the list of image tags for the current registry and variant.
build-docker-tags:
	$(MAKE) -e $(DOCKER_REGISTRIES:%=build-docker-tags-%)

.PHONY: $(DOCKER_REGISTRIES:%=build-docker-tags-%)
### Print the list of image tags for the current registry and variant.
$(DOCKER_REGISTRIES:%=build-docker-tags-%): \
		./var/git/refs/remotes/$(VCS_REMOTE)/$(VCS_BRANCH)
	docker_image=$(DOCKER_IMAGE_$(@:build-docker-tags-%=%))
	echo $${docker_image}:$(DOCKER_VARIANT_PREFIX)$(PYTHON_ENV)-$(DOCKER_BRANCH_TAG)
ifeq ($(VCS_BRANCH),main)
# Only update tags end users may depend on to be stable from the `main` branch
	VERSION=$$($(TOX_EXEC_BUILD_ARGS) -qq -- cz version --project)
	major_version=$$(echo $${VERSION} | sed -nE 's|([0-9]+).*|\1|p')
	minor_version=$$(
	    echo $${VERSION} | sed -nE 's|([0-9]+\.[0-9]+).*|\1|p'
	)
	echo $${docker_image}:$(DOCKER_VARIANT_PREFIX)$(PYTHON_ENV)-v$${minor_version}
	echo $${docker_image}:$(DOCKER_VARIANT_PREFIX)$(PYTHON_ENV)-v$${major_version}
	echo $${docker_image}:$(DOCKER_VARIANT_PREFIX)$(PYTHON_ENV)
endif
# This variant is the default used for tags such as `latest`
ifeq ($(PYTHON_MINOR),$(PYTHON_HOST_MINOR))
	echo $${docker_image}:$(DOCKER_VARIANT_PREFIX)$(DOCKER_BRANCH_TAG)
ifeq ($(VCS_BRANCH),main)
	echo $${docker_image}:$(DOCKER_VARIANT_PREFIX)v$${minor_version}
	echo $${docker_image}:$(DOCKER_VARIANT_PREFIX)v$${major_version}
ifeq ($(DOCKER_VARIANT),)
	echo $${docker_image}:latest
else
	echo $${docker_image}:$(DOCKER_VARIANT)
endif
endif
endif

.PHONY: build-docker-build
### Run the actual commands used to build the Docker container image.
build-docker-build: ./Dockerfile \
		$(HOME)/.local/var/log/docker-multi-platform-host-install.log \
		./var/git/refs/remotes/$(VCS_REMOTE)/$(VCS_BRANCH) \
		./var/log/docker-login-DOCKER.log
# Workaround broken interactive session detection:
	docker pull "python:$(PYTHON_MINOR)"
	docker_build_args=""
	for image_tag in $$(
	    $(MAKE) -e --no-print-directory build-docker-tags
	)
	do
	    docker_build_args+=" --tag $${image_tag}"
	done
ifeq ($(DOCKER_VARIANT),)
	docker_build_args+=" --target user"
else
	docker_build_args+=" --target $(DOCKER_VARIANT)"
endif
# https://github.com/moby/moby/issues/39003#issuecomment-879441675
	docker buildx build $(DOCKER_BUILD_ARGS) \
	    --build-arg BUILDKIT_INLINE_CACHE="1" \
	    --build-arg PYTHON_MINOR="$(PYTHON_MINOR)" \
	    --build-arg PYTHON_ENV="$(PYTHON_ENV)" \
	    --build-arg VERSION="$$(
	        $(TOX_EXEC_BUILD_ARGS) -qq -- cz version --project
	    )" $${docker_build_args} --file "$(<)" "./"

.PHONY: $(PYTHON_MINORS:%=build-docker-requirements-%)
### Pull container images and compile fixed/pinned dependency versions if necessary.
$(PYTHON_MINORS:%=build-docker-requirements-%): ./.env
	export PYTHON_MINOR="$(@:build-docker-requirements-%=%)"
	export PYTHON_ENV="py$(subst .,,$(@:build-docker-requirements-%=%))"
	$(MAKE) -e "./var-docker/$${PYTHON_ENV}/log/build-devel.log"
	docker compose run $(DOCKER_COMPOSE_RUN_ARGS) project-structure-devel \
	    make -e PYTHON_MINORS="$(@:build-docker-requirements-%=%)" \
	    build-requirements-py$(subst .,,$(@:build-docker-requirements-%=%))


## Test Targets:
#
# Recipes that run the test suite.

.PHONY: test
### Format the code and run the full suite of tests, coverage checks, and linters.
test: test-docker-lint test-docker

.PHONY: test-local
### Run the full suite of tests, coverage checks, and linters on the local host.
test-local:
	tox $(TOX_RUN_ARGS) -e "$(TOX_ENV_LIST)"

.PHONY: test-debug
### Run tests directly on the host and invoke the debugger on errors/failures.
test-debug: ./.tox/$(PYTHON_ENV)/log/editable.log
	$(TOX_EXEC_ARGS) -- pytest --pdb

.PHONY: test-docker
### Run the full suite of tests, coverage checks, and code linters in containers.
test-docker: build-pkgs
	tox run $(TOX_EXEC_OPTS) --notest -e "build"
	$(MAKE) -e -j PYTHON_WHEEL="$(call current_pkg,.whl)" \
	    DOCKER_BUILD_ARGS="$(DOCKER_BUILD_ARGS) --progress plain" \
	    DOCKER_COMPOSE_RUN_ARGS="$(DOCKER_COMPOSE_RUN_ARGS) -T" \
	    $(PYTHON_MINORS:%=test-docker-%)

.PHONY: $(PYTHON_MINORS:%=test-docker-%)
### Run the full suite of tests inside a docker container for one Python version.
$(PYTHON_MINORS:%=test-docker-%):
	$(MAKE) -e \
	    PYTHON_MINORS="$(@:test-docker-%=%)" \
	    PYTHON_MINOR="$(@:test-docker-%=%)" \
	    PYTHON_ENV="py$(subst .,,$(@:test-docker-%=%))" \
	    test-docker-pyminor

.PHONY: test-docker-pyminor
### Run the full suite of tests inside a docker container for this Python version.
test-docker-pyminor: build-docker-$(PYTHON_MINOR)
	docker_run_args="--rm"
	if [ ! -t 0 ]
	then
# No fancy output when running in parallel
	    docker_run_args+=" -T"
	fi
# Ensure the dist/package has been correctly installed in the image
	docker compose run --no-deps $${docker_run_args} project-structure \
	    python -c 'import projectstructure; print(projectstructure)'
# Run from the development Docker container for consistency
	docker compose run $${docker_run_args} project-structure-devel \
	    make -e PYTHON_MINORS="$(PYTHON_MINORS)" PYTHON_WHEEL="$(PYTHON_WHEEL)" \
	        test-local

.PHONY: test-docker-lint
### Check the style and content of the `./Dockerfile*` files
test-docker-lint: ./.env ./var/log/docker-login-DOCKER.log
	docker compose pull --quiet hadolint
	docker compose run $(DOCKER_COMPOSE_RUN_ARGS) hadolint
	docker compose run $(DOCKER_COMPOSE_RUN_ARGS) hadolint \
	    hadolint "./build-host/Dockerfile"

.PHONY: test-push
### Perform any checks that should only be run before pushing.
test-push: $(VCS_FETCH_TARGETS) \
		$(HOME)/.local/var/log/project-structure-host-install.log \
		./var-docker/$(PYTHON_ENV)/log/build-devel.log ./.env
	vcs_compare_rev="$(VCS_COMPARE_REMOTE)/$(VCS_COMPARE_BRANCH)"
	if ! git fetch "$(VCS_COMPARE_REMOTE)" "$(VCS_COMPARE_BRANCH)"
	then
# Compare with the pre-release branch if this branch hasn't been pushed yet:
	    vcs_compare_rev="$(VCS_COMPARE_REMOTE)/develop"
	fi
	exit_code=0
	(
	    $(TOX_EXEC_BUILD_ARGS) -- \
	        cz check --rev-range "$${vcs_compare_rev}..HEAD" &&
	    $(TOX_EXEC_BUILD_ARGS) -- \
	        python ./bin/cz-check-bump --compare-ref "$${vcs_compare_rev}"
	) || exit_code=$$?
	if (( $$exit_code == 3 || $$exit_code == 21 ))
	then
	    exit
	elif (( $$exit_code != 0 ))
	then
	    exit $$exit_code
	else
	    docker compose run $(DOCKER_COMPOSE_RUN_ARGS) \
	        project-structure-devel $(TOX_EXEC_ARGS) -- \
	        towncrier check --compare-with "$${vcs_compare_rev}"
	fi

.PHONY: test-clean
### Confirm that the checkout is free of uncommitted VCS changes.
test-clean:
	if [ -n "$$(git status --porcelain)" ]
	then
	    set +x
	    echo "Checkout is not clean"
	    false
	fi


## Release Targets:
#
# Recipes that make an changes needed for releases and publish built artifacts to
# end-users.

.PHONY: release
### Publish installable Python packages and container images as required by commits.
release: release-python release-docker

.PHONY: release-python
### Publish installable Python packages to PyPI if conventional commits require.
release-python: $(HOME)/.local/var/log/project-structure-host-install.log ~/.pypirc
# Only release from the `main` or `develop` branches:
ifeq ($(RELEASE_PUBLISH),true)
	$(MAKE) -e build-pkgs
# https://twine.readthedocs.io/en/latest/#using-twine
	$(TOX_EXEC_BUILD_ARGS) -- twine check ./dist/project?structure-*
# The VCS remote should reflect the release before the release is published to ensure
# that a published release is never *not* reflected in VCS.
	$(MAKE) -e test-clean
	$(TOX_EXEC_BUILD_ARGS) -- twine upload -s -r "$(PYPI_REPO)" \
	    ./dist/project?structure-*
endif

.PHONY: release-docker
### Publish all container images to all container registries.
release-docker: build-docker \
		$(DOCKER_REGISTRIES:%=./var/log/docker-login-%.log)
	$(MAKE) -e -j DOCKER_COMPOSE_RUN_ARGS="$(DOCKER_COMPOSE_RUN_ARGS) -T" \
	    $(PYTHON_MINORS:%=release-docker-%)

.PHONY: $(PYTHON_MINORS:%=release-docker-%)
### Publish the container images for one Python version to all container registries.
$(PYTHON_MINORS:%=release-docker-%): \
		$(DOCKER_REGISTRIES:%=./var/log/docker-login-%.log) \
		$(HOME)/.local/var/log/docker-multi-platform-host-install.log
	export PYTHON_ENV="py$(subst .,,$(@:release-docker-%=%))"
# Build other platforms in emulation and rely on the layer cache for bundling the
# previously built native images into the manifests.
	DOCKER_BUILD_ARGS="$(DOCKER_BUILD_ARGS) --push"
ifneq ($(DOCKER_PLATFORMS),)
	DOCKER_BUILD_ARGS+=" --platform $(subst $(EMPTY) ,$(COMMA),$(DOCKER_PLATFORMS))"
else
endif
	export DOCKER_BUILD_ARGS
# Push the end-user manifest and images:
	PYTHON_WHEEL="$$(ls -t ./dist/*.whl | head -n 1)"
	$(MAKE) -e DOCKER_BUILD_ARGS="$${DOCKER_BUILD_ARGS}\
	    --build-arg PYTHON_WHEEL=$${PYTHON_WHEEL}" build-docker-build
# Push the development manifest and images:
	$(MAKE) -e DOCKER_VARIANT="devel" build-docker-build
# Update Docker Hub `README.md` using the `./README.rst` reStructuredText version using
# the official/canonical Python version:
ifeq ($(VCS_BRANCH),main)
	if [ "$${PYTHON_ENV}" == "$(PYTHON_HOST_ENV)" ]
	then
	    $(MAKE) -e "./var/log/docker-login-DOCKER.log"
	    docker compose pull --quiet pandoc docker-pushrm
	    docker compose run $(DOCKER_COMPOSE_RUN_ARGS) docker-pushrm
	fi
endif

.PHONY: release-bump
### Bump the package version if on a branch that should trigger a release.
release-bump: ~/.gitconfig $(VCS_RELEASE_FETCH_TARGETS) \
		./var/log/git-remotes.log \
		$(HOME)/.local/var/log/project-structure-host-install.log \
		./var-docker/$(PYTHON_ENV)/log/build-devel.log ./.env
	if ! git diff --cached --exit-code
	then
	    set +x
	    echo "CRITICAL: Cannot bump version with staged changes"
	    false
	fi
# Ensure the local branch is updated to the forthcoming version bump commit:
	git switch -C "$(VCS_BRANCH)" "$$(git rev-parse HEAD)"
# Check if a release is required:
	exit_code=0
	if [ "$(VCS_BRANCH)" = "main" ] &&
	    $(TOX_EXEC_BUILD_ARGS) -- python ./bin/get-base-version $$(
	        $(TOX_EXEC_BUILD_ARGS) -qq -- cz version --project
	    )
	then
# Release a previous pre-release as final regardless of whether commits since then
# require a release:
	    true
	else
# Is a release required by conventional commits:
	    $(TOX_EXEC_BUILD_ARGS) -- python ./bin/cz-check-bump || exit_code=$$?
	    if (( $$exit_code == 3 || $$exit_code == 21 ))
	    then
# No commits require a release:
	        exit
	    elif (( $$exit_code != 0 ))
	    then
	        exit $$exit_code
	    fi
	fi
# Collect the versions involved in this release according to conventional commits:
	cz_bump_args="--check-consistency --no-verify"
ifneq ($(VCS_BRANCH),main)
	cz_bump_args+=" --prerelease beta"
endif
# Build and stage the release notes to be commited by `$ cz bump`
	next_version=$$(
	    $(TOX_EXEC_BUILD_ARGS) -qq -- cz bump $${cz_bump_args} --yes --dry-run |
	    sed -nE 's|.* ([^ ]+) *→ *([^ ]+).*|\2|p;q'
	) || true
	docker compose run $(DOCKER_COMPOSE_RUN_ARGS) project-structure-devel \
	    $(TOX_EXEC_ARGS) -qq -- \
	    towncrier build --version "$${next_version}" --draft --yes \
	    >"./NEWS-VERSION.rst"
	git add -- "./NEWS-VERSION.rst"
	docker compose run $(DOCKER_COMPOSE_RUN_ARGS) project-structure-devel \
	    $(TOX_EXEC_ARGS) -- towncrier build --version "$${next_version}" --yes
# Increment the version in VCS
	$(TOX_EXEC_BUILD_ARGS) -- cz bump $${cz_bump_args}
# Ensure the container image reflects the version bump but we don't need to update the
# requirements again.
	touch \
	    $(PYTHON_ENVS:%=./requirements/%/user.txt) \
	    $(PYTHON_ENVS:%=./requirements/%/devel.txt) \
	    $(PYTHON_ENVS:%=./build-host/requirements-%.txt)
ifeq ($(VCS_BRANCH),main)
# Merge the bumped version back into `develop`:
	$(MAKE) VCS_BRANCH="main" VCS_MERGE_BRANCH="develop" \
	    VCS_REMOTE="$(VCS_COMPARE_REMOTE)" VCS_MERGE_BRANCH="develop" devel-merge
	git switch -C "$(VCS_BRANCH)" "$$(git rev-parse HEAD)"
endif


## Development Targets:
#
# Recipes used by developers to make changes to the code.

.PHONY: devel-format
### Automatically correct code in this checkout according to linters and style checkers.
devel-format: $(HOME)/.local/var/log/project-structure-host-install.log
	$(TOX_EXEC_ARGS) -- autoflake -r -i --remove-all-unused-imports \
		--remove-duplicate-keys --remove-unused-variables \
		--remove-unused-variables "./src/projectstructure/"
	$(TOX_EXEC_ARGS) -- autopep8 -v -i -r "./src/projectstructure/"
	$(TOX_EXEC_ARGS) -- black "./src/projectstructure/"
	$(TOX_EXEC_ARGS) -- reuse addheader -r --skip-unrecognised \
	    --copyright "Ross Patterson <me@rpatterson.net>" --license "MIT" "./"

.PHONY: devel-upgrade
### Update all fixed/pinned dependencies to their latest available versions.
devel-upgrade: ./.env ./var-docker/$(PYTHON_ENV)/log/build-devel.log
	touch "./setup.cfg" "./requirements/build.txt.in" \
	    "./build-host/requirements.txt.in"
# Ensure the network is create first to avoid race conditions
	docker compose create project-structure-devel
	$(MAKE) -e -j PIP_COMPILE_ARGS="--upgrade" \
	    DOCKER_COMPOSE_RUN_ARGS="$(DOCKER_COMPOSE_RUN_ARGS) -T" \
	    $(PYTHON_MINORS:%=build-docker-requirements-%)
# Update VCS hooks from remotes to the latest tag.
	$(TOX_EXEC_BUILD_ARGS) -- pre-commit autoupdate

.PHONY: devel-upgrade-branch
### Reset an upgrade branch, commit upgraded dependencies on it, and push for review.
devel-upgrade-branch: ~/.gitconfig ./var/git/refs/remotes/$(VCS_REMOTE)/$(VCS_BRANCH)
	git switch -C "$(VCS_BRANCH)-upgrade"
	now=$$(date -u)
	$(MAKE) -e devel-upgrade
	if $(MAKE) -e "test-clean"
	then
# No changes from upgrade, exit successfully but push nothing
	    exit
	fi
# Commit the upgrade changes
	echo "Upgrade all requirements to the latest versions as of $${now}." \
	    >"./newsfragments/+upgrade-requirements.bugfix.rst"
	git add --update './build-host/requirements-*.txt' './requirements/*/*.txt' \
	    "./.pre-commit-config.yaml"
	git add "./newsfragments/+upgrade-requirements.bugfix.rst"
	git commit --all --gpg-sign -m \
	    "fix(deps): Upgrade requirements latest versions"
# Fail if upgrading left untracked files in VCS
	$(MAKE) -e "test-clean"

.PHONY: devel-merge
### Merge this branch with a suffix back into it's un-suffixed upstream.
devel-merge: ~/.gitconfig ./var/git/refs/remotes/$(VCS_REMOTE)/$(VCS_MERGE_BRANCH)
	merge_rev="$$(git rev-parse HEAD)"
	git switch -C "$(VCS_MERGE_BRANCH)" --track "$(VCS_REMOTE)/$(VCS_MERGE_BRANCH)"
	git merge --ff --gpg-sign -m \
	    $$'Merge branch \'$(VCS_BRANCH)\' into $(VCS_MERGE_BRANCH)\n\n[ci merge]' \
	    "$${merge_rev}"


## Clean Targets:
#
# Recipes used to restore the checkout to initial conditions.

.PHONY: clean
### Restore the checkout to a state as close to an initial clone as possible.
clean:
	docker compose down --remove-orphans --rmi "all" -v || true
	$(TOX_EXEC_BUILD_ARGS) -- pre-commit uninstall \
	    --hook-type "pre-commit" --hook-type "commit-msg" --hook-type "pre-push" \
	    || true
	$(TOX_EXEC_BUILD_ARGS) -- pre-commit clean || true
	git clean -dfx -e "var/" -e ".env"
	git clean -dfx "./var-docker/py*/.tox/" \
	    "./var-docker/py*/project_structure.egg-info/"
	rm -rfv "./var/log/" "./var-docker/py*/log/"


## Real Targets:
#
# Recipes that make actual changes and create and update files for the target.

# Manage fixed/pinned versions in `./requirements/**.txt` files.  Has to be run for each
# python version in the virtual environment for that Python version:
# https://github.com/jazzband/pip-tools#cross-environment-usage-of-requirementsinrequirementstxt-and-pip-compile
python_combine_requirements=$(PYTHON_ENVS:%=./requirements/%/$(1).txt)
$(foreach extra,$(PYTHON_EXTRAS),$(call python_combine_requirements,$(extra))): \
		./pyproject.toml ./setup.cfg ./tox.ini
	true DEBUG Updated prereqs: $(?)
	extra_basename="$$(basename "$(@)")"
	$(MAKE) -e PYTHON_ENV="$$(basename "$$(dirname "$(@)")")" \
	    PIP_COMPILE_EXTRA="$${extra_basename%.txt}" \
	    PIP_COMPILE_SRC="$(<)" PIP_COMPILE_OUT="$(@)" \
	    build-requirements-compile
	mkdir -pv "./var/log/"
	touch "./var/log/rebuild.log"
$(PYTHON_ENVS:%=./requirements/%/user.txt): ./pyproject.toml ./setup.cfg ./tox.ini
	true DEBUG Updated prereqs: $(?)
	$(MAKE) -e PYTHON_ENV="$(@:requirements/%/user.txt=%)" PIP_COMPILE_SRC="$(<)" \
	    PIP_COMPILE_OUT="$(@)" build-requirements-compile
	mkdir -pv "./var/log/"
	touch "./var/log/rebuild.log"
$(PYTHON_ENVS:%=./build-host/requirements-%.txt): ./build-host/requirements.txt.in
	true DEBUG Updated prereqs: $(?)
	$(MAKE) -e PYTHON_ENV="$(@:build-host/requirements-%.txt=%)" \
	    PIP_COMPILE_SRC="$(<)" PIP_COMPILE_OUT="$(@)" build-requirements-compile
# Only update the installed tox version for the latest/host/main/default Python version
	if [ "$(@:build-host/requirements-%.txt=%)" = "$(PYTHON_ENV)" ]
	then
# Don't install tox into one of it's own virtual environments
	    if [ -n "$${VIRTUAL_ENV:-}" ]
	    then
	        pip_bin="$$(which -a pip3 | grep -v "^$${VIRTUAL_ENV}/bin/" | head -n 1)"
	    else
	        pip_bin="pip3"
	    fi
	    "$${pip_bin}" install -r "$(@)"
	fi
	mkdir -pv "./var/log/"
	touch "./var/log/rebuild.log"
$(PYTHON_ENVS:%=./requirements/%/build.txt): ./requirements/build.txt.in
	true DEBUG Updated prereqs: $(?)
	$(MAKE) -e PYTHON_ENV="$(@:requirements/%/build.txt=%)" PIP_COMPILE_SRC="$(<)" \
	    PIP_COMPILE_OUT="$(@)" build-requirements-compile

# Targets used as pre-requisites to ensure virtual environments managed by tox have been
# created and can be used directly to save time on Tox's overhead when we don't need
# Tox's logic about when to update/recreate them, e.g.:
#     $ ./.tox/build/bin/cz --help
# Mostly useful for build/release tools.
$(PYTHON_ALL_ENVS:%=./.tox/%/bin/pip-compile):
	$(MAKE) -e "$(HOME)/.local/var/log/project-structure-host-install.log"
	tox run $(TOX_EXEC_OPTS) -e "$(@:.tox/%/bin/pip-compile=%)" --notest
# Workaround tox's `usedevelop = true` not working with `./pyproject.toml`.  Use as a
# prerequisite when using Tox-managed virtual environments directly and changes to code
# need to take effect immediately.
$(PYTHON_ENVS:%=./.tox/%/log/editable.log):
	$(MAKE) -e "$(HOME)/.local/var/log/project-structure-host-install.log"
	mkdir -pv "$(dir $(@))"
	tox exec $(TOX_EXEC_OPTS) -e "$(@:./.tox/%/log/editable.log=%)" -- \
	    pip3 install -e "./" |& tee -a "$(@)"

## Docker real targets:

# Build the development image:
<<<<<<< HEAD
./var-docker/$(PYTHON_ENV)/log/build-devel.log: ./Dockerfile ./.dockerignore \
		./bin/entrypoint ./build-host/requirements.txt.in \
		./var-docker/$(PYTHON_ENV)/log/rebuild.log \
		./pyproject.toml ./setup.cfg ./tox.ini \
		./docker-compose.yml ./docker-compose.override.yml ./.env
=======
./var-docker/log/build-devel.log: ./Dockerfile ./.dockerignore ./bin/entrypoint \
		./build-host/requirements.txt.in ./var-docker/log/rebuild.log \
		./docker-compose.yml ./docker-compose.override.yml ./.env \
		./bin/host-install
>>>>>>> 5e4411b3
	true DEBUG Updated prereqs: $(?)
	mkdir -pv "$(dir $(@))"
ifeq ($(DOCKER_BUILD_PULL),true)
# Pull the development image and simulate as if it had been built here.
	if docker compose pull --quiet project-structure-devel
	then
	    touch "$(@)" "./var-docker/$(PYTHON_ENV)/log/rebuild.log"
# Ensure the virtualenv in the volume is also current:
	    docker compose run $(DOCKER_COMPOSE_RUN_ARGS) project-structure-devel \
	        tox run $(TOX_EXEC_OPTS) -e "$(PYTHON_ENV)" --notest
	    exit
	fi
endif
	$(MAKE) -e DOCKER_VARIANT="devel" DOCKER_BUILD_ARGS="--load" \
	    build-docker-build | tee -a "$(@)"
# Represent that host install is baked into the image in the `${HOME}` bind volume:
	docker run --rm --workdir "/home/project-structure/" --entrypoint "cat" \
	    "$$(docker compose config --images project-structure-devel | head -n 1)" \
	    "./.local/var/log/project-structure-host-install.log" |
	    docker compose run --rm -T --workdir "/home/project-structure/" \
<<<<<<< HEAD
	        --entrypoint "tar" project-structure-devel -xv
# Update the pinned/frozen versions, if needed, using the container.  If changed, then
# we may need to re-build the container image again to ensure it's current and correct.
	docker compose run $(DOCKER_COMPOSE_RUN_ARGS) project-structure-devel \
	    make -e PYTHON_MINORS="$(PYTHON_MINOR)" build-requirements-$(PYTHON_ENV)
	$(MAKE) -e "$(@)"
=======
	        --entrypoint "tee" project-structure-devel -a \
	        "./.local/var/log/project-structure-host-install.log" >"/dev/null"
>>>>>>> 5e4411b3

# Build the end-user image:
./var-docker/$(PYTHON_ENV)/log/build-user.log: \
		./var-docker/$(PYTHON_ENV)/log/build-devel.log ./Dockerfile \
		./.dockerignore ./bin/entrypoint ./build-host/requirements.txt.in \
		./var-docker/$(PYTHON_ENV)/log/rebuild.log
	true DEBUG Updated prereqs: $(?)
ifeq ($(PYTHON_WHEEL),)
	$(MAKE) -e "build-pkgs"
	PYTHON_WHEEL="$$(ls -t ./dist/*.whl | head -n 1)"
endif
# Build the end-user image now that all required artifacts are built"
	mkdir -pv "$(dir $(@))"
	$(MAKE) -e DOCKER_BUILD_ARGS="$(DOCKER_BUILD_ARGS) --load \
	--build-arg PYTHON_WHEEL=$${PYTHON_WHEEL}" build-docker-build >>"$(@)"
# The image installs the host requirements, reflect that in the bind mount volumes
	date >>"$(@:%/build-user.log=%/host-install.log)"

# Marker file used to trigger the rebuild of the image for just one Python version.
# Useful to workaround async timestamp issues when running jobs in parallel:
./var-docker/$(PYTHON_ENV)/log/rebuild.log:
	mkdir -pv "$(dir $(@))"
	date >>"$(@)"

# Local environment variables and secrets from a template:
./.env: ./.env.in
	if [ ! -e "$(@)" ]
	then
	    set +x
	    echo "WARNING:Copy '$$ cp -av ./.env.in ./.env', \
	review, adjust values as needed and re-run"
	    exit 1
	fi
	$(call expand_template,$(<),$(@))

# Install all tools required by recipes that have to be installed externally on the
# host.  Use a target file outside this checkout to support multiple checkouts.  Use a
# target specific to this project so that other projects can use the same approach but
# with different requirements.
$(HOME)/.local/var/log/project-structure-host-install.log: ./bin/host-install \
		./build-host/requirements.txt.in
	mkdir -pv "$(dir $(@))"
	"$(<)" |& tee -a "$(@)"

# https://docs.docker.com/build/building/multi-platform/#building-multi-platform-images
$(HOME)/.local/var/log/docker-multi-platform-host-install.log:
	mkdir -pv "$(dir $(@))"
	if ! docker context inspect "multi-platform" |& tee -a "$(@)"
	then
	    docker context create "multi-platform" |& tee -a "$(@)"
	fi
	if ! docker buildx inspect |& tee -a "$(@)" |
	    grep -q '^ *Endpoint: *multi-platform *'
	then
	    (
	        docker buildx create --use "multi-platform" || true
	    ) |& tee -a "$(@)"
	fi

# Retrieve VCS data needed for versioning (tags) and release (release notes).
$(VCS_FETCH_TARGETS): ./.git/logs/HEAD
	git_fetch_args=--tags
	if [ "$$(git rev-parse --is-shallow-repository)" == "true" ]
	then
	    git_fetch_args+=" --unshallow"
	fi
	branch_path="$(@:var/git/refs/remotes/%=%)"
	mkdir -pv "$(dir $(@))"
	if ! git fetch $${git_fetch_args} "$${branch_path%%/*}" "$${branch_path#*/}" |&
	    tee -a "$(@)"
	then
# If the local branch doesn't exist, fall back to the pre-release branch:
	    git fetch $${git_fetch_args} "$${branch_path%%/*}" "develop" |&
	        tee -a "$(@)"
	fi

./.git/hooks/pre-commit:
	$(MAKE) -e "$(HOME)/.local/var/log/project-structure-host-install.log"
	$(TOX_EXEC_BUILD_ARGS) -- pre-commit install \
	    --hook-type "pre-commit" --hook-type "commit-msg" --hook-type "pre-push"

# Capture any project initialization tasks for reference.  Not actually usable.
./pyproject.toml:
	$(MAKE) -e "$(HOME)/.local/var/log/project-structure-host-install.log"
	$(TOX_EXEC_BUILD_ARGS) -- cz init

# Tell Emacs where to find checkout-local tools needed to check the code.
./.dir-locals.el: ./.dir-locals.el.in
	$(call expand_template,$(<),$(@))

# Ensure minimal VCS configuration, mostly useful in automation such as CI.
~/.gitconfig:
	git config --global user.name "$(USER_FULL_NAME)"
	git config --global user.email "$(USER_EMAIL)"

# Ensure release publishing authentication, mostly useful in automation such as CI.
~/.pypirc: ./home/.pypirc.in
	$(MAKE) -e "template=$(<)" "target=$(@)" expand-template

./var/log/docker-login-DOCKER.log:
	$(MAKE) "./.env"
	mkdir -pv "$(dir $(@))"
	if [ -n "$${DOCKER_PASS}" ]
	then
	    printenv "DOCKER_PASS" | docker login -u "merpatterson" --password-stdin
	elif [ "$(CI_IS_FORK)" != "true" ]
	then
	    echo "ERROR: DOCKER_PASS missing from ./.env"
	    false
	fi
	date | tee -a "$(@)"


## Makefile "functions":
#
# Snippets whose output is frequently used including across recipes:
# https://www.gnu.org/software/make/manual/html_node/Call-Function.html

# Return the most recently built package:
current_pkg=$(shell ls -t ./dist/*$(1) | head -n 1)

# Short-circuit/repeat the host-install recipe here because expanded templates should
# *not* be updated when `./bin/host-install` is, so we can't use it as a prerequisite,
# *but* it is required to expand templates.  We can't use a sub-make because any
# expanded templates we use in `include ...` directives, such as `./.env`, are updated
# as targets when reading the `./Makefile` leading to endless recursion.
define expand_template=
if ! which envsubst
then
    mkdir -pv "$(HOME)/.local/var/log/"
    ./bin/host-install >"$(HOME)/.local/var/log/project-structure-host-install.log"
fi
if [ -e "$(2)" ]
then
    if ( ! [ "$(1)" -nt "$(2)" ] ) || [ "$(TEMPLATE_IGNORE_EXISTING)" = "true" ]
    then
        touch "$(2)"
        exit
    fi
    envsubst <"$(1)" | diff -u "$(2)" "-" || true
    set +x
    echo "ERROR: Template $(1) has been updated."
    echo "       Reconcile changes and \`$$ touch $(2)\`:"
    false
fi
envsubst <"$(1)" >"$(2)"
endef


## Makefile Development:
#
# Development primarily requires a balance of 2 priorities:
#
# - Ensure the correctness of the code and build artifacts
# - Minimize iteration time overhead in the inner loop of development
#
# This project uses Make to balance those priorities.  Target recipes capture the
# commands necessary to build artifacts, run tests, and check the code.  Top-level
# targets assemble those recipes to put it all together and ensure correctness.  Target
# prerequisites are used to define when build artifacts need to be updated so that
# time isn't wasted on unnecessary updates in the inner loop of development.
#
# The most important Make concept to understand if making changes here is that of real
# targets and prerequisites, as opposed to "phony" targets.  The target is only updated
# if any of its prerequisites are newer, IOW have a more recent modification time, than
# the target.  For example, if a new feature adds library as a new project dependency
# then correctness requires that the fixed/pinned versions be updated to include the new
# library.  Most of the time, however, the fixed/pinned versions don't need to be
# updated and it would waste significant time to always update them in the inner loop of
# development.  We express this relationship in Make by defining the files containing
# the fixed/pinned versions as targets and the `./setup.cfg` file where dependencies are
# defined as a prerequisite:
#
#    ./requirements.txt: setup.cfg
#        ./.tox/py310/bin/pip-compile --output-file "$(@)" "$(<)"
#
# To that end, developers should use real target files whenever possible when adding
# recipes to this file.
#
# Sometimes the task we need a recipe to accomplish should only be run when certain
# changes have been made and as such we can use those changed files as prerequisites but
# the task doesn't produce an artifact appropriate for use as the target for the recipe.
# In that case, the recipe can write "simulated" artifact such as by piping output to a
# log file:
#
#     ./var/log/foo.log:
#         mkdir -pv "$(dir $(@))"
#         ./.tox/build/bin/python "./bin/foo.py" | tee -a "$(@)"
#
# This is also useful when none of the modification times of produced artifacts can be
# counted on to correctly reflect when any subsequent targets need to be updated when
# using this target as a pre-requisite in turn.  If no output can be captured, then the
# recipe can create arbitrary output:
#
#     ./var/log/foo.log:
#         ./.tox/build/bin/python "./bin/foo.py"
#         mkdir -pv "$(dir $(@))"
#         date | tee -a "$(@)"
#
# If a target is needed by the recipe of another target but should *not* trigger updates
# when it's newer, such as one-time host install tasks, then use that target in a
# sub-make instead of as a prerequisite:
#
#     ./var/log/foo.log:
#         $(MAKE) "./var/log/bar.log"
#
# We use a few more Make features than these core features and welcome further use of
# such features:
#
# - `$(@)`:
#   The automatic variable containing the file path for the target
#
# - `$(<)`:
#   The automatic variable containing the file path for the first prerequisite
#
# - `$(FOO:%=foo-%)`:
#   Substitution references to generate transformations of space-separated values
#
# - `$ make FOO=bar ...`:
#   Overriding variables on the command-line when invoking make as "options"
#
# We want to avoid, however, using many more features of Make, particularly the more
# "magical" features, to keep it readable, discover-able, and otherwise accessible to
# developers who may not have significant familiarity with Make.  If there's a good,
# pragmatic reason to add use of further features feel free to make the case but avoid
# them if possible.


## Maintainer targets:
#
# Recipes not used during the normal course of development.

# TEMPLATE: Run this once for your project.  See the `./var/log/docker-login*.log`
# targets for the authentication environment variables that need to be set or just login
# to those container registries manually and touch these targets.
.PHONY: bootstrap-project
### Run any tasks needed to be run once for a given project by a maintainer
bootstrap-project: ./var/log/docker-login-DOCKER.log
# Initially seed the build host Docker image to bootstrap CI/CD environments
	$(MAKE) -e -C "./build-host/" release<|MERGE_RESOLUTION|>--- conflicted
+++ resolved
@@ -795,18 +795,12 @@
 ## Docker real targets:
 
 # Build the development image:
-<<<<<<< HEAD
 ./var-docker/$(PYTHON_ENV)/log/build-devel.log: ./Dockerfile ./.dockerignore \
 		./bin/entrypoint ./build-host/requirements.txt.in \
 		./var-docker/$(PYTHON_ENV)/log/rebuild.log \
 		./pyproject.toml ./setup.cfg ./tox.ini \
-		./docker-compose.yml ./docker-compose.override.yml ./.env
-=======
-./var-docker/log/build-devel.log: ./Dockerfile ./.dockerignore ./bin/entrypoint \
-		./build-host/requirements.txt.in ./var-docker/log/rebuild.log \
 		./docker-compose.yml ./docker-compose.override.yml ./.env \
 		./bin/host-install
->>>>>>> 5e4411b3
 	true DEBUG Updated prereqs: $(?)
 	mkdir -pv "$(dir $(@))"
 ifeq ($(DOCKER_BUILD_PULL),true)
@@ -827,17 +821,13 @@
 	    "$$(docker compose config --images project-structure-devel | head -n 1)" \
 	    "./.local/var/log/project-structure-host-install.log" |
 	    docker compose run --rm -T --workdir "/home/project-structure/" \
-<<<<<<< HEAD
-	        --entrypoint "tar" project-structure-devel -xv
+	        --entrypoint "tee" project-structure-devel -a \
+	        "./.local/var/log/project-structure-host-install.log" >"/dev/null"
 # Update the pinned/frozen versions, if needed, using the container.  If changed, then
 # we may need to re-build the container image again to ensure it's current and correct.
 	docker compose run $(DOCKER_COMPOSE_RUN_ARGS) project-structure-devel \
 	    make -e PYTHON_MINORS="$(PYTHON_MINOR)" build-requirements-$(PYTHON_ENV)
 	$(MAKE) -e "$(@)"
-=======
-	        --entrypoint "tee" project-structure-devel -a \
-	        "./.local/var/log/project-structure-host-install.log" >"/dev/null"
->>>>>>> 5e4411b3
 
 # Build the end-user image:
 ./var-docker/$(PYTHON_ENV)/log/build-user.log: \
