## Development, build and maintenance tasks:
#
# To ease discovery for new contributors, variables that act as options affecting
# behavior are at the top.  Then skip to `## Top-level targets:` below to find targets
# intended for use by developers.  The real work, however, is in the recipes for real
# targets that follow.  If making changes here, please start by reading the philosophy
# commentary at the bottom of this file.

# Variables used as options to control behavior:
export TEMPLATE_IGNORE_EXISTING=false
# https://devguide.python.org/versions/#supported-versions
PYTHON_SUPPORTED_MINORS=3.11 3.10 3.9 3.8 3.7
# Project-specific variables
export DOCKER_USER=merpatterson
GPG_SIGNING_KEYID=2EFF7CCE6828E359
CI_UPSTREAM_NAMESPACE=rpatterson
CI_PROJECT_NAME=prunerr
# Project-specific options:
export DOWNLOAD_VOLUME=$(CHECKOUT_DIR)/var/media/Library/
PRUNERR_CMD=exec
PRUNERR_ARGS=$(PRUNERR_CMD)


## "Private" Variables:

# Variables that aren't likely to be of concern those just using and reading top-level
# targets.  Mostly variables whose values are derived from the environment or other
# values.  If adding a variable whose value isn't a literal constant or intended for use
# on the CLI as an option, add it to the appropriate grouping below.  Unfortunately,
# variables referenced in targets or prerequisites need to be defined above those
# references (as opposed to references in recipes), which means we can't move these
# further below for readability and discover.

### Defensive settings for make:
#     https://tech.davis-hansson.com/p/make/
SHELL:=bash
.ONESHELL:
.SHELLFLAGS:=-eu -o pipefail -c
.SILENT:
.DELETE_ON_ERROR:
MAKEFLAGS+=--warn-undefined-variables
MAKEFLAGS+=--no-builtin-rules
PS1?=$$
EMPTY=
COMMA=,

# Values derived from the environment:
USER_NAME:=$(shell id -u -n)
USER_FULL_NAME:=$(shell \
    getent passwd "$(USER_NAME)" | cut -d ":" -f 5 | cut -d "," -f 1)
ifeq ($(USER_FULL_NAME),)
USER_FULL_NAME=$(USER_NAME)
endif
USER_EMAIL:=$(USER_NAME)@$(shell hostname -f)
export PUID:=$(shell id -u)
export PGID:=$(shell id -g)
export CHECKOUT_DIR=$(PWD)
TZ=Etc/UTC
ifneq ("$(wildcard /usr/share/zoneinfo/)","")
TZ=$(shell \
  realpath --relative-to=/usr/share/zoneinfo/ \
  $(firstword $(realpath /private/etc/localtime /etc/localtime)) \
)
endif
export TZ
export DOCKER_GID=$(shell getent group "docker" | cut -d ":" -f 3)

# Values concerning supported Python versions:
# Use the same Python version tox would as a default.
# https://tox.wiki/en/latest/config.html#base_python
PYTHON_HOST_MINOR:=$(shell \
    pip --version | sed -nE 's|.* \(python ([0-9]+.[0-9]+)\)$$|\1|p')
export PYTHON_HOST_ENV=py$(subst .,,$(PYTHON_HOST_MINOR))
# Determine the latest installed Python version of the supported versions
PYTHON_BASENAMES=$(PYTHON_SUPPORTED_MINORS:%=python%)
PYTHON_AVAIL_EXECS:=$(foreach \
    PYTHON_BASENAME,$(PYTHON_BASENAMES),$(shell which $(PYTHON_BASENAME)))
PYTHON_LATEST_EXEC=$(firstword $(PYTHON_AVAIL_EXECS))
PYTHON_LATEST_BASENAME=$(notdir $(PYTHON_LATEST_EXEC))
PYTHON_MINOR=$(PYTHON_HOST_MINOR)
ifeq ($(PYTHON_MINOR),)
# Fallback to the latest installed supported Python version
PYTHON_MINOR=$(PYTHON_LATEST_BASENAME:python%=%)
endif
PYTHON_LATEST_MINOR=$(firstword $(PYTHON_SUPPORTED_MINORS))
PYTHON_LATEST_ENV=py$(subst .,,$(PYTHON_LATEST_MINOR))
PYTHON_MINORS=$(PYTHON_SUPPORTED_MINORS)
ifeq ($(PYTHON_MINOR),)
export PYTHON_MINOR=$(firstword $(PYTHON_MINORS))
else ifeq ($(findstring $(PYTHON_MINOR),$(PYTHON_MINORS)),)
export PYTHON_MINOR=$(firstword $(PYTHON_MINORS))
endif
export PYTHON_MINOR
export PYTHON_ENV=py$(subst .,,$(PYTHON_MINOR))
PYTHON_SHORT_MINORS=$(subst .,,$(PYTHON_MINORS))
PYTHON_ENVS=$(PYTHON_SHORT_MINORS:%=py%)
PYTHON_ALL_ENVS=$(PYTHON_ENVS) build
export PYTHON_WHEEL=

# Values derived from VCS/git:
VCS_LOCAL_BRANCH:=$(shell git branch --show-current)
CI_COMMIT_BRANCH=
GITHUB_REF_TYPE=
GITHUB_REF_NAME=
ifeq ($(VCS_LOCAL_BRANCH),)
ifneq ($(CI_COMMIT_BRANCH),)
VCS_LOCAL_BRANCH=$(CI_COMMIT_BRANCH)
else ifeq ($(GITHUB_REF_TYPE),branch)
VCS_LOCAL_BRANCH=$(GITHUB_REF_NAME)
endif
endif
VCS_TAG=
CI_COMMIT_TAG=
ifeq ($(VCS_TAG),)
ifneq ($(CI_COMMIT_TAG),)
VCS_TAG=$(CI_COMMIT_TAG)
else ifeq ($(GITHUB_REF_TYPE),tag)
VCS_TAG=$(GITHUB_REF_NAME)
endif
endif
ifeq ($(VCS_LOCAL_BRANCH),)
# Guess branch name from tag:
ifneq ($(shell echo "$(VCS_TAG)" | grep -E '^v[0-9]+\.[0-9]+\.[0-9]+$$'),)
# Final release, should be from main:
VCS_LOCAL_BRANCH=main
else ifneq ($(shell echo "$(VCS_TAG)" | grep -E '^v[0-9]+\.[0-9]+\.[0-9]+.+$$'),)
# Pre-release, should be from develop:
VCS_LOCAL_BRANCH=develop
endif
endif
# Reproduce what we need of git's branch and remote configuration and logic:
VCS_CLONE_REMOTE:=$(shell git config "clone.defaultRemoteName")
ifeq ($(VCS_CLONE_REMOTE),)
VCS_CLONE_REMOTE=origin
endif
VCS_PUSH_REMOTE:=$(shell git config "branch.$(VCS_LOCAL_BRANCH).pushRemote")
ifeq ($(VCS_PUSH_REMOTE),)
VCS_PUSH_REMOTE:=$(shell git config "remote.pushDefault")
endif
ifeq ($(VCS_PUSH_REMOTE),)
VCS_PUSH_REMOTE=$(VCS_CLONE_REMOTE)
endif
VCS_UPSTREAM_REMOTE:=$(shell git config "branch.$(VCS_LOCAL_BRANCH).remote")
ifeq ($(VCS_UPSTREAM_REMOTE),)
VCS_UPSTREAM_REMOTE:=$(shell git config "checkout.defaultRemote")
endif
VCS_UPSTREAM_REF:=$(shell git config "branch.$(VCS_LOCAL_BRANCH).merge")
VCS_UPSTREAM_BRANCH=$(VCS_UPSTREAM_REF:refs/heads/%=%)
# Determine the best remote and branch for versioning data, e.g. `v*` tags:
VCS_REMOTE=$(VCS_PUSH_REMOTE)
VCS_BRANCH=$(VCS_LOCAL_BRANCH)
export VCS_BRANCH
# Determine the best remote and branch for release data, e.g. conventional commits:
VCS_COMPARE_REMOTE=$(VCS_UPSTREAM_REMOTE)
ifeq ($(VCS_COMPARE_REMOTE),)
VCS_COMPARE_REMOTE=$(VCS_PUSH_REMOTE)
endif
VCS_COMPARE_BRANCH=$(VCS_UPSTREAM_BRANCH)
ifeq ($(VCS_COMPARE_BRANCH),)
VCS_COMPARE_BRANCH=$(VCS_BRANCH)
endif
# Under CI, check commits and release notes against the branch to be merged into:
CI=false
ifeq ($(CI),true)
ifeq ($(VCS_COMPARE_BRANCH),develop)
VCS_COMPARE_BRANCH=main
else ifneq ($(VCS_BRANCH),main)
VCS_COMPARE_BRANCH=develop
endif
# If pushing to upstream release branches, get release data compared to the previous
# release:
else ifeq ($(VCS_COMPARE_BRANCH),develop)
VCS_COMPARE_BRANCH=main
endif
VCS_BRANCH_SUFFIX=upgrade
VCS_MERGE_BRANCH=$(VCS_BRANCH:%-$(VCS_BRANCH_SUFFIX)=%)
# Assemble the targets used to avoid redundant fetches during release tasks:
VCS_FETCH_TARGETS=./var/git/refs/remotes/$(VCS_REMOTE)/$(VCS_BRANCH)
ifneq ($(VCS_REMOTE)/$(VCS_BRANCH),$(VCS_COMPARE_REMOTE)/$(VCS_COMPARE_BRANCH))
VCS_FETCH_TARGETS+=./var/git/refs/remotes/$(VCS_COMPARE_REMOTE)/$(VCS_COMPARE_BRANCH)
endif
# Also fetch develop for merging back in the final release:
VCS_RELEASE_FETCH_TARGETS=./var/git/refs/remotes/$(VCS_REMOTE)/$(VCS_BRANCH)
ifeq ($(VCS_BRANCH),main)
VCS_RELEASE_FETCH_TARGETS+=./var/git/refs/remotes/$(VCS_COMPARE_REMOTE)/develop
ifneq ($(VCS_REMOTE)/$(VCS_BRANCH),$(VCS_COMPARE_REMOTE)/develop)
ifneq ($(VCS_COMPARE_REMOTE)/$(VCS_COMPARE_BRANCH),$(VCS_COMPARE_REMOTE)/develop)
VCS_FETCH_TARGETS+=./var/git/refs/remotes/$(VCS_COMPARE_REMOTE)/develop
endif
endif
endif
ifneq ($(VCS_MERGE_BRANCH),$(VCS_BRANCH))
VCS_FETCH_TARGETS+=./var/git/refs/remotes/$(VCS_REMOTE)/$(VCS_MERGE_BRANCH)
endif
# Determine the sequence of branches to find closes existing build artifacts, such as
# docker images:
VCS_BRANCHES=$(VCS_BRANCH)
ifneq ($(VCS_BRANCH),main)
ifneq ($(VCS_BRANCH),develop)
VCS_BRANCHES+=develop
endif
VCS_BRANCHES+=main
endif

# Values used to run Tox:
TOX_ENV_LIST=$(subst $(EMPTY) ,$(COMMA),$(PYTHON_ENVS))
ifeq ($(words $(PYTHON_MINORS)),1)
TOX_RUN_ARGS=run
else
TOX_RUN_ARGS=run-parallel --parallel auto --parallel-live
endif
ifneq ($(PYTHON_WHEEL),)
TOX_RUN_ARGS+= --installpkg "$(PYTHON_WHEEL)"
endif
export TOX_RUN_ARGS
# The options that allow for rapid execution of arbitrary commands in the venvs managed
# by tox
TOX_EXEC_OPTS=--no-recreate-pkg --skip-pkg-install
TOX_EXEC_ARGS=tox exec $(TOX_EXEC_OPTS) -e "$(PYTHON_ENV)" --
TOX_EXEC_BUILD_ARGS=tox exec $(TOX_EXEC_OPTS) -e "build" --

# Values used to build Docker images and run containers:
GITLAB_CI=false
GITHUB_ACTIONS=false
CI_PROJECT_NAMESPACE=$(CI_UPSTREAM_NAMESPACE)
CI_TEMPLATE_REGISTRY_HOST=registry.gitlab.com
CI_REGISTRY=$(CI_TEMPLATE_REGISTRY_HOST)/$(CI_PROJECT_NAMESPACE)
CI_REGISTRY_IMAGE=$(CI_REGISTRY)/$(CI_PROJECT_NAME)
DOCKER_COMPOSE_RUN_ARGS=
DOCKER_COMPOSE_RUN_ARGS+= --rm
ifneq ($(CI),true)
DOCKER_COMPOSE_RUN_ARGS+= --quiet-pull
endif
ifeq ($(shell tty),not a tty)
DOCKER_COMPOSE_RUN_ARGS+= -T
endif
DOCKER_BUILD_ARGS=
DOCKER_REGISTRIES=DOCKER GITLAB GITHUB
export DOCKER_REGISTRY=$(firstword $(DOCKER_REGISTRIES))
DOCKER_IMAGE_DOCKER=$(DOCKER_USER)/$(CI_PROJECT_NAME)
DOCKER_IMAGE_GITLAB=$(CI_REGISTRY_IMAGE)
DOCKER_IMAGE_GITHUB=ghcr.io/$(CI_PROJECT_NAMESPACE)/$(CI_PROJECT_NAME)
DOCKER_IMAGE=$(DOCKER_IMAGE_$(DOCKER_REGISTRY))
DOCKER_IMAGES=
ifeq ($(GITLAB_CI),true)
DOCKER_IMAGES+=$(DOCKER_IMAGE_GITLAB)
else ifeq ($(GITHUB_ACTIONS),true)
DOCKER_IMAGES+=$(DOCKER_IMAGE_GITHUB)
else
DOCKER_IMAGES+=$(DOCKER_IMAGE_DOCKER)
endif
export DOCKER_VARIANT=
DOCKER_VARIANT_PREFIX=
ifneq ($(DOCKER_VARIANT),)
DOCKER_VARIANT_PREFIX=$(DOCKER_VARIANT)-
endif
export DOCKER_BRANCH_TAG=$(subst /,-,$(VCS_BRANCH))
DOCKER_VOLUMES=\
./var/docker/$(PYTHON_ENV)/ \
./src/prunerr.egg-info/ \
./var/docker/$(PYTHON_ENV)/prunerr.egg-info/ \
./.tox/ ./var/docker/$(PYTHON_ENV)/.tox/ \
./var/media/Library/
export DOCKER_BUILD_PULL=false

# Values derived from or overridden by CI environments:
GITHUB_REPOSITORY_OWNER=$(CI_UPSTREAM_NAMESPACE)
# Determine if this checkout is a fork of the upstream project:
CI_IS_FORK=false
ifeq ($(GITLAB_CI),true)
USER_EMAIL=$(USER_NAME)@runners-manager.gitlab.com
ifneq ($(VCS_BRANCH),develop)
ifneq ($(VCS_BRANCH),main)
DOCKER_REGISTRIES=GITLAB
endif
endif
ifneq ($(CI_PROJECT_NAMESPACE),$(CI_UPSTREAM_NAMESPACE))
CI_IS_FORK=true
DOCKER_REGISTRIES=GITLAB
DOCKER_IMAGES+=$(CI_TEMPLATE_REGISTRY_HOST)/$(CI_UPSTREAM_NAMESPACE)/$(CI_PROJECT_NAME)
endif
else ifeq ($(GITHUB_ACTIONS),true)
USER_EMAIL=$(USER_NAME)@actions.github.com
ifneq ($(VCS_BRANCH),develop)
ifneq ($(VCS_BRANCH),main)
DOCKER_REGISTRIES=GITHUB
endif
endif
ifneq ($(GITHUB_REPOSITORY_OWNER),$(CI_UPSTREAM_NAMESPACE))
CI_IS_FORK=true
DOCKER_REGISTRIES=GITHUB
DOCKER_IMAGES+=ghcr.io/$(GITHUB_REPOSITORY_OWNER)/$(CI_PROJECT_NAME)
endif
endif
# Take GitHub auth from env under GitHub actions but from secrets on other hosts:
GITHUB_TOKEN=
PROJECT_GITHUB_PAT=
ifeq ($(GITHUB_TOKEN),)
GITHUB_TOKEN=$(PROJECT_GITHUB_PAT)
else ifeq ($(PROJECT_GITHUB_PAT),)
PROJECT_GITHUB_PAT=$(GITHUB_TOKEN)
endif
GH_TOKEN=$(GITHUB_TOKEN)
export GH_TOKEN
export GITHUB_TOKEN
export PROJECT_GITHUB_PAT

# Values used for publishing releases:
# Safe defaults for testing the release process without publishing to the final/official
# hosts/indexes/registries:
PIP_COMPILE_ARGS=--upgrade
RELEASE_PUBLISH=false
PYPI_REPO=testpypi
PYPI_HOSTNAME=test.pypi.org
# Only publish releases from the `main` or `develop` branches:
ifeq ($(CI),true)
# Compile requirements on CI/CD as a check to make sure all changes to dependencies have
# been reflected in the frozen/pinned versions, but don't upgrade packages so that
# external changes, such as new PyPI releases, don't turn CI/CD red spuriously and
# unrelated to the contributor's actual changes.
PIP_COMPILE_ARGS=
endif
GITHUB_RELEASE_ARGS=--prerelease
# Only publish releases from the `main` or `develop` branches and only under the
# canonical CI/CD platform:
ifeq ($(GITLAB_CI),true)
ifeq ($(VCS_BRANCH),main)
RELEASE_PUBLISH=true
PYPI_REPO=pypi
PYPI_HOSTNAME=pypi.org
GITHUB_RELEASE_ARGS=
else ifeq ($(VCS_BRANCH),develop)
# Publish pre-releases from the `develop` branch:
RELEASE_PUBLISH=true
PYPI_REPO=pypi
endif
endif
CI_REGISTRY_USER=$(CI_PROJECT_NAMESPACE)
CI_REGISTRY_IMAGE=$(CI_REGISTRY)/$(CI_PROJECT_NAME)
# Address undefined variables warnings when running under local development
PYPI_PASSWORD=
export PYPI_PASSWORD
TEST_PYPI_PASSWORD=
export TEST_PYPI_PASSWORD
VCS_REMOTE_PUSH_URL=
CODECOV_TOKEN=
DOCKER_PASS=
export DOCKER_PASS
CI_PROJECT_ID=
export CI_PROJECT_ID
CI_JOB_TOKEN=
export CI_JOB_TOKEN
CI_REGISTRY_PASSWORD=
export CI_REGISTRY_PASSWORD
GH_TOKEN=

# Done with `$(shell ...)`, echo recipe commands going forward
.SHELLFLAGS+= -x


## Makefile "functions":
#
# Snippets whose output is frequently used including across recipes.  Used for output
# only, not actually making any changes.
# https://www.gnu.org/software/make/manual/html_node/Call-Function.html

# Return the most recently built package:
current_pkg = $(shell ls -t ./dist/*$(1) | head -n 1)


## Top-level targets:

.PHONY: all
### The default target.
all: build

.PHONY: start
### Run the local development end-to-end stack services in the background as daemons.
start: build-docker-volumes-$(PYTHON_ENV) build-docker-$(PYTHON_MINOR) ./.env
	docker compose down
	docker compose up -d

.PHONY: run
### Run the local development end-to-end stack services in the foreground for debugging.
run: build-docker-volumes-$(PYTHON_ENV) build-docker-$(PYTHON_MINOR) ./.env
	docker compose down
	docker compose up


## Build Targets:
#
# Recipes that make artifacts needed for by end-users, development tasks, other recipes.

.PHONY: build
### Set up everything for development from a checkout, local and in containers.
build: ./.git/hooks/pre-commit \
		$(HOME)/.local/var/log/prunerr-host-install.log \
		build-docker

.PHONY: build-pkgs
### Ensure the built package is current when used outside of tox.
build-pkgs: ./var/git/refs/remotes/$(VCS_REMOTE)/$(VCS_BRANCH) \
		./var/docker/$(PYTHON_ENV)/log/build-devel.log build-docker-volumes-$(PYTHON_ENV)
# Defined as a .PHONY recipe so that multiple targets can depend on this as a
# pre-requisite and it will only be run once per invocation.
	rm -vf ./dist/*
# Build Python packages/distributions from the development Docker container for
# consistency/reproducibility.
	docker compose run $(DOCKER_COMPOSE_RUN_ARGS) prunerr-devel \
	    tox run -e "$(PYTHON_ENV)" --pkg-only
# Copy the wheel to a location accessible to all containers:
	cp -lfv "$$(
	    ls -t ./var/docker/$(PYTHON_ENV)/.tox/.pkg/dist/*.whl | head -n 1
	)" "./dist/"
# Also build the source distribution:
	docker compose run $(DOCKER_COMPOSE_RUN_ARGS) prunerr-devel \
	    tox run -e "$(PYTHON_ENV)" --override "testenv.package=sdist" --pkg-only
	cp -lfv "$$(
	    ls -t ./var/docker/$(PYTHON_ENV)/.tox/.pkg/dist/*.tar.gz | head -n 1
	)" "./dist/"

.PHONY: $(PYTHON_ENVS:%=build-requirements-%)
### Compile fixed/pinned dependency versions if necessary.
$(PYTHON_ENVS:%=build-requirements-%):
# Avoid parallel tox recreations stomping on each other
	$(MAKE) -e "$(@:build-requirements-%=./var/log/tox/%/build.log)"
	targets="./requirements/$(@:build-requirements-%=%)/user.txt \
	    ./requirements/$(@:build-requirements-%=%)/devel.txt \
	    ./requirements/$(@:build-requirements-%=%)/build.txt \
	    ./build-host/requirements-$(@:build-requirements-%=%).txt"
# Workaround race conditions in pip's HTTP file cache:
# https://github.com/pypa/pip/issues/6970#issuecomment-527678672
	$(MAKE) -e -j $${targets} ||
	    $(MAKE) -e -j $${targets} ||
	    $(MAKE) -e -j $${targets}

## Docker Build Targets:
#
# Strive for as much consistency as possible in development tasks between the local host
# and inside containers.  To that end, most of the `*-docker` container target recipes
# should run the corresponding `*-local` local host target recipes inside the
# development container.  Top level targets, like `test`, should run as much as possible
# inside the development container.

.PHONY: build-docker
### Set up for development in Docker containers.
build-docker: build-pkgs ./var/log/tox/build/build.log
	$(MAKE) -e -j PYTHON_WHEEL="$(call current_pkg,.whl)" \
	    DOCKER_BUILD_ARGS="--progress plain" \
	    $(PYTHON_MINORS:%=build-docker-%)

.PHONY: $(PYTHON_MINORS:%=build-docker-%)
### Set up for development in a Docker container for one Python version.
$(PYTHON_MINORS:%=build-docker-%):
	$(MAKE) -e \
	    PYTHON_MINORS="$(@:build-docker-%=%)" \
	    PYTHON_MINOR="$(@:build-docker-%=%)" \
	    PYTHON_ENV="py$(subst .,,$(@:build-docker-%=%))" \
	    "./var/docker/py$(subst .,,$(@:build-docker-%=%))/log/build-user.log"

.PHONY: build-docker-tags
### Print the list of image tags for the current registry and variant.
build-docker-tags:
	$(MAKE) -e $(DOCKER_REGISTRIES:%=build-docker-tags-%)

.PHONY: $(DOCKER_REGISTRIES:%=build-docker-tags-%)
### Print the list of image tags for the current registry and variant.
$(DOCKER_REGISTRIES:%=build-docker-tags-%): \
		./var/git/refs/remotes/$(VCS_REMOTE)/$(VCS_BRANCH) \
		./var/log/tox/build/build.log
	docker_image=$(DOCKER_IMAGE_$(@:build-docker-tags-%=%))
	echo $${docker_image}:$(DOCKER_VARIANT_PREFIX)$(PYTHON_ENV)-$(DOCKER_BRANCH_TAG)
ifeq ($(VCS_BRANCH),main)
# Only update tags end users may depend on to be stable from the `main` branch
	VERSION=$$(./.tox/build/bin/cz version --project)
	major_version=$$(echo $${VERSION} | sed -nE 's|([0-9]+).*|\1|p')
	minor_version=$$(
	    echo $${VERSION} | sed -nE 's|([0-9]+\.[0-9]+).*|\1|p'
	)
	echo $${docker_image}:$(DOCKER_VARIANT_PREFIX)$(PYTHON_ENV)-$${minor_version}
	echo $${docker_image}:$(DOCKER_VARIANT_PREFIX)$(PYTHON_ENV)-$${major_version}
	echo $${docker_image}:$(DOCKER_VARIANT_PREFIX)$(PYTHON_ENV)
endif
# This variant is the default used for tags such as `latest`
ifeq ($(PYTHON_MINOR),$(PYTHON_HOST_MINOR))
	echo $${docker_image}:$(DOCKER_VARIANT_PREFIX)$(DOCKER_BRANCH_TAG)
ifeq ($(VCS_BRANCH),main)
	echo $${docker_image}:$(DOCKER_VARIANT_PREFIX)$${minor_version}
	echo $${docker_image}:$(DOCKER_VARIANT_PREFIX)$${major_version}
ifeq ($(DOCKER_VARIANT),)
	echo $${docker_image}:latest
else
	echo $${docker_image}:$(DOCKER_VARIANT)
endif
endif
endif

.PHONY: $(PYTHON_MINORS:%=build-docker-requirements-%)
### Pull container images and compile fixed/pinned dependency versions if necessary.
$(PYTHON_MINORS:%=build-docker-requirements-%): ./.env
	export PYTHON_MINOR="$(@:build-docker-requirements-%=%)"
	export PYTHON_ENV="py$(subst .,,$(@:build-docker-requirements-%=%))"
	$(MAKE) -e build-docker-volumes-$${PYTHON_ENV} \
	    "./var/docker/$${PYTHON_ENV}/log/build-devel.log"
	docker compose run $(DOCKER_COMPOSE_RUN_ARGS) prunerr-devel \
	    make -e PYTHON_MINORS="$(@:build-docker-requirements-%=%)" \
	    PIP_COMPILE_ARGS="$(PIP_COMPILE_ARGS)" \
	    build-requirements-py$(subst .,,$(@:build-docker-requirements-%=%))

.PHONY: $(PYTHON_ENVS:%=build-docker-volumes-%)
### Ensure access permissions to build artifacts in Python version container volumes.
# If created by `# dockerd`, they end up owned by `root`.
$(PYTHON_ENVS:%=build-docker-volumes-%): \
		./src/prunerr.egg-info/ ./.tox/ ./var/media/Library/
	$(MAKE) -e \
	    $(@:build-docker-volumes-%=./var/docker/%/) \
	    $(@:build-docker-volumes-%=./var/docker/%/prunerr.egg-info/) \
	    $(@:build-docker-volumes-%=./var/docker/%/.tox/)


## Test Targets:
#
# Recipes that run the test suite.

.PHONY: test
### Format the code and run the full suite of tests, coverage checks, and linters.
test: test-docker-lint test-docker

.PHONY: test-local
### Run the full suite of tests on the local host.
test-local:
	tox $(TOX_RUN_ARGS) -e "$(TOX_ENV_LIST)"

.PHONY: test-debug
### Run tests in the host environment and invoke the debugger on errors/failures.
test-debug: ./var/log/tox/$(PYTHON_ENV)/editable.log
	$(TOX_EXEC_ARGS) pytest --pdb

.PHONY: test-docker
### Run the full suite of tests, coverage checks, and code linters in containers.
test-docker: build-pkgs ./var/log/tox/build/build.log ./var/log/codecov-install.log
# Avoid race condition starting service dependencies:
	docker compose run $(DOCKER_COMPOSE_RUN_ARGS) prunerr-daemon true
	$(MAKE) -e -j PYTHON_WHEEL="$(call current_pkg,.whl)" \
	    DOCKER_BUILD_ARGS="--progress plain" \
	    DOCKER_COMPOSE_RUN_ARGS="$(DOCKER_COMPOSE_RUN_ARGS) -T" \
	    $(PYTHON_MINORS:%=test-docker-%)

.PHONY: $(PYTHON_MINORS:%=test-docker-%)
### Run the full suite of tests inside a docker container for one Python version.
$(PYTHON_MINORS:%=test-docker-%):
	$(MAKE) -e \
	    PYTHON_MINORS="$(@:test-docker-%=%)" \
	    PYTHON_MINOR="$(@:test-docker-%=%)" \
	    PYTHON_ENV="py$(subst .,,$(@:test-docker-%=%))" \
	    test-docker-pyminor

.PHONY: test-docker-pyminor
### Run the full suite of tests inside a docker container for this Python version.
test-docker-pyminor: build-docker-volumes-$(PYTHON_ENV) build-docker-$(PYTHON_MINOR) \
		./var/log/codecov-install.log
	docker_run_args="--rm"
	if [ ! -t 0 ]
	then
# No fancy output when running in parallel
	    docker_run_args+=" -T"
	fi
# Ensure the dist/package has been correctly installed in the image
	docker compose run --no-deps $${docker_run_args} prunerr-daemon \
	    python -m prunerr --help
	docker compose run --no-deps $${docker_run_args} prunerr-daemon \
	    prunerr --help
# Run from the development Docker container for consistency
	docker compose run $${docker_run_args} prunerr-devel \
	    make -e PYTHON_MINORS="$(PYTHON_MINORS)" PYTHON_WHEEL="$(PYTHON_WHEEL)" \
	        test-local
# Upload any build or test artifacts to CI/CD providers
ifeq ($(GITLAB_CI),true)
ifeq ($(PYTHON_MINOR),$(PYTHON_HOST_MINOR))
ifneq ($(CODECOV_TOKEN),)
	codecov --nonZero -t "$(CODECOV_TOKEN)" \
	    --file "./build/$(PYTHON_ENV)/coverage.xml"
else ifneq ($(CI_IS_FORK),true)
	set +x
	echo "ERROR: CODECOV_TOKEN missing from ./.env or CI secrets"
	false
endif
endif
endif

.PHONY: test-docker-lint
### Check the style and content of the `./Dockerfile*` files.
test-docker-lint: ./.env build-docker-volumes-$(PYTHON_ENV) \
		./var/log/docker-login-DOCKER.log
	docker compose pull hadolint
	docker compose run $(DOCKER_COMPOSE_RUN_ARGS) hadolint
	docker compose run $(DOCKER_COMPOSE_RUN_ARGS) hadolint \
	    hadolint "./Dockerfile.devel"
	docker compose run $(DOCKER_COMPOSE_RUN_ARGS) hadolint \
	    hadolint "./build-host/Dockerfile"

.PHONY: test-push
### Perform any checks that should only be run before pushing.
test-push: $(VCS_FETCH_TARGETS) \
		$(HOME)/.local/var/log/prunerr-host-install.log \
		./var/docker/$(PYTHON_ENV)/log/build-devel.log \
		build-docker-volumes-$(PYTHON_ENV) ./.env
ifeq ($(CI),true)
ifneq ($(PYTHON_MINOR),$(PYTHON_HOST_MINOR))
# Don't waste CI time, only check for the canonical version:
	exit
endif
endif
ifeq ($(VCS_COMPARE_BRANCH),main)
# On `main`, compare with the previous commit on `main`
	vcs_compare_rev="$(VCS_COMPARE_REMOTE)/$(VCS_COMPARE_BRANCH)^"
else
	vcs_compare_rev="$(VCS_COMPARE_REMOTE)/$(VCS_COMPARE_BRANCH)"
	if ! git fetch "$(VCS_COMPARE_REMOTE)" "$(VCS_COMPARE_BRANCH)"
	then
# Compare with the pre-release branch if this branch hasn't been pushed yet:
	    vcs_compare_rev="$(VCS_COMPARE_REMOTE)/develop"
	fi
endif
	$(TOX_EXEC_BUILD_ARGS) cz check --rev-range "$${vcs_compare_rev}..HEAD"
	exit_code=0
	$(TOX_EXEC_BUILD_ARGS) python ./bin/cz-check-bump --compare-ref \
	    "$${vcs_compare_rev}" || exit_code=$$?
	if (( $$exit_code == 3 || $$exit_code == 21 ))
	then
	    exit
	elif (( $$exit_code != 0 ))
	then
	    exit $$exit_code
	else
	    docker compose run $(DOCKER_COMPOSE_RUN_ARGS) \
	        prunerr-devel $(TOX_EXEC_ARGS) \
	        towncrier check --compare-with "$${vcs_compare_rev}"
	fi

.PHONY: test-clean
### Confirm that the checkout is free of uncommitted VCS changes.
test-clean:
	if [ -n "$$(git status --porcelain)" ]
	then
	    set +x
	    echo "Checkout is not clean"
	    false
	fi


## Release Targets:
#
# Recipes that make an changes needed for releases and publish built artifacts to
# end-users.

.PHONY: release
### Publish installable Python packages and container images as required by commits.
release: release-python release-docker

.PHONY: release-python
### Publish installable Python packages to PyPI.
release-python: ./var/log/tox/build/build.log ./var/log/git-remotes.log \
		./var/git/refs/remotes/$(VCS_REMOTE)/$(VCS_BRANCH) \
		~/.pypirc ./.env build-docker-volumes-$(PYTHON_ENV)
# Only release from the `main` or `develop` branches:
ifeq ($(RELEASE_PUBLISH),true)
# Import the private signing key from CI secrets
	$(MAKE) -e ./var/log/gpg-import.log
# Bump the version and build the final release packages:
	$(MAKE) -e build-pkgs
# https://twine.readthedocs.io/en/latest/#using-twine
	./.tox/build/bin/twine check ./dist/prunerr-*
# The VCS remote should reflect the release before the release is published to ensure
# that a published release is never *not* reflected in VCS.  Also ensure the tag is in
# place on any mirrors, using multiple `pushurl` remotes, for those project hosts as
# well:
	$(MAKE) -e test-clean
	./.tox/build/bin/twine upload -s -r "$(PYPI_REPO)" \
	    ./dist/prunerr-*
	export VERSION=$$(./.tox/build/bin/cz version --project)
# Create a GitLab release:
	./.tox/build/bin/twine upload -s -r "gitlab" \
	    ./dist/prunerr-*
	release_cli_args="--description ./NEWS-VERSION.rst"
	release_cli_args+=" --tag-name v$${VERSION}"
	release_cli_args+=" --assets-link {\
	\"name\":\"PyPI\",\
	\"url\":\"https://$(PYPI_HOSTNAME)/project/$(CI_PROJECT_NAME)/$${VERSION}/\",\
	\"link_type\":\"package\"\
	}"
	release_cli_args+=" --assets-link {\
	\"name\":\"GitLab-PyPI-Package-Registry\",\
	\"url\":\"$(CI_SERVER_URL)/$(CI_PROJECT_PATH)/-/packages/\",\
	\"link_type\":\"package\"\
	}"
	release_cli_args+=" --assets-link {\
	\"name\":\"Docker-Hub-Container-Registry\",\
	\"url\":\"https://hub.docker.com/r/merpatterson/$(CI_PROJECT_NAME)/tags\",\
	\"link_type\":\"image\"\
	}"
	docker compose pull gitlab-release-cli
	docker compose run --rm gitlab-release-cli release-cli \
	    --server-url "$(CI_SERVER_URL)" --project-id "$(CI_PROJECT_ID)" \
	    create $${release_cli_args}
# Create a GitHub release
	gh release create "v$${VERSION}" $(GITHUB_RELEASE_ARGS) \
	    --notes-file "./NEWS-VERSION.rst" ./dist/prunerr-*
endif

.PHONY: release-docker
### Publish all container images to all container registries.
release-docker: build-docker-volumes-$(PYTHON_ENV) build-docker \
		$(DOCKER_REGISTRIES:%=./var/log/docker-login-%.log)
	$(MAKE) -e -j DOCKER_COMPOSE_RUN_ARGS="$(DOCKER_COMPOSE_RUN_ARGS) -T" \
	    $(PYTHON_MINORS:%=release-docker-%)

.PHONY: $(PYTHON_MINORS:%=release-docker-%)
### Publish the container images for one Python version to all container registry.
$(PYTHON_MINORS:%=release-docker-%): $(DOCKER_REGISTRIES:%=./var/log/docker-login-%.log)
	export PYTHON_ENV="py$(subst .,,$(@:release-docker-%=%))"
	$(MAKE) -e -j DOCKER_COMPOSE_RUN_ARGS="$(DOCKER_COMPOSE_RUN_ARGS) -T" \
	    $(DOCKER_REGISTRIES:%=release-docker-registry-%)
ifeq ($(VCS_BRANCH),main)
ifeq ($${PYTHON_ENV},$(PYTHON_HOST_ENV))
	$(MAKE) -e "./var/log/docker-login-DOCKER.log"
	docker compose pull pandoc docker-pushrm
	docker compose run $(DOCKER_COMPOSE_RUN_ARGS) docker-pushrm
endif
endif

.PHONY: $(DOCKER_REGISTRIES:%=release-docker-registry-%)
### Publish all container images to one container registry.
$(DOCKER_REGISTRIES:%=release-docker-registry-%):
# https://docs.docker.com/docker-hub/#step-5-build-and-push-a-container-image-to-docker-hub-from-your-computer
	$(MAKE) -e "./var/log/docker-login-$(@:release-docker-registry-%=%).log"
	for user_tag in $$(
	    $(MAKE) -e --no-print-directory \
	        build-docker-tags-$(@:release-docker-registry-%=%)
	)
	do
	    docker push "$${user_tag}"
	done
	for devel_tag in $$(
	    $(MAKE) -e DOCKER_VARIANT="devel" --no-print-directory \
	        build-docker-tags-$(@:release-docker-registry-%=%)
	)
	do
	    docker push "$${devel_tag}"
	done

.PHONY: release-bump
### Bump the package version if on a branch that should trigger a release.
release-bump: ~/.gitconfig $(VCS_RELEASE_FETCH_TARGETS) \
		./var/log/git-remotes.log ./var/log/tox/build/build.log \
		./var/docker/$(PYTHON_ENV)/log/build-devel.log \
		./.env build-docker-volumes-$(PYTHON_ENV)
	if ! git diff --cached --exit-code
	then
	    set +x
	    echo "CRITICAL: Cannot bump version with staged changes"
	    false
	fi
# Ensure the local branch is updated to the forthcoming version bump commit:
	git switch -C "$(VCS_BRANCH)" "$$(git rev-parse HEAD)" --
ifeq ($(VCS_BRANCH),main)
	if ! ./.tox/build/bin/python ./bin/get-base-version $$(
	    ./.tox/build/bin/cz version --project
	)
	then
# There's no pre-release for which to publish a final release:
	    exit
	fi
else
# Only release if required by conventional commits:
	exit_code=0
	./.tox/build/bin/python ./bin/cz-check-bump || exit_code=$$?
	if (( $$exit_code == 3 || $$exit_code == 21 ))
	then
# No commits require a release:
	    exit
	elif (( $$exit_code != 0 ))
	then
	    exit $$exit_code
	fi
endif
# Collect the versions involved in this release according to conventional commits:
	cz_bump_args="--check-consistency --no-verify"
ifneq ($(VCS_BRANCH),main)
	cz_bump_args+=" --prerelease beta"
endif
ifeq ($(RELEASE_PUBLISH),true)
	cz_bump_args+=" --gpg-sign"
# Import the private signing key from CI secrets
	$(MAKE) -e ./var/log/gpg-import.log
endif
# Capture the release notes for *just this* release for creating the GitHub release.
# Have to run before the real `$ towncrier build` run without the `--draft` option
# because after that the `newsfragments` will have been deleted.
	next_version=$$(
	    $(TOX_EXEC_BUILD_ARGS) cz bump $${cz_bump_args} --yes --dry-run |
	    sed -nE 's|.* ([^ ]+) *→ *([^ ]+).*|\2|p'
	) || true
# Build and stage the release notes to be commited by `$ cz bump`
	docker compose run $(DOCKER_COMPOSE_RUN_ARGS) prunerr-devel \
	    tox exec $(TOX_EXEC_OPTS) -e "$(PYTHON_ENV)" -qq -- \
	    towncrier build --version "$${next_version}" --draft --yes \
	    >"./NEWS-VERSION.rst"
	git add -- "./NEWS-VERSION.rst"
	docker compose run $(DOCKER_COMPOSE_RUN_ARGS) prunerr-devel \
	    $(TOX_EXEC_ARGS) towncrier build --version "$${next_version}" --yes
# Increment the version in VCS
	$(TOX_EXEC_BUILD_ARGS) cz bump $${cz_bump_args}
# Ensure the container image reflects the version bump but we don't need to update the
# requirements again.
	touch \
	    $(PYTHON_ENVS:%=./requirements/%/user.txt) \
	    $(PYTHON_ENVS:%=./requirements/%/devel.txt) \
	    $(PYTHON_ENVS:%=./build-host/requirements-%.txt)
ifneq ($(CI),true)
# If running under CI/CD then the image will be updated in the next pipeline stage.
# For testing locally, however, ensure the image is up-to-date for subsequent recipes.
	$(MAKE) -e "./var/docker/$(PYTHON_ENV)/log/build-user.log"
endif
ifeq ($(VCS_BRANCH),main)
# Merge the bumped version back into `develop`:
	bump_rev="$$(git rev-parse HEAD)"
	git switch -C "develop" --track "$(VCS_COMPARE_REMOTE)/develop" --
	git merge --ff --gpg-sign \
	    -m "Merge branch 'main' release back into develop" "$${bump_rev}"
ifeq ($(CI),true)
	git push --no-verify --tags "$(VCS_COMPARE_REMOTE)" "HEAD:develop"
endif
	git switch -C "$(VCS_BRANCH)" "$${bump_rev}" --
endif
ifneq ($(GITHUB_ACTIONS),true)
ifneq ($(PROJECT_GITHUB_PAT),)
# Ensure the tag is available for creating the GitHub release below but push *before* to
# GitLab to avoid a race with repository mirrorying:
	git push --no-verify --tags "github" "HEAD:$(VCS_BRANCH)"
endif
endif
ifeq ($(CI),true)
	git push --no-verify --tags "$(VCS_REMOTE)" "HEAD:$(VCS_BRANCH)"
endif


## Development Targets:
#
# Recipes used by developers to make changes to the code.

.PHONY: devel-format
### Automatically correct code in this checkout according to linters and style checkers.
devel-format: $(HOME)/.local/var/log/prunerr-host-install.log
	$(TOX_EXEC_ARGS) autoflake -r -i --remove-all-unused-imports \
		--remove-duplicate-keys --remove-unused-variables \
		--remove-unused-variables "./src/prunerr/"
	$(TOX_EXEC_ARGS) autopep8 -v -i -r "./src/prunerr/"
	$(TOX_EXEC_ARGS) black "./src/prunerr/"

.PHONY: devel-upgrade
### Update all fixed/pinned dependencies to their latest available versions.
devel-upgrade: ./.env build-docker-volumes-$(PYTHON_ENV) \
		./var/docker/$(PYTHON_ENV)/log/build-devel.log \
		./var/log/tox/build/build.log
	touch "./setup.cfg" "./requirements/build.txt.in" \
	    "./build-host/requirements.txt.in"
# Ensure the network is create first to avoid race conditions
	docker compose create prunerr-devel
	$(MAKE) -e -j PIP_COMPILE_ARGS="--upgrade" \
	    DOCKER_COMPOSE_RUN_ARGS="$(DOCKER_COMPOSE_RUN_ARGS) -T" \
	    $(PYTHON_MINORS:%=build-docker-requirements-%)
# Update VCS hooks from remotes to the latest tag.
	$(TOX_EXEC_BUILD_ARGS) pre-commit autoupdate

.PHONY: devel-upgrade-branch
### Reset an upgrade branch, commit upgraded dependencies on it, and push for review.
devel-upgrade-branch: ~/.gitconfig ./var/log/gpg-import.log \
		./var/git/refs/remotes/$(VCS_REMOTE)/$(VCS_BRANCH) \
		./var/log/git-remotes.log
	remote_branch_exists=false
	if git fetch "$(VCS_REMOTE)" "$(VCS_BRANCH)-upgrade"
	then
	    remote_branch_exists=true
	fi
	git switch -C "$(VCS_BRANCH)-upgrade" --track "$(VCS_BRANCH)" --
	now=$$(date -u)
	$(MAKE) -e devel-upgrade
	if $(MAKE) -e "test-clean"
	then
# No changes from upgrade, exit successfully but push nothing
	    exit
	fi
# Commit the upgrade changes
	echo "Upgrade all requirements to the latest versions as of $${now}." \
<<<<<<< HEAD
	    >"./src/prunerr/newsfragments/upgrade-requirements.bugfix.rst"
	git add --update './build-host/requirements-*.txt' './requirements/*/*.txt' \
	    "./.pre-commit-config.yaml"
	git add \
	    "./src/prunerr/newsfragments/upgrade-requirements.bugfix.rst"
=======
	    >"./src/pythonprojectstructure/newsfragments/\
	+upgrade-requirements.bugfix.rst"
	git add --update './build-host/requirements-*.txt' './requirements/*/*.txt' \
	    "./.pre-commit-config.yaml"
	git add \
	    "./src/pythonprojectstructure/newsfragments/\
	+upgrade-requirements.bugfix.rst"
>>>>>>> ac1e100d
	git_commit_args="--all --gpg-sign"
ifeq ($(CI),true)
# Don't duplicate the CI run from the push below:
	git_push_args+=" --no-verify"
endif
	git commit $${git_commit_args} -m \
	    "fix(deps): Upgrade requirements latest versions"
# Fail if upgrading left untracked files in VCS
	$(MAKE) -e "test-clean"
ifeq ($(CI),true)
# Push any upgrades to the remote for review.  Specify both the ref and the expected ref
# for `--force-with-lease=...` to support pushing to multiple mirrors/remotes via
# multiple `pushUrl`:
	git_push_args="--no-verify"
	if [ "$${remote_branch_exists=true}" == "true" ]
	then
	    git_push_args+=" --force-with-lease=\
	$(VCS_BRANCH)-upgrade:$(VCS_REMOTE)/$(VCS_BRANCH)-upgrade"
	fi
	git push $${git_push_args} "$(VCS_REMOTE)" "HEAD:$(VCS_BRANCH)-upgrade"
endif

.PHONY: devel-merge
### Merge this branch with a suffix back into it's un-suffixed upstream.
devel-merge: ~/.gitconfig ./var/log/git-remotes.log \
		./var/git/refs/remotes/$(VCS_REMOTE)/$(VCS_MERGE_BRANCH)
	merge_rev="$$(git rev-parse HEAD)"
	git switch -C "$(VCS_MERGE_BRANCH)" --track "$(VCS_REMOTE)/$(VCS_MERGE_BRANCH)"
	git merge --ff --gpg-sign -m \
	    $$'Merge branch \'$(VCS_BRANCH)\' into $(VCS_MERGE_BRANCH)\n\n[ci merge]' \
	    "$${merge_rev}"
ifeq ($(CI),true)
	git push --no-verify --tags "$(VCS_REMOTE)" "HEAD:$(VCS_MERGE_BRANCH)"
endif


## Clean Targets:
#
# Recipes used to restore the checkout to initial conditions.

.PHONY: clean
### Restore the checkout to a state as close to an initial clone as possible.
clean:
	docker compose down --remove-orphans --rmi "all" -v || true
	$(TOX_EXEC_BUILD_ARGS) pre-commit uninstall \
	    --hook-type "pre-commit" --hook-type "commit-msg" --hook-type "pre-push" \
	    || true
	$(TOX_EXEC_BUILD_ARGS) pre-commit clean || true
	git clean -dfx -e "var/" -e ".env"
	rm -rfv "./var/log/"
	rm -rf "./var/docker/"


## Real Targets:
#
# Recipes that make actual changes and create and update files for the target.

# Manage fixed/pinned versions in `./requirements/**.txt` files.  Has to be run for each
# python version in the virtual environment for that Python version:
# https://github.com/jazzband/pip-tools#cross-environment-usage-of-requirementsinrequirementstxt-and-pip-compile
$(PYTHON_ENVS:%=./requirements/%/devel.txt): ./pyproject.toml ./setup.cfg ./tox.ini
	true DEBUG Updated prereqs: $(?)
	$(MAKE) -e "$(@:requirements/%/devel.txt=./var/log/tox/%/build.log)"
	./.tox/$(@:requirements/%/devel.txt=%)/bin/pip-compile \
	    --resolver "backtracking" $(PIP_COMPILE_ARGS) --extra "devel" \
	    --output-file "$(@)" "$(<)"
	mkdir -pv "./var/log/"
	touch "./var/log/rebuild.log"
$(PYTHON_ENVS:%=./requirements/%/user.txt): ./pyproject.toml ./setup.cfg ./tox.ini
	true DEBUG Updated prereqs: $(?)
	$(MAKE) -e "$(@:requirements/%/user.txt=./var/log/tox/%/build.log)"
	./.tox/$(@:requirements/%/user.txt=%)/bin/pip-compile \
	    --resolver "backtracking" $(PIP_COMPILE_ARGS) --output-file "$(@)" "$(<)"
	mkdir -pv "./var/log/"
	touch "./var/log/rebuild.log"
$(PYTHON_ENVS:%=./build-host/requirements-%.txt): ./build-host/requirements.txt.in
	true DEBUG Updated prereqs: $(?)
	$(MAKE) -e "$(@:build-host/requirements-%.txt=./var/log/tox/%/build.log)"
	./.tox/$(@:build-host/requirements-%.txt=%)/bin/pip-compile \
	    --resolver "backtracking" $(PIP_COMPILE_ARGS) --output-file "$(@)" "$(<)"
# Only update the installed tox version for the latest/host/main/default Python version
	if [ "$(@:build-host/requirements-%.txt=%)" = "$(PYTHON_ENV)" ]
	then
# Don't install tox into one of it's own virtual environments
	    if [ -n "$${VIRTUAL_ENV:-}" ]
	    then
	        pip_bin="$$(which -a pip | grep -v "^$${VIRTUAL_ENV}/bin/" | head -n 1)"
	    else
	        pip_bin="pip"
	    fi
	    "$${pip_bin}" install -r "$(@)"
	fi
	mkdir -pv "./var/log/"
	touch "./var/log/rebuild.log"
$(PYTHON_ENVS:%=./requirements/%/build.txt): ./requirements/build.txt.in
	true DEBUG Updated prereqs: $(?)
	$(MAKE) -e "$(@:requirements/%/build.txt=./var/log/tox/%/build.log)"
	./.tox/$(@:requirements/%/build.txt=%)/bin/pip-compile \
	    --resolver "backtracking" $(PIP_COMPILE_ARGS) --output-file "$(@)" "$(<)"

# Targets used as pre-requisites to ensure virtual environments managed by tox have been
# created and can be used directly to save time on Tox's overhead when we don't need
# Tox's logic about when to update/recreate them, e.g.:
#     $ ./.tox/build/bin/cz --help
# Mostly useful for build/release tools.
$(PYTHON_ALL_ENVS:%=./var/log/tox/%/build.log):
	$(MAKE) -e "$(HOME)/.local/var/log/prunerr-host-install.log"
	mkdir -pv "$(dir $(@))"
	tox run $(TOX_EXEC_OPTS) -e "$(@:var/log/tox/%/build.log=%)" --notest |
	    tee -a "$(@)"
# Workaround tox's `usedevelop = true` not working with `./pyproject.toml`.  Use as a
# prerequisite when using Tox-managed virtual environments directly and changes to code
# need to take effect immediately.
$(PYTHON_ENVS:%=./var/log/tox/%/editable.log):
	$(MAKE) -e "$(HOME)/.local/var/log/prunerr-host-install.log"
	mkdir -pv "$(dir $(@))"
	tox exec $(TOX_EXEC_OPTS) -e "$(@:var/log/tox/%/editable.log=%)" -- \
	    pip install -e "./" | tee -a "$(@)"

## Docker real targets:

# Build the development image:
./var/docker/$(PYTHON_ENV)/log/build-devel.log: \
		./Dockerfile.devel ./.dockerignore ./bin/entrypoint \
		./pyproject.toml ./setup.cfg ./tox.ini \
		./build-host/requirements.txt.in ./docker-compose.yml \
		./docker-compose.override.yml ./.env \
		./var/docker/$(PYTHON_ENV)/log/rebuild.log
	true DEBUG Updated prereqs: $(?)
	$(MAKE) -e "./var/git/refs/remotes/$(VCS_REMOTE)/$(VCS_BRANCH)" \
	    build-docker-volumes-$(PYTHON_ENV) "./var/log/tox/build/build.log" \
	    "./var/log/docker-login-DOCKER.log"
	mkdir -pv "$(dir $(@))"
# Workaround issues with local images and the development image depending on the end
# user image.  It seems that `depends_on` isn't sufficient.
	$(MAKE) -e $(HOME)/.local/var/log/prunerr-host-install.log
	export VERSION=$$(./.tox/build/bin/cz version --project)
ifeq ($(DOCKER_BUILD_PULL),true)
# Pull the development image and simulate as if it had been built here.
	if $(MAKE) -e DOCKER_VARIANT="devel" pull-docker
	then
	    touch "$(@)" "./var/docker/$(PYTHON_ENV)/log/rebuild.log"
# Ensure the virtualenv in the volume is also current:
	    docker compose run $(DOCKER_COMPOSE_RUN_ARGS) \
	        prunerr-devel make -e PYTHON_MINORS="$(PYTHON_MINOR)" \
	        "./var/log/tox/$(PYTHON_ENV)/build.log"
	    exit
	fi
else
# https://github.com/moby/moby/issues/39003#issuecomment-879441675
	docker_build_args="$(DOCKER_BUILD_ARGS) \
	    --build-arg BUILDKIT_INLINE_CACHE=1 \
	    --build-arg PYTHON_MINOR=$(PYTHON_MINOR) \
	    --build-arg PYTHON_ENV=$(PYTHON_ENV) \
	    --build-arg VERSION=$${VERSION}"
	docker_build_devel_tags=""
	for devel_tag in $$(
	    $(MAKE) -e DOCKER_VARIANT="devel" --no-print-directory build-docker-tags
	)
	do
	    docker_build_devel_tags+="--tag $${devel_tag} "
	done
	docker_build_caches=""
ifeq ($(GITLAB_CI),true)
# Don't cache when building final releases on `main`
	$(MAKE) -e "./var/log/docker-login-GITLAB.log" || true
ifneq ($(VCS_BRANCH),main)
	if $(MAKE) -e DOCKER_VARIANT="devel" pull-docker
	then
	    docker_build_caches+=" --cache-from \
	$(DOCKER_IMAGE_GITLAB):devel-$(PYTHON_ENV)-$(DOCKER_BRANCH_TAG)"
	fi
endif
endif
ifeq ($(GITHUB_ACTIONS),true)
	$(MAKE) -e "./var/log/docker-login-GITHUB.log" || true
ifneq ($(VCS_BRANCH),main)
	if $(MAKE) -e DOCKER_VARIANT="devel" pull-docker
	then
	    docker_build_caches+=" --cache-from \
	$(DOCKER_IMAGE_GITHUB):devel-$(PYTHON_ENV)-$(DOCKER_BRANCH_TAG)"
	fi
endif
endif
ifeq ($(CI),true)
# Workaround broken interactive session detection
	docker pull "python:${PYTHON_MINOR}"
endif
	docker buildx build $${docker_build_args} $${docker_build_devel_tags} \
	    $${docker_build_caches} --file "./Dockerfile.devel" "./"
# Ensure any subsequent builds have optimal caches
ifeq ($(GITLAB_CI),true)
	docker push \
	    "$(DOCKER_IMAGE_GITLAB):devel-$(PYTHON_ENV)-$(DOCKER_BRANCH_TAG)"
endif
ifeq ($(GITHUB_ACTIONS),true)
ifneq ($(CI_IS_FORK),true)
	docker push \
	    "$(DOCKER_IMAGE_GITHUB):devel-$(PYTHON_ENV)-$(DOCKER_BRANCH_TAG)"
endif
endif
	date >>"$(@)"
# Update the pinned/frozen versions, if needed, using the container.  If changed, then
# we may need to re-build the container image again to ensure it's current and correct.
	docker compose run $(DOCKER_COMPOSE_RUN_ARGS) prunerr-devel \
	    make -e PYTHON_MINORS="$(PYTHON_MINOR)" build-requirements-$(PYTHON_ENV)
ifeq ($(CI),true)
# On CI, any changes from compiling requirements is a failure so no need to waste time
# rebuilding images:
	touch "$(@)"
else
	$(MAKE) -e "$(@)"
endif
endif

# Build the end-user image:
./var/docker/$(PYTHON_ENV)/log/build-user.log: \
		./var/docker/$(PYTHON_ENV)/log/build-devel.log ./Dockerfile \
		./var/docker/$(PYTHON_ENV)/log/rebuild.log
	true DEBUG Updated prereqs: $(?)
	$(MAKE) -e "./var/git/refs/remotes/$(VCS_REMOTE)/$(VCS_BRANCH)" \
	    "./var/log/tox/build/build.log"
	mkdir -pv "$(dir $(@))"
	export VERSION=$$(./.tox/build/bin/cz version --project)
# https://github.com/moby/moby/issues/39003#issuecomment-879441675
	docker_build_args="$(DOCKER_BUILD_ARGS) \
	    --build-arg BUILDKIT_INLINE_CACHE=1 \
	    --build-arg PYTHON_MINOR=$(PYTHON_MINOR) \
	    --build-arg PYTHON_ENV=$(PYTHON_ENV) \
	    --build-arg VERSION=$${VERSION}"
# Build the end-user image now that all required artifacts are built"
ifeq ($(PYTHON_WHEEL),)
	$(MAKE) -e "build-pkgs"
	PYTHON_WHEEL="$$(ls -t ./dist/*.whl | head -n 1)"
endif
	docker_build_user_tags=""
	for user_tag in $$($(MAKE) -e --no-print-directory build-docker-tags)
	do
	    docker_build_user_tags+="--tag $${user_tag} "
	done
	docker_build_caches=""
ifeq ($(GITLAB_CI),true)
ifneq ($(VCS_BRANCH),main)
	if $(MAKE) -e pull-docker
	then
	    docker_build_caches+=" \
	--cache-from $(DOCKER_IMAGE_GITLAB):$(PYTHON_ENV)-$(DOCKER_BRANCH_TAG)"
	fi
endif
endif
ifeq ($(GITHUB_ACTIONS),true)
ifneq ($(VCS_BRANCH),main)
	if $(MAKE) -e pull-docker
	then
	    docker_build_caches+=" \
	--cache-from $(DOCKER_IMAGE_GITHUB):$(PYTHON_ENV)-$(DOCKER_BRANCH_TAG)"
	fi
endif
endif
	docker buildx build $${docker_build_args} $${docker_build_user_tags} \
	    --build-arg PYTHON_WHEEL="$${PYTHON_WHEEL}" $${docker_build_caches} "./"
# Ensure any subsequent builds have optimal caches
ifeq ($(GITLAB_CI),true)
	docker push "$(DOCKER_IMAGE_GITLAB):$(PYTHON_ENV)-$(DOCKER_BRANCH_TAG)"
endif
ifeq ($(GITHUB_ACTIONS),true)
ifneq ($(CI_IS_FORK),true)
	docker push "$(DOCKER_IMAGE_GITHUB):$(PYTHON_ENV)-$(DOCKER_BRANCH_TAG)"
endif
endif
	date >>"$(@)"
# The images install the host requirements, reflect that in the bind mount volumes
	date >>"$(@:%/build.log=%/host-install.log)"

./var/ $(PYTHON_ENVS:%=./var/docker/%/) \
./src/prunerr.egg-info/ \
$(PYTHON_ENVS:%=./var/docker/%/prunerr.egg-info/) \
./.tox/ $(PYTHON_ENVS:%=./var/docker/%/.tox/) \
./var/media/Library/:
	mkdir -pv "$(@)"

# Marker file used to trigger the rebuild of the image for just one Python version.
# Useful to workaround async timestamp issues when running jobs in parallel:
./var/docker/$(PYTHON_ENV)/log/rebuild.log:
	mkdir -pv "$(dir $(@))"
	date >>"$(@)"

# Local environment variables from a template:
./.env: ./.env.in
	export TRANSMISSION_PASS="$$(apg -M ncl -n 1)"
	$(MAKE) -e "template=$(<)" "target=$(@)" expand-template

# Install all tools required by recipes that have to be installed externally on the
# host.  Use a target file outside this checkout to support multiple checkouts.  Use a
# target specific to this project so that other projects can use the same approach but
# with different requirements.
$(HOME)/.local/var/log/prunerr-host-install.log:
	mkdir -pv "$(dir $(@))"
# Bootstrap the minimum Python environment
	(
	    if ! which pip
	    then
	        if which apk
	        then
	            sudo apk update
	            sudo apk add "gettext" "py3-pip" "gnupg" "github-cli" "curl" "apg"
	        elif which apt-get
	        then
	            sudo apt-get update
	            sudo apt-get install -y \
	                "gettext-base" "python3-pip" "gnupg" "gh" "curl" "apg"
	        else
	            set +x
	            echo "ERROR: OS not supported for installing host dependencies"
	            false
	        fi
	    fi
	    if [ -e ./build-host/requirements-$(PYTHON_HOST_ENV).txt ]
	    then
	        pip install -r "./build-host/requirements-$(PYTHON_HOST_ENV).txt"
	    else
	        pip install -r "./build-host/requirements.txt.in"
	    fi
	) | tee -a "$(@)"

./var/log/codecov-install.log:
	mkdir -pv "$(dir $(@))"
# Install the code test coverage publishing tool
	(
	    if ! which codecov
	    then
	        mkdir -pv ~/.local/bin/
# https://docs.codecov.com/docs/codecov-uploader#using-the-uploader-with-codecovio-cloud
	        if which brew
	        then
# Mac OS X
	            curl --output-dir ~/.local/bin/ -Os \
	                "https://uploader.codecov.io/latest/macos/codecov"
	        elif which apk
	        then
# Alpine
	            wget --directory-prefix ~/.local/bin/ \
	                "https://uploader.codecov.io/latest/alpine/codecov"
	        else
# Other Linux distributions
	            curl --output-dir ~/.local/bin/ -Os \
	                "https://uploader.codecov.io/latest/linux/codecov"
	        fi
	        chmod +x ~/.local/bin/codecov
	    fi
	    if ! which codecov
	    then
	        set +x
	        echo "ERROR: CodeCov CLI tool still not on PATH"
	        false
	    fi
	) | tee -a "$(@)"

# Retrieve VCS data needed for versioning (tags) and release (release notes).
$(VCS_FETCH_TARGETS): ./.git/logs/HEAD
	git_fetch_args=--tags
	if [ "$$(git rev-parse --is-shallow-repository)" == "true" ]
	then
	    git_fetch_args+=" --unshallow"
	fi
	branch_path="$(@:var/git/refs/remotes/%=%)"
	mkdir -pv "$(dir $(@))"
	if ! git fetch $${git_fetch_args} "$${branch_path%%/*}" "$${branch_path#*/}" |&
	    tee -a "$(@)"
	then
# If the local branch doesn't exist, fall back to the pre-release branch:
	    git fetch $${git_fetch_args} "$${branch_path%%/*}" "develop" |&
	        tee -a "$(@)"
	fi

./.git/hooks/pre-commit:
	$(MAKE) -e "$(HOME)/.local/var/log/prunerr-host-install.log"
	$(TOX_EXEC_BUILD_ARGS) pre-commit install \
	    --hook-type "pre-commit" --hook-type "commit-msg" --hook-type "pre-push"

# Capture any project initialization tasks for reference.  Not actually usable.
./pyproject.toml:
	$(MAKE) -e "$(HOME)/.local/var/log/prunerr-host-install.log"
	$(TOX_EXEC_BUILD_ARGS) cz init

# Tell Emacs where to find checkout-local tools needed to check the code.
./.dir-locals.el: ./.dir-locals.el.in
	$(MAKE) -e "template=$(<)" "target=$(@)" expand-template

# Ensure minimal VCS configuration, mostly useful in automation such as CI.
~/.gitconfig:
	git config --global user.name "$(USER_FULL_NAME)"
	git config --global user.email "$(USER_EMAIL)"

./var/log/git-remotes.log:
	mkdir -pv "$(dir $(@))"
	set +x
ifneq ($(VCS_REMOTE_PUSH_URL),)
	if ! git remote get-url --push --all "origin" |
	    grep -q -F "$(VCS_REMOTE_PUSH_URL)"
	then
	    echo "INFO:Adding push url for remote 'origin'"
	    git remote set-url --push --add "origin" "$(VCS_REMOTE_PUSH_URL)" |
	        tee -a "$(@)"
	fi
endif
ifneq ($(GITHUB_ACTIONS),true)
ifneq ($(PROJECT_GITHUB_PAT),)
# Also add a fetch remote for the `$ gh ...` CLI tool to detect:
	if ! git remote get-url "github" >"/dev/null"
	then
	    echo "INFO:Adding remote 'github'"
	    git remote add "github" \
	        "https://$(PROJECT_GITHUB_PAT)@github.com/$(CI_PROJECT_PATH).git" |
	        tee -a "$(@)"
	fi
else ifneq ($(CI_IS_FORK),true)
	set +x
	echo "ERROR: PROJECT_GITHUB_PAT missing from ./.env or CI secrets"
	false
endif
endif
	set -x
# Fail fast if there's still no push access
	git push --no-verify --tags "origin" | tee -a "$(@)"

# Ensure release publishing authentication, mostly useful in automation such as CI.
~/.pypirc: ./home/.pypirc.in
	$(MAKE) -e "template=$(<)" "target=$(@)" expand-template

./var/log/docker-login-DOCKER.log: ./.env
	mkdir -pv "$(dir $(@))"
	set +x
	source "./.env"
	export DOCKER_PASS
	if [ -n "$${DOCKER_PASS}" ]
	then
	    set -x
	    printenv "DOCKER_PASS" | docker login -u "merpatterson" --password-stdin
	elif [ "$(CI_IS_FORK)" != "true" ]
	then
	    echo "ERROR: DOCKER_PASS missing from ./.env or CI secrets"
	    false
	fi
	date | tee -a "$(@)"
./var/log/docker-login-GITLAB.log: ./.env
	mkdir -pv "$(dir $(@))"
	set +x
	source "./.env"
	export CI_REGISTRY_PASSWORD
	if [ -n "$${CI_REGISTRY_PASSWORD}" ]
	then
	    set -x
	    printenv "CI_REGISTRY_PASSWORD" |
	        docker login -u "$(CI_REGISTRY_USER)" --password-stdin "$(CI_REGISTRY)"
	elif [ "$(CI_IS_FORK)" != "true" ]
	then
	    echo "ERROR: CI_REGISTRY_PASSWORD missing from ./.env or CI secrets"
	    false
	fi
	date | tee -a "$(@)"
./var/log/docker-login-GITHUB.log: ./.env
	mkdir -pv "$(dir $(@))"
	set +x
	source "./.env"
	export PROJECT_GITHUB_PAT
	if [ -n "$${PROJECT_GITHUB_PAT}" ]
	then
	    set -x
	    printenv "PROJECT_GITHUB_PAT" |
	        docker login -u "$(GITHUB_REPOSITORY_OWNER)" --password-stdin "ghcr.io"
	elif [ "$(CI_IS_FORK)" != "true" ]
	then
	    echo "ERROR: PROJECT_GITHUB_PAT missing from ./.env or CI secrets"
	    false
	fi
	date | tee -a "$(@)"

# GPG signing key creation and management in CI
export GPG_PASSPHRASE=
GPG_SIGNING_PRIVATE_KEY=
./var/ci-cd-signing-subkey.asc:
# We need a private key in the CI/CD environment for signing release commits and
# artifacts.  Use a subkey so that it can be revoked without affecting your main key.
# This recipe captures what I had to do to export a private signing subkey.  It's not
# widely tested so it should probably only be used for reference.  It worked for me but
# the risk is leaking your main private key so double and triple check all your
# assumptions and results.
# 1. Create a signing subkey with a NEW, SEPARATE passphrase:
#    https://wiki.debian.org/Subkeys#How.3F
# 2. Get the long key ID for that private subkey:
#	gpg --list-secret-keys --keyid-format "LONG"
# 3. Export *just* that private subkey and verify that the main secret key packet is the
#    GPG dummy packet and that the only other private key included is the intended
#    subkey:
#	gpg --armor --export-secret-subkeys "$(GPG_SIGNING_KEYID)!" |
#	    gpg --list-packets
# 4. Export that key as text to a file:
	gpg --armor --export-secret-subkeys "$(GPG_SIGNING_KEYID)!" >"$(@)"
# 5. Confirm that the exported key can be imported into a temporary GNU PG directory and
#    that temporary directory can then be used to sign files:
#	gnupg_homedir=$$(mktemp -d --suffix=".d" "gnupd.XXXXXXXXXX")
#	printenv 'GPG_PASSPHRASE' >"$${gnupg_homedir}/.passphrase"
#	gpg --homedir "$${gnupg_homedir}" --batch --import <"$(@)"
#	echo "Test signature content" >"$${gnupg_homedir}/test-sig.txt"
#	gpgconf --kill gpg-agent
#	gpg --homedir "$${gnupg_homedir}" --batch --pinentry-mode "loopback" \
#	    --passphrase-file "$${gnupg_homedir}/.passphrase" \
#	    --local-user "$(GPG_SIGNING_KEYID)!" --sign "$${gnupg_homedir}/test-sig.txt"
#	gpg --batch --verify "$${gnupg_homedir}/test-sig.txt.gpg"
# 6. Add the contents of this target as a `GPG_SIGNING_PRIVATE_KEY` secret in CI and the
# passphrase for the signing subkey as a `GPG_PASSPHRASE` secret in CI
./var/log/gpg-import.log: ~/.gitconfig
# In each CI run, import the private signing key from the CI secrets
	mkdir -pv "$(dir $(@))"
ifneq ($(and $(GPG_SIGNING_PRIVATE_KEY),$(GPG_PASSPHRASE)),)
	printenv "GPG_SIGNING_PRIVATE_KEY" | gpg --batch --import | tee -a "$(@)"
	echo 'default-key:0:"$(GPG_SIGNING_KEYID)' | gpgconf —change-options gpg
	git config --global user.signingkey "$(GPG_SIGNING_KEYID)"
# "Unlock" the signing key for the remainder of this CI run:
	printenv 'GPG_PASSPHRASE' >"./var/ci-cd-signing-subkey.passphrase"
	true | gpg --batch --pinentry-mode "loopback" \
	    --passphrase-file "./var/ci-cd-signing-subkey.passphrase" \
	    --sign | gpg --list-packets
else
ifneq ($(CI_IS_FORK),true)
	set +x
	echo "ERROR: GPG_SIGNING_PRIVATE_KEY or GPG_PASSPHRASE " \
	    "missing from ./.env or CI secrets"
	false
endif
	date | tee -a "$(@)"
endif

<<<<<<< HEAD
./gitlab-runner/config/config.toml: ./gitlab-runner/config/config.toml.in
=======
# TEMPLATE: Optionally, use the following command to generate a GitLab CI/CD runner
# configuration, register it with your project, compare it with the template
# prerequisite, apply the appropriate changes and then  run using `$ docker compose up
# gitlab-runner`.  Particularly useful to conserve shared runner minutes:
./var/gitlab-runner/config/config.toml: ./gitlab-runner/config/config.toml.in
>>>>>>> ac1e100d
	docker compose run --rm gitlab-runner register \
	    --url "https://gitlab.com/" --docker-image "docker" --executor "docker"


## Utility Targets:
#
# Recipes used to make similar changes across targets where using Make's basic syntax
# can't be used.

.PHONY: expand-template
## Create a file from a template replacing environment variables
expand-template:
	$(MAKE) -e "$(HOME)/.local/var/log/prunerr-host-install.log"
	set +x
	if [ -e "$(target)" ]
	then
ifeq ($(TEMPLATE_IGNORE_EXISTING),true)
	    exit
else
	    envsubst <"$(template)" | diff -u "$(target)" "-" || true
	    echo "ERROR: Template $(template) has been updated:"
	    echo "       Reconcile changes and \`$$ touch $(target)\`:"
	    false
endif
	fi
	envsubst <"$(template)" >"$(target)"

.PHONY: pull-docker
### Pull an existing image best to use as a cache for building new images
pull-docker: ./var/git/refs/remotes/$(VCS_REMOTE)/$(VCS_BRANCH) \
		./var/log/tox/build/build.log
	export VERSION=$$(./.tox/build/bin/cz version --project)
	for vcs_branch in $(VCS_BRANCHES)
	do
	    docker_tag="$(DOCKER_VARIANT_PREFIX)$(PYTHON_ENV)-$${vcs_branch}"
	    for docker_image in $(DOCKER_IMAGES)
	    do
	        if docker pull "$${docker_image}:$${docker_tag}"
	        then
	            docker tag "$${docker_image}:$${docker_tag}" \
	                "$(DOCKER_IMAGE_DOCKER):$${docker_tag}"
	            exit
	        fi
	    done
	done
	set +x
	echo "ERROR: Could not pull any existing docker image"
	false

.PHONY: bootstrap-project
### Run any tasks needed to be run once for a given project by a maintainer
bootstrap-project: \
		./var/log/docker-login-GITLAB.log \
		./var/log/docker-login-GITHUB.log
# Initially seed the build host Docker image to bootstrap CI/CD environments
# GitLab CI/CD:
	$(MAKE) -e -C "./build-host/" DOCKER_IMAGE="$(DOCKER_IMAGE_GITLAB)" release
# GitHub Actions:
	$(MAKE) -e -C "./build-host/" DOCKER_IMAGE="$(DOCKER_IMAGE_GITHUB)" release


## Makefile Development:
#
# Development primarily requires a balance of 2 priorities:
#
# - Ensure the correctness of the code and build artifacts
# - Minimize iteration time overhead in the inner loop of development
#
# This project uses Make to balance those priorities.  Target recipes capture the
# commands necessary to build artifacts, run tests, and check the code.  Top-level
# targets assemble those recipes to put it all together and ensure correctness.  Target
# prerequisites are used to define when build artifacts need to be updated so that
# time isn't wasted on unnecessary updates in the inner loop of development.
#
# The most important Make concept to understand if making changes here is that of real
# targets and prerequisites, as opposed to "phony" targets.  The target is only updated
# if any of its prerequisites are newer, IOW have a more recent modification time, than
# the target.  For example, if a new feature adds library as a new project dependency
# then correctness requires that the fixed/pinned versions be updated to include the new
# library.  Most of the time, however, the fixed/pinned versions don't need to be
# updated and it would waste significant time to always update them in the inner loop of
# development.  We express this relationship in Make by defining the files containing
# the fixed/pinned versions as targets and the `./setup.cfg` file where dependencies are
# defined as a prerequisite:
#
#    ./requirements.txt: setup.cfg
#        ./.tox/py310/bin/pip-compile --output-file "$(@)" "$(<)"
#
# To that end, developers should use real target files whenever possible when adding
# recipes to this file.
#
# Sometimes the task we need a recipe to accomplish should only be run when certain
# changes have been made and as such we can use those changed files as prerequisites but
# the task doesn't produce an artifact appropriate for use as the target for the recipe.
# In that case, the recipe can write "simulated" artifact such as by piping output to a
# log file:
#
#     ./var/log/foo.log:
#         mkdir -pv "$(dir $(@))"
#         ./.tox/build/bin/python "./bin/foo.py" | tee -a "$(@)"
#
# This is also useful when none of the modification times of produced artifacts can be
# counted on to correctly reflect when any subsequent targets need to be updated when
# using this target as a pre-requisite in turn.  If no output can be captured, then the
# recipe can create arbitrary output:
#
#     ./var/log/foo.log:
#         ./.tox/build/bin/python "./bin/foo.py"
#         mkdir -pv "$(dir $(@))"
#         date | tee -a "$(@)"
#
# If a target is needed by the recipe of another target but should *not* trigger updates
# when it's newer, such as one-time host install tasks, then use that target in a
# sub-make instead of as a prerequisite:
#
#     ./var/log/foo.log:
#         $(MAKE) "./var/log/bar.log"
#
# We use a few more Make features than these core features and welcome further use of
# such features:
#
# - `$(@)`:
#   The automatic variable containing the file path for the target
#
# - `$(<)`:
#   The automatic variable containing the file path for the first prerequisite
#
# - `$(FOO:%=foo-%)`:
#   Substitution references to generate transformations of space-separated values
#
# - `$ make FOO=bar ...`:
#   Overriding variables on the command-line when invoking make as "options"
#
# We want to avoid, however, using many more features of Make, particularly the more
# "magical" features, to keep it readable, discover-able, and otherwise accessible to
# developers who may not have significant familiarity with Make.  If there's a good,
# pragmatic reason to add use of further features feel free to make the case but avoid
# them if possible.<|MERGE_RESOLUTION|>--- conflicted
+++ resolved
@@ -893,21 +893,10 @@
 	fi
 # Commit the upgrade changes
 	echo "Upgrade all requirements to the latest versions as of $${now}." \
-<<<<<<< HEAD
-	    >"./src/prunerr/newsfragments/upgrade-requirements.bugfix.rst"
+	    >"./src/prunerr/newsfragments/+upgrade-requirements.bugfix.rst"
 	git add --update './build-host/requirements-*.txt' './requirements/*/*.txt' \
 	    "./.pre-commit-config.yaml"
-	git add \
-	    "./src/prunerr/newsfragments/upgrade-requirements.bugfix.rst"
-=======
-	    >"./src/pythonprojectstructure/newsfragments/\
-	+upgrade-requirements.bugfix.rst"
-	git add --update './build-host/requirements-*.txt' './requirements/*/*.txt' \
-	    "./.pre-commit-config.yaml"
-	git add \
-	    "./src/pythonprojectstructure/newsfragments/\
-	+upgrade-requirements.bugfix.rst"
->>>>>>> ac1e100d
+	git add "./src/prunerr/newsfragments/+upgrade-requirements.bugfix.rst"
 	git_commit_args="--all --gpg-sign"
 ifeq ($(CI),true)
 # Don't duplicate the CI run from the push below:
@@ -1442,15 +1431,7 @@
 	date | tee -a "$(@)"
 endif
 
-<<<<<<< HEAD
-./gitlab-runner/config/config.toml: ./gitlab-runner/config/config.toml.in
-=======
-# TEMPLATE: Optionally, use the following command to generate a GitLab CI/CD runner
-# configuration, register it with your project, compare it with the template
-# prerequisite, apply the appropriate changes and then  run using `$ docker compose up
-# gitlab-runner`.  Particularly useful to conserve shared runner minutes:
 ./var/gitlab-runner/config/config.toml: ./gitlab-runner/config/config.toml.in
->>>>>>> ac1e100d
 	docker compose run --rm gitlab-runner register \
 	    --url "https://gitlab.com/" --docker-image "docker" --executor "docker"
 
