# SPDX-FileCopyrightText: 2023 Ross Patterson <me@rpatterson.net>
#
# SPDX-License-Identifier: MIT

# Development, build, and maintenance tasks:
#
# To ease discovery for contributors, place option variables affecting behavior at the
# top. Skip down to `## Top-level targets:` to find targets intended for use by
# developers. The recipes for real targets that follow the top-level targets do the real
# work. If making changes here, start by reading the philosophy commentary at the bottom
# of this file.

# Project specific values:
export PROJECT_NAMESPACE=rpatterson
<<<<<<< HEAD
export PROJECT_NAME=prunerr
=======
export PROJECT_NAME=project-structure
# TEMPLATE: Create an Node Package Manager (NPM) organization and set its name here:
NPM_SCOPE=rpattersonnet
export DOCKER_USER=merpatterson
>>>>>>> 2d7526e2

# Option variables that control behavior:
export TEMPLATE_IGNORE_EXISTING=false
# https://devguide.python.org/versions/#supported-versions
PYTHON_SUPPORTED_MINORS=3.11 3.12 3.10 3.9 3.8
export DOCKER_USER=merpatterson
GPG_SIGNING_KEYID=2EFF7CCE6828E359
# Project-specific options:
export DOWNLOAD_VOLUME=$(CHECKOUT_DIR)/var-docker/media/Library/
PRUNERR_CMD=exec
PRUNERR_ARGS=$(PRUNERR_CMD)


### "Private" Variables:

# Variables not of concern those running and reading top-level targets. These variables
# most often derive from the environment or other values. Place variables holding
# literal constants or option variables intended for use on the command-line towards the
# top. Otherwise, add variables to the appropriate following grouping. Make requires
# defining variables referenced in targets or prerequisites before those references, in
# contrast with references in recipes. As a result, the Makefile can't place these
# further down for readability and discover.

# Defensive settings for make:
#     https://tech.davis-hansson.com/p/make/
SHELL:=bash
.ONESHELL:
.SHELLFLAGS:=-eu -o pipefail -c
.SILENT:
.DELETE_ON_ERROR:
MAKEFLAGS+=--warn-undefined-variables
MAKEFLAGS+=--no-builtin-rules
PS1?=$$
EMPTY=
COMMA=,

# Values used to install host operating system packages:
HOST_PREFIX=/usr
HOST_PKG_CMD_PREFIX=sudo
HOST_PKG_BIN=apt-get
HOST_PKG_INSTALL_ARGS=install -y
HOST_PKG_NAMES_ENVSUBST=gettext-base
HOST_PKG_NAMES_PIP=python3-pip
HOST_PKG_NAMES_DOCKER=docker-ce-cli docker-compose-plugin
HOST_PKG_NAMES_GPG=gnupg
HOST_PKG_NAMES_GHCLI=gh
HOST_PKG_NAMES_CURL=curl
ifneq ($(shell which "brew"),)
HOST_PREFIX=/usr/local
HOST_PKG_CMD_PREFIX=
HOST_PKG_BIN=brew
HOST_PKG_INSTALL_ARGS=install
HOST_PKG_NAMES_ENVSUBST=gettext
HOST_PKG_NAMES_PIP=python
HOST_PKG_NAMES_DOCKER=docker docker-compose
else ifneq ($(shell which "apk"),)
HOST_PKG_BIN=apk
HOST_PKG_INSTALL_ARGS=add
HOST_PKG_NAMES_ENVSUBST=gettext
HOST_PKG_NAMES_PIP=py3-pip
HOST_PKG_NAMES_DOCKER=docker-cli docker-cli-compose
HOST_PKG_NAMES_GHCLI=github-cli
endif
HOST_PKG_CMD=$(HOST_PKG_CMD_PREFIX) $(HOST_PKG_BIN)
# Detect Docker command-line baked into the build-host image:
HOST_TARGET_DOCKER:=$(shell which docker)
ifeq ($(HOST_TARGET_DOCKER),)
HOST_TARGET_DOCKER=$(HOST_PREFIX)/bin/docker
endif
HOST_TARGET_PIP:=$(shell which pip3)
ifeq ($(HOST_TARGET_PIP),)
HOST_TARGET_PIP=$(HOST_PREFIX)/bin/pip3
endif

# Values derived from the environment:
USER_NAME:=$(shell id -u -n)
USER_FULL_NAME:=$(shell \
    getent passwd "$(USER_NAME)" | cut -d ":" -f 5 | cut -d "," -f 1)
ifeq ($(USER_FULL_NAME),)
USER_FULL_NAME=$(USER_NAME)
endif
USER_EMAIL:=$(USER_NAME)@$(shell hostname -f)
export PUID:=$(shell id -u)
export PGID:=$(shell id -g)
export CHECKOUT_DIR=$(PWD)
# Managed user-specific directory out of the checkout:
# https://specifications.freedesktop.org/basedir-spec/0.8/ar01s03.html
STATE_DIR=$(HOME)/.local/state/$(PROJECT_NAME)
TZ=Etc/UTC
ifneq ("$(wildcard /usr/share/zoneinfo/)","")
TZ:=$(shell \
  realpath --relative-to=/usr/share/zoneinfo/ \
  $(firstword $(realpath /private/etc/localtime /etc/localtime)) \
)
endif
export TZ
export DOCKER_GID:=$(shell getent group "docker" | cut -d ":" -f 3)

# Values related to supported Python versions:
# Use the same Python version tox would as a default.
# https://tox.wiki/en/latest/config.html#base_python
PYTHON_HOST_MINOR:=$(shell \
    pip3 --version | sed -nE 's|.* \(python ([0-9]+.[0-9]+)\)$$|\1|p;q')
export PYTHON_HOST_ENV=py$(subst .,,$(PYTHON_HOST_MINOR))
# Find the latest installed Python version of the supported versions:
PYTHON_BASENAMES=$(PYTHON_SUPPORTED_MINORS:%=python%)
PYTHON_AVAIL_EXECS:=$(foreach \
    PYTHON_BASENAME,$(PYTHON_BASENAMES),$(shell which $(PYTHON_BASENAME)))
PYTHON_LATEST_EXEC=$(firstword $(PYTHON_AVAIL_EXECS))
PYTHON_LATEST_BASENAME=$(notdir $(PYTHON_LATEST_EXEC))
PYTHON_MINOR=$(PYTHON_HOST_MINOR)
ifeq ($(PYTHON_MINOR),)
# Fallback to the latest installed supported Python version
PYTHON_MINOR=$(PYTHON_LATEST_BASENAME:python%=%)
endif
PYTHON_LATEST_MINOR=$(firstword $(PYTHON_SUPPORTED_MINORS))
PYTHON_LATEST_ENV=py$(subst .,,$(PYTHON_LATEST_MINOR))
PYTHON_MINORS=$(PYTHON_SUPPORTED_MINORS)
ifeq ($(PYTHON_MINOR),)
PYTHON_MINOR=$(firstword $(PYTHON_MINORS))
else ifeq ($(findstring $(PYTHON_MINOR),$(PYTHON_MINORS)),)
PYTHON_MINOR=$(firstword $(PYTHON_MINORS))
endif
export PYTHON_MINOR
export PYTHON_ENV=py$(subst .,,$(PYTHON_MINOR))
PYTHON_SHORT_MINORS=$(subst .,,$(PYTHON_MINORS))
PYTHON_ENVS=$(PYTHON_SHORT_MINORS:%=py%)
PYTHON_ALL_ENVS=$(PYTHON_ENVS) build
PYTHON_EXTRAS=test devel
PYTHON_PROJECT_PACKAGE=$(subst -,,$(PROJECT_NAME))
PYTHON_PROJECT_GLOB=$(subst -,?,$(PROJECT_NAME))
export PYTHON_WHEEL=

# Values derived from Version Control Systems (VCS):
VCS_LOCAL_BRANCH:=$(shell git branch --show-current)
CI_COMMIT_BRANCH=
GITHUB_REF_TYPE=
GITHUB_REF_NAME=
ifeq ($(VCS_LOCAL_BRANCH),)
ifneq ($(CI_COMMIT_BRANCH),)
VCS_LOCAL_BRANCH=$(CI_COMMIT_BRANCH)
else ifeq ($(GITHUB_REF_TYPE),branch)
VCS_LOCAL_BRANCH=$(GITHUB_REF_NAME)
endif
endif
VCS_TAG=
CI_COMMIT_TAG=
ifeq ($(VCS_TAG),)
ifneq ($(CI_COMMIT_TAG),)
VCS_TAG=$(CI_COMMIT_TAG)
else ifeq ($(GITHUB_REF_TYPE),tag)
VCS_TAG=$(GITHUB_REF_NAME)
endif
endif
ifeq ($(VCS_LOCAL_BRANCH),)
# Guess branch name from tag:
ifneq ($(shell echo "$(VCS_TAG)" | grep -E '^v[0-9]+\.[0-9]+\.[0-9]+$$'),)
# Publish final releases from the `main` branch:
VCS_LOCAL_BRANCH=main
else ifneq ($(shell echo "$(VCS_TAG)" | grep -E '^v[0-9]+\.[0-9]+\.[0-9]+.+$$'),)
# Publish pre-releases from the `develop` branch:
VCS_LOCAL_BRANCH=develop
endif
endif
# Reproduce Git branch and remote configuration and logic:
VCS_CLONE_REMOTE:=$(shell git config "clone.defaultRemoteName")
ifeq ($(VCS_CLONE_REMOTE),)
VCS_CLONE_REMOTE=origin
endif
VCS_PUSH_REMOTE:=$(shell git config "branch.$(VCS_LOCAL_BRANCH).pushRemote")
ifeq ($(VCS_PUSH_REMOTE),)
VCS_PUSH_REMOTE:=$(shell git config "remote.pushDefault")
endif
ifeq ($(VCS_PUSH_REMOTE),)
VCS_PUSH_REMOTE=$(VCS_CLONE_REMOTE)
endif
VCS_UPSTREAM_REMOTE:=$(shell git config "branch.$(VCS_LOCAL_BRANCH).remote")
ifeq ($(VCS_UPSTREAM_REMOTE),)
VCS_UPSTREAM_REMOTE:=$(shell git config "checkout.defaultRemote")
endif
VCS_UPSTREAM_REF:=$(shell git config "branch.$(VCS_LOCAL_BRANCH).merge")
VCS_UPSTREAM_BRANCH=$(VCS_UPSTREAM_REF:refs/heads/%=%)
# Find the remote and branch for `v*` tags versioning data:
VCS_REMOTE=$(VCS_PUSH_REMOTE)
VCS_BRANCH=$(VCS_LOCAL_BRANCH)
export VCS_BRANCH
# Find the remote and branch for conventional commits release data:
VCS_COMPARE_REMOTE=$(VCS_UPSTREAM_REMOTE)
ifeq ($(VCS_COMPARE_REMOTE),)
VCS_COMPARE_REMOTE=$(VCS_PUSH_REMOTE)
endif
VCS_COMPARE_BRANCH=$(VCS_UPSTREAM_BRANCH)
ifeq ($(VCS_COMPARE_BRANCH),)
VCS_COMPARE_BRANCH=$(VCS_BRANCH)
endif
# Under CI, verify commits and release notes by comparing this branch with the branch
# maintainers would merge this branch into:
CI=false
ifeq ($(CI),true)
ifeq ($(VCS_COMPARE_BRANCH),develop)
VCS_COMPARE_BRANCH=main
else ifneq ($(VCS_BRANCH),main)
VCS_COMPARE_BRANCH=develop
endif
# If pushing to upstream release branches, get release data compared to the preceding
# release:
else ifeq ($(VCS_COMPARE_BRANCH),develop)
VCS_COMPARE_BRANCH=main
endif
VCS_BRANCH_SUFFIX=upgrade
VCS_MERGE_BRANCH=$(VCS_BRANCH:%-$(VCS_BRANCH_SUFFIX)=%)
# Tolerate detached `HEAD`, such as during a rebase:
VCS_FETCH_TARGETS=
ifneq ($(VCS_BRANCH),)
# Assemble the targets used to avoid redundant fetches during release tasks:
VCS_FETCH_TARGETS+=./var/git/refs/remotes/$(VCS_REMOTE)/$(VCS_BRANCH)
ifneq ($(VCS_REMOTE)/$(VCS_BRANCH),$(VCS_COMPARE_REMOTE)/$(VCS_COMPARE_BRANCH))
VCS_FETCH_TARGETS+=./var/git/refs/remotes/$(VCS_COMPARE_REMOTE)/$(VCS_COMPARE_BRANCH)
endif
# Also fetch develop for merging back in the final release:
VCS_RELEASE_FETCH_TARGETS=./var/git/refs/remotes/$(VCS_REMOTE)/$(VCS_BRANCH)
ifeq ($(VCS_BRANCH),main)
VCS_RELEASE_FETCH_TARGETS+=./var/git/refs/remotes/$(VCS_COMPARE_REMOTE)/develop
ifneq ($(VCS_REMOTE)/$(VCS_BRANCH),$(VCS_COMPARE_REMOTE)/develop)
ifneq ($(VCS_COMPARE_REMOTE)/$(VCS_COMPARE_BRANCH),$(VCS_COMPARE_REMOTE)/develop)
VCS_FETCH_TARGETS+=./var/git/refs/remotes/$(VCS_COMPARE_REMOTE)/develop
endif
endif
endif
ifneq ($(VCS_MERGE_BRANCH),$(VCS_BRANCH))
VCS_FETCH_TARGETS+=./var/git/refs/remotes/$(VCS_REMOTE)/$(VCS_MERGE_BRANCH)
endif
# The sequence of branches from which to find closest existing build artifacts, such as
# container images:
VCS_BRANCHES=$(VCS_BRANCH)
ifneq ($(VCS_BRANCH),main)
ifneq ($(VCS_BRANCH),develop)
VCS_BRANCHES+=develop
endif
VCS_BRANCHES+=main
endif
endif

# Run Python tools in isolated environments managed by Tox:
# Values used to run Tox:
TOX_ENV_LIST=$(subst $(EMPTY) ,$(COMMA),$(PYTHON_ENVS))
TOX_RUN_ARGS=run-parallel --parallel auto --parallel-live
ifeq ($(words $(PYTHON_MINORS)),1)
TOX_RUN_ARGS=run
endif
ifneq ($(PYTHON_WHEEL),)
TOX_RUN_ARGS+= --installpkg "$(PYTHON_WHEEL)"
endif
export TOX_RUN_ARGS
# The options that support running arbitrary commands in the venvs managed by tox
# without Tox's startup time:
TOX_EXEC_OPTS=--no-recreate-pkg --skip-pkg-install
TOX_EXEC_ARGS=tox exec $(TOX_EXEC_OPTS) -e "$(PYTHON_ENV)"
TOX_EXEC_BUILD_ARGS=tox exec $(TOX_EXEC_OPTS) -e "build"
PIP_COMPILE_EXTRA=

# Values used to build Docker images:
DOCKER_FILE=./Dockerfile
export DOCKER_BUILD_ARGS=
export DOCKER_BUILD_PULL=false
# Values used to tag built images:
export DOCKER_VARIANT=
DOCKER_VARIANT_PREFIX=
ifneq ($(DOCKER_VARIANT),)
DOCKER_VARIANT_PREFIX=$(DOCKER_VARIANT)-
endif
export DOCKER_BRANCH_TAG=$(subst /,-,$(VCS_BRANCH))
GITLAB_CI=false
GITHUB_ACTIONS=false
CI_PROJECT_NAMESPACE=$(CI_UPSTREAM_NAMESPACE)
CI_TEMPLATE_REGISTRY_HOST=registry.gitlab.com
ifeq ($(GITHUB_ACTIONS),true)
DOCKER_REGISTRY_HOST=ghcr.io
else
DOCKER_REGISTRY_HOST=$(CI_TEMPLATE_REGISTRY_HOST)
endif
export DOCKER_REGISTRY_HOST
CI_REGISTRY=$(CI_TEMPLATE_REGISTRY_HOST)/$(CI_PROJECT_NAMESPACE)
CI_REGISTRY_IMAGE=$(CI_REGISTRY)/$(CI_PROJECT_NAME)
DOCKER_REGISTRIES=DOCKER GITLAB GITHUB
export DOCKER_REGISTRY=$(firstword $(DOCKER_REGISTRIES))
DOCKER_IMAGE_DOCKER=$(DOCKER_USER)/$(CI_PROJECT_NAME)
DOCKER_IMAGE_GITLAB=$(CI_REGISTRY_IMAGE)
DOCKER_IMAGE_GITHUB=ghcr.io/$(CI_PROJECT_NAMESPACE)/$(CI_PROJECT_NAME)
DOCKER_IMAGE=$(DOCKER_IMAGE_$(DOCKER_REGISTRY))
DOCKER_IMAGES=
ifeq ($(GITLAB_CI),true)
DOCKER_IMAGES+=$(DOCKER_IMAGE_GITLAB)
else ifeq ($(GITHUB_ACTIONS),true)
DOCKER_IMAGES+=$(DOCKER_IMAGE_GITHUB)
else
DOCKER_IMAGES+=$(DOCKER_IMAGE_DOCKER)
endif
# Values used to run built images in containers:
DOCKER_COMPOSE_RUN_ARGS=
DOCKER_COMPOSE_RUN_ARGS+= --rm
ifeq ($(shell tty),not a tty)
DOCKER_COMPOSE_RUN_ARGS+= -T
endif
export DOCKER_PASS

# Values derived from or overridden by CI environments:
CI_UPSTREAM_NAMESPACE=$(PROJECT_NAMESPACE)
CI_PROJECT_NAME=$(PROJECT_NAME)
ifeq ($(CI),true)
TEMPLATE_IGNORE_EXISTING=true
endif
GITHUB_REPOSITORY_OWNER=$(CI_UPSTREAM_NAMESPACE)
# Is this checkout a fork of the upstream project?:
CI_IS_FORK=false
ifeq ($(GITLAB_CI),true)
USER_EMAIL=$(USER_NAME)@runners-manager.gitlab.com
ifneq ($(VCS_BRANCH),develop)
ifneq ($(VCS_BRANCH),main)
DOCKER_REGISTRIES=GITLAB
endif
endif
ifneq ($(CI_PROJECT_NAMESPACE),$(CI_UPSTREAM_NAMESPACE))
CI_IS_FORK=true
DOCKER_REGISTRIES=GITLAB
DOCKER_IMAGES+=$(DOCKER_REGISTRY_HOST)/$(CI_UPSTREAM_NAMESPACE)/$(CI_PROJECT_NAME)
endif
else ifeq ($(GITHUB_ACTIONS),true)
USER_EMAIL=$(USER_NAME)@actions.github.com
ifneq ($(VCS_BRANCH),develop)
ifneq ($(VCS_BRANCH),main)
DOCKER_REGISTRIES=GITHUB
endif
endif
ifneq ($(GITHUB_REPOSITORY_OWNER),$(CI_UPSTREAM_NAMESPACE))
CI_IS_FORK=true
DOCKER_REGISTRIES=GITHUB
DOCKER_IMAGES+=ghcr.io/$(GITHUB_REPOSITORY_OWNER)/$(CI_PROJECT_NAME)
endif
endif
# Take GitHub auth from the environment under GitHub actions but from secrets on other
# project hosts:
GITHUB_TOKEN=
PROJECT_GITHUB_PAT=
ifeq ($(GITHUB_TOKEN),)
GITHUB_TOKEN=$(PROJECT_GITHUB_PAT)
else ifeq ($(PROJECT_GITHUB_PAT),)
PROJECT_GITHUB_PAT=$(GITHUB_TOKEN)
endif
GH_TOKEN=$(GITHUB_TOKEN)
export GH_TOKEN
export GITHUB_TOKEN
export PROJECT_GITHUB_PAT

# Values used for publishing releases:
# Safe defaults for testing the release process without publishing to the official
# project hosting services, indexes, and registries:
RELEASE_PUBLISH=false
PYPI_REPO=testpypi
# Safe defaults for testing the release process without publishing to the final/official
# hosts/indexes/registries:
PYPI_HOSTNAME=test.pypi.org
# Publish releases from the `main` or `develop` branches:
ifeq ($(CI),true)
# Compile requirements on CI/CD as a test to make sure the frozen/pinned versions
# reflect all changes to dependencies, but don't upgrade packages so that external
# changes, such as new PyPI releases, don't turn CI/CD red spuriously and unrelated to
# the contributor's actual changes.
export PIP_COMPILE_ARGS=
endif
GITHUB_RELEASE_ARGS=--prerelease
# Only publish releases from the `main` or `develop` branches and only under the
# canonical CI/CD platform:
DOCKER_PLATFORMS=
ifeq ($(GITLAB_CI),true)
ifeq ($(VCS_BRANCH),main)
RELEASE_PUBLISH=true
GITHUB_RELEASE_ARGS=
else ifeq ($(VCS_BRANCH),develop)
# Publish pre-releases from the `develop` branch:
RELEASE_PUBLISH=true
endif
ifeq ($(RELEASE_PUBLISH),true)
PYPI_REPO=pypi
PYPI_HOSTNAME=pypi.org
ifeq ($(PYTHON_MINOR),$(PYTHON_HOST_MINOR))
# Only build and publish multi-platform images for the canonical Python version:
<<<<<<< HEAD
=======
ifeq ($(PYTHON_MINOR),$(PYTHON_HOST_MINOR))
# TEMPLATE: Choose the platforms on which your users run the image. These default
# platforms should cover most common end-user platforms, including modern Apple M1 CPUs,
# Raspberry Pi devices, and AWS Graviton instances:
>>>>>>> 2d7526e2
DOCKER_PLATFORMS=linux/amd64 linux/arm64 linux/arm/v7
endif
endif
endif
endif
CI_REGISTRY_USER=$(CI_PROJECT_NAMESPACE)
# Avoid undefined variables warnings when running under local development:
PYPI_PASSWORD=
export PYPI_PASSWORD
TEST_PYPI_PASSWORD=
export TEST_PYPI_PASSWORD
VCS_REMOTE_PUSH_URL=
CODECOV_TOKEN=
DOCKER_PASS=
export DOCKER_PASS
CI_PROJECT_ID=
export CI_PROJECT_ID
CI_JOB_TOKEN=
export CI_JOB_TOKEN
CI_REGISTRY_PASSWORD=
export CI_REGISTRY_PASSWORD
GH_TOKEN=

# Override variable values if present in `./.env` and if not overridden on the
# command-line:
include $(wildcard .env)

# Finished with `$(shell)`, echo recipe commands going forward
.SHELLFLAGS+= -x

# <!--alex disable hooks-->


### Top-level targets:

.PHONY: all
## The default target.
all: build

.PHONY: start
## Run the local development end-to-end stack services in the background as daemons.
start: build-docker-$(PYTHON_MINOR) ./.env.~out~
	docker compose down
	docker compose up -d

.PHONY: run
## Run the local development end-to-end stack services in the foreground for debugging.
run: build-docker-$(PYTHON_MINOR) ./.env.~out~
	docker compose down
	docker compose up


### Build Targets:
#
# Recipes that make artifacts needed for by end-users, development tasks, other recipes.

.PHONY: build
## Set up everything for development from a checkout, local and in containers.
build: ./.git/hooks/pre-commit ./.env.~out~ $(HOST_TARGET_DOCKER) \
		$(HOME)/.local/bin/tox ./var/log/npm-install.log build-docker \
		$(PYTHON_ENVS:%=./.tox/%/bin/pip-compile)
	$(MAKE) -e -j $(PYTHON_ENVS:%=build-requirements-%)

.PHONY: $(PYTHON_ENVS:%=build-requirements-%)
## Compile fixed/pinned dependency versions if necessary.
$(PYTHON_ENVS:%=build-requirements-%):
# Avoid parallel tox recreations stomping on each other
	$(MAKE) -e "$(@:build-requirements-%=./.tox/%/bin/pip-compile)"
	targets="./requirements/$(@:build-requirements-%=%)/user.txt \
	    $(PYTHON_EXTRAS:%=./requirements/$(@:build-requirements-%=%)/%.txt) \
	    ./requirements/$(@:build-requirements-%=%)/build.txt"
# Workaround race conditions in pip's HTTP file cache:
# https://github.com/pypa/pip/issues/6970#issuecomment-527678672
	$(MAKE) -e -j $${targets} ||
	    $(MAKE) -e -j $${targets} ||
	    $(MAKE) -e -j $${targets}

.PHONY: build-requirements-compile
## Compile the requirements for one Python version and one type/extra.
build-requirements-compile:
	$(MAKE) -e "./.tox/$(PYTHON_ENV)/bin/pip-compile"
	pip_compile_opts="--resolver backtracking --strip-extras $(PIP_COMPILE_ARGS)"
ifneq ($(PIP_COMPILE_EXTRA),)
	pip_compile_opts+=" --extra $(PIP_COMPILE_EXTRA)"
endif
	./.tox/$(PYTHON_ENV)/bin/pip-compile $${pip_compile_opts} \
	    --output-file "$(PIP_COMPILE_OUT)" "$(PIP_COMPILE_SRC)"

.PHONY: build-pkgs
## Update the built package for use outside tox.
build-pkgs: $(HOST_TARGET_DOCKER) \
		./var/git/refs/remotes/$(VCS_REMOTE)/$(VCS_BRANCH) \
		./var-docker/$(PYTHON_ENV)/log/build-devel.log
# Defined as a .PHONY recipe so that more than one target can depend on this as a
# pre-requisite and it runs one time:
	rm -vf ./dist/*
# Build Python packages/distributions from the development Docker container for
# consistency/reproducibility.
	docker compose run $(DOCKER_COMPOSE_RUN_ARGS) $(PROJECT_NAME)-devel \
	    tox run -e "$(PYTHON_ENV)" --pkg-only
# Copy the wheel to a location available to all containers:
	cp -lfv "$$(
	    ls -t ./var-docker/$(PYTHON_ENV)/.tox/.pkg/dist/*.whl | head -n 1
	)" "./dist/"
# Also build the source distribution:
	docker compose run $(DOCKER_COMPOSE_RUN_ARGS) $(PROJECT_NAME)-devel \
	    tox run -e "$(PYTHON_ENV)" --override "testenv.package=sdist" --pkg-only
	cp -lfv "$$(
	    ls -t ./var-docker/$(PYTHON_ENV)/.tox/.pkg/dist/*.tar.gz | head -n 1
	)" "./dist/"

.PHONY: build-docs
## Render the static HTML form of the Sphinx documentation
build-docs: build-docs-html

.PHONY: build-docs-watch
## Serve the Sphinx documentation with live updates
build-docs-watch: $(HOME)/.local/bin/tox
	tox exec -e "build" -- sphinx-watch "./docs/" "./build/docs/html/" "html" --httpd

.PHONY: build-docs-%
# Render the documentation into a specific format.
build-docs-%: $(HOME)/.local/bin/tox
	tox exec -e "build" -- sphinx-build -b "$(@:build-docs-%=%)" -W \
	    "./docs/" "./build/docs/"

.PHONY: build-date
# A prerequisite that always triggers it's target.
build-date:
	date


## Docker Build Targets:
#
# Strive for as much consistency as possible in development tasks between the local host
# and inside containers. To that end, most of the `*-docker` container target recipes
# should run the corresponding `*-local` local host target recipes inside the
# development container. Top level targets, such as `test`, should run as much as
# possible inside the development container.

.PHONY: build-docker
## Set up for development in Docker containers.
build-docker: $(HOME)/.local/bin/tox build-pkgs \
		./var-docker/$(PYTHON_ENV)/log/build-user.log
	tox run $(TOX_EXEC_OPTS) --notest -e "build"
	$(MAKE) -e -j PYTHON_WHEEL="$(call current_pkg,.whl)" \
	    DOCKER_BUILD_ARGS="$(DOCKER_BUILD_ARGS) --progress plain" \
	    $(PYTHON_MINORS:%=build-docker-%)

.PHONY: $(PYTHON_MINORS:%=build-docker-%)
## Set up for development in a Docker container for one Python version.
$(PYTHON_MINORS:%=build-docker-%):
	$(MAKE) -e \
	    PYTHON_MINORS="$(@:build-docker-%=%)" \
	    PYTHON_MINOR="$(@:build-docker-%=%)" \
	    PYTHON_ENV="py$(subst .,,$(@:build-docker-%=%))" \
	    "./var-docker/py$(subst .,,$(@:build-docker-%=%))/log/build-user.log"

.PHONY: build-docker-tags
## Print the list of image tags for the current registry and variant.
build-docker-tags:
	$(MAKE) -e $(DOCKER_REGISTRIES:%=build-docker-tags-%)

.PHONY: $(DOCKER_REGISTRIES:%=build-docker-tags-%)
## Print the list of image tags for the current registry and variant.
$(DOCKER_REGISTRIES:%=build-docker-tags-%): $(HOME)/.local/bin/tox
	test -e "./var/git/refs/remotes/$(VCS_REMOTE)/$(VCS_BRANCH)"
	docker_image=$(DOCKER_IMAGE_$(@:build-docker-tags-%=%))
	echo $${docker_image}:$(DOCKER_VARIANT_PREFIX)$(PYTHON_ENV)-$(DOCKER_BRANCH_TAG)
ifeq ($(VCS_BRANCH),main)
# Update tags users depend on to be stable from the `main` branch:
	VERSION=$$($(TOX_EXEC_BUILD_ARGS) -qq -- cz version --project)
	major_version=$$(echo $${VERSION} | sed -nE 's|([0-9]+).*|\1|p')
	minor_version=$$(
	    echo $${VERSION} | sed -nE 's|([0-9]+\.[0-9]+).*|\1|p'
	)
	echo $${docker_image}:$(DOCKER_VARIANT_PREFIX)$(PYTHON_ENV)-v$${minor_version}
	echo $${docker_image}:$(DOCKER_VARIANT_PREFIX)$(PYTHON_ENV)-v$${major_version}
	echo $${docker_image}:$(DOCKER_VARIANT_PREFIX)$(PYTHON_ENV)
endif
ifeq ($(PYTHON_MINOR),$(PYTHON_HOST_MINOR))
# Use this variant as the default used for tags such as `latest`
	echo $${docker_image}:$(DOCKER_VARIANT_PREFIX)$(DOCKER_BRANCH_TAG)
ifeq ($(VCS_BRANCH),main)
	echo $${docker_image}:$(DOCKER_VARIANT_PREFIX)v$${minor_version}
	echo $${docker_image}:$(DOCKER_VARIANT_PREFIX)v$${major_version}
ifeq ($(DOCKER_VARIANT),)
	echo $${docker_image}:latest
else
	echo $${docker_image}:$(DOCKER_VARIANT)
endif
endif
endif

.PHONY: build-docker-build
## Run the actual commands used to build the Docker container image.
build-docker-build: ./Dockerfile $(HOST_TARGET_DOCKER) $(HOME)/.local/bin/tox \
		$(HOME)/.local/state/docker-multi-platform/log/host-install.log \
		./var/git/refs/remotes/$(VCS_REMOTE)/$(VCS_BRANCH) \
		./var/log/docker-login-DOCKER.log
# Workaround broken interactive session detection:
	docker pull "python:$(PYTHON_MINOR)"
# Pull images to use as build caches:
	docker_build_caches=""
ifeq ($(GITLAB_CI),true)
# Don't cache when building final releases on `main`
	$(MAKE) -e "./var/log/docker-login-GITLAB.log" || true
ifneq ($(VCS_BRANCH),main)
	if $(MAKE) -e pull-docker
	then
	    docker_build_caches+=" --cache-from $(DOCKER_IMAGE_GITLAB):\
	$(DOCKER_VARIANT_PREFIX)$(PYTHON_ENV)-$(DOCKER_BRANCH_TAG)"
	fi
endif
endif
ifeq ($(GITHUB_ACTIONS),true)
	$(MAKE) -e "./var/log/docker-login-GITHUB.log" || true
ifneq ($(VCS_BRANCH),main)
	if $(MAKE) -e pull-docker
	then
	    docker_build_caches+=" --cache-from $(DOCKER_IMAGE_GITHUB):\
	$(DOCKER_VARIANT_PREFIX)$(PYTHON_ENV)-$(DOCKER_BRANCH_TAG)"
	fi
endif
endif
# Assemble the tags for all the variant permutations:
	$(MAKE) "./var/git/refs/remotes/$(VCS_REMOTE)/$(VCS_BRANCH)"
	docker_build_args=""
	for image_tag in $$(
	    $(MAKE) -e --no-print-directory build-docker-tags
	)
	do
	    docker_build_args+=" --tag $${image_tag}"
	done
ifeq ($(DOCKER_VARIANT),)
	docker_build_args+=" --target user"
else
	docker_build_args+=" --target $(DOCKER_VARIANT)"
endif
# https://github.com/moby/moby/issues/39003#issuecomment-879441675
	docker buildx build $(DOCKER_BUILD_ARGS) \
	    --build-arg BUILDKIT_INLINE_CACHE="1" \
	    --build-arg PYTHON_MINOR="$(PYTHON_MINOR)" \
	    --build-arg PYTHON_ENV="$(PYTHON_ENV)" \
	    --build-arg VERSION="$$(
	        $(TOX_EXEC_BUILD_ARGS) -qq -- cz version --project
	    )" $${docker_build_args} $${docker_build_caches} --file "$(<)" "./"

.PHONY: $(PYTHON_MINORS:%=build-docker-requirements-%)
## Pull container images and compile fixed/pinned dependency versions if necessary.
$(PYTHON_MINORS:%=build-docker-requirements-%): ./.env.~out~
	export PYTHON_MINOR="$(@:build-docker-requirements-%=%)"
	export PYTHON_ENV="py$(subst .,,$(@:build-docker-requirements-%=%))"
	$(MAKE) -e "./var-docker/$${PYTHON_ENV}/log/build-devel.log"
	docker compose run $(DOCKER_COMPOSE_RUN_ARGS) $(PROJECT_NAME)-devel \
	    make -e PYTHON_MINORS="$(@:build-docker-requirements-%=%)" \
	    PIP_COMPILE_ARGS="$(PIP_COMPILE_ARGS)" \
	    build-requirements-py$(subst .,,$(@:build-docker-requirements-%=%))


### Test Targets:
#
# Recipes that run the test suite.

.PHONY: test
## Run the full suite of tests, coverage checks, and linters.
test: test-lint test-docker

.PHONY: test-local
## Run the full suite of tests, coverage checks, and linters on the local host.
test-local: $(HOME)/.local/bin/tox $(PYTHON_ENVS:%=build-requirements-%)
	tox $(TOX_RUN_ARGS) -e "$(TOX_ENV_LIST)"

.PHONY: test-lint
## Perform any linter or style checks, including non-code checks.
test-lint: $(HOST_TARGET_DOCKER) test-lint-code test-lint-docker test-lint-docs \
		test-lint-prose
# Lint copyright and licensing:
	docker compose run --rm -T "reuse"

.PHONY: test-lint-code
## Lint source code for errors, style, and other issues.
test-lint-code: ./var/log/npm-install.log
# Run linters implemented in JavaScript:
	~/.nvm/nvm-exec npm run lint:code

.PHONY: test-lint-docs
## Lint documentation for errors, broken links, and other issues.
test-lint-docs: $(HOME)/.local/bin/tox ./requirements/$(PYTHON_HOST_ENV)/build.txt
# Run linters implemented in Python:
	tox -e build -x 'testenv:build.commands=bin/test-lint-docs.sh'

.PHONY: test-lint-prose
## Lint prose text for spelling, grammar, and style
test-lint-prose: $(HOST_TARGET_DOCKER) $(HOME)/.local/bin/tox \
		./requirements/$(PYTHON_HOST_ENV)/build.txt ./var/log/npm-install.log
# Lint all markup files tracked in VCS with Vale:
# https://vale.sh/docs/topics/scoping/#formats
	git ls-files -co --exclude-standard -z \
	    ':!NEWS*.rst' ':!LICENSES' ':!styles/Vocab/*.txt' ':!requirements/**' |
	    xargs -r -0 -t -- docker compose run --rm -T vale
# Lint all source code files tracked in VCS with Vale:
	git ls-files -co --exclude-standard -z \
	    ':!styles/*/meta.json' ':!styles/*/*.yml' |
	    xargs -r -0 -t -- \
	    docker compose run --rm -T vale --config="./styles/code.ini"
# Lint source code files tracked in VCS but without extensions with Vale:
	git ls-files -co --exclude-standard -z | grep -Ez '^[^.]+$$' |
	    while read -d $$'\0'
	    do
	        cat "$${REPLY}" |
	            docker compose run --rm -T vale --config="./styles/code.ini" \
	                --ext=".pl"
	    done
# Run linters implemented in Python:
	tox -e build -x 'testenv:build.commands=bin/test-lint-prose.sh'
# Run linters implemented in JavaScript:
	~/.nvm/nvm-exec npm run lint:prose

.PHONY: test-debug
## Run tests directly on the system and start the debugger on errors or failures.
test-debug: $(HOME)/.local/bin/tox ./.tox/$(PYTHON_ENV)/log/editable.log
	$(TOX_EXEC_ARGS) -- pytest --pdb

.PHONY: test-docker
## Run the full suite of tests, coverage checks, and code linters in containers.
test-docker: $(HOST_TARGET_DOCKER) build-docker $(HOME)/.local/bin/tox build-pkgs
	tox run $(TOX_EXEC_OPTS) --notest -e "build"
# Avoid race condition starting service dependencies:
	docker compose run $(DOCKER_COMPOSE_RUN_ARGS) $(PROJECT_NAME)-daemon true
	$(MAKE) -e -j PYTHON_WHEEL="$(call current_pkg,.whl)" \
	    DOCKER_BUILD_ARGS="$(DOCKER_BUILD_ARGS) --progress plain" \
	    DOCKER_COMPOSE_RUN_ARGS="$(DOCKER_COMPOSE_RUN_ARGS) -T" \
	    $(PYTHON_MINORS:%=test-docker-%)

.PHONY: $(PYTHON_MINORS:%=test-docker-%)
## Run the full suite of tests inside a docker container for one Python version.
$(PYTHON_MINORS:%=test-docker-%):
	$(MAKE) -e \
	    PYTHON_MINORS="$(@:test-docker-%=%)" \
	    PYTHON_MINOR="$(@:test-docker-%=%)" \
	    PYTHON_ENV="py$(subst .,,$(@:test-docker-%=%))" \
	    test-docker-pyminor

.PHONY: test-docker-pyminor
## Run the full suite of tests inside a docker container for this Python version.
test-docker-pyminor: $(HOST_TARGET_DOCKER) build-docker-$(PYTHON_MINOR)
	docker_run_args="--rm"
	if test ! -t 0
	then
# No fancy output when running in parallel
	    docker_run_args+=" -T"
	fi
# Ensure the dist/package has been correctly installed in the image
	docker compose run --no-deps $${docker_run_args} $(PROJECT_NAME)-daemon \
	    python -m "$(PYTHON_PROJECT_PACKAGE)" --help
	docker compose run --no-deps $${docker_run_args} $(PROJECT_NAME)-daemon \
	    $(PROJECT_NAME) --help
# Run from the development Docker container for consistency:
	docker compose run $${docker_run_args} $(PROJECT_NAME)-devel \
	    make -e PYTHON_MINORS="$(PYTHON_MINORS)" PYTHON_WHEEL="$(PYTHON_WHEEL)" \
	        test-local
# Upload any build or test artifacts to CI/CD providers
ifeq ($(GITLAB_CI),true)
ifeq ($(PYTHON_MINOR),$(PYTHON_HOST_MINOR))
ifneq ($(CODECOV_TOKEN),)
	$(MAKE) "$(HOME)/.local/bin/codecov"
	codecov --nonZero -t "$(CODECOV_TOKEN)" \
	    --file "./build/reports/$(PYTHON_ENV)/coverage.xml"
else ifneq ($(CI_IS_FORK),true)
	set +x
	echo "ERROR: CODECOV_TOKEN missing from ./.env or CI secrets"
	false
endif
endif
endif

.PHONY: test-lint-docker
## Check the style and content of the `./Dockerfile*` files
test-lint-docker: $(HOST_TARGET_DOCKER) ./.env.~out~ ./var/log/docker-login-DOCKER.log
	docker compose pull --quiet hadolint
	docker compose run $(DOCKER_COMPOSE_RUN_ARGS) hadolint
	docker compose run $(DOCKER_COMPOSE_RUN_ARGS) hadolint \
	    hadolint "./build-host/Dockerfile"
# Ensure that any bind mount volume paths exist in VCS so that `# dockerd` doesn't
# create them as `root`:
	if test -n "$$(
	    ./bin/docker-add-volume-paths.sh "$(CHECKOUT_DIR)" \
	        "/usr/local/src/$(PROJECT_NAME)"
	)"
	then
	    set +x
	    echo "\
	ERROR: Docker bind mount paths didn't exist, force added ignore files.
	       Review ignores above in case they need changes or followup."
	    false
	fi

.PHONY: test-push
## Verify commits before pushing to the remote.
test-push: $(VCS_FETCH_TARGETS) $(HOME)/.local/bin/tox
	vcs_compare_rev="$(VCS_COMPARE_REMOTE)/$(VCS_COMPARE_BRANCH)"
ifeq ($(CI),true)
ifneq ($(PYTHON_MINOR),$(PYTHON_HOST_MINOR))
# Don't waste CI time, only continue for the canonical version:
	exit
endif
ifeq ($(VCS_COMPARE_BRANCH),main)
# On `main`, compare with the preceding commit on `main`:
	vcs_compare_rev="$(VCS_COMPARE_REMOTE)/$(VCS_COMPARE_BRANCH)^"
endif
endif
	if ! git fetch "$(VCS_COMPARE_REMOTE)" "$(VCS_COMPARE_BRANCH)"
	then
# For a newly created branch not yet on the remote, compare with the pre-release branch:
	    vcs_compare_rev="$(VCS_COMPARE_REMOTE)/develop"
	fi
	exit_code=0
	(
	    $(TOX_EXEC_BUILD_ARGS) -- \
	        cz check --rev-range "$${vcs_compare_rev}..HEAD" &&
	    $(TOX_EXEC_BUILD_ARGS) -- \
	        python ./bin/cz-check-bump.py --compare-ref "$${vcs_compare_rev}"
	) || exit_code=$$?
	if (( $$exit_code == 3 || $$exit_code == 21 ))
	then
	    exit
	elif (( $$exit_code != 0 ))
	then
	    exit $$exit_code
	else
	    $(TOX_EXEC_BUILD_ARGS) -- \
	        towncrier check --compare-with "$${vcs_compare_rev}"
	fi

.PHONY: test-clean
## Confirm that the checkout has no uncommitted VCS changes.
test-clean:
	if test -n "$$(git status --porcelain)"
	then
	    git status -vv
	    set +x
	    echo "WARNING: Checkout is not clean."
	    false
	fi


### Release Targets:
#
# Recipes that make an changes needed for releases and publish built artifacts to
# end-users.

.PHONY: release
## Publish PyPI packages and Docker images if conventional commits require a release.
release: release-pkgs release-docker

.PHONY: release-pkgs
## Publish installable Python packages to PyPI if conventional commits require.
release-pkgs: $(HOME)/.local/bin/tox ~/.pypirc.~out~ $(HOST_TARGET_DOCKER) \
		./var/log/git-remotes.log \
		./var/git/refs/remotes/$(VCS_REMOTE)/$(VCS_BRANCH) ./.env.~out~ \
		$(HOST_PREFIX)/bin/gh
# Don't release unless from the `main` or `develop` branches:
ifeq ($(RELEASE_PUBLISH),true)
# Import the private signing key from CI secrets
	$(MAKE) -e "./var/log/gpg-import.log"
# Bump the version and build the final release packages:
	$(MAKE) -e build-pkgs
# https://twine.readthedocs.io/en/latest/#using-twine
	$(TOX_EXEC_BUILD_ARGS) -- twine check ./dist/$(PYTHON_PROJECT_GLOB)-*
# Ensure VCS has captured all the effects of building the release:
	$(MAKE) -e test-clean
	$(TOX_EXEC_BUILD_ARGS) -- twine upload -s -r "$(PYPI_REPO)" \
	    ./dist/$(PYTHON_PROJECT_GLOB)-*
	export VERSION=$$($(TOX_EXEC_BUILD_ARGS) -qq -- cz version --project)
# Create a GitLab release:
	./.tox/build/bin/twine upload -s -r "gitlab" \
	    ./dist/$(PROJECT_NAME)-*
	release_cli_args="--description ./NEWS-VERSION.rst"
	release_cli_args+=" --tag-name v$${VERSION}"
	release_cli_args+=" --assets-link {\
	\"name\":\"PyPI\",\
	\"url\":\"https://$(PYPI_HOSTNAME)/project/$(CI_PROJECT_NAME)/$${VERSION}/\",\
	\"link_type\":\"package\"\
	}"
	release_cli_args+=" --assets-link {\
	\"name\":\"GitLab-PyPI-Package-Registry\",\
	\"url\":\"$(CI_SERVER_URL)/$(CI_PROJECT_PATH)/-/packages/\",\
	\"link_type\":\"package\"\
	}"
	release_cli_args+=" --assets-link {\
	\"name\":\"Docker-Hub-Container-Registry\",\
	\"url\":\"https://hub.docker.com/r/$(DOCKER_USER)/$(CI_PROJECT_NAME)/tags\",\
	\"link_type\":\"image\"\
	}"
	docker compose pull gitlab-release-cli
	docker compose run --rm gitlab-release-cli release-cli \
	    --server-url "$(CI_SERVER_URL)" --project-id "$(CI_PROJECT_ID)" \
	    create $${release_cli_args}
# Create a GitHub release
	gh release create "v$${VERSION}" $(GITHUB_RELEASE_ARGS) \
	    --notes-file "./NEWS-VERSION.rst" ./dist/$(PROJECT_NAME)-*
endif

.PHONY: release-docker
## Publish all container images to all container registries.
release-docker: $(HOST_TARGET_DOCKER) build-docker \
		$(DOCKER_REGISTRIES:%=./var/log/docker-login-%.log) \
		$(HOME)/.local/state/docker-multi-platform/log/host-install.log
	$(MAKE) -e -j DOCKER_COMPOSE_RUN_ARGS="$(DOCKER_COMPOSE_RUN_ARGS) -T" \
	    $(PYTHON_MINORS:%=release-docker-%)

.PHONY: $(PYTHON_MINORS:%=release-docker-%)
## Publish the container images for one Python version to all container registries.
$(PYTHON_MINORS:%=release-docker-%): \
		$(DOCKER_REGISTRIES:%=./var/log/docker-login-%.log) \
		$(HOME)/.local/state/docker-multi-platform/log/host-install.log
	export PYTHON_ENV="py$(subst .,,$(@:release-docker-%=%))"
# Build other platforms in emulation and rely on the layer cache for bundling the
# native images built before into the manifests:
	DOCKER_BUILD_ARGS="$(DOCKER_BUILD_ARGS) --push"
ifneq ($(DOCKER_PLATFORMS),)
	DOCKER_BUILD_ARGS+=" --platform $(subst $(EMPTY) ,$(COMMA),$(DOCKER_PLATFORMS))"
else
endif
	export DOCKER_BUILD_ARGS
# Push the end-user manifest and images:
	PYTHON_WHEEL="$$(ls -t ./dist/*.whl | head -n 1)"
	$(MAKE) -e DOCKER_BUILD_ARGS="$${DOCKER_BUILD_ARGS}\
	    --build-arg PYTHON_WHEEL=$${PYTHON_WHEEL}" build-docker-build
# Push the development manifest and images:
	$(MAKE) -e DOCKER_VARIANT="devel" build-docker-build
# Update Docker Hub `README.md` by using the `./README.rst` reStructuredText version
# using the official/canonical Python version:
ifeq ($(VCS_BRANCH),main)
	if TEST "$${PYTHON_ENV}" = "$(PYTHON_HOST_ENV)"
	then
	    $(MAKE) -e "./var/log/docker-login-DOCKER.log"
	    docker compose pull --quiet pandoc docker-pushrm
	    docker compose up docker-pushrm
	fi
endif

.PHONY: release-bump
## Bump the package version if conventional commits require a release.
release-bump: $(VCS_RELEASE_FETCH_TARGETS) $(HOME)/.local/bin/tox \
		./var/log/npm-install.log \
		./var-docker/$(PYTHON_ENV)/log/build-devel.log ./.env.~out~
	if ! git diff --cached --exit-code
	then
	    set +x
	    echo "CRITICAL: Cannot bump version with staged changes"
	    false
	fi
# Update the local branch to the forthcoming version bump commit:
	git switch -C "$(VCS_BRANCH)" "$$(git rev-parse HEAD)"
	exit_code=0
	if test "$(VCS_BRANCH)" = "main" &&
	    $(TOX_EXEC_BUILD_ARGS) -- python ./bin/get-base-version.py $$(
	        $(TOX_EXEC_BUILD_ARGS) -qq -- cz version --project
	    )
	then
# Make a final release from the last pre-release:
	    true
	else
# Do the conventional commits require a release?:
	    $(TOX_EXEC_BUILD_ARGS) -- python ./bin/cz-check-bump.py || exit_code=$$?
	    if (( $$exit_code == 3 || $$exit_code == 21 ))
	    then
# No commits require a release:
	        exit
	    elif (( $$exit_code != 0 ))
	    then
	        exit $$exit_code
	    fi
	fi
# Collect the versions involved in this release according to conventional commits:
	cz_bump_args="--check-consistency --no-verify"
ifneq ($(VCS_BRANCH),main)
	cz_bump_args+=" --prerelease beta"
endif
ifeq ($(RELEASE_PUBLISH),true)
	cz_bump_args+=" --gpg-sign"
# Import the private signing key from CI secrets
	$(MAKE) -e ./var/log/gpg-import.log
endif
	next_version=$$(
	    $(TOX_EXEC_BUILD_ARGS) -qq -- cz bump $${cz_bump_args} --yes --dry-run |
	    sed -nE 's|.* ([^ ]+) *→ *([^ ]+).*|\2|p;q'
	) || true
# Assemble the release notes for this next version:
	$(TOX_EXEC_BUILD_ARGS) -qq -- \
	    towncrier build --version "$${next_version}" --draft --yes \
	    >"./NEWS-VERSION.rst"
	git add -- "./NEWS-VERSION.rst"
# Build and stage the release notes to commit with `$ cz bump`:
	$(TOX_EXEC_BUILD_ARGS) -- towncrier build --version "$${next_version}" --yes
# Bump the version in the NPM package metadata:
	~/.nvm/nvm-exec npm --no-git-tag-version version "$${next_version}"
	git add -- "./package*.json"
# Increment the version in VCS
	$(TOX_EXEC_BUILD_ARGS) -- cz bump $${cz_bump_args}
# Ensure the container image reflects the version bump without updating the requirements
# again:
	touch \
	    $(PYTHON_ENVS:%=./requirements/%/user.txt) \
	    $(PYTHON_ENVS:%=./requirements/%/devel.txt) \
	    $(PYTHON_ENVS:%=./requirements/%/test.txt)
ifeq ($(VCS_BRANCH),main)
# Merge the bumped version back into `develop`:
	$(MAKE) VCS_BRANCH="main" VCS_MERGE_BRANCH="develop" \
	    VCS_REMOTE="$(VCS_COMPARE_REMOTE)" VCS_MERGE_BRANCH="develop" devel-merge
ifeq ($(CI),true)
	git push --no-verify "$(VCS_COMPARE_REMOTE)" "HEAD:develop"
endif
	git switch -C "$(VCS_BRANCH)" "$$(git rev-parse HEAD)"
endif
ifneq ($(GITHUB_ACTIONS),true)
ifneq ($(PROJECT_GITHUB_PAT),)
# Make the tag available for creating the following GitHub release but push to GitHub
# *before* pushing to GitLab to avoid a race with repository mirroring:
	git push --no-verify "github" tag "v$${next_version}"
endif
endif
ifeq ($(CI),true)
# Push only this tag to avoid clashes with any preceding failed release:
	git push --no-verify "$(VCS_REMOTE)" tag "v$${next_version}"
# Also push the branch:
	git push --no-verify "$(VCS_REMOTE)" "HEAD:$(VCS_BRANCH)"
endif


### Development Targets:
#
# Recipes used by developers to make changes to the code.

.PHONY: devel-format
## Automatically correct code in this checkout according to linters and style checkers.
devel-format: $(HOST_TARGET_DOCKER) ./var/log/npm-install.log $(HOME)/.local/bin/tox
# Add license and copyright header to files missing them:
	git ls-files -co --exclude-standard -z ':!*.license' ':!.reuse' ':!LICENSES' |
	while read -d $$'\0'
	do
	    if ! (
	        test -e  "$${REPLY}.license" ||
	        grep -Eq 'SPDX-License-Identifier:' "$${REPLY}"
	    )
	    then
	        echo "$${REPLY}"
	    fi
	done | xargs -r -t -- \
	    docker compose run --rm -T "reuse" annotate --skip-unrecognised \
	        --copyright "Ross Patterson <me@rpatterson.net>" --license "MIT"
# Run source code formatting tools implemented in JavaScript:
	~/.nvm/nvm-exec npm run format
# Run source code formatting tools implemented in Python:
	$(TOX_EXEC_ARGS) -- autoflake -r -i --remove-all-unused-imports \
		--remove-duplicate-keys --remove-unused-variables \
		--remove-unused-variables "./src/$(PYTHON_PROJECT_PACKAGE)/"
	$(TOX_EXEC_ARGS) -- autopep8 -v -i -r "./src/$(PYTHON_PROJECT_PACKAGE)/"
	$(TOX_EXEC_ARGS) -- black "./src/$(PYTHON_PROJECT_PACKAGE)/"
	$(TOX_EXEC_ARGS) -- reuse addheader -r --skip-unrecognised \
	    --copyright "Ross Patterson <me@rpatterson.net>" --license "MIT" "./"

.PHONY: devel-upgrade
## Update all locked or frozen dependencies to their most recent available versions.
devel-upgrade: $(HOME)/.local/bin/tox $(HOST_TARGET_DOCKER) ./.env.~out~ build-docker
	touch "./setup.cfg" "./requirements/build.txt.in"
# Ensure the network is create first to avoid race conditions
	docker compose create $(PROJECT_NAME)-devel
	$(MAKE) -e -j PIP_COMPILE_ARGS="--upgrade" \
	    DOCKER_COMPOSE_RUN_ARGS="$(DOCKER_COMPOSE_RUN_ARGS) -T" \
	    $(PYTHON_MINORS:%=build-docker-requirements-%)
# Update VCS integration from remotes to the most recent tag:
	$(TOX_EXEC_BUILD_ARGS) -- pre-commit autoupdate
# Update the Vale style rule definitions:
	touch "./.vale.ini" "./styles/code.ini"
	$(MAKE) "./var/log/vale-rule-levels.log"

.PHONY: devel-upgrade-branch
## Reset an upgrade branch, commit upgraded dependencies on it, and push for review.
devel-upgrade-branch: ./var/log/gpg-import.log \
		./var/git/refs/remotes/$(VCS_REMOTE)/$(VCS_BRANCH) \
		./var/log/git-remotes.log
	if ! $(MAKE) -e "test-clean"
	then
	    set +x
	    echo "ERROR: Can't upgrade with uncommitted changes."
	    exit 1
	fi
	remote_branch_exists=false
	if git fetch "$(VCS_REMOTE)" "$(VCS_BRANCH)-upgrade"
	then
	    remote_branch_exists=true
	fi
	now=$$(date -u)
	$(MAKE) -e TEMPLATE_IGNORE_EXISTING="true" devel-upgrade
	if $(MAKE) -e "test-clean"
	then
# No changes from upgrade, exit signaling success but push nothing:
	    exit
	fi
	git switch -C "$(VCS_BRANCH)-upgrade"
# Only add changes upgrade-related changes:
	git add --update './requirements/*/*.txt' "./.pre-commit-config.yaml" \
	    "./.vale.ini" "./styles/"
# Commit the upgrade changes
	echo "Upgrade all requirements to the most recent versions as of" \
	    >"./newsfragments/+upgrade-requirements.bugfix.rst"
	echo "$${now}." >>"./newsfragments/+upgrade-requirements.bugfix.rst"
	git add "./newsfragments/+upgrade-requirements.bugfix.rst"
	git_commit_args="--all --gpg-sign"
ifeq ($(CI),true)
# Don't duplicate the CI run from the following push:
	git_push_args+=" --no-verify"
endif
	git commit $${git_commit_args} -m \
	    "fix(deps): Upgrade to most recent versions"
# Fail if upgrading left un-tracked files in VCS:
	$(MAKE) -e "test-clean"
ifeq ($(CI),true)
# Push any upgrades to the remote for review. Specify both the ref and the expected ref
# for `--force-with-lease=` to support pushing to more than one mirror or remote by
# using more than one `pushUrl`:
	git_push_args="--no-verify"
	if test "$${remote_branch_exists=true}" = "true"
	then
	    git_push_args+=" --force-with-lease=\
	$(VCS_BRANCH)-upgrade:$(VCS_REMOTE)/$(VCS_BRANCH)-upgrade"
	fi
	git push $${git_push_args} "$(VCS_REMOTE)" "HEAD:$(VCS_BRANCH)-upgrade"
endif

.PHONY: devel-merge
## Merge this branch with a suffix back into its un-suffixed upstream.
devel-merge: ./var/log/git-remotes.log \
		./var/git/refs/remotes/$(VCS_REMOTE)/$(VCS_MERGE_BRANCH)
	merge_rev="$$(git rev-parse HEAD)"
	git switch -C "$(VCS_MERGE_BRANCH)" --track "$(VCS_REMOTE)/$(VCS_MERGE_BRANCH)"
	git merge --ff --gpg-sign -m \
	    $$'Merge branch \'$(VCS_BRANCH)\' into $(VCS_MERGE_BRANCH)\n\n[ci merge]' \
	    "$${merge_rev}"
ifeq ($(CI),true)
	git push --no-verify "$(VCS_REMOTE)" "HEAD:$(VCS_MERGE_BRANCH)"
endif


### Clean Targets:
#
# Recipes used to restore the checkout to initial conditions.

.PHONY: clean
## Restore the checkout to an initial clone state.
clean:
	docker compose down --remove-orphans --rmi "all" -v || true
	$(TOX_EXEC_BUILD_ARGS) -- pre-commit uninstall \
	    --hook-type "pre-commit" --hook-type "commit-msg" --hook-type "pre-push" \
	    || true
	$(TOX_EXEC_BUILD_ARGS) -- pre-commit clean || true
	git clean -dfx -e "/var" -e "var-docker/" -e "/.env" -e "*~"
	git clean -dfx "./var-docker/py*/.tox/" \
	    "./var-docker/py*/$(PROJECT_NAME).egg-info/"
	rm -rfv "./var/log/" ./var-docker/py*/log/


### Real Targets:
#
# Recipes that make actual changes and create and update files for the target.

# Manage fixed/pinned versions in `./requirements/**.txt` files. Must run for each
# python version in the virtual environment for that Python version:
# https://github.com/jazzband/pip-tools#cross-environment-usage-of-requirementsinrequirementstxt-and-pip-compile
python_combine_requirements=$(PYTHON_ENVS:%=./requirements/%/$(1).txt)
$(foreach extra,$(PYTHON_EXTRAS),$(call python_combine_requirements,$(extra))): \
		./pyproject.toml ./setup.cfg ./tox.ini
	true DEBUG Updated prereqs: $(?)
	extra_basename="$$(basename "$(@)")"
	$(MAKE) -e PYTHON_ENV="$$(basename "$$(dirname "$(@)")")" \
	    PIP_COMPILE_EXTRA="$${extra_basename%.txt}" \
	    PIP_COMPILE_SRC="$(<)" PIP_COMPILE_OUT="$(@)" \
	    build-requirements-compile
	mkdir -pv "./var/log/"
	touch "./var/log/rebuild.log"
$(PYTHON_ENVS:%=./requirements/%/user.txt): ./pyproject.toml ./setup.cfg ./tox.ini
	true DEBUG Updated prereqs: $(?)
	$(MAKE) -e PYTHON_ENV="$(@:requirements/%/user.txt=%)" PIP_COMPILE_SRC="$(<)" \
	    PIP_COMPILE_OUT="$(@)" build-requirements-compile
	mkdir -pv "./var/log/"
	touch "./var/log/rebuild.log"
$(PYTHON_ENVS:%=./requirements/%/build.txt): ./requirements/build.txt.in
	true DEBUG Updated prereqs: $(?)
	$(MAKE) -e PYTHON_ENV="$(@:requirements/%/build.txt=%)" PIP_COMPILE_SRC="$(<)" \
	    PIP_COMPILE_OUT="$(@)" build-requirements-compile

# Set up release publishing authentication, useful in automation such as CI:
~/.pypirc.~out~: ./home/.pypirc.in
	$(call expand_template,$(<),$(@))

# Capture any project initialization tasks for reference. Not actually usable.
./pyproject.toml:
	$(MAKE) -e "$(HOME)/.local/bin/tox"
	$(TOX_EXEC_BUILD_ARGS) -- cz init


## Docker real targets:

# Build Docker container images.
# Build the development image:
./var-docker/$(PYTHON_ENV)/log/build-devel.log: ./Dockerfile ./.dockerignore \
		./bin/entrypoint.sh ./docker-compose.yml ./docker-compose.override.yml \
		./.env.~out~ ./var-docker/$(PYTHON_ENV)/log/rebuild.log \
		$(HOST_TARGET_DOCKER) ./pyproject.toml ./setup.cfg
	true DEBUG Updated prereqs: $(?)
	mkdir -pv "$(dir $(@))"
ifeq ($(DOCKER_BUILD_PULL),true)
# Pull the development image and simulate building it here:
	if $(MAKE) -e DOCKER_VARIANT="devel" pull-docker
	then
	    touch "$(@)" "./var-docker/$(PYTHON_ENV)/log/rebuild.log"
# Ensure the virtualenv in the volume is also current:
	    docker compose run $(DOCKER_COMPOSE_RUN_ARGS) $(PROJECT_NAME)-devel \
	        tox run $(TOX_EXEC_OPTS) -e "$(PYTHON_ENV)" --notest
	    exit
	fi
endif
	$(MAKE) -e DOCKER_VARIANT="devel" DOCKER_BUILD_ARGS="--load" \
	    build-docker-build | tee -a "$(@)"
# Update the pinned/frozen versions, if needed, using the container.  If changed, then
# the container image might need re-building to ensure it's current and correct.
	docker compose run $(DOCKER_COMPOSE_RUN_ARGS) $(PROJECT_NAME)-devel \
	    make -e PYTHON_MINORS="$(PYTHON_MINOR)" build-requirements-$(PYTHON_ENV)
ifeq ($(CI),true)
# On CI, any changes from compiling requirements is a failure so no need to waste time
# rebuilding images:
	touch "$(@)"
else
	$(MAKE) -e "$(@)"
endif
# Build the end-user image:
./var-docker/$(PYTHON_ENV)/log/build-user.log: \
		./var-docker/$(PYTHON_ENV)/log/build-devel.log ./Dockerfile \
		./.dockerignore ./bin/entrypoint.sh \
		./var-docker/$(PYTHON_ENV)/log/rebuild.log
	true DEBUG Updated prereqs: $(?)
ifeq ($(PYTHON_WHEEL),)
	$(MAKE) -e "build-pkgs"
	PYTHON_WHEEL="$$(ls -t ./dist/*.whl | head -n 1)"
endif
# Build the user image after building all required artifacts:
	mkdir -pv "$(dir $(@))"
	$(MAKE) -e DOCKER_BUILD_ARGS="$(DOCKER_BUILD_ARGS) --load \
	--build-arg PYTHON_WHEEL=$${PYTHON_WHEEL}" build-docker-build >>"$(@)"
# Marker file used to trigger the rebuild of the image.
# Useful to workaround asynchronous timestamp issues when running jobs in parallel:
./var-docker/$(PYTHON_ENV)/log/rebuild.log:
	mkdir -pv "$(dir $(@))"
	date >>"$(@)"
<<<<<<< HEAD

# Local environment variables and secrets from a template:
./.env.~out~: ./.env.in
	export TRANSMISSION_PASS="$$(apg -M ncl -n 1)"
	$(call expand_template,$(<),$(@))

# Install all tools required by recipes that have to be installed externally on the
# host.  Use a target file outside this checkout to support multiple checkouts.  Use a
# target specific to this project so that other projects can use the same approach but
# with different requirements.
$(HOME)/.local/var/log/$(PROJECT_NAME)-host-install.log: ./bin/host-install \
		./build-host/requirements.txt.in
	mkdir -pv "$(dir $(@))"
	"$(<)" |& tee -a "$(@)"

=======
>>>>>>> 2d7526e2
# https://docs.docker.com/build/building/multi-platform/#building-multi-platform-images
$(HOME)/.local/state/docker-multi-platform/log/host-install.log:
	$(MAKE) "$(HOST_TARGET_DOCKER)"
	mkdir -pv "$(dir $(@))"
	if ! docker context inspect "multi-platform" |& tee -a "$(@)"
	then
	    docker context create "multi-platform" |& tee -a "$(@)"
	fi
	if ! docker buildx inspect |& tee -a "$(@)" |
	    grep -q '^ *Endpoint: *multi-platform *'
	then
	    (
	        docker buildx create --use "multi-platform" || true
	    ) |& tee -a "$(@)"
	fi
./var/log/docker-login-DOCKER.log:
	$(MAKE) "$(HOST_TARGET_DOCKER)" "./.env.~out~"
	mkdir -pv "$(dir $(@))"
	if test -n "$${DOCKER_PASS}"
	then
	    printenv "DOCKER_PASS" | docker login -u "$(DOCKER_USER)" --password-stdin
	elif test "$(CI_IS_FORK)" != "true"
	then
	    echo "ERROR: DOCKER_PASS missing from ./.env or CI secrets"
	    false
	fi
	date | tee -a "$(@)"
# TEMPLATE: Add a cleanup rule for the GitLab container registry under the project
# settings.
./var/log/docker-login-GITLAB.log:
	$(MAKE) "./.env.~out~"
	mkdir -pv "$(dir $(@))"
	if test -n "$${CI_REGISTRY_PASSWORD}"
	then
	    printenv "CI_REGISTRY_PASSWORD" |
	        docker login -u "$(CI_REGISTRY_USER)" --password-stdin "$(CI_REGISTRY)"
	elif test "$(CI_IS_FORK)" != "true"
	then
	    echo "ERROR: CI_REGISTRY_PASSWORD missing from ./.env or CI secrets"
	    false
	fi
	date | tee -a "$(@)"
# TEMPLATE: Connect the GitHub container registry to the repository by using the
# `Connect` button at the bottom of the container registry's web UI.
./var/log/docker-login-GITHUB.log:
	$(MAKE) "./.env.~out~"
	mkdir -pv "$(dir $(@))"
	if test -n "$${PROJECT_GITHUB_PAT}"
	then
	    printenv "PROJECT_GITHUB_PAT" |
	        docker login -u "$(GITHUB_REPOSITORY_OWNER)" --password-stdin "ghcr.io"
	elif test "$(CI_IS_FORK)" != "true"
	then
	    echo "ERROR: PROJECT_GITHUB_PAT missing from ./.env or CI secrets"
	    false
	fi
	date | tee -a "$(@)"

# Local environment variables and secrets from a template:
./.env.~out~: ./.env.in
	$(call expand_template,$(<),$(@))

./README.md: README.rst
	$(MAKE) "$(HOST_TARGET_DOCKER)"
	docker compose run --rm "pandoc"


### Development Tools:

# VCS configuration and integration:
# Retrieve VCS data needed for versioning, tags, and releases, release notes:
$(VCS_FETCH_TARGETS): ./.git/logs/HEAD
	git_fetch_args="--tags --prune --prune-tags --force"
	if test "$$(git rev-parse --is-shallow-repository)" = "true"
	then
	    git_fetch_args+=" --unshallow"
	fi
	branch_path="$(@:var/git/refs/remotes/%=%)"
	mkdir -pv "$(dir $(@))"
	if ! git fetch $${git_fetch_args} "$${branch_path%%/*}" "$${branch_path#*/}" |&
	    tee -a "$(@)"
	then
# If the local branch doesn't exist, fall back to the pre-release branch:
	    git fetch $${git_fetch_args} "$${branch_path%%/*}" "develop" |&
	        tee -a "$(@)"
	fi
# A target whose `mtime` reflects files added to or removed from VCS:
./var/log/git-ls-files.log: build-date
	mkdir -pv "$(dir $(@))"
	git ls-files >"$(@).~new~"
	if diff -u "$(@)" "$(@).~new~"
	then
	    exit
	fi
	mv -v "$(@).~new~" "$(@)"
./.git/hooks/pre-commit:
	$(MAKE) -e "$(HOME)/.local/bin/tox"
	$(TOX_EXEC_BUILD_ARGS) -- pre-commit install \
	    --hook-type "pre-commit" --hook-type "commit-msg" --hook-type "pre-push"
# Initialize minimal VCS configuration, useful in automation such as CI:
./var/log/git-remotes.log:
	mkdir -pv "$(dir $(@))"
	set +x
ifneq ($(VCS_REMOTE_PUSH_URL),)
	if ! git remote get-url --push --all "origin" |
	    grep -q -F "$(VCS_REMOTE_PUSH_URL)"
	then
	    echo "INFO:Adding push url for remote 'origin'"
	    git remote set-url --push --add "origin" "$(VCS_REMOTE_PUSH_URL)" |
	        tee -a "$(@)"
	fi
endif
ifneq ($(GITHUB_ACTIONS),true)
ifneq ($(PROJECT_GITHUB_PAT),)
# Also add a fetch remote for the `$ gh` command-line tool to detect:
	if ! git remote get-url "github" >"/dev/null"
	then
	    echo "INFO:Adding remote 'github'"
	    git remote add "github" \
	        "https://$(PROJECT_GITHUB_PAT)@github.com/$(CI_PROJECT_PATH).git" |
	        tee -a "$(@)"
	fi
else ifneq ($(CI_IS_FORK),true)
	set +x
	echo "ERROR: PROJECT_GITHUB_PAT missing from ./.env or CI secrets"
	false
endif
endif
	set -x
# Fail fast if there's still no push access:
	git push --no-verify "origin" "HEAD:$(VCS_BRANCH)" | tee -a "$(@)"

# Prose linting:
# Map formats unknown by Vale to a common default format:
./var/log/vale-map-formats.log: ./bin/vale-map-formats.py ./.vale.ini \
		./var/log/git-ls-files.log
	$(MAKE) -e "$(HOME)/.local/bin/tox"
	$(TOX_EXEC_BUILD_ARGS) -- python "$(<)" "./styles/code.ini" "./.vale.ini"
# Set Vale levels for added style rules:
# Must be it's own target because Vale sync takes the sets of styles from the
# configuration and the configuration needs the styles to set rule levels:
./var/log/vale-rule-levels.log: ./styles/RedHat/meta.json
	$(MAKE) -e "$(HOME)/.local/bin/tox"
	$(TOX_EXEC_BUILD_ARGS) -- python ./bin/vale-set-rule-levels.py
	$(TOX_EXEC_BUILD_ARGS) -- python ./bin/vale-set-rule-levels.py \
	    --input="./styles/code.ini"
# Update style rule definitions from the remotes:
./styles/RedHat/meta.json: ./.vale.ini ./styles/code.ini ./.env.~out~
	$(MAKE) "$(HOST_TARGET_DOCKER)"
	docker compose run --rm vale sync
	docker compose run --rm -T vale sync --config="./styles/code.ini"

# Editor and IDE support and integration:
./.dir-locals.el.~out~: ./.dir-locals.el.in
	$(call expand_template,$(<),$(@))

# Manage JavaScript tools:
./var/log/npm-install.log: ./package.json ./var/log/nvm-install.log
	mkdir -pv "$(dir $(@))"
<<<<<<< HEAD
	if [ -n "$${DOCKER_PASS}" ]
	then
	    printenv "DOCKER_PASS" | docker login -u "$(DOCKER_USER)" --password-stdin
	elif [ "$(CI_IS_FORK)" != "true" ]
	then
	    echo "ERROR: DOCKER_PASS missing from ./.env or CI secrets"
	    false
	fi
	date | tee -a "$(@)"
./var/log/docker-login-GITLAB.log:
	$(MAKE) "./.env.~out~"
	mkdir -pv "$(dir $(@))"
	if [ -n "$${CI_REGISTRY_PASSWORD}" ]
	then
	    printenv "CI_REGISTRY_PASSWORD" |
	        docker login -u "$(CI_REGISTRY_USER)" --password-stdin "$(CI_REGISTRY)"
	elif [ "$(CI_IS_FORK)" != "true" ]
	then
	    echo "ERROR: CI_REGISTRY_PASSWORD missing from ./.env or CI secrets"
	    false
	fi
	date | tee -a "$(@)"
./var/log/docker-login-GITHUB.log:
	$(MAKE) "./.env.~out~"
=======
	~/.nvm/nvm-exec npm install | tee -a "$(@)"
./package.json:
	$(MAKE) "./var/log/nvm-install.log"
# https://docs.npmjs.com/creating-a-package-json-file#creating-a-default-packagejson-file
	~/.nvm/nvm-exec npm init --yes --scope="@$(NPM_SCOPE)"
./var/log/nvm-install.log: ./.nvmrc
	$(MAKE) "$(HOME)/.nvm/nvm.sh"
	mkdir -pv "$(dir $(@))"
	set +x
	. "$(HOME)/.nvm/nvm.sh" || true
	nvm install | tee -a "$(@)"
# https://github.com/nvm-sh/nvm#install--update-script
$(HOME)/.nvm/nvm.sh:
	set +x
	wget -qO- "https://raw.githubusercontent.com/nvm-sh/nvm/v0.39.3/install.sh"
	    | bash

# Manage Python tools:
# Targets used as pre-requisites to ensure virtual environments managed by tox have been
# created so other targets can use them directly to save Tox's startup time when they
# don't need Tox's logic about when to update/recreate them, e.g.:
#     $ ./.tox/build/bin/cz --help
# Useful for build/release tools:
$(PYTHON_ALL_ENVS:%=./.tox/%/bin/pip-compile):
	$(MAKE) -e "$(HOME)/.local/bin/tox"
	tox run $(TOX_EXEC_OPTS) -e "$(@:.tox/%/bin/pip-compile=%)" --notest
# Workaround tox's `usedevelop = true` not working with `./pyproject.toml`. Use as a
# prerequisite for targets that use Tox virtual environments directly and changes to
# code need to take effect in real-time:
$(PYTHON_ENVS:%=./.tox/%/log/editable.log):
	$(MAKE) -e "$(HOME)/.local/bin/tox"
>>>>>>> 2d7526e2
	mkdir -pv "$(dir $(@))"
	tox exec $(TOX_EXEC_OPTS) -e "$(@:.tox/%/log/editable.log=%)" -- \
	    pip3 install -e "./" |& tee -a "$(@)"
$(HOME)/.local/bin/tox:
	$(MAKE) "$(HOME)/.local/bin/pipx"
# https://tox.wiki/en/latest/installation.html#via-pipx
	pipx install "tox"
$(HOME)/.local/bin/pipx:
	$(MAKE) "$(HOST_TARGET_PIP)"
# https://pypa.github.io/pipx/installation/#install-pipx
	pip3 install --user "pipx"
	python3 -m pipx ensurepath
$(HOST_TARGET_PIP):
	$(MAKE) "$(STATE_DIR)/log/host-update.log"
	$(HOST_PKG_CMD) $(HOST_PKG_INSTALL_ARGS) "$(HOST_PKG_NAMES_PIP)"

# Manage tools in containers:
$(HOST_TARGET_DOCKER):
	$(MAKE) "$(STATE_DIR)/log/host-update.log"
	$(HOST_PKG_CMD) $(HOST_PKG_INSTALL_ARGS) "$(HOST_PKG_NAMES_DOCKER)"
	docker info
ifeq ($(HOST_PKG_BIN),brew)
# https://formulae.brew.sh/formula/docker-compose#default
	mkdir -p ~/.docker/cli-plugins
	ln -sfnv "$${HOMEBREW_PREFIX}/opt/docker-compose/bin/docker-compose" \
	    "~/.docker/cli-plugins/docker-compose"
endif

# Support for installing host operating system packages:
$(STATE_DIR)/log/host-update.log:
	if ! $(HOST_PKG_CMD_PREFIX) which $(HOST_PKG_BIN)
	then
	    set +x
	    echo "ERROR: OS not supported for installing system dependencies"
	    false
	fi
	$(HOST_PKG_CMD) update | tee -a "$(@)"

# Install the code test coverage publishing tool:
$(HOME)/.local/bin/codecov: ./build-host/bin/install-codecov.sh $(HOST_PREFIX)/bin/curl
	"$(<)"
$(HOST_PREFIX)/bin/curl:
	$(MAKE) "$(STATE_DIR)/log/host-update.log"
	$(HOST_PKG_CMD) $(HOST_PKG_INSTALL_ARGS) "$(HOST_PKG_NAMES_CURL)"

# GNU Privacy Guard (GPG) signing key creation and management in CI:
export GPG_PASSPHRASE=
GPG_SIGNING_PRIVATE_KEY=
./var/ci-cd-signing-subkey.asc: $(HOST_PREFIX)/bin/gpg
# Signing release commits and artifacts requires a GPG private key in the CI/CD
# environment. Use a subkey that you can revoke without affecting your main key. This
# recipe captures what I had to do to export a private signing subkey. It's not widely
# tested so you should probably only use this for reference. It worked for me but this
# process risks leaking your main private key so confirm all your assumptions and
# results well.
#
# 1. Create a signing subkey with a *new*, *separate* passphrase:
#    https://wiki.debian.org/Subkeys#How.3F
# 2. Get the long key ID for that private subkey:
#	gpg --list-secret-keys --keyid-format "long"
# 3. Export *only* that private subkey and verify that the main secret key packet is the
#    GPG dummy packet and that the only other private key included is the intended
#    subkey:
#	gpg --armor --export-secret-subkeys "$(GPG_SIGNING_KEYID)!" |
#	    gpg --list-packets
# 4. Export that key as text to a file:
	gpg --armor --export-secret-subkeys "$(GPG_SIGNING_KEYID)!" >"$(@)"
# 5. Confirm that a temporary GNU PG directory can import the exported key and that it
#    can sign files:
#	gnupg_homedir=$$(mktemp -d --suffix=".d" "gnupd.XXXXXXXXXX")
#	printenv 'GPG_PASSPHRASE' >"$${gnupg_homedir}/.passphrase"
#	gpg --homedir "$${gnupg_homedir}" --batch --import <"$(@)"
#	echo "Test signature content" >"$${gnupg_homedir}/test-sig.txt"
#	gpgconf --kill gpg-agent
#	gpg --homedir "$${gnupg_homedir}" --batch --pinentry-mode "loopback" \
#	    --passphrase-file "$${gnupg_homedir}/.passphrase" \
#	    --local-user "$(GPG_SIGNING_KEYID)!" --sign "$${gnupg_homedir}/test-sig.txt"
#	gpg --batch --verify "$${gnupg_homedir}/test-sig.txt.gpg"
# 6. Add the contents of this target as a `GPG_SIGNING_PRIVATE_KEY` secret in CI and the
# passphrase for the signing subkey as a `GPG_PASSPHRASE` secret in CI
./var/log/gpg-import.log: $(HOST_PREFIX)/bin/gpg
# In each CI run, import the private signing key from the CI secrets
	mkdir -pv "$(dir $(@))"
ifneq ($(and $(GPG_SIGNING_PRIVATE_KEY),$(GPG_PASSPHRASE)),)
	printenv "GPG_SIGNING_PRIVATE_KEY" | gpg --batch --import | tee -a "$(@)"
	echo 'default-key:0:"$(GPG_SIGNING_KEYID)' | gpgconf —change-options gpg
	git config --global user.signingkey "$(GPG_SIGNING_KEYID)"
# "Unlock" the signing key for the rest of this CI run:
	printenv 'GPG_PASSPHRASE' >"./var/ci-cd-signing-subkey.passphrase"
	true | gpg --batch --pinentry-mode "loopback" \
	    --passphrase-file "./var/ci-cd-signing-subkey.passphrase" \
	    --sign | gpg --list-packets
else
ifneq ($(CI_IS_FORK),true)
	set +x
	echo "ERROR: GPG_SIGNING_PRIVATE_KEY or GPG_PASSPHRASE " \
	    "missing from ./.env or CI secrets"
	false
endif
	date | tee -a "$(@)"
endif
$(HOST_PREFIX)/bin/gpg:
	$(MAKE) "$(STATE_DIR)/log/host-update.log"
	$(HOST_PKG_CMD) $(HOST_PKG_INSTALL_ARGS) "$(HOST_PKG_NAMES_GPG)"

$(HOST_PREFIX)/bin/gh:
	$(MAKE) "$(STATE_DIR)/log/host-update.log"
	$(HOST_PKG_CMD) $(HOST_PKG_INSTALL_ARGS) "$(HOST_PKG_NAMES_GHCLI)"

<<<<<<< HEAD
=======
# TEMPLATE: Optionally, use the following command to generate a GitLab CI/CD runner
# configuration, register it with your project, compare it with the template
# prerequisite, apply the appropriate changes and then run by using `$ docker compose up
# gitlab-runner`. Useful to conserve shared runner minutes:
>>>>>>> 2d7526e2
./var/gitlab-runner/config/config.toml: ./gitlab-runner/config/config.toml.in
	docker compose run --rm gitlab-runner register \
	    --url "https://gitlab.com/" --docker-image "docker" --executor "docker"


### Makefile "functions":
#
# Snippets used several times, including in different recipes:
# https://www.gnu.org/software/make/manual/html_node/Call-Function.html

# Return the most recent built package:
current_pkg=$(shell ls -t ./dist/*$(1) | head -n 1)

# Have to use a placeholder `*.~out~` target instead of the real expanded template
# because targets can't disable `.DELETE_ON_ERROR` on a per-target basis.
#
# Can't use a target and recipe to install `$ envsubst`. Shouldn't update expanded
# templates when `/usr/bin/envsubst` changes but expanding a template requires it to be
# installed. The recipe can't use a sub-make because Make updates any expanded template
# targets used in `include` directives when reading the `./Makefile`, for example
# `./.env`, leading to endless recursion:
define expand_template=
if ! which envsubst
then
    $(HOST_PKG_CMD) update | tee -a "$(STATE_DIR)/log/host-update.log"
    $(HOST_PKG_CMD) $(HOST_PKG_INSTALL_ARGS) "$(HOST_PKG_NAMES_ENVSUBST)"
fi
if test "$(2:%.~out~=%)" -nt "$(1)"
then
    envsubst <"$(1)" >"$(2)"
    exit
fi
if test ! -e "$(2:%.~out~=%)"
then
    touch -d "@0" "$(2:%.~out~=%)"
fi
if test "$(CI)" != "true"
then
    envsubst <"$(1)" | diff -u "$(2:%.~out~=%)" "-" || true
fi
set +x
echo "WARNING:Template $(1) changed, reconcile and \`$$ touch $(2:%.~out~=%)\`."
set -x
if test ! -s "$(2:%.~out~=%)"
then
    envsubst <"$(1)" >"$(2:%.~out~=%)"
    touch -d "@0" "$(2:%.~out~=%)"
fi
if test "$(TEMPLATE_IGNORE_EXISTING)" = "true"
then
    envsubst <"$(1)" >"$(2)"
    exit
fi
exit 1
endef


### Makefile Development:
#
# Development primarily requires a balance of 2 priorities:
#
# - Correctness of the source code and build artifacts
# - Reduce iteration time in the inner loop of development
#
# This project uses Make to balance those priorities. Target recipes capture the
# commands necessary to build artifacts, run tests, and verify the code. Top-level
# targets compose related target recipes for often needed tasks. Targets use
# prerequisites to define when to update build artifacts prevent time wasted on
# unnecessary updates in the inner loop of development.
#
# Make provides an important feature to achieve that second priority, a framework for
# determining when to do work. Targets define build artifact paths. The target's recipe
# lists the commands that create or update that build artifact. The target's
# prerequisites define when to update that target. Make runs the recipe when any of the
# prerequisites have more recent modification times than the target to update the
# target.
#
# For example, if a feature adds library to the project's dependencies, correctness
# requires the project to update the frozen, or locked versions to include the added
# library. The rest of the time the locked or frozen versions don't need updating and it
# wastes significant time to always update them in the inner loop of development. To
# express such relationships in Make, define targets for the files containing the locked
# or frozen versions and add a prerequisite for the file that defines dependencies:
#
#    ./build/bar.txt: ./bar.txt.in
#    	envsubst <"$(<)" >"$(@)"
#
# To that end, use real target and prerequisite files whenever possible when adding
# recipes to this file. Make calls targets whose name doesn't correspond to a real build
# artifact `.PHONY:` targets. Use `.PHONY:` targets to compose sets or real targets and
# define recipes for tasks that don't produce build artifacts, for example, the
# top-level targets.

# If a recipe doesn't produce an appropriate build artifact, define an arbitrary target
# the recipe writes to, such as piping output to a log file. Also use this approach when
# none of the modification times of produced artifacts reflect when any downstream
# targets need updating:
#
#     ./var/log/some-work.log:
#         mkdir -pv "$(dir $(@))"
#         ./.tox/build/bin/python "./bin/do-some-work.py" | tee -a "$(@)"
#
# If the recipe produces no output, the recipe can create arbitrary output:
#
#     ./var/log/bar.log:
#         echo "Do some work here"
#         mkdir -pv "$(dir $(@))"
#         date | tee -a "$(@)"
#
# If the recipe of a target needs another target but updating that other target doesn't
# mean that this target's recipe needs to re-run, such as one-time system install tasks,
# use that target in a sub-make instead of a prerequisite:
#
#     ./var/log/bar.log:
#         $(MAKE) "./var/log/qux.log"
#
# This project uses some more Make features than these core features and welcome further
# use of such features:
#
# - `$(@)`:
#   The automatic variable containing the path for the target
#
# - `$(<)`:
#   The automatic variable containing the path for the first prerequisite
#
# - `$(VARIABLE_FOO:%=bar-%)`:
#   Substitution references to generate transformations of space-separated values
#
# - `$ make OPTION_FOO=bar`:
#   Use "option" variables and support overriding on the command-line
#
# Avoid the more "magical" features of Make, to keep it readable, discover-able, and
# otherwise approachable to developers who might not have significant familiarity with
# Make. If you have good, pragmatic reasons to add use of further features, make the
# case for them but avoid them if possible.


### Maintainer targets:
#
# Recipes not used during the usual course of development.

.PHONY: pull-docker
## Pull an existing image best to use as a cache for building new images
pull-docker: ./var/git/refs/remotes/$(VCS_REMOTE)/$(VCS_BRANCH) $(HOST_TARGET_DOCKER)
	export VERSION=$$($(TOX_EXEC_BUILD_ARGS) -qq -- cz version --project)
	for vcs_branch in $(VCS_BRANCHES)
	do
	    docker_tag="$(DOCKER_VARIANT_PREFIX)$(PYTHON_ENV)-$${vcs_branch}"
	    for docker_image in $(DOCKER_IMAGES)
	    do
	        if docker pull "$${docker_image}:$${docker_tag}"
	        then
	            docker tag "$${docker_image}:$${docker_tag}" \
	                "$(DOCKER_IMAGE_DOCKER):$${docker_tag}"
	            exit
	        fi
	    done
	done
	set +x
	echo "ERROR: Could not pull any existing docker image"
	false

# TEMPLATE: Only necessary if you customize the `./build-host/` image.  Different
# projects can use the same image, even across individuals and organizations.  If you do
# need to customize the image, then run this a single time for each customized
# image. See the `./var/log/docker-login*.log` targets for the authentication
# environment variables to set or login to those container registries manually and `$
# touch` these targets.
.PHONY: bootstrap-project
bootstrap-project: ./var/log/docker-login-GITLAB.log ./var/log/docker-login-GITHUB.log
# Initially seed the build host Docker image to bootstrap CI/CD environments
# GitLab CI/CD:
	$(MAKE) -e -C "./build-host/" DOCKER_IMAGE="$(DOCKER_IMAGE_GITLAB)" release
# GitHub Actions:
	$(MAKE) -e -C "./build-host/" DOCKER_IMAGE="$(DOCKER_IMAGE_GITHUB)" release<|MERGE_RESOLUTION|>--- conflicted
+++ resolved
@@ -12,20 +12,14 @@
 
 # Project specific values:
 export PROJECT_NAMESPACE=rpatterson
-<<<<<<< HEAD
 export PROJECT_NAME=prunerr
-=======
-export PROJECT_NAME=project-structure
-# TEMPLATE: Create an Node Package Manager (NPM) organization and set its name here:
 NPM_SCOPE=rpattersonnet
 export DOCKER_USER=merpatterson
->>>>>>> 2d7526e2
 
 # Option variables that control behavior:
 export TEMPLATE_IGNORE_EXISTING=false
 # https://devguide.python.org/versions/#supported-versions
 PYTHON_SUPPORTED_MINORS=3.11 3.12 3.10 3.9 3.8
-export DOCKER_USER=merpatterson
 GPG_SIGNING_KEYID=2EFF7CCE6828E359
 # Project-specific options:
 export DOWNLOAD_VOLUME=$(CHECKOUT_DIR)/var-docker/media/Library/
@@ -67,6 +61,7 @@
 HOST_PKG_NAMES_GPG=gnupg
 HOST_PKG_NAMES_GHCLI=gh
 HOST_PKG_NAMES_CURL=curl
+HOST_PKG_NAMES_APG=apg
 ifneq ($(shell which "brew"),)
 HOST_PREFIX=/usr/local
 HOST_PKG_CMD_PREFIX=
@@ -405,17 +400,9 @@
 ifeq ($(RELEASE_PUBLISH),true)
 PYPI_REPO=pypi
 PYPI_HOSTNAME=pypi.org
+# Only build and publish multi-platform images for the canonical Python version:
 ifeq ($(PYTHON_MINOR),$(PYTHON_HOST_MINOR))
-# Only build and publish multi-platform images for the canonical Python version:
-<<<<<<< HEAD
-=======
-ifeq ($(PYTHON_MINOR),$(PYTHON_HOST_MINOR))
-# TEMPLATE: Choose the platforms on which your users run the image. These default
-# platforms should cover most common end-user platforms, including modern Apple M1 CPUs,
-# Raspberry Pi devices, and AWS Graviton instances:
->>>>>>> 2d7526e2
 DOCKER_PLATFORMS=linux/amd64 linux/arm64 linux/arm/v7
-endif
 endif
 endif
 endif
@@ -1271,24 +1258,6 @@
 ./var-docker/$(PYTHON_ENV)/log/rebuild.log:
 	mkdir -pv "$(dir $(@))"
 	date >>"$(@)"
-<<<<<<< HEAD
-
-# Local environment variables and secrets from a template:
-./.env.~out~: ./.env.in
-	export TRANSMISSION_PASS="$$(apg -M ncl -n 1)"
-	$(call expand_template,$(<),$(@))
-
-# Install all tools required by recipes that have to be installed externally on the
-# host.  Use a target file outside this checkout to support multiple checkouts.  Use a
-# target specific to this project so that other projects can use the same approach but
-# with different requirements.
-$(HOME)/.local/var/log/$(PROJECT_NAME)-host-install.log: ./bin/host-install \
-		./build-host/requirements.txt.in
-	mkdir -pv "$(dir $(@))"
-	"$(<)" |& tee -a "$(@)"
-
-=======
->>>>>>> 2d7526e2
 # https://docs.docker.com/build/building/multi-platform/#building-multi-platform-images
 $(HOME)/.local/state/docker-multi-platform/log/host-install.log:
 	$(MAKE) "$(HOST_TARGET_DOCKER)"
@@ -1316,8 +1285,6 @@
 	    false
 	fi
 	date | tee -a "$(@)"
-# TEMPLATE: Add a cleanup rule for the GitLab container registry under the project
-# settings.
 ./var/log/docker-login-GITLAB.log:
 	$(MAKE) "./.env.~out~"
 	mkdir -pv "$(dir $(@))"
@@ -1331,8 +1298,6 @@
 	    false
 	fi
 	date | tee -a "$(@)"
-# TEMPLATE: Connect the GitHub container registry to the repository by using the
-# `Connect` button at the bottom of the container registry's web UI.
 ./var/log/docker-login-GITHUB.log:
 	$(MAKE) "./.env.~out~"
 	mkdir -pv "$(dir $(@))"
@@ -1349,6 +1314,7 @@
 
 # Local environment variables and secrets from a template:
 ./.env.~out~: ./.env.in
+	export TRANSMISSION_PASS="$$(apg -M ncl -n 1)"
 	$(call expand_template,$(<),$(@))
 
 ./README.md: README.rst
@@ -1448,32 +1414,6 @@
 # Manage JavaScript tools:
 ./var/log/npm-install.log: ./package.json ./var/log/nvm-install.log
 	mkdir -pv "$(dir $(@))"
-<<<<<<< HEAD
-	if [ -n "$${DOCKER_PASS}" ]
-	then
-	    printenv "DOCKER_PASS" | docker login -u "$(DOCKER_USER)" --password-stdin
-	elif [ "$(CI_IS_FORK)" != "true" ]
-	then
-	    echo "ERROR: DOCKER_PASS missing from ./.env or CI secrets"
-	    false
-	fi
-	date | tee -a "$(@)"
-./var/log/docker-login-GITLAB.log:
-	$(MAKE) "./.env.~out~"
-	mkdir -pv "$(dir $(@))"
-	if [ -n "$${CI_REGISTRY_PASSWORD}" ]
-	then
-	    printenv "CI_REGISTRY_PASSWORD" |
-	        docker login -u "$(CI_REGISTRY_USER)" --password-stdin "$(CI_REGISTRY)"
-	elif [ "$(CI_IS_FORK)" != "true" ]
-	then
-	    echo "ERROR: CI_REGISTRY_PASSWORD missing from ./.env or CI secrets"
-	    false
-	fi
-	date | tee -a "$(@)"
-./var/log/docker-login-GITHUB.log:
-	$(MAKE) "./.env.~out~"
-=======
 	~/.nvm/nvm-exec npm install | tee -a "$(@)"
 ./package.json:
 	$(MAKE) "./var/log/nvm-install.log"
@@ -1505,7 +1445,6 @@
 # code need to take effect in real-time:
 $(PYTHON_ENVS:%=./.tox/%/log/editable.log):
 	$(MAKE) -e "$(HOME)/.local/bin/tox"
->>>>>>> 2d7526e2
 	mkdir -pv "$(dir $(@))"
 	tox exec $(TOX_EXEC_OPTS) -e "$(@:.tox/%/log/editable.log=%)" -- \
 	    pip3 install -e "./" |& tee -a "$(@)"
@@ -1615,16 +1554,13 @@
 	$(MAKE) "$(STATE_DIR)/log/host-update.log"
 	$(HOST_PKG_CMD) $(HOST_PKG_INSTALL_ARGS) "$(HOST_PKG_NAMES_GHCLI)"
 
-<<<<<<< HEAD
-=======
-# TEMPLATE: Optionally, use the following command to generate a GitLab CI/CD runner
-# configuration, register it with your project, compare it with the template
-# prerequisite, apply the appropriate changes and then run by using `$ docker compose up
-# gitlab-runner`. Useful to conserve shared runner minutes:
->>>>>>> 2d7526e2
 ./var/gitlab-runner/config/config.toml: ./gitlab-runner/config/config.toml.in
 	docker compose run --rm gitlab-runner register \
 	    --url "https://gitlab.com/" --docker-image "docker" --executor "docker"
+
+$(HOST_PREFIX)/bin/apg:
+	$(MAKE) "$(STATE_DIR)/log/host-update.log"
+	$(HOST_PKG_CMD) $(HOST_PKG_INSTALL_ARGS) "$(HOST_PKG_NAMES_APG)"
 
 
 ### Makefile "functions":
@@ -1784,12 +1720,6 @@
 	echo "ERROR: Could not pull any existing docker image"
 	false
 
-# TEMPLATE: Only necessary if you customize the `./build-host/` image.  Different
-# projects can use the same image, even across individuals and organizations.  If you do
-# need to customize the image, then run this a single time for each customized
-# image. See the `./var/log/docker-login*.log` targets for the authentication
-# environment variables to set or login to those container registries manually and `$
-# touch` these targets.
 .PHONY: bootstrap-project
 bootstrap-project: ./var/log/docker-login-GITLAB.log ./var/log/docker-login-GITHUB.log
 # Initially seed the build host Docker image to bootstrap CI/CD environments
