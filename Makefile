# SPDX-FileCopyrightText: 2023 Ross Patterson <me@rpatterson.net>
#
# SPDX-License-Identifier: MIT

## Development, build and maintenance tasks:
#
# To ease discovery for new contributors, variables that act as options affecting
# behavior are at the top.  Then skip to `## Top-level targets:` below to find targets
# intended for use by developers.  The real work, however, is in the recipes for real
# targets that follow.  If making changes here, please start by reading the philosophy
# commentary at the bottom of this file.

# Variables used as options to control behavior:
export TEMPLATE_IGNORE_EXISTING=false
export DOCKER_USER=merpatterson
# TEMPLATE: See comments towards the bottom and update.
GPG_SIGNING_KEYID=2EFF7CCE6828E359
CI_UPSTREAM_NAMESPACE=rpatterson
CI_PROJECT_NAME=project-structure


## "Private" Variables:

# Variables that aren't likely to be of concern those just using and reading top-level
# targets.  Mostly variables whose values are derived from the environment or other
# values.  If adding a variable whose value isn't a literal constant or intended for use
# on the CLI as an option, add it to the appropriate grouping below.  Unfortunately,
# variables referenced in targets or prerequisites need to be defined above those
# references (as opposed to references in recipes), which means we can't move these
# further below for readability and discover.

### Defensive settings for make:
#     https://tech.davis-hansson.com/p/make/
SHELL:=bash
.ONESHELL:
.SHELLFLAGS:=-eu -o pipefail -c
.SILENT:
.DELETE_ON_ERROR:
MAKEFLAGS+=--warn-undefined-variables
MAKEFLAGS+=--no-builtin-rules
PS1?=$$
EMPTY=
COMMA=,

# Values derived from the environment:
USER_NAME:=$(shell id -u -n)
USER_FULL_NAME:=$(shell \
    getent passwd "$(USER_NAME)" | cut -d ":" -f 5 | cut -d "," -f 1)
ifeq ($(USER_FULL_NAME),)
USER_FULL_NAME=$(USER_NAME)
endif
USER_EMAIL:=$(USER_NAME)@$(shell hostname -f)
export PUID:=$(shell id -u)
export PGID:=$(shell id -g)
export CHECKOUT_DIR=$(PWD)
TZ=Etc/UTC
ifneq ("$(wildcard /usr/share/zoneinfo/)","")
TZ=$(shell \
  realpath --relative-to=/usr/share/zoneinfo/ \
  $(firstword $(realpath /private/etc/localtime /etc/localtime)) \
)
endif
export TZ
export DOCKER_GID=$(shell getent group "docker" | cut -d ":" -f 3)

# Values derived from VCS/git:
VCS_LOCAL_BRANCH:=$(shell git branch --show-current)
CI_COMMIT_BRANCH=
GITHUB_REF_TYPE=
GITHUB_REF_NAME=
ifeq ($(VCS_LOCAL_BRANCH),)
ifneq ($(CI_COMMIT_BRANCH),)
VCS_LOCAL_BRANCH=$(CI_COMMIT_BRANCH)
else ifeq ($(GITHUB_REF_TYPE),branch)
VCS_LOCAL_BRANCH=$(GITHUB_REF_NAME)
endif
endif
VCS_TAG=
CI_COMMIT_TAG=
ifeq ($(VCS_TAG),)
ifneq ($(CI_COMMIT_TAG),)
VCS_TAG=$(CI_COMMIT_TAG)
else ifeq ($(GITHUB_REF_TYPE),tag)
VCS_TAG=$(GITHUB_REF_NAME)
endif
endif
ifeq ($(VCS_LOCAL_BRANCH),)
# Guess branch name from tag:
ifneq ($(shell echo "$(VCS_TAG)" | grep -E '^v[0-9]+\.[0-9]+\.[0-9]+$$'),)
# Final release, should be from main:
VCS_LOCAL_BRANCH=main
else ifneq ($(shell echo "$(VCS_TAG)" | grep -E '^v[0-9]+\.[0-9]+\.[0-9]+.+$$'),)
# Pre-release, should be from develop:
VCS_LOCAL_BRANCH=develop
endif
endif
# Reproduce what we need of git's branch and remote configuration and logic:
VCS_CLONE_REMOTE:=$(shell git config "clone.defaultRemoteName")
ifeq ($(VCS_CLONE_REMOTE),)
VCS_CLONE_REMOTE=origin
endif
VCS_PUSH_REMOTE:=$(shell git config "branch.$(VCS_LOCAL_BRANCH).pushRemote")
ifeq ($(VCS_PUSH_REMOTE),)
VCS_PUSH_REMOTE:=$(shell git config "remote.pushDefault")
endif
ifeq ($(VCS_PUSH_REMOTE),)
VCS_PUSH_REMOTE=$(VCS_CLONE_REMOTE)
endif
VCS_UPSTREAM_REMOTE:=$(shell git config "branch.$(VCS_LOCAL_BRANCH).remote")
ifeq ($(VCS_UPSTREAM_REMOTE),)
VCS_UPSTREAM_REMOTE:=$(shell git config "checkout.defaultRemote")
endif
VCS_UPSTREAM_REF:=$(shell git config "branch.$(VCS_LOCAL_BRANCH).merge")
VCS_UPSTREAM_BRANCH=$(VCS_UPSTREAM_REF:refs/heads/%=%)
# Determine the best remote and branch for versioning data, e.g. `v*` tags:
VCS_REMOTE=$(VCS_PUSH_REMOTE)
VCS_BRANCH=$(VCS_LOCAL_BRANCH)
export VCS_BRANCH
# Determine the best remote and branch for release data, e.g. conventional commits:
VCS_COMPARE_REMOTE=$(VCS_UPSTREAM_REMOTE)
ifeq ($(VCS_COMPARE_REMOTE),)
VCS_COMPARE_REMOTE=$(VCS_PUSH_REMOTE)
endif
VCS_COMPARE_BRANCH=$(VCS_UPSTREAM_BRANCH)
ifeq ($(VCS_COMPARE_BRANCH),)
VCS_COMPARE_BRANCH=$(VCS_BRANCH)
endif
# Under CI, check commits and release notes against the branch to be merged into:
CI=false
ifeq ($(CI),true)
ifeq ($(VCS_COMPARE_BRANCH),develop)
VCS_COMPARE_BRANCH=main
else ifneq ($(VCS_BRANCH),main)
VCS_COMPARE_BRANCH=develop
endif
# If pushing to upstream release branches, get release data compared to the previous
# release:
else ifeq ($(VCS_COMPARE_BRANCH),develop)
VCS_COMPARE_BRANCH=main
endif
VCS_BRANCH_SUFFIX=upgrade
VCS_MERGE_BRANCH=$(VCS_BRANCH:%-$(VCS_BRANCH_SUFFIX)=%)
# Assemble the targets used to avoid redundant fetches during release tasks:
VCS_FETCH_TARGETS=./var/git/refs/remotes/$(VCS_REMOTE)/$(VCS_BRANCH)
ifneq ($(VCS_REMOTE)/$(VCS_BRANCH),$(VCS_COMPARE_REMOTE)/$(VCS_COMPARE_BRANCH))
VCS_FETCH_TARGETS+=./var/git/refs/remotes/$(VCS_COMPARE_REMOTE)/$(VCS_COMPARE_BRANCH)
endif
# Also fetch develop for merging back in the final release:
VCS_RELEASE_FETCH_TARGETS=./var/git/refs/remotes/$(VCS_REMOTE)/$(VCS_BRANCH)
ifeq ($(VCS_BRANCH),main)
VCS_RELEASE_FETCH_TARGETS+=./var/git/refs/remotes/$(VCS_COMPARE_REMOTE)/develop
ifneq ($(VCS_REMOTE)/$(VCS_BRANCH),$(VCS_COMPARE_REMOTE)/develop)
ifneq ($(VCS_COMPARE_REMOTE)/$(VCS_COMPARE_BRANCH),$(VCS_COMPARE_REMOTE)/develop)
VCS_FETCH_TARGETS+=./var/git/refs/remotes/$(VCS_COMPARE_REMOTE)/develop
endif
endif
endif
ifneq ($(VCS_MERGE_BRANCH),$(VCS_BRANCH))
VCS_FETCH_TARGETS+=./var/git/refs/remotes/$(VCS_REMOTE)/$(VCS_MERGE_BRANCH)
endif
# Determine the sequence of branches to find closes existing build artifacts, such as
# docker images:
VCS_BRANCHES=$(VCS_BRANCH)
ifneq ($(VCS_BRANCH),main)
ifneq ($(VCS_BRANCH),develop)
VCS_BRANCHES+=develop
endif
VCS_BRANCHES+=main
endif

# Run Python tools in isolated environments managed by Tox:
TOX_EXEC_OPTS=--no-recreate-pkg --skip-pkg-install
TOX_EXEC_BUILD_ARGS=tox exec $(TOX_EXEC_OPTS) -e "build"

# Values used to build Docker images:
DOCKER_FILE=./Dockerfile
export DOCKER_BUILD_ARGS=
export DOCKER_BUILD_PULL=false
# Values used to tag built images:
export DOCKER_VARIANT=
DOCKER_VARIANT_PREFIX=
ifneq ($(DOCKER_VARIANT),)
DOCKER_VARIANT_PREFIX=$(DOCKER_VARIANT)-
endif
export DOCKER_BRANCH_TAG=$(subst /,-,$(VCS_BRANCH))
GITLAB_CI=false
GITHUB_ACTIONS=false
CI_PROJECT_NAMESPACE=$(CI_UPSTREAM_NAMESPACE)
CI_TEMPLATE_REGISTRY_HOST=registry.gitlab.com
ifeq ($(GITHUB_ACTIONS),true)
DOCKER_REGISTRY_HOST=ghcr.io
else
DOCKER_REGISTRY_HOST=$(CI_TEMPLATE_REGISTRY_HOST)
endif
export DOCKER_REGISTRY_HOST
CI_REGISTRY=$(CI_TEMPLATE_REGISTRY_HOST)/$(CI_PROJECT_NAMESPACE)
CI_REGISTRY_IMAGE=$(CI_REGISTRY)/$(CI_PROJECT_NAME)
DOCKER_REGISTRIES=DOCKER GITLAB GITHUB
export DOCKER_REGISTRY=$(firstword $(DOCKER_REGISTRIES))
DOCKER_IMAGE_DOCKER=$(DOCKER_USER)/$(CI_PROJECT_NAME)
DOCKER_IMAGE_GITLAB=$(CI_REGISTRY_IMAGE)
DOCKER_IMAGE_GITHUB=ghcr.io/$(CI_PROJECT_NAMESPACE)/$(CI_PROJECT_NAME)
DOCKER_IMAGE=$(DOCKER_IMAGE_$(DOCKER_REGISTRY))
DOCKER_IMAGES=
ifeq ($(GITLAB_CI),true)
DOCKER_IMAGES+=$(DOCKER_IMAGE_GITLAB)
else ifeq ($(GITHUB_ACTIONS),true)
DOCKER_IMAGES+=$(DOCKER_IMAGE_GITHUB)
else
DOCKER_IMAGES+=$(DOCKER_IMAGE_DOCKER)
endif
# Values used to run built images in containers:
DOCKER_COMPOSE_RUN_ARGS=
DOCKER_COMPOSE_RUN_ARGS+= --rm
ifeq ($(shell tty),not a tty)
DOCKER_COMPOSE_RUN_ARGS+= -T
endif
export DOCKER_PASS

# Values derived from or overridden by CI environments:
GITHUB_REPOSITORY_OWNER=$(CI_UPSTREAM_NAMESPACE)
# Determine if this checkout is a fork of the upstream project:
CI_IS_FORK=false
ifeq ($(GITLAB_CI),true)
USER_EMAIL=$(USER_NAME)@runners-manager.gitlab.com
ifneq ($(VCS_BRANCH),develop)
ifneq ($(VCS_BRANCH),main)
DOCKER_REGISTRIES=GITLAB
endif
endif
ifneq ($(CI_PROJECT_NAMESPACE),$(CI_UPSTREAM_NAMESPACE))
CI_IS_FORK=true
DOCKER_REGISTRIES=GITLAB
DOCKER_IMAGES+=$(DOCKER_REGISTRY_HOST)/$(CI_UPSTREAM_NAMESPACE)/$(CI_PROJECT_NAME)
endif
else ifeq ($(GITHUB_ACTIONS),true)
USER_EMAIL=$(USER_NAME)@actions.github.com
ifneq ($(VCS_BRANCH),develop)
ifneq ($(VCS_BRANCH),main)
DOCKER_REGISTRIES=GITHUB
endif
endif
ifneq ($(GITHUB_REPOSITORY_OWNER),$(CI_UPSTREAM_NAMESPACE))
CI_IS_FORK=true
DOCKER_REGISTRIES=GITHUB
DOCKER_IMAGES+=ghcr.io/$(GITHUB_REPOSITORY_OWNER)/$(CI_PROJECT_NAME)
endif
endif
# Take GitHub auth from env under GitHub actions but from secrets on other hosts:
GITHUB_TOKEN=
PROJECT_GITHUB_PAT=
ifeq ($(GITHUB_TOKEN),)
GITHUB_TOKEN=$(PROJECT_GITHUB_PAT)
else ifeq ($(PROJECT_GITHUB_PAT),)
PROJECT_GITHUB_PAT=$(GITHUB_TOKEN)
endif
GH_TOKEN=$(GITHUB_TOKEN)
export GH_TOKEN
export GITHUB_TOKEN
export PROJECT_GITHUB_PAT

# Values used for publishing releases:
# Safe defaults for testing the release process without publishing to the final/official
# hosts/indexes/registries:
RELEASE_PUBLISH=false
# Only publish releases from the `main` or `develop` branches:
GITHUB_RELEASE_ARGS=--prerelease
# Only publish releases from the `main` or `develop` branches and only under the
# canonical CI/CD platform:
ifeq ($(GITLAB_CI),true)
ifeq ($(VCS_BRANCH),main)
RELEASE_PUBLISH=true
GITHUB_RELEASE_ARGS=
else ifeq ($(VCS_BRANCH),develop)
# Publish pre-releases from the `develop` branch:
RELEASE_PUBLISH=true
endif
DOCKER_PLATFORMS=
ifeq ($(RELEASE_PUBLISH),true)
# TEMPLATE: Choose the platforms on which your end-users need to be able to run the
# image.  These default platforms should cover most common end-user platforms, including
# modern Apple M1 CPUs, Raspberry Pi devices, etc.:
DOCKER_PLATFORMS=linux/amd64 linux/arm64 linux/arm/v7
endif
endif
CI_REGISTRY_USER=$(CI_PROJECT_NAMESPACE)
VCS_REMOTE_PUSH_URL=
CODECOV_TOKEN=
DOCKER_PASS=
export DOCKER_PASS
CI_PROJECT_ID=
export CI_PROJECT_ID
CI_JOB_TOKEN=
export CI_JOB_TOKEN
CI_REGISTRY_PASSWORD=
export CI_REGISTRY_PASSWORD
GH_TOKEN=

# Override variable values if present in `./.env` and if not overridden on the CLI:
include $(wildcard .env)

# Done with `$(shell ...)`, echo recipe commands going forward
.SHELLFLAGS+= -x


## Top-level targets:

.PHONY: all
### The default target.
all: build

.PHONY: start
### Run the local development end-to-end stack services in the background as daemons.
start: build-docker ./.env
	docker compose down
	docker compose up -d

.PHONY: run
### Run the local development end-to-end stack services in the foreground for debugging.
run: build-docker ./.env
	docker compose down
	docker compose up


## Build Targets:
#
# Recipes that make artifacts needed for by end-users, development tasks, other recipes.

.PHONY: build
### Set up everything for development from a checkout, local and in containers.
build: ./.git/hooks/pre-commit ./.env \
		$(HOME)/.local/var/log/project-structure-host-install.log \
		build-docker

.PHONY: build-pkgs
### Ensure the built package is current.
build-pkgs: ./var/git/refs/remotes/$(VCS_REMOTE)/$(VCS_BRANCH) \
		./var-docker/log/build-devel.log
	true "TEMPLATE: Always specific to the type of project"

## Docker Build Targets:
#
# Strive for as much consistency as possible in development tasks between the local host
# and inside containers.  To that end, most of the `*-docker` container target recipes
# should run the corresponding `*-local` local host target recipes inside the
# development container.  Top level targets, like `test`, should run as much as possible
# inside the development container.

.PHONY: build-docker
### Set up for development in Docker containers.
build-docker: build-pkgs ./var-docker/log/build-user.log

.PHONY: build-docker-tags
### Print the list of image tags for the current registry and variant.
build-docker-tags:
	$(MAKE) -e $(DOCKER_REGISTRIES:%=build-docker-tags-%)

.PHONY: $(DOCKER_REGISTRIES:%=build-docker-tags-%)
### Print the list of image tags for the current registry and variant.
$(DOCKER_REGISTRIES:%=build-docker-tags-%): \
		./var/git/refs/remotes/$(VCS_REMOTE)/$(VCS_BRANCH)
	docker_image=$(DOCKER_IMAGE_$(@:build-docker-tags-%=%))
	echo $${docker_image}:$(DOCKER_VARIANT_PREFIX)$(DOCKER_BRANCH_TAG)
ifeq ($(VCS_BRANCH),main)
# Only update tags end users may depend on to be stable from the `main` branch
	VERSION=$$($(TOX_EXEC_BUILD_ARGS) -qq -- cz version --project)
	major_version=$$(echo $${VERSION} | sed -nE 's|([0-9]+).*|\1|p')
	minor_version=$$(
	    echo $${VERSION} | sed -nE 's|([0-9]+\.[0-9]+).*|\1|p'
	)
	echo $${docker_image}:$(DOCKER_VARIANT_PREFIX)v$${minor_version}
	echo $${docker_image}:$(DOCKER_VARIANT_PREFIX)v$${major_version}
	echo $${docker_image}:$(DOCKER_VARIANT_PREFIX)
endif
# This variant is the default used for tags such as `latest`
	echo $${docker_image}:$(DOCKER_VARIANT_PREFIX)$(DOCKER_BRANCH_TAG)
ifeq ($(VCS_BRANCH),main)
	echo $${docker_image}:$(DOCKER_VARIANT_PREFIX)v$${minor_version}
	echo $${docker_image}:$(DOCKER_VARIANT_PREFIX)v$${major_version}
ifeq ($(DOCKER_VARIANT),)
	echo $${docker_image}:latest
else
	echo $${docker_image}:$(DOCKER_VARIANT)
endif
endif

.PHONY: build-docker-build
### Run the actual commands used to build the Docker container image.
build-docker-build: ./Dockerfile \
		$(HOME)/.local/var/log/docker-multi-platform-host-install.log \
		./var/git/refs/remotes/$(VCS_REMOTE)/$(VCS_BRANCH) \
		./var/log/docker-login-DOCKER.log
# Workaround broken interactive session detection:
	docker pull "buildpack-deps"
<<<<<<< HEAD
	docker_build_caches=""
ifeq ($(GITLAB_CI),true)
# Don't cache when building final releases on `main`
	$(MAKE) -e "./var/log/docker-login-GITLAB.log" || true
ifneq ($(VCS_BRANCH),main)
	if $(MAKE) -e pull-docker
	then
	    docker_build_caches+=" --cache-from $(DOCKER_IMAGE_GITLAB):\
	$(DOCKER_VARIANT_PREFIX)$(DOCKER_BRANCH_TAG)"
	fi
endif
endif
ifeq ($(GITHUB_ACTIONS),true)
	$(MAKE) -e "./var/log/docker-login-GITHUB.log" || true
ifneq ($(VCS_BRANCH),main)
	if $(MAKE) -e pull-docker
	then
	    docker_build_caches+=" --cache-from $(DOCKER_IMAGE_GITHUB):\
	$(DOCKER_VARIANT_PREFIX)$(DOCKER_BRANCH_TAG)"
	fi
endif
endif
	docker_image_tags=""
=======
	docker_build_args=""
>>>>>>> 51c1c8b1
	for image_tag in $$(
	    $(MAKE) -e --no-print-directory build-docker-tags
	)
	do
	    docker_build_args+=" --tag $${image_tag}"
	done
ifeq ($(DOCKER_VARIANT),)
	docker_build_args+=" --target user"
else
	docker_build_args+=" --target $(DOCKER_VARIANT)"
endif
# https://github.com/moby/moby/issues/39003#issuecomment-879441675
	docker buildx build $(DOCKER_BUILD_ARGS) \
	    --build-arg BUILDKIT_INLINE_CACHE="1" \
<<<<<<< HEAD
	    --build-arg VERSION="$$(./.tox/build/bin/cz version --project)" \
	    $${docker_image_tags} $${docker_build_caches} --file "$(DOCKER_FILE)" "./"
=======
	    --build-arg VERSION="$$(
	        $(TOX_EXEC_BUILD_ARGS) -qq -- cz version --project
	    )" \
	    $${docker_build_args} --file "$(<)" "./"
>>>>>>> 51c1c8b1


## Test Targets:
#
# Recipes that run the test suite.

.PHONY: test
### Format the code and run the full suite of tests, coverage checks, and linters.
test: test-lint test-docker-lint test-docker

.PHONY: test-local
### Run the full suite of tests, coverage checks, and linters.
test-local:
	true "TEMPLATE: Always specific to the type of project"

.PHONY: test-lint
### Perform any linter or style checks, including non-code checks.
test-lint: $(HOME)/.local/var/log/project-structure-host-install.log
# Run non-code checks, e.g. documentation:
	tox run -e "build"

.PHONY: test-debug
### Run tests directly on the host and invoke the debugger on errors/failures.
test-debug:
	true "TEMPLATE: Always specific to the type of project"

.PHONY: test-docker
### Run the full suite of tests, coverage checks, and code linters in containers.
<<<<<<< HEAD
test-docker: build-pkgs ./var/log/tox/build/build.log build-docker \
		./var/log/codecov-install.log
=======
test-docker: build-pkgs
>>>>>>> 51c1c8b1
	docker_run_args="--rm"
	if [ ! -t 0 ]
	then
# No fancy output when running in parallel
	    docker_run_args+=" -T"
	fi
# Ensure the end-user image runs successfully:
	docker compose run --no-deps $${docker_run_args} project-structure true
# Run from the development Docker container for consistency:
	docker compose run $${docker_run_args} project-structure-devel \
	    make -e test-local
# Upload any build or test artifacts to CI/CD providers
ifeq ($(GITLAB_CI),true)
ifneq ($(CODECOV_TOKEN),)
	codecov --nonZero -t "$(CODECOV_TOKEN)" --file "./build/coverage.xml"
else ifneq ($(CI_IS_FORK),true)
	set +x
	echo "ERROR: CODECOV_TOKEN missing from ./.env or CI secrets"
	false
endif
endif

.PHONY: test-docker-lint
### Check the style and content of the `./Dockerfile*` files
test-docker-lint: ./.env ./var/log/docker-login-DOCKER.log
	docker compose pull --quiet hadolint
	docker compose run $(DOCKER_COMPOSE_RUN_ARGS) hadolint
	docker compose run $(DOCKER_COMPOSE_RUN_ARGS) hadolint \
	    hadolint "./build-host/Dockerfile"

.PHONY: test-push
### Perform any checks that should only be run before pushing.
test-push: $(VCS_FETCH_TARGETS) \
		$(HOME)/.local/var/log/project-structure-host-install.log \
		./var-docker/log/build-devel.log ./.env
	vcs_compare_rev="$(VCS_COMPARE_REMOTE)/$(VCS_COMPARE_BRANCH)"
ifeq ($(CI),true)
ifeq ($(VCS_COMPARE_BRANCH),main)
# On `main`, compare with the previous commit on `main`
	vcs_compare_rev="$(VCS_COMPARE_REMOTE)/$(VCS_COMPARE_BRANCH)^"
endif
endif
	if ! git fetch "$(VCS_COMPARE_REMOTE)" "$(VCS_COMPARE_BRANCH)"
	then
# Compare with the pre-release branch if this branch hasn't been pushed yet:
	    vcs_compare_rev="$(VCS_COMPARE_REMOTE)/develop"
	fi
	exit_code=0
	(
	    $(TOX_EXEC_BUILD_ARGS) -- \
	        cz check --rev-range "$${vcs_compare_rev}..HEAD" &&
	    $(TOX_EXEC_BUILD_ARGS) -- \
	        python ./bin/cz-check-bump --compare-ref "$${vcs_compare_rev}"
	) || exit_code=$$?
	if (( $$exit_code == 3 || $$exit_code == 21 ))
	then
	    exit
	elif (( $$exit_code != 0 ))
	then
	    exit $$exit_code
	else
	    docker compose run $(DOCKER_COMPOSE_RUN_ARGS) \
	        project-structure-devel $(TOX_EXEC_BUILD_ARGS) -- \
	        towncrier check --compare-with "$${vcs_compare_rev}"
	fi

.PHONY: test-clean
### Confirm that the checkout is free of uncommitted VCS changes.
test-clean:
	if [ -n "$$(git status --porcelain)" ]
	then
	    set +x
	    echo "Checkout is not clean"
	    false
	fi


## Release Targets:
#
# Recipes that make an changes needed for releases and publish built artifacts to
# end-users.

.PHONY: release
### Publish installable packages and container images as required by commits.
release: release-pkgs release-docker

.PHONY: release-pkgs
### Publish installable packages if conventional commits require a release.
release-pkgs: $(HOME)/.local/var/log/project-structure-host-install.log \
		./var/log/tox/build/build.log ./var/log/git-remotes.log \
		./var/git/refs/remotes/$(VCS_REMOTE)/$(VCS_BRANCH) ./.env
# Only release from the `main` or `develop` branches:
ifeq ($(RELEASE_PUBLISH),true)
# Import the private signing key from CI secrets
	$(MAKE) -e ./var/log/gpg-import.log
# Bump the version and build the final release packages:
	$(MAKE) -e build-pkgs
# The VCS remote should reflect the release before the release is published to ensure
# that a published release is never *not* reflected in VCS.  Also ensure the tag is in
# place on any mirrors, using multiple `pushurl` remotes, for those project hosts as
# well:
	$(MAKE) -e test-clean
	true "TEMPLATE: Always specific to the type of project"
	export VERSION=$$(./.tox/build/bin/cz version --project)
# Create a GitLab release
	release_cli_args="--description ./NEWS-VERSION.rst"
	release_cli_args+=" --tag-name v$${VERSION}"
	release_cli_args+=" --assets-link {\
	\"name\":\"Docker-Hub-Container-Registry\",\
	\"url\":\"https://hub.docker.com/r/merpatterson/$(CI_PROJECT_NAME)/tags\",\
	\"link_type\":\"image\"\
	}"
	docker compose pull gitlab-release-cli
	docker compose run --rm gitlab-release-cli release-cli \
	    --server-url "$(CI_SERVER_URL)" --project-id "$(CI_PROJECT_ID)" \
	    create $${release_cli_args}
# Create a GitHub release
	gh release create "v$${VERSION}" $(GITHUB_RELEASE_ARGS) \
	    --notes-file "./NEWS-VERSION.rst" ./dist/project?structure-*
endif

.PHONY: release-docker
### Publish all container images to all container registries.
release-docker: build-docker $(DOCKER_REGISTRIES:%=./var/log/docker-login-%.log) \
		$(HOME)/.local/var/log/docker-multi-platform-host-install.log
# Build other platforms in emulation and rely on the layer cache for bundling the
# previously built native images into the manifests.
	DOCKER_BUILD_ARGS="$(DOCKER_BUILD_ARGS) --push"
ifneq ($(DOCKER_PLATFORMS),)
	DOCKER_BUILD_ARGS+=" --platform $(subst $(EMPTY) ,$(COMMA),$(DOCKER_PLATFORMS))"
else
endif
	export DOCKER_BUILD_ARGS
# Push the end-user manifest and images:
	$(MAKE) -e build-docker-build
# Push the development manifest and images:
	$(MAKE) -e DOCKER_VARIANT="devel" build-docker-build
# Update Docker Hub `README.md` using the `./README.rst` reStructuredText version:
ifeq ($(VCS_BRANCH),main)
	$(MAKE) -e "./var/log/docker-login-DOCKER.log"
	docker compose pull --quiet pandoc docker-pushrm
	docker compose run $(DOCKER_COMPOSE_RUN_ARGS) docker-pushrm
endif

.PHONY: release-bump
### Bump the package version if on a branch that should trigger a release.
release-bump: ~/.gitconfig $(VCS_RELEASE_FETCH_TARGETS) \
		./var/log/git-remotes.log \
		$(HOME)/.local/var/log/project-structure-host-install.log \
		./var-docker/log/build-devel.log ./.env
	if ! git diff --cached --exit-code
	then
	    set +x
	    echo "CRITICAL: Cannot bump version with staged changes"
	    false
	fi
# Ensure the local branch is updated to the forthcoming version bump commit:
	git switch -C "$(VCS_BRANCH)" "$$(git rev-parse HEAD)" --
# Check if a release is required:
	exit_code=0
	if [ "$(VCS_BRANCH)" = "main" ] &&
	    ./.tox/build/bin/python ./bin/get-base-version $$(
	        ./.tox/build/bin/cz version --project
	    )
	then
# Release a previous pre-release as final regardless of whether commits since then
# require a release:
	    true
	else
# Is a release required by conventional commits:
	    ./.tox/build/bin/python ./bin/cz-check-bump || exit_code=$$?
	    if (( $$exit_code == 3 || $$exit_code == 21 ))
	    then
# No commits require a release:
	        exit
	    elif (( $$exit_code != 0 ))
	    then
	        exit $$exit_code
	    fi
	fi
# Collect the versions involved in this release according to conventional commits:
	cz_bump_args="--check-consistency --no-verify"
ifneq ($(VCS_BRANCH),main)
	cz_bump_args+=" --prerelease beta"
endif
ifeq ($(RELEASE_PUBLISH),true)
	cz_bump_args+=" --gpg-sign"
# Import the private signing key from CI secrets
	$(MAKE) -e ./var/log/gpg-import.log
endif
# Capture the release notes for *just this* release for creating the GitHub release.
# Have to run before the real `$ towncrier build` run without the `--draft` option
# because after that the `newsfragments` will have been deleted.
	next_version=$$(
	    $(TOX_EXEC_BUILD_ARGS) -qq -- cz bump $${cz_bump_args} --yes --dry-run |
	    sed -nE 's|.* ([^ ]+) *→ *([^ ]+).*|\2|p;q'
	) || true
	docker compose run $(DOCKER_COMPOSE_RUN_ARGS) project-structure-devel \
	    $(TOX_EXEC_ARGS) -qq -- \
	    towncrier build --version "$${next_version}" --draft --yes \
	    >"./NEWS-VERSION.rst"
	git add -- "./NEWS-VERSION.rst"
# Build and stage the release notes to be commited by `$ cz bump`:
	docker compose run $(DOCKER_COMPOSE_RUN_ARGS) project-structure-devel \
	    $(TOX_EXEC_ARGS) -- towncrier build --version "$${next_version}" --yes
# Increment the version in VCS
	$(TOX_EXEC_BUILD_ARGS) -- cz bump $${cz_bump_args}
ifeq ($(VCS_BRANCH),main)
# Merge the bumped version back into `develop`:
	$(MAKE) VCS_BRANCH="main" VCS_MERGE_BRANCH="develop" \
	    VCS_REMOTE="$(VCS_COMPARE_REMOTE)" VCS_MERGE_BRANCH="develop" devel-merge
ifeq ($(CI),true)
	git push --no-verify "$(VCS_COMPARE_REMOTE)" "HEAD:develop"
endif
	git switch -C "$(VCS_BRANCH)" "$$(git rev-parse HEAD)" --
endif
ifneq ($(GITHUB_ACTIONS),true)
ifneq ($(PROJECT_GITHUB_PAT),)
# Ensure the tag is available for creating the GitHub release below but push *before* to
# GitLab to avoid a race with repository mirrorying:
	git push --no-verify "github" tag "v$${next_version}"
endif
endif
ifeq ($(CI),true)
# Push just this tag to avoid clashes with any previously failed release:
	git push --no-verify "$(VCS_REMOTE)" tag "v$${next_version}"
# Also push the branch:
	git push --no-verify "$(VCS_REMOTE)" "HEAD:$(VCS_BRANCH)"
endif


## Development Targets:
#
# Recipes used by developers to make changes to the code.

.PHONY: devel-format
### Automatically correct code in this checkout according to linters and style checkers.
devel-format: $(HOME)/.local/var/log/project-structure-host-install.log
	true "TEMPLATE: Always specific to the type of project"
	$(TOX_EXEC_BUILD_ARGS) -- reuse addheader -r --skip-unrecognised \
	    --copyright "Ross Patterson <me@rpatterson.net>" --license "MIT" "./"

.PHONY: devel-upgrade
### Update all fixed/pinned dependencies to their latest available versions.
devel-upgrade: $(HOME)/.local/var/log/project-structure-host-install.log
# Update VCS hooks from remotes to the latest tag.
	$(TOX_EXEC_BUILD_ARGS) -- pre-commit autoupdate

.PHONY: devel-upgrade-branch
### Reset an upgrade branch, commit upgraded dependencies on it, and push for review.
devel-upgrade-branch: ~/.gitconfig ./var/log/gpg-import.log \
		./var/git/refs/remotes/$(VCS_REMOTE)/$(VCS_BRANCH) \
		./var/log/git-remotes.log
	remote_branch_exists=false
	if git fetch "$(VCS_REMOTE)" "$(VCS_BRANCH)-upgrade"
	then
	    remote_branch_exists=true
	fi
	git switch -C "$(VCS_BRANCH)-upgrade" --track "$(VCS_BRANCH)" --
	now=$$(date -u)
	$(MAKE) -e devel-upgrade
	if $(MAKE) -e "test-clean"
	then
# No changes from upgrade, exit successfully but push nothing
	    exit
	fi
# Commit the upgrade changes
	echo "Upgrade all requirements to the latest versions as of $${now}." \
	    >"./newsfragments/+upgrade-requirements.bugfix.rst"
	git add --update "./.pre-commit-config.yaml"
	git add "./newsfragments/+upgrade-requirements.bugfix.rst"
	git_commit_args="--all --gpg-sign"
ifeq ($(CI),true)
# Don't duplicate the CI run from the push below:
	git_push_args+=" --no-verify"
endif
	git commit $${git_commit_args} -m \
	    "fix(deps): Upgrade requirements latest versions"
# Fail if upgrading left untracked files in VCS
	$(MAKE) -e "test-clean"
ifeq ($(CI),true)
# Push any upgrades to the remote for review.  Specify both the ref and the expected ref
# for `--force-with-lease=...` to support pushing to multiple mirrors/remotes via
# multiple `pushUrl`:
	git_push_args="--no-verify"
	if [ "$${remote_branch_exists=true}" == "true" ]
	then
	    git_push_args+=" --force-with-lease=\
	$(VCS_BRANCH)-upgrade:$(VCS_REMOTE)/$(VCS_BRANCH)-upgrade"
	fi
	git push $${git_push_args} "$(VCS_REMOTE)" "HEAD:$(VCS_BRANCH)-upgrade"
endif

.PHONY: devel-merge
### Merge this branch with a suffix back into it's un-suffixed upstream.
devel-merge: ~/.gitconfig ./var/log/git-remotes.log \
		./var/git/refs/remotes/$(VCS_REMOTE)/$(VCS_MERGE_BRANCH)
	merge_rev="$$(git rev-parse HEAD)"
	git switch -C "$(VCS_MERGE_BRANCH)" --track "$(VCS_REMOTE)/$(VCS_MERGE_BRANCH)"
	git merge --ff --gpg-sign -m \
	    $$'Merge branch \'$(VCS_BRANCH)\' into $(VCS_MERGE_BRANCH)\n\n[ci merge]' \
	    "$${merge_rev}"
ifeq ($(CI),true)
	git push --no-verify "$(VCS_REMOTE)" "HEAD:$(VCS_MERGE_BRANCH)"
endif


## Clean Targets:
#
# Recipes used to restore the checkout to initial conditions.

.PHONY: clean
### Restore the checkout to a state as close to an initial clone as possible.
clean:
	docker compose down --remove-orphans --rmi "all" -v || true
	$(TOX_EXEC_BUILD_ARGS) -- pre-commit uninstall \
	    --hook-type "pre-commit" --hook-type "commit-msg" --hook-type "pre-push" \
	    || true
	$(TOX_EXEC_BUILD_ARGS) -- pre-commit clean || true
	git clean -dfx -e "var/" -e ".env"
	rm -rfv "./var/log/" "./var-docker/log/"


## Real Targets:
#
# Recipes that make actual changes and create and update files for the target.

<<<<<<< HEAD

# Targets used as pre-requisites to ensure virtual environments managed by tox have been
# created and can be used directly to save time on Tox's overhead when we don't need
# Tox's logic about when to update/recreate them, e.g.:
#     $ ./.tox/build/bin/cz --help
# Mostly useful for build/release tools.
./var/log/tox/build/build.log:
	$(MAKE) -e "$(HOME)/.local/var/log/project-structure-host-install.log"
	mkdir -pv "$(dir $(@))"
	tox run $(TOX_EXEC_OPTS) -e "$(@:var/log/tox/%/build.log=%)" --notest |&
	    tee -a "$(@)"

=======
>>>>>>> 51c1c8b1
## Docker real targets:

# Build the development image:
./var-docker/log/build-devel.log: ./Dockerfile ./.dockerignore ./bin/entrypoint \
		./build-host/requirements.txt.in ./var-docker/log/rebuild.log \
		./docker-compose.yml ./docker-compose.override.yml ./.env
	true DEBUG Updated prereqs: $(?)
	mkdir -pv "$(dir $(@))"
ifeq ($(DOCKER_BUILD_PULL),true)
# Pull the development image and simulate as if it had been built here.
	if $(MAKE) -e DOCKER_VARIANT="devel" pull-docker
	then
	    touch "$(@)" "./var-docker/log/rebuild.log"
	    exit
	fi
endif
	$(MAKE) -e DOCKER_VARIANT="devel" DOCKER_BUILD_ARGS="--load" \
	    build-docker-build >>"$(@)"
# Represent that host install is baked into the image in the `${HOME}` bind volume:
	docker compose run --rm project-structure-devel touch \
	    "/home/project-structure/.local/var/log/project-structure-host-install.log"

# Build the end-user image:
./var-docker/log/build-user.log: ./var-docker/log/build-devel.log ./Dockerfile \
		./.dockerignore ./bin/entrypoint ./build-host/requirements.txt.in \
		./var-docker/log/rebuild.log
	true DEBUG Updated prereqs: $(?)
# Build the end-user image now that all required artifacts are built"
	mkdir -pv "$(dir $(@))"
	$(MAKE) -e DOCKER_BUILD_ARGS="$(DOCKER_BUILD_ARGS) --load" \
	    build-docker-build >>"$(@)"
# The image installs the host requirements, reflect that in the bind mount volumes
	date >>"$(@:%/build-user.log=%/host-install.log)"

# Marker file used to trigger the rebuild of the image.
# Useful to workaround async timestamp issues when running jobs in parallel:
./var-docker/log/rebuild.log:
	mkdir -pv "$(dir $(@))"
	date >>"$(@)"

# Local environment variables and secrets from a template:
./.env: ./.env.in $(HOME)/.local/var/log/project-structure-host-install.log
	if [ ! -e "$(@)" ]
	then
	    set +x
	    echo "WARNING:Copy '$$ cp -av ./.env.in ./.env', \
	review, adjust values as needed and re-run"
	    exit 1
	fi
	$(call expand_template,$(<),$(@))

# Install all tools required by recipes that have to be installed externally on the
# host.  Use a target file outside this checkout to support multiple checkouts.  Use a
# target specific to this project so that other projects can use the same approach but
# with different requirements.
$(HOME)/.local/var/log/project-structure-host-install.log: ./bin/host-install \
		./build-host/requirements.txt.in
	mkdir -pv "$(dir $(@))"
<<<<<<< HEAD
	(
	    if ! which pip
	    then
	        if which apk
	        then
	            sudo apk update
	            sudo apk add \
# We need `$ envsubst` in the `expand-template:` target recipe:
	                "gettext" \
# We need `$ pip3` to install the project's Python tools:
	                "py3-pip" \
# Needed for dependencies we can't get current versions for locally:
	                "docker-cli-compose" \
# Needed for publishing releases from CI/CD:
	                "gnupg" "github-cli" "curl"
	        elif which apt-get
	        then
	            sudo apt-get update
	            sudo apt-get install -y "gettext-base" "python3-pip" \
	                "docker-compose-plugin" "gnupg" "gh" "curl"
	        else
	            set +x
	            echo "ERROR: OS not supported for installing host dependencies"
	            false
	        fi
	    fi
	    pip install -r "./build-host/requirements.txt.in"
	) |& tee -a "$(@)"
=======
	"$(<)" |& tee -a "$(@)"
>>>>>>> 51c1c8b1

# https://docs.docker.com/build/building/multi-platform/#building-multi-platform-images
$(HOME)/.local/var/log/docker-multi-platform-host-install.log:
	mkdir -pv "$(dir $(@))"
	if ! docker context inspect "multi-platform" |& tee -a "$(@)"
	then
	    docker context create "multi-platform" |& tee -a "$(@)"
	fi
	if ! docker buildx inspect |& tee -a "$(@)" |
	    grep -q '^ *Endpoint: *multi-platform *'
	then
	    (
	        docker buildx create --use "multi-platform" || true
	    ) |& tee -a "$(@)"
	fi

./var/log/codecov-install.log:
	mkdir -pv "$(dir $(@))"
# Install the code test coverage publishing tool
	(
	    if ! which codecov
	    then
	        mkdir -pv ~/.local/bin/
# https://docs.codecov.com/docs/codecov-uploader#using-the-uploader-with-codecovio-cloud
	        if which brew
	        then
# Mac OS X
	            curl --output-dir ~/.local/bin/ -Os \
	                "https://uploader.codecov.io/latest/macos/codecov"
	        elif which apk
	        then
# Alpine
	            wget --directory-prefix ~/.local/bin/ \
	                "https://uploader.codecov.io/latest/alpine/codecov"
	        else
# Other Linux distributions
	            curl --output-dir ~/.local/bin/ -Os \
	                "https://uploader.codecov.io/latest/linux/codecov"
	        fi
	        chmod +x ~/.local/bin/codecov
	    fi
	    if ! which codecov
	    then
	        set +x
	        echo "ERROR: CodeCov CLI tool still not on PATH"
	        false
	    fi
	) | tee -a "$(@)"

# Retrieve VCS data needed for versioning (tags) and release (release notes).
$(VCS_FETCH_TARGETS): ./.git/logs/HEAD
	git_fetch_args=--tags
	if [ "$$(git rev-parse --is-shallow-repository)" == "true" ]
	then
	    git_fetch_args+=" --unshallow"
	fi
	branch_path="$(@:var/git/refs/remotes/%=%)"
	mkdir -pv "$(dir $(@))"
	if ! git fetch $${git_fetch_args} "$${branch_path%%/*}" "$${branch_path#*/}" |&
	    tee -a "$(@)"
	then
# If the local branch doesn't exist, fall back to the pre-release branch:
	    git fetch $${git_fetch_args} "$${branch_path%%/*}" "develop" |&
	        tee -a "$(@)"
	fi

./.git/hooks/pre-commit:
	$(MAKE) -e "$(HOME)/.local/var/log/project-structure-host-install.log"
	$(TOX_EXEC_BUILD_ARGS) -- pre-commit install \
	    --hook-type "pre-commit" --hook-type "commit-msg" --hook-type "pre-push"

# Tell Emacs where to find checkout-local tools needed to check the code.
./.dir-locals.el: ./.dir-locals.el.in
	$(MAKE) -e "template=$(<)" "target=$(@)" expand-template

# Ensure minimal VCS configuration, mostly useful in automation such as CI.
~/.gitconfig:
	git config --global user.name "$(USER_FULL_NAME)"
	git config --global user.email "$(USER_EMAIL)"

./var/log/git-remotes.log:
	mkdir -pv "$(dir $(@))"
	set +x
ifneq ($(VCS_REMOTE_PUSH_URL),)
	if ! git remote get-url --push --all "origin" |
	    grep -q -F "$(VCS_REMOTE_PUSH_URL)"
	then
	    echo "INFO:Adding push url for remote 'origin'"
	    git remote set-url --push --add "origin" "$(VCS_REMOTE_PUSH_URL)" |
	        tee -a "$(@)"
	fi
endif
ifneq ($(GITHUB_ACTIONS),true)
ifneq ($(PROJECT_GITHUB_PAT),)
# Also add a fetch remote for the `$ gh ...` CLI tool to detect:
	if ! git remote get-url "github" >"/dev/null"
	then
	    echo "INFO:Adding remote 'github'"
	    git remote add "github" \
	        "https://$(PROJECT_GITHUB_PAT)@github.com/$(CI_PROJECT_PATH).git" |
	        tee -a "$(@)"
	fi
else ifneq ($(CI_IS_FORK),true)
	set +x
	echo "ERROR: PROJECT_GITHUB_PAT missing from ./.env or CI secrets"
	false
endif
endif
	set -x
# Fail fast if there's still no push access
	git push --no-verify "origin" "HEAD:$(VCS_BRANCH)" | tee -a "$(@)"

./var/log/docker-login-DOCKER.log: ./.env
	mkdir -pv "$(dir $(@))"
<<<<<<< HEAD
	set +x
	source "./.env"
	export DOCKER_PASS
	if [ -n "$${DOCKER_PASS}" ]
	then
	    set -x
	    printenv "DOCKER_PASS" | docker login -u "merpatterson" --password-stdin
	elif [ "$(CI_IS_FORK)" != "true" ]
	then
	    echo "ERROR: DOCKER_PASS missing from ./.env or CI secrets"
	    false
	fi
	date | tee -a "$(@)"
# TEMPLATE: Add a cleanup rule for the GitLab container registry under the project
# settings.
./var/log/docker-login-GITLAB.log: ./.env
	mkdir -pv "$(dir $(@))"
	set +x
	source "./.env"
	export CI_REGISTRY_PASSWORD
	if [ -n "$${CI_REGISTRY_PASSWORD}" ]
	then
	    set -x
	    printenv "CI_REGISTRY_PASSWORD" |
	        docker login -u "$(CI_REGISTRY_USER)" --password-stdin "$(CI_REGISTRY)"
	elif [ "$(CI_IS_FORK)" != "true" ]
	then
	    echo "ERROR: CI_REGISTRY_PASSWORD missing from ./.env or CI secrets"
	    false
	fi
	date | tee -a "$(@)"
# TEMPLATE: Connect the GitHub container registry to the repository using the `Connect`
# button at the bottom of the container registry's web UI.
./var/log/docker-login-GITHUB.log: ./.env
	mkdir -pv "$(dir $(@))"
	set +x
	source "./.env"
	export PROJECT_GITHUB_PAT
	if [ -n "$${PROJECT_GITHUB_PAT}" ]
	then
	    set -x
	    printenv "PROJECT_GITHUB_PAT" |
	        docker login -u "$(GITHUB_REPOSITORY_OWNER)" --password-stdin "ghcr.io"
	elif [ "$(CI_IS_FORK)" != "true" ]
	then
	    echo "ERROR: PROJECT_GITHUB_PAT missing from ./.env or CI secrets"
	    false
	fi
=======
	printenv "DOCKER_PASS" | docker login -u "merpatterson" --password-stdin
>>>>>>> 51c1c8b1
	date | tee -a "$(@)"

# GPG signing key creation and management in CI
export GPG_PASSPHRASE=
GPG_SIGNING_PRIVATE_KEY=
./var/ci-cd-signing-subkey.asc:
# We need a private key in the CI/CD environment for signing release commits and
# artifacts.  Use a subkey so that it can be revoked without affecting your main key.
# This recipe captures what I had to do to export a private signing subkey.  It's not
# widely tested so it should probably only be used for reference.  It worked for me but
# the risk is leaking your main private key so double and triple check all your
# assumptions and results.
# 1. Create a signing subkey with a NEW, SEPARATE passphrase:
#    https://wiki.debian.org/Subkeys#How.3F
# 2. Get the long key ID for that private subkey:
#	gpg --list-secret-keys --keyid-format "LONG"
# 3. Export *just* that private subkey and verify that the main secret key packet is the
#    GPG dummy packet and that the only other private key included is the intended
#    subkey:
#	gpg --armor --export-secret-subkeys "$(GPG_SIGNING_KEYID)!" |
#	    gpg --list-packets
# 4. Export that key as text to a file:
	gpg --armor --export-secret-subkeys "$(GPG_SIGNING_KEYID)!" >"$(@)"
# 5. Confirm that the exported key can be imported into a temporary GNU PG directory and
#    that temporary directory can then be used to sign files:
#	gnupg_homedir=$$(mktemp -d --suffix=".d" "gnupd.XXXXXXXXXX")
#	printenv 'GPG_PASSPHRASE' >"$${gnupg_homedir}/.passphrase"
#	gpg --homedir "$${gnupg_homedir}" --batch --import <"$(@)"
#	echo "Test signature content" >"$${gnupg_homedir}/test-sig.txt"
#	gpgconf --kill gpg-agent
#	gpg --homedir "$${gnupg_homedir}" --batch --pinentry-mode "loopback" \
#	    --passphrase-file "$${gnupg_homedir}/.passphrase" \
#	    --local-user "$(GPG_SIGNING_KEYID)!" --sign "$${gnupg_homedir}/test-sig.txt"
#	gpg --batch --verify "$${gnupg_homedir}/test-sig.txt.gpg"
# 6. Add the contents of this target as a `GPG_SIGNING_PRIVATE_KEY` secret in CI and the
# passphrase for the signing subkey as a `GPG_PASSPHRASE` secret in CI
./var/log/gpg-import.log: ~/.gitconfig
# In each CI run, import the private signing key from the CI secrets
	mkdir -pv "$(dir $(@))"
ifneq ($(and $(GPG_SIGNING_PRIVATE_KEY),$(GPG_PASSPHRASE)),)
	printenv "GPG_SIGNING_PRIVATE_KEY" | gpg --batch --import | tee -a "$(@)"
	echo 'default-key:0:"$(GPG_SIGNING_KEYID)' | gpgconf —change-options gpg
	git config --global user.signingkey "$(GPG_SIGNING_KEYID)"
# "Unlock" the signing key for the remainder of this CI run:
	printenv 'GPG_PASSPHRASE' >"./var/ci-cd-signing-subkey.passphrase"
	true | gpg --batch --pinentry-mode "loopback" \
	    --passphrase-file "./var/ci-cd-signing-subkey.passphrase" \
	    --sign | gpg --list-packets
else
ifneq ($(CI_IS_FORK),true)
	set +x
	echo "ERROR: GPG_SIGNING_PRIVATE_KEY or GPG_PASSPHRASE " \
	    "missing from ./.env or CI secrets"
	false
endif
	date | tee -a "$(@)"
endif

# TEMPLATE: Optionally, use the following command to generate a GitLab CI/CD runner
# configuration, register it with your project, compare it with the template
# prerequisite, apply the appropriate changes and then  run using `$ docker compose up
# gitlab-runner`.  Particularly useful to conserve shared runner minutes:
./var/gitlab-runner/config/config.toml: ./gitlab-runner/config/config.toml.in
	docker compose run --rm gitlab-runner register \
	    --url "https://gitlab.com/" --docker-image "docker" --executor "docker"


## Makefile "functions":
#
# Snippets whose output is frequently used including across recipes.  Used for output
# only, not actually making any changes.
# https://www.gnu.org/software/make/manual/html_node/Call-Function.html

# Return the most recently built package:
current_pkg=$(shell ls -t ./dist/*$(1) | head -n 1)

define expand_template=
if [ -e "$(2)" ]
then
    if ( ! [ "$(1)" -nt "$(2)" ] ) || [ "$(TEMPLATE_IGNORE_EXISTING)" = "true" ]
    then
        touch "$(2)"
        exit
    fi
    envsubst <"$(1)" | diff -u "$(2)" "-" || true
    set +x
    echo "ERROR: Template $(1) has been updated."
    echo "       Reconcile changes and \`$$ touch $(2)\`:"
    false
fi
envsubst <"$(1)" >"$(2)"
endef

.PHONY: pull-docker
### Pull an existing image best to use as a cache for building new images
pull-docker: ./var/git/refs/remotes/$(VCS_REMOTE)/$(VCS_BRANCH) \
		./var/log/tox/build/build.log
	export VERSION=$$(./.tox/build/bin/cz version --project)
	for vcs_branch in $(VCS_BRANCHES)
	do
	    docker_tag="$(DOCKER_VARIANT_PREFIX)$${vcs_branch}"
	    for docker_image in $(DOCKER_IMAGES)
	    do
	        if docker pull "$${docker_image}:$${docker_tag}"
	        then
	            docker tag "$${docker_image}:$${docker_tag}" \
	                "$(DOCKER_IMAGE_DOCKER):$${docker_tag}"
	            exit
	        fi
	    done
	done
	set +x
	echo "ERROR: Could not pull any existing docker image"
	false

# TEMPLATE: Run this once for your project.  See the `./var/log/docker-login*.log`
# targets for the authentication environment variables that need to be set or just login
# to those container registries manually and touch these targets.
.PHONY: bootstrap-project
### Run any tasks needed to be run once for a given project by a maintainer
bootstrap-project: \
		./var/log/docker-login-GITLAB.log \
		./var/log/docker-login-GITHUB.log
# Initially seed the build host Docker image to bootstrap CI/CD environments
# GitLab CI/CD:
	$(MAKE) -e -C "./build-host/" DOCKER_IMAGE="$(DOCKER_IMAGE_GITLAB)" release
# GitHub Actions:
	$(MAKE) -e -C "./build-host/" DOCKER_IMAGE="$(DOCKER_IMAGE_GITHUB)" release


## Makefile Development:
#
# Development primarily requires a balance of 2 priorities:
#
# - Ensure the correctness of the code and build artifacts
# - Minimize iteration time overhead in the inner loop of development
#
# This project uses Make to balance those priorities.  Target recipes capture the
# commands necessary to build artifacts, run tests, and check the code.  Top-level
# targets assemble those recipes to put it all together and ensure correctness.  Target
# prerequisites are used to define when build artifacts need to be updated so that
# time isn't wasted on unnecessary updates in the inner loop of development.
#
# The most important Make concept to understand if making changes here is that of real
# targets and prerequisites, as opposed to "phony" targets.  The target is only updated
# if any of its prerequisites are newer, IOW have a more recent modification time, than
# the target.  For example, if a new feature adds library as a new project dependency
# then correctness requires that the fixed/pinned versions be updated to include the new
# library.  Most of the time, however, the fixed/pinned versions don't need to be
# updated and it would waste significant time to always update them in the inner loop of
# development.  We express this relationship in Make by defining the files containing
# the fixed/pinned versions as targets and the `./setup.cfg` file where dependencies are
# defined as a prerequisite:
#
#    ./build/foo.txt: ./foo.txt.in
#    	envsubst <"$(<)" >"$(@)"
#
# To that end, developers should use real target files whenever possible when adding
# recipes to this file.
#
# Sometimes the task we need a recipe to accomplish should only be run when certain
# changes have been made and as such we can use those changed files as prerequisites but
# the task doesn't produce an artifact appropriate for use as the target for the recipe.
# In that case, the recipe can write "simulated" artifact such as by piping output to a
# log file:
#
#     ./var/log/foo.log:
#         mkdir -pv "$(dir $(@))"
#         echo "Do some work here" | tee -a "$(@)"
#
# This is also useful when none of the modification times of produced artifacts can be
# counted on to correctly reflect when any subsequent targets need to be updated when
# using this target as a pre-requisite in turn.  If no output can be captured, then the
# recipe can create arbitrary output:
#
#     ./var/log/foo.log:
#         echo "Do some work here"
#         mkdir -pv "$(dir $(@))"
#         date | tee -a "$(@)"
#
# If a target is needed by the recipe of another target but should *not* trigger updates
# when it's newer, such as one-time host install tasks, then use that target in a
# sub-make instead of as a prerequisite:
#
#     ./var/log/foo.log:
#         $(MAKE) "./var/log/bar.log"
#
# We use a few more Make features than these core features and welcome further use of
# such features:
#
# - `$(@)`:
#   The automatic variable containing the file path for the target
#
# - `$(<)`:
#   The automatic variable containing the file path for the first prerequisite
#
# - `$(FOO:%=foo-%)`:
#   Substitution references to generate transformations of space-separated values
#
# - `$ make FOO=bar ...`:
#   Overriding variables on the command-line when invoking make as "options"
#
# We want to avoid, however, using many more features of Make, particularly the more
# "magical" features, to keep it readable, discover-able, and otherwise accessible to
# developers who may not have significant familiarity with Make.  If there's a good,
# pragmatic reason to add use of further features feel free to make the case but avoid
# them if possible.<|MERGE_RESOLUTION|>--- conflicted
+++ resolved
@@ -392,33 +392,7 @@
 		./var/log/docker-login-DOCKER.log
 # Workaround broken interactive session detection:
 	docker pull "buildpack-deps"
-<<<<<<< HEAD
-	docker_build_caches=""
-ifeq ($(GITLAB_CI),true)
-# Don't cache when building final releases on `main`
-	$(MAKE) -e "./var/log/docker-login-GITLAB.log" || true
-ifneq ($(VCS_BRANCH),main)
-	if $(MAKE) -e pull-docker
-	then
-	    docker_build_caches+=" --cache-from $(DOCKER_IMAGE_GITLAB):\
-	$(DOCKER_VARIANT_PREFIX)$(DOCKER_BRANCH_TAG)"
-	fi
-endif
-endif
-ifeq ($(GITHUB_ACTIONS),true)
-	$(MAKE) -e "./var/log/docker-login-GITHUB.log" || true
-ifneq ($(VCS_BRANCH),main)
-	if $(MAKE) -e pull-docker
-	then
-	    docker_build_caches+=" --cache-from $(DOCKER_IMAGE_GITHUB):\
-	$(DOCKER_VARIANT_PREFIX)$(DOCKER_BRANCH_TAG)"
-	fi
-endif
-endif
-	docker_image_tags=""
-=======
 	docker_build_args=""
->>>>>>> 51c1c8b1
 	for image_tag in $$(
 	    $(MAKE) -e --no-print-directory build-docker-tags
 	)
@@ -433,15 +407,10 @@
 # https://github.com/moby/moby/issues/39003#issuecomment-879441675
 	docker buildx build $(DOCKER_BUILD_ARGS) \
 	    --build-arg BUILDKIT_INLINE_CACHE="1" \
-<<<<<<< HEAD
-	    --build-arg VERSION="$$(./.tox/build/bin/cz version --project)" \
-	    $${docker_image_tags} $${docker_build_caches} --file "$(DOCKER_FILE)" "./"
-=======
 	    --build-arg VERSION="$$(
 	        $(TOX_EXEC_BUILD_ARGS) -qq -- cz version --project
 	    )" \
-	    $${docker_build_args} --file "$(<)" "./"
->>>>>>> 51c1c8b1
+	    $${docker_build_args} $${docker_build_caches} --file "$(<)" "./"
 
 
 ## Test Targets:
@@ -470,12 +439,8 @@
 
 .PHONY: test-docker
 ### Run the full suite of tests, coverage checks, and code linters in containers.
-<<<<<<< HEAD
-test-docker: build-pkgs ./var/log/tox/build/build.log build-docker \
-		./var/log/codecov-install.log
-=======
-test-docker: build-pkgs
->>>>>>> 51c1c8b1
+test-docker: build-pkgs $(HOME)/.local/var/log/project-structure-host-install.log \
+		build-docker ./var/log/codecov-install.log
 	docker_run_args="--rm"
 	if [ ! -t 0 ]
 	then
@@ -565,7 +530,7 @@
 .PHONY: release-pkgs
 ### Publish installable packages if conventional commits require a release.
 release-pkgs: $(HOME)/.local/var/log/project-structure-host-install.log \
-		./var/log/tox/build/build.log ./var/log/git-remotes.log \
+		$(HOME)/.local/var/log/project-structure-host-install.log ./var/log/git-remotes.log \
 		./var/git/refs/remotes/$(VCS_REMOTE)/$(VCS_BRANCH) ./.env
 # Only release from the `main` or `develop` branches:
 ifeq ($(RELEASE_PUBLISH),true)
@@ -579,7 +544,7 @@
 # well:
 	$(MAKE) -e test-clean
 	true "TEMPLATE: Always specific to the type of project"
-	export VERSION=$$(./.tox/build/bin/cz version --project)
+	export VERSION=$$($(TOX_EXEC_BUILD_ARGS) -qq -- cz version --project)
 # Create a GitLab release
 	release_cli_args="--description ./NEWS-VERSION.rst"
 	release_cli_args+=" --tag-name v$${VERSION}"
@@ -637,8 +602,8 @@
 # Check if a release is required:
 	exit_code=0
 	if [ "$(VCS_BRANCH)" = "main" ] &&
-	    ./.tox/build/bin/python ./bin/get-base-version $$(
-	        ./.tox/build/bin/cz version --project
+	    $(TOX_EXEC_BUILD_ARGS) -qq -- python ./bin/get-base-version $$(
+	        $(TOX_EXEC_BUILD_ARGS) -qq -- cz version --project
 	    )
 	then
 # Release a previous pre-release as final regardless of whether commits since then
@@ -646,7 +611,7 @@
 	    true
 	else
 # Is a release required by conventional commits:
-	    ./.tox/build/bin/python ./bin/cz-check-bump || exit_code=$$?
+	    $(TOX_EXEC_BUILD_ARGS) -qq -- python ./bin/cz-check-bump || exit_code=$$?
 	    if (( $$exit_code == 3 || $$exit_code == 21 ))
 	    then
 # No commits require a release:
@@ -803,21 +768,6 @@
 #
 # Recipes that make actual changes and create and update files for the target.
 
-<<<<<<< HEAD
-
-# Targets used as pre-requisites to ensure virtual environments managed by tox have been
-# created and can be used directly to save time on Tox's overhead when we don't need
-# Tox's logic about when to update/recreate them, e.g.:
-#     $ ./.tox/build/bin/cz --help
-# Mostly useful for build/release tools.
-./var/log/tox/build/build.log:
-	$(MAKE) -e "$(HOME)/.local/var/log/project-structure-host-install.log"
-	mkdir -pv "$(dir $(@))"
-	tox run $(TOX_EXEC_OPTS) -e "$(@:var/log/tox/%/build.log=%)" --notest |&
-	    tee -a "$(@)"
-
-=======
->>>>>>> 51c1c8b1
 ## Docker real targets:
 
 # Build the development image:
@@ -876,38 +826,7 @@
 $(HOME)/.local/var/log/project-structure-host-install.log: ./bin/host-install \
 		./build-host/requirements.txt.in
 	mkdir -pv "$(dir $(@))"
-<<<<<<< HEAD
-	(
-	    if ! which pip
-	    then
-	        if which apk
-	        then
-	            sudo apk update
-	            sudo apk add \
-# We need `$ envsubst` in the `expand-template:` target recipe:
-	                "gettext" \
-# We need `$ pip3` to install the project's Python tools:
-	                "py3-pip" \
-# Needed for dependencies we can't get current versions for locally:
-	                "docker-cli-compose" \
-# Needed for publishing releases from CI/CD:
-	                "gnupg" "github-cli" "curl"
-	        elif which apt-get
-	        then
-	            sudo apt-get update
-	            sudo apt-get install -y "gettext-base" "python3-pip" \
-	                "docker-compose-plugin" "gnupg" "gh" "curl"
-	        else
-	            set +x
-	            echo "ERROR: OS not supported for installing host dependencies"
-	            false
-	        fi
-	    fi
-	    pip install -r "./build-host/requirements.txt.in"
-	) |& tee -a "$(@)"
-=======
 	"$(<)" |& tee -a "$(@)"
->>>>>>> 51c1c8b1
 
 # https://docs.docker.com/build/building/multi-platform/#building-multi-platform-images
 $(HOME)/.local/var/log/docker-multi-platform-host-install.log:
@@ -1022,13 +941,8 @@
 
 ./var/log/docker-login-DOCKER.log: ./.env
 	mkdir -pv "$(dir $(@))"
-<<<<<<< HEAD
-	set +x
-	source "./.env"
-	export DOCKER_PASS
 	if [ -n "$${DOCKER_PASS}" ]
 	then
-	    set -x
 	    printenv "DOCKER_PASS" | docker login -u "merpatterson" --password-stdin
 	elif [ "$(CI_IS_FORK)" != "true" ]
 	then
@@ -1040,12 +954,8 @@
 # settings.
 ./var/log/docker-login-GITLAB.log: ./.env
 	mkdir -pv "$(dir $(@))"
-	set +x
-	source "./.env"
-	export CI_REGISTRY_PASSWORD
 	if [ -n "$${CI_REGISTRY_PASSWORD}" ]
 	then
-	    set -x
 	    printenv "CI_REGISTRY_PASSWORD" |
 	        docker login -u "$(CI_REGISTRY_USER)" --password-stdin "$(CI_REGISTRY)"
 	elif [ "$(CI_IS_FORK)" != "true" ]
@@ -1058,12 +968,8 @@
 # button at the bottom of the container registry's web UI.
 ./var/log/docker-login-GITHUB.log: ./.env
 	mkdir -pv "$(dir $(@))"
-	set +x
-	source "./.env"
-	export PROJECT_GITHUB_PAT
 	if [ -n "$${PROJECT_GITHUB_PAT}" ]
 	then
-	    set -x
 	    printenv "PROJECT_GITHUB_PAT" |
 	        docker login -u "$(GITHUB_REPOSITORY_OWNER)" --password-stdin "ghcr.io"
 	elif [ "$(CI_IS_FORK)" != "true" ]
@@ -1071,9 +977,6 @@
 	    echo "ERROR: PROJECT_GITHUB_PAT missing from ./.env or CI secrets"
 	    false
 	fi
-=======
-	printenv "DOCKER_PASS" | docker login -u "merpatterson" --password-stdin
->>>>>>> 51c1c8b1
 	date | tee -a "$(@)"
 
 # GPG signing key creation and management in CI
@@ -1170,8 +1073,8 @@
 .PHONY: pull-docker
 ### Pull an existing image best to use as a cache for building new images
 pull-docker: ./var/git/refs/remotes/$(VCS_REMOTE)/$(VCS_BRANCH) \
-		./var/log/tox/build/build.log
-	export VERSION=$$(./.tox/build/bin/cz version --project)
+		$(HOME)/.local/var/log/project-structure-host-install.log
+	export VERSION=$$($(TOX_EXEC_BUILD_ARGS) -qq -- cz version --project)
 	for vcs_branch in $(VCS_BRANCHES)
 	do
 	    docker_tag="$(DOCKER_VARIANT_PREFIX)$${vcs_branch}"
