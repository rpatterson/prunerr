--- conflicted
+++ resolved
@@ -663,13 +663,8 @@
 	export VERSION=$$(./.tox/build/bin/cz version --project)
 # Create a GitLab release:
 	./.tox/build/bin/twine upload -s -r "gitlab" \
-<<<<<<< HEAD
 	    ./dist/prunerr-*
-	release_cli_args="--description ./NEWS-release.rst"
-=======
-	    ./dist/python?project?structure-*
 	release_cli_args="--description ./NEWS-VERSION.rst"
->>>>>>> 1421c03f
 	release_cli_args+=" --tag-name v$${VERSION}"
 	release_cli_args+=" --assets-link {\
 	\"name\":\"PyPI\",\
@@ -692,11 +687,7 @@
 	    create $${release_cli_args}
 # Create a GitHub release
 	gh release create "v$${VERSION}" $(GITHUB_RELEASE_ARGS) \
-<<<<<<< HEAD
-	    --notes-file "./NEWS-release.rst" ./dist/prunerr-*
-=======
-	    --notes-file "./NEWS-VERSION.rst" ./dist/python?project?structure-*
->>>>>>> 1421c03f
+	    --notes-file "./NEWS-VERSION.rst" ./dist/prunerr-*
 endif
 
 .PHONY: release-docker
@@ -786,21 +777,13 @@
 	    $(TOX_EXEC_BUILD_ARGS) cz bump $${cz_bump_args} --yes --dry-run |
 	    sed -nE 's|.* ([^ ]+) *→ *([^ ]+).*|\2|p'
 	) || true
-<<<<<<< HEAD
-	docker compose run --rm prunerr-devel $(TOX_EXEC_ARGS) \
-	    towncrier build --version "$${next_version}" --draft --yes \
-	        >"./NEWS-release.rst"
 # Build and stage the release notes to be commited by `$ cz bump`
 	docker compose run $(DOCKER_COMPOSE_RUN_ARGS) prunerr-devel \
-=======
-# Build and stage the release notes to be commited by `$ cz bump`
-	docker compose run $(DOCKER_COMPOSE_RUN_ARGS) python-project-structure-devel \
 	    tox exec $(TOX_EXEC_OPTS) -e "$(PYTHON_ENV)" -qq -- \
 	    towncrier build --version "$${next_version}" --draft --yes \
 	    >"./NEWS-VERSION.rst"
 	git add -- "./NEWS-VERSION.rst"
-	docker compose run $(DOCKER_COMPOSE_RUN_ARGS) python-project-structure-devel \
->>>>>>> 1421c03f
+	docker compose run $(DOCKER_COMPOSE_RUN_ARGS) prunerr-devel \
 	    $(TOX_EXEC_ARGS) towncrier build --version "$${next_version}" --yes
 # Increment the version in VCS
 	$(TOX_EXEC_BUILD_ARGS) cz bump $${cz_bump_args}
