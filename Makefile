--- conflicted
+++ resolved
@@ -247,11 +247,8 @@
 
 .PHONY: build-pkgs
 ### Ensure the built package is current when used outside of tox
-<<<<<<< HEAD
-build-pkgs: build-docker-volumes-$(PYTHON_ENV) build-docker-pull
-=======
-build-pkgs: ./.git/refs/remotes/$(VCS_REMOTE)/$(VCS_BRANCH)
->>>>>>> b042a296
+build-pkgs: ./.git/refs/remotes/$(VCS_REMOTE)/$(VCS_BRANCH) \
+		build-docker-volumes-$(PYTHON_ENV) build-docker-pull
 # Defined as a .PHONY recipe so that multiple targets can depend on this as a
 # pre-requisite and it will only be run once per invocation.
 	mkdir -pv "./dist/"
@@ -273,13 +270,9 @@
 
 .PHONY: build-bump
 ### Bump the package version if on a branch that should trigger a release
-<<<<<<< HEAD
-build-bump: ~/.gitconfig ./var/log/tox/build/build.log \
+build-bump: ~/.gitconfig ./.git/refs/remotes/$(VCS_REMOTE)/$(VCS_BRANCH) \
+		./var/log/tox/build/build.log \
 		build-docker-volumes-$(PYTHON_ENV) build-docker-pull
-=======
-build-bump: ~/.gitconfig ./.git/refs/remotes/$(VCS_REMOTE)/$(VCS_BRANCH) \
-		$(HOME)/.local/var/log/python-project-structure-host-install.log
->>>>>>> b042a296
 	if ! git diff --cached --exit-code
 	then
 	    set +x
@@ -342,13 +335,9 @@
 
 .PHONY: check-push
 ### Perform any checks that should only be run before pushing
-<<<<<<< HEAD
-check-push: build-docker-volumes-$(PYTHON_ENV) build-docker-$(PYTHON_MINOR) ./.env
-=======
 check-push: ./.git/refs/remotes/$(VCS_REMOTE)/$(VCS_BRANCH) \
 		./.git/refs/remotes/$(VCS_REMOTE)/$(VCS_COMPARE_BRANCH) \
-		$(HOME)/.local/var/log/python-project-structure-host-install.log
->>>>>>> b042a296
+		 build-docker-volumes-$(PYTHON_ENV) build-docker-$(PYTHON_MINOR) ./.env
 	$(TOX_EXEC_BUILD_ARGS) cz check --rev-range \
 	    "$(VCS_REMOTE)/$(VCS_COMPARE_BRANCH)..HEAD"
 	if $(TOX_EXEC_BUILD_ARGS) python ./bin/cz-check-bump \
