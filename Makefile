--- conflicted
+++ resolved
@@ -17,14 +17,10 @@
 NPM_SCOPE=$(PROJECT_NAMESPACE)
 export DOCKER_USER=merpatterson
 
-# Option variables that control behavior:
+# Variables used as options to control behavior:
 export TEMPLATE_IGNORE_EXISTING=false
-<<<<<<< HEAD
 # https://devguide.python.org/versions/#supported-versions
 PYTHON_SUPPORTED_MINORS=3.10 3.11 3.9 3.8 3.7
-export DOCKER_USER=merpatterson
-=======
->>>>>>> c6b9054c
 
 
 ## "Private" Variables:
@@ -71,7 +67,6 @@
 export TZ
 export DOCKER_GID=$(shell getent group "docker" | cut -d ":" -f 3)
 
-<<<<<<< HEAD
 # Values concerning supported Python versions:
 # Use the same Python version tox would as a default.
 # https://tox.wiki/en/latest/config.html#base_python
@@ -107,10 +102,7 @@
 PYTHON_PROJECT_GLOB=$(subst -,?,$(PROJECT_NAME))
 export PYTHON_WHEEL=
 
-# Values derived from VCS/git:
-=======
 # Values derived from Version Control Systems (VCS):
->>>>>>> c6b9054c
 VCS_LOCAL_BRANCH:=$(shell git branch --show-current)
 VCS_TAG=
 ifeq ($(VCS_LOCAL_BRANCH),)
@@ -183,7 +175,8 @@
 endif
 endif
 
-<<<<<<< HEAD
+# Run Python tools in isolated environments managed by Tox:
+export PATH:=./.tox/bootstrap/bin:$(PATH)
 # Values used to run Tox:
 TOX_ENV_LIST=$(subst $(EMPTY) ,$(COMMA),$(PYTHON_ENVS))
 TOX_RUN_ARGS=run-parallel --parallel auto --parallel-live
@@ -196,10 +189,6 @@
 export TOX_RUN_ARGS
 # The options that allow for rapid execution of arbitrary commands in the venvs managed
 # by tox
-=======
-# Run Python tools in isolated environments managed by Tox:
-export PATH:=./.tox/bootstrap/bin:$(PATH)
->>>>>>> c6b9054c
 TOX_EXEC_OPTS=--no-recreate-pkg --skip-pkg-install
 TOX_EXEC_ARGS=tox exec $(TOX_EXEC_OPTS) -e "$(PYTHON_ENV)"
 TOX_EXEC_BUILD_ARGS=tox exec $(TOX_EXEC_OPTS) -e "build"
@@ -232,12 +221,8 @@
 # Safe defaults for testing the release process without publishing to the official
 # project hosting services, indexes, and registries:
 RELEASE_PUBLISH=false
-<<<<<<< HEAD
 PYPI_REPO=testpypi
-# Only publish releases from the `main` or `develop` branches:
-=======
 # Publish releases from the `main` or `develop` branches:
->>>>>>> c6b9054c
 ifeq ($(VCS_BRANCH),main)
 RELEASE_PUBLISH=true
 else ifeq ($(VCS_BRANCH),develop)
@@ -246,18 +231,12 @@
 endif
 DOCKER_PLATFORMS=
 ifeq ($(RELEASE_PUBLISH),true)
-<<<<<<< HEAD
 PYPI_REPO=pypi
+# Only build and publish multi-platform images for the canonical Python version:
 ifeq ($(PYTHON_MINOR),$(PYTHON_HOST_MINOR))
-# Only build and publish multi-platform images for the canonical Python version:
-# TEMPLATE: Choose the platforms on which your end-users need to be able to run the
-# image.  These default platforms should cover most common end-user platforms, including
-# modern Apple M1 CPUs, Raspberry Pi devices, etc.:
-=======
 # TEMPLATE: Choose the platforms on which your users run the image. These default
 # platforms should cover most common end-user platforms, including modern Apple M1 CPUs,
 # Raspberry Pi devices, and AWS Graviton instances:
->>>>>>> c6b9054c
 DOCKER_PLATFORMS=linux/amd64 linux/arm64 linux/arm/v7
 endif
 endif
@@ -335,7 +314,6 @@
 .PHONY: build-pkgs
 ### Ensure the built package is current when used outside of tox.
 build-pkgs: ./var/git/refs/remotes/$(VCS_REMOTE)/$(VCS_BRANCH) \
-<<<<<<< HEAD
 		./var-docker/$(PYTHON_ENV)/log/build-devel.log
 # Defined as a .PHONY recipe so that multiple targets can depend on this as a
 # pre-requisite and it will only be run once per invocation.
@@ -354,9 +332,6 @@
 	cp -lfv "$$(
 	    ls -t ./var-docker/$(PYTHON_ENV)/.tox/.pkg/dist/*.tar.gz | head -n 1
 	)" "./dist/"
-=======
-		./var-docker/log/build-devel.log
-	true "TEMPLATE: Always specific to the project type"
 
 .PHONY: build-docs
 ### Render the static HTML form of the Sphinx documentation
@@ -371,7 +346,6 @@
 build-docs-%: ./.tox/bootstrap/bin/tox
 	tox exec -e "build" -- sphinx-build -M "$(@:build-docs-%=%)" \
 	    "./docs/" "./build/docs/"
->>>>>>> c6b9054c
 
 ## Docker Build Targets:
 #
@@ -420,12 +394,8 @@
 	echo $${docker_image}:$(DOCKER_VARIANT_PREFIX)$(PYTHON_ENV)-v$${major_version}
 	echo $${docker_image}:$(DOCKER_VARIANT_PREFIX)$(PYTHON_ENV)
 endif
-<<<<<<< HEAD
-# This variant is the default used for tags such as `latest`
 ifeq ($(PYTHON_MINOR),$(PYTHON_HOST_MINOR))
-=======
 # Use this variant as the default used for tags such as `latest`
->>>>>>> c6b9054c
 	echo $${docker_image}:$(DOCKER_VARIANT_PREFIX)$(DOCKER_BRANCH_TAG)
 ifeq ($(VCS_BRANCH),main)
 	echo $${docker_image}:$(DOCKER_VARIANT_PREFIX)v$${minor_version}
@@ -491,11 +461,7 @@
 .PHONY: test-local
 ### Run the full suite of tests, coverage checks, and linters on the local host.
 test-local:
-<<<<<<< HEAD
 	tox $(TOX_RUN_ARGS) -e "$(TOX_ENV_LIST)"
-=======
-	true "TEMPLATE: Always specific to the project type"
->>>>>>> c6b9054c
 
 .PHONY: test-lint
 ### Perform any linter or style checks, including non-code checks.
@@ -530,15 +496,9 @@
 	    done
 
 .PHONY: test-debug
-<<<<<<< HEAD
-### Run tests directly on the host and invoke the debugger on errors/failures.
+### Run tests directly on the system and start the debugger on errors or failures.
 test-debug: ./.tox/$(PYTHON_ENV)/log/editable.log
 	$(TOX_EXEC_ARGS) -- pytest --pdb
-=======
-### Run tests directly on the system and start the debugger on errors or failures.
-test-debug:
-	true "TEMPLATE: Always specific to the project type"
->>>>>>> c6b9054c
 
 .PHONY: test-docker
 ### Run the full suite of tests, coverage checks, and code linters in containers.
@@ -567,16 +527,10 @@
 # No fancy output when running in parallel
 	    docker_run_args+=" -T"
 	fi
-<<<<<<< HEAD
 # Ensure the dist/package has been correctly installed in the image
 	docker compose run --no-deps $${docker_run_args} $(PROJECT_NAME) python -c \
 	    'import $(PYTHON_PROJECT_PACKAGE); print($(PYTHON_PROJECT_PACKAGE))'
-# Run from the development Docker container for consistency
-=======
-# Test that the end-user image can run commands:
-	docker compose run --no-deps $${docker_run_args} $(PROJECT_NAME) true
 # Run from the development Docker container for consistency:
->>>>>>> c6b9054c
 	docker compose run $${docker_run_args} $(PROJECT_NAME)-devel \
 	    make -e PYTHON_MINORS="$(PYTHON_MINORS)" PYTHON_WHEEL="$(PYTHON_WHEEL)" \
 	        test-local
@@ -593,11 +547,8 @@
 ### Verify commits before pushing to the remote.
 test-push: $(VCS_FETCH_TARGETS) \
 		$(HOME)/.local/var/log/$(PROJECT_NAME)-host-install.log \
-<<<<<<< HEAD
+		./.tox/bootstrap/bin/tox \
 		./var-docker/$(PYTHON_ENV)/log/build-devel.log ./.env.~out~
-=======
-		./.tox/bootstrap/bin/tox ./var-docker/log/build-devel.log ./.env.~out~
->>>>>>> c6b9054c
 	vcs_compare_rev="$(VCS_COMPARE_REMOTE)/$(VCS_COMPARE_BRANCH)"
 	if ! git fetch "$(VCS_COMPARE_REMOTE)" "$(VCS_COMPARE_BRANCH)"
 	then
@@ -644,25 +595,16 @@
 release: release-pkgs release-docker
 
 .PHONY: release-pkgs
-<<<<<<< HEAD
 ### Publish installable Python packages to PyPI if conventional commits require.
 release-pkgs: $(HOME)/.local/var/log/$(PROJECT_NAME)-host-install.log \
 		~/.pypirc.~out~
-# Only release from the `main` or `develop` branches:
+# Don't release unless from the `main` or `develop` branches:
 ifeq ($(RELEASE_PUBLISH),true)
 	$(MAKE) -e build-pkgs
 # https://twine.readthedocs.io/en/latest/#using-twine
 	$(TOX_EXEC_BUILD_ARGS) -- twine check ./dist/$(PYTHON_PROJECT_GLOB)-*
 # The VCS remote should reflect the release before the release is published to ensure
 # that a published release is never *not* reflected in VCS.
-=======
-### Publish installable packages if conventional commits require a release.
-release-pkgs: $(HOME)/.local/var/log/$(PROJECT_NAME)-host-install.log
-# Don't release unless from the `main` or `develop` branches:
-ifeq ($(RELEASE_PUBLISH),true)
-	$(MAKE) -e build-pkgs
-	true "TEMPLATE: Always specific to the project type"
->>>>>>> c6b9054c
 	$(MAKE) -e test-clean
 	$(TOX_EXEC_BUILD_ARGS) -- twine upload -s -r "$(PYPI_REPO)" \
 	    ./dist/$(PYTHON_PROJECT_GLOB)-*
@@ -783,32 +725,13 @@
 
 .PHONY: devel-format
 ### Automatically correct code in this checkout according to linters and style checkers.
-<<<<<<< HEAD
-devel-format: $(HOME)/.local/var/log/$(PROJECT_NAME)-host-install.log
+devel-format: $(HOME)/.local/var/log/$(PROJECT_NAME)-host-install.log \
+		./var/log/npm-install.log
 	$(TOX_EXEC_ARGS) -- autoflake -r -i --remove-all-unused-imports \
 		--remove-duplicate-keys --remove-unused-variables \
 		--remove-unused-variables "./src/$(PYTHON_PROJECT_PACKAGE)/"
 	$(TOX_EXEC_ARGS) -- autopep8 -v -i -r "./src/$(PYTHON_PROJECT_PACKAGE)/"
 	$(TOX_EXEC_ARGS) -- black "./src/$(PYTHON_PROJECT_PACKAGE)/"
-	$(TOX_EXEC_ARGS) -- reuse addheader -r --skip-unrecognised \
-	    --copyright "Ross Patterson <me@rpatterson.net>" --license "MIT" "./"
-
-.PHONY: devel-upgrade
-### Update all fixed/pinned dependencies to their latest available versions.
-devel-upgrade: ./.env.~out~ build-docker
-	touch "./setup.cfg" "./requirements/build.txt.in" \
-	    "./build-host/requirements.txt.in" \
-	    "$(HOME)/.local/var/log/$(PROJECT_NAME)-host-install.log"
-# Ensure the network is create first to avoid race conditions
-	docker compose create $(PROJECT_NAME)-devel
-	$(MAKE) -e -j PIP_COMPILE_ARGS="--upgrade" \
-	    DOCKER_COMPOSE_RUN_ARGS="$(DOCKER_COMPOSE_RUN_ARGS) -T" \
-	    $(PYTHON_MINORS:%=build-docker-requirements-%)
-# Update VCS hooks from remotes to the latest tag.
-=======
-devel-format: $(HOME)/.local/var/log/$(PROJECT_NAME)-host-install.log \
-		./var/log/npm-install.log
-	true "TEMPLATE: Always specific to the project type"
 # Add license and copyright header to files missing them:
 	git ls-files -co --exclude-standard -z |
 	grep -Ezv '\.license$$|^(\.reuse|LICENSES)/' |
@@ -829,9 +752,16 @@
 
 .PHONY: devel-upgrade
 ### Update all locked or frozen dependencies to their most recent available versions.
-devel-upgrade: ./.tox/bootstrap/bin/tox
+devel-upgrade: ./.tox/bootstrap/bin/tox ./.env.~out~ build-docker
+	touch "./setup.cfg" "./requirements/build.txt.in" \
+	    "./build-host/requirements.txt.in" \
+	    "$(HOME)/.local/var/log/$(PROJECT_NAME)-host-install.log"
+# Ensure the network is create first to avoid race conditions
+	docker compose create $(PROJECT_NAME)-devel
+	$(MAKE) -e -j PIP_COMPILE_ARGS="--upgrade" \
+	    DOCKER_COMPOSE_RUN_ARGS="$(DOCKER_COMPOSE_RUN_ARGS) -T" \
+	    $(PYTHON_MINORS:%=build-docker-requirements-%)
 # Update VCS integration from remotes to the most recent tag:
->>>>>>> c6b9054c
 	$(TOX_EXEC_BUILD_ARGS) -- pre-commit autoupdate
 
 .PHONY: devel-upgrade-branch
@@ -951,18 +881,10 @@
 ## Docker real targets:
 
 # Build the development image:
-<<<<<<< HEAD
 ./var-docker/$(PYTHON_ENV)/log/build-devel.log: ./Dockerfile ./.dockerignore \
-		./bin/entrypoint ./build-host/requirements.txt.in \
-		./var-docker/$(PYTHON_ENV)/log/rebuild.log \
-		./pyproject.toml ./setup.cfg ./tox.ini \
-		./docker-compose.yml ./docker-compose.override.yml ./.env.~out~ \
-		./bin/host-install
-=======
-./var-docker/log/build-devel.log: ./Dockerfile ./.dockerignore ./bin/entrypoint \
-		./var-docker/log/rebuild.log ./docker-compose.yml \
+		./bin/entrypoint ./var-docker/$(PYTHON_ENV)/log/rebuild.log \
+		./pyproject.toml ./setup.cfg ./tox.ini ./docker-compose.yml \
 		./docker-compose.override.yml ./.env.~out~ ./bin/host-install.sh
->>>>>>> c6b9054c
 	true DEBUG Updated prereqs: $(?)
 	mkdir -pv "$(dir $(@))"
 ifeq ($(DOCKER_BUILD_PULL),true)
@@ -994,39 +916,25 @@
 	$(MAKE) -e "$(@)"
 
 # Build the end-user image:
-<<<<<<< HEAD
 ./var-docker/$(PYTHON_ENV)/log/build-user.log: \
 		./var-docker/$(PYTHON_ENV)/log/build-devel.log ./Dockerfile \
-		./.dockerignore ./bin/entrypoint ./build-host/requirements.txt.in \
+		./.dockerignore ./bin/entrypoint \
 		./var-docker/$(PYTHON_ENV)/log/rebuild.log
 	true DEBUG Updated prereqs: $(?)
 ifeq ($(PYTHON_WHEEL),)
 	$(MAKE) -e "build-pkgs"
 	PYTHON_WHEEL="$$(ls -t ./dist/*.whl | head -n 1)"
 endif
-# Build the end-user image now that all required artifacts are built"
-=======
-./var-docker/log/build-user.log: ./var-docker/log/build-devel.log ./Dockerfile \
-		./.dockerignore ./bin/entrypoint ./var-docker/log/rebuild.log
-	true DEBUG Updated prereqs: $(?)
 # Build the user image after building all required artifacts:
->>>>>>> c6b9054c
 	mkdir -pv "$(dir $(@))"
 	$(MAKE) -e DOCKER_BUILD_ARGS="$(DOCKER_BUILD_ARGS) --load \
 	--build-arg PYTHON_WHEEL=$${PYTHON_WHEEL}" build-docker-build >>"$(@)"
 # The image installs the host requirements, reflect that in the bind mount volumes
 	date >>"$(@:%/build-user.log=%/host-install.log)"
 
-<<<<<<< HEAD
 # Marker file used to trigger the rebuild of the image for just one Python version.
-# Useful to workaround async timestamp issues when running jobs in parallel:
+# Useful to workaround asynchronous timestamp issues when running jobs in parallel:
 ./var-docker/$(PYTHON_ENV)/log/rebuild.log:
-=======
-# Marker file used to trigger the rebuild of the image.
-
-# Useful to workaround asynchronous timestamp issues when running jobs in parallel:
-./var-docker/log/rebuild.log:
->>>>>>> c6b9054c
 	mkdir -pv "$(dir $(@))"
 	date >>"$(@)"
 
@@ -1100,26 +1008,22 @@
 	$(TOX_EXEC_BUILD_ARGS) -- pre-commit install \
 	    --hook-type "pre-commit" --hook-type "commit-msg" --hook-type "pre-push"
 
-<<<<<<< HEAD
+# Set Vale levels for added style rules:
+./.vale.ini ./styles/code.ini:
+	$(MAKE) "./var/log/vale-sync.log"
+	$(TOX_EXEC_BUILD_ARGS) -- python ./bin/vale-set-rule-levels.py --input="$(@)"
+
+./var/log/vale-sync.log: $(HOME)/.local/var/log/$(PROJECT_NAME)-host-install.log \
+		./.env.~out~ ./.vale.ini ./styles/code.ini
+	mkdir -pv "$(dir $(@))"
+	docker compose run --rm vale sync | tee -a "$(@)"
+
 # Capture any project initialization tasks for reference.  Not actually usable.
 ./pyproject.toml:
 	$(MAKE) -e "$(HOME)/.local/var/log/$(PROJECT_NAME)-host-install.log"
 	$(TOX_EXEC_BUILD_ARGS) -- cz init
 
-# Tell Emacs where to find checkout-local tools needed to check the code.
-=======
-# Set Vale levels for added style rules:
-./.vale.ini ./styles/code.ini:
-	$(MAKE) "./var/log/vale-sync.log"
-	$(TOX_EXEC_BUILD_ARGS) -- python ./bin/vale-set-rule-levels.py --input="$(@)"
-
-./var/log/vale-sync.log: $(HOME)/.local/var/log/$(PROJECT_NAME)-host-install.log \
-		./.env.~out~ ./.vale.ini ./styles/code.ini
-	mkdir -pv "$(dir $(@))"
-	docker compose run --rm vale sync | tee -a "$(@)"
-
 # Tell editors where to find tools in the checkout needed to verify the code:
->>>>>>> c6b9054c
 ./.dir-locals.el.~out~: ./.dir-locals.el.in
 	$(call expand_template,$(<),$(@))
 
@@ -1215,17 +1119,12 @@
 # prerequisites have more recent modification times than the target to update the
 # target.
 #
-<<<<<<< HEAD
-#    ./requirements.txt: setup.cfg
-#        ./.tox/py310/bin/pip-compile --output-file "$(@)" "$(<)"
-=======
 # For example, if a feature adds library to the project's dependencies, correctness
 # requires the project to update the frozen, or locked versions to include the added
 # library. The rest of the time the locked or frozen versions don't need updating and it
 # wastes significant time to always update them in the inner loop of development. To
 # express such relationships in Make, define targets for the files containing the locked
 # or frozen versions and add a prerequisite for the file that defines dependencies:
->>>>>>> c6b9054c
 #
 #    ./build/bar.txt: ./bar.txt.in
 #    	envsubst <"$(<)" >"$(@)"
@@ -1247,13 +1146,8 @@
 #
 # If the recipe produces no output, the recipe can create arbitrary output:
 #
-<<<<<<< HEAD
-#     ./var/log/foo.log:
-#         ./.tox/build/bin/python "./bin/foo.py"
-=======
 #     ./var/log/bar.log:
 #         echo "Do some work here"
->>>>>>> c6b9054c
 #         mkdir -pv "$(dir $(@))"
 #         date | tee -a "$(@)"
 #
