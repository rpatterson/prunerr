--- conflicted
+++ resolved
@@ -211,11 +211,7 @@
 # consistency/reproducibility.
 	docker compose run --rm python-project-structure-devel pyproject-build -w
 # https://twine.readthedocs.io/en/latest/#using-twine
-<<<<<<< HEAD
 	./.tox/build/bin/twine check ./dist/* ./.tox-docker/.pkg/dist/*
-=======
-	./.tox/build/bin/twine check ./dist/* ./.tox/.pkg/dist/*
->>>>>>> 2ac12398
 	if [ ! -z "$$(git status --porcelain)" ]
 	then
 	    set +x
@@ -230,12 +226,8 @@
 # Publish from the local host outside a container for access to user credentials:
 # https://twine.readthedocs.io/en/latest/#using-twine
 # Only release on `master` or `develop` to avoid duplicate uploads
-<<<<<<< HEAD
 	./.tox/build/bin/twine upload -s -r "$(PYPI_REPO)" \
 	    ./dist/* ./.tox-docker/.pkg/dist/*
-=======
-	./.tox/build/bin/twine upload -s -r "$(PYPI_REPO)" ./dist/* ./.tox/.pkg/dist/*
->>>>>>> 2ac12398
 # The VCS remote shouldn't reflect the release until the release has been successfully
 # published
 	git push -o ci.skip --no-verify --tags "origin" "HEAD:$(VCS_BRANCH)"
