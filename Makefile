## Development, build and maintenance tasks

### Defensive settings for make:
#     https://tech.davis-hansson.com/p/make/
SHELL:=bash
.ONESHELL:
.SHELLFLAGS:=-eu -o pipefail -c
.SILENT:
.DELETE_ON_ERROR:
MAKEFLAGS+=--warn-undefined-variables
MAKEFLAGS+=--no-builtin-rules
PS1?=$$

# Project-specific variables
GPG_SIGNING_KEYID=2EFF7CCE6828E359
GITHUB_REPOSITORY_OWNER=rpatterson
CI_REGISTRY_IMAGE=registry.gitlab.com/$(GITHUB_REPOSITORY_OWNER)/prunerr

# Options affecting target behavior
PRUNERR_CMD=exec
PRUNERR_ARGS=$(PRUNERR_CMD)

# Values derived from the environment
USER_NAME:=$(shell id -u -n)
USER_FULL_NAME=$(shell getent passwd "$(USER_NAME)" | cut -d ":" -f 5 | cut -d "," -f 1)
ifeq ($(USER_FULL_NAME),)
USER_FULL_NAME=$(USER_NAME)
endif
USER_EMAIL=$(USER_NAME)@$(shell hostname -f)
PUID:=$(shell id -u)
PGID:=$(shell id -g)

# Safe defaults for testing the release process without publishing to the final/official
# hosts/indexes/registries:
RELEASE_PUBLISH=false
TOWNCRIER_COMPARE_BRANCH=develop
PYPI_REPO=testpypi
PYPI_HOSTNAME=test.pypi.org
# Determine which branch is checked out depending on the environment
GITLAB_CI=false
GITHUB_ACTIONS=false
ifeq ($(GITLAB_CI),true)
VCS_BRANCH=$(CI_COMMIT_REF_NAME)
else ifeq ($(GITHUB_ACTIONS),true)
VCS_BRANCH=$(GITHUB_REF_NAME)
else
VCS_BRANCH:=$(shell git branch --show-current)
endif
# Only publish releases from the `master` or `develop` branches:
DOCKER_PUSH=false
CI=false
GITHUB_RELEASE_ARGS=--prerelease
ifeq ($(GITLAB_CI),true)
ifeq ($(VCS_BRANCH),master)
RELEASE_PUBLISH=true
TOWNCRIER_COMPARE_BRANCH=master
PYPI_REPO=pypi
PYPI_HOSTNAME=pypi.org
DOCKER_PUSH=true
GITHUB_RELEASE_ARGS=
else ifeq ($(VCS_BRANCH),develop)
# Publish pre-releases from the `develop` branch:
RELEASE_PUBLISH=true
endif
endif
# Address undefined variables warnings when running under local development
VCS_REMOTE_PUSH_URL=
CODECOV_TOKEN=
GH_TOKEN=

# Done with `$(shell ...)`, echo recipe commands going forward
.SHELLFLAGS+= -x


## Top-level targets

.PHONY: all
### Default target
all: build

# Strive for as much consistency as possible in development tasks between the local host
# and inside containers.  To that end, most of the `*-docker` container target recipes
# should run the corresponding `*-local` local host target recipes inside the
# development container.  Top level targets, like `test`, should run as much as possible
# inside the development container.

.PHONY: build
### Set up everything for development from a checkout, local and in containers
build: ./.git/hooks/pre-commit build-local build-docker
.PHONY: build-local
### Set up for development locally, directly on the host
build-local: ./var/log/recreate.log
.PHONY: build-docker
### Set up for development in Docker containers
build-docker: ./var/log/docker-build.log
.PHONY: build-bump
### Bump the package version if on a branch that should trigger a release
build-bump: ~/.gitconfig ./var/log/recreate-build.log ./var/log/docker-build.log
ifeq ($(RELEASE_PUBLISH),true)
	set +x
ifneq ($(VCS_REMOTE_PUSH_URL),)
# Requires a Personal or Project Access Token in the GitLab CI/CD Variables.  That
# variable value should be prefixed with the token name as a HTTP `user:password`
# authentication string:
# https://stackoverflow.com/a/73426417/624787
	git remote set-url --push "origin" "$(VCS_REMOTE_PUSH_URL)"
# Fail fast if there's still no push access
	git push -o ci.skip --no-verify --tags "origin"
endif
ifneq ($(GITHUB_ACTIONS),true)
ifneq ($(GH_TOKEN),)
# Also push to the mirror with the `ci.skip` option to avoid redundant runs on the
# mirror.
	git remote add "github" \
	    "https://$(GH_TOKEN)@github.com/$(CI_PROJECT_PATH).git"
	git push -o ci.skip --no-verify --tags "github"
endif
endif
	set -x
endif
# Collect the versions involved in this release according to conventional commits
	cz_bump_args="--check-consistency --no-verify"
ifneq ($(VCS_BRANCH),master)
	cz_bump_args+=" --prerelease beta"
endif
ifeq ($(RELEASE_PUBLISH),true)
	cz_bump_args+=" --gpg-sign"
# Import the private signing key from CI secrets
	$(MAKE) ./var/log/gpg-import.log
endif
# Run first in case any input is needed from the developer
	exit_code=0
	./.tox/build/bin/cz bump $${cz_bump_args} --dry-run || exit_code=$$?
	rm -fv "./var/cz-bump-no-release.txt"
	if (( $$exit_code == 3 || $$exit_code == 21 ))
	then
# No release necessary for the commits since the last release, don't publish a release
	    echo "true" >"./var/cz-bump-no-release.txt"
	    exit
	elif (( $$exit_code != 0 ))
	then
# Commitizen returned an unexpected exit status code, fail
	    exit $$exit_code
	fi
	next_version="$$(
	    ./.tox/build/bin/cz bump $${cz_bump_args} --dry-run |
	    sed -nE 's|.* *[Vv]ersion *(.+) *→ *(.+)|\2|p'
	)"
# Update the release notes/changelog
	git fetch origin "$(TOWNCRIER_COMPARE_BRANCH)"
	docker compose run --rm python-project-structure-devel \
	    towncrier check --compare-with "origin/$(TOWNCRIER_COMPARE_BRANCH)"
	if ! git diff --cached --exit-code
	then
	    set +x
	    echo "CRITICAL: Cannot bump version with staged changes"
	    false
	fi
# Capture the release notes for *just this* release for creating the GitHub release.
# Have to run before the real `$ towncrier build` run without the `--draft` option
# because after that the `newsfragments` will have been deleted.
	./.tox/build/bin/towncrier build --version "$${next_version}" --draft --yes \
	    >"./NEWS-release.rst"
# Build and stage the release notes to be commited by `$ cz bump`
	docker compose run --rm python-project-structure-devel \
	    towncrier build --version "$${next_version}" --yes
# Increment the version in VCS
	./.tox/build/bin/cz bump $${cz_bump_args}
# Ensure the container image reflects the version bump but we don't need to update the
# requirements again.
	touch "./requirements.txt"
	$(MAKE) "./var/log/docker-build.log"

.PHONY: start
### Run the local development end-to-end stack services in the background as daemons
start: build-docker
	docker compose down
	docker compose up -d
.PHONY: run
### Run the local development end-to-end stack services in the foreground for debugging
run: build-docker
	docker compose down
	docker compose up
.PHONY: run-debug
### Run a sub-command with a real configuration and post-mortem debugging
run-debug: ./var/log/editable.log
# Depends on the user/developer placing their real Prunerr config in:
#     ~/.config/prunerr.yml
	DEBUG=true ./.tox/py3/bin/python -m pdb ./.tox/py3/bin/prunerr $(PRUNERR_ARGS)

.PHONY: check-push
### Perform any checks that should only be run before pushing
check-push: build-docker
ifeq ($(RELEASE_PUBLISH),true)
	docker compose run --rm python-project-structure-devel \
	    towncrier check --compare-with "origin/develop"
endif

.PHONY: release
### Publish installable Python packages to PyPI and container images to Docker Hub
release: release-python
ifeq ($(RELEASE_PUBLISH),true)
	$(MAKE) release-docker
endif
.PHONY: release-python
### Publish installable Python packages to PyPI
release-python: \
		~/.pypirc ./var/log/codecov-install.log \
		./var/log/docker-build.log ./var/log/recreate-build.log
# Upload any build or test artifacts to CI/CD providers
ifeq ($(GITLAB_CI),true)
	codecov -t "$(CODECOV_TOKEN)" --file "./coverage.xml"
endif
ifeq ($(RELEASE_PUBLISH),true)
# Import the private signing key from CI secrets
	$(MAKE) ./var/log/gpg-import.log
endif
# Build Python packages/distributions from the development Docker container for
# consistency/reproducibility.
<<<<<<< HEAD
	docker compose run --rm prunerr-devel \
	    ./.tox/py3/bin/pyproject-build -w
=======
	docker compose run --rm python-project-structure-devel pyproject-build -w
>>>>>>> 1a5ef463
# https://twine.readthedocs.io/en/latest/#using-twine
	./.tox/build/bin/twine check ./dist/* ./.tox-docker/.pkg/dist/*
	if [ ! -z "$$(git status --porcelain)" ]
	then
	    set +x
	    echo "CRITICAL: Checkout is not clean, not publishing release"
	    false
	fi
	if [ -e "./var/cz-bump-no-release.txt" ]
	then
	    exit
	fi
ifeq ($(RELEASE_PUBLISH),true)
# Publish from the local host outside a container for access to user credentials:
# https://twine.readthedocs.io/en/latest/#using-twine
# Only release on `master` or `develop` to avoid duplicate uploads
	./.tox/build/bin/twine upload -s -r "$(PYPI_REPO)" \
	    ./dist/* ./.tox-docker/.pkg/dist/*
# The VCS remote shouldn't reflect the release until the release has been successfully
# published
	git push -o ci.skip --no-verify --tags "origin" "HEAD:$(VCS_BRANCH)"
	current_version=$$(./.tox/build/bin/cz version --project)
# Create a GitLab release
	./.tox/build/bin/twine upload -s -r "gitlab" ./dist/* ./.tox-docker/.pkg/dist/*
	release_cli_args="--description ./NEWS-release.rst"
	release_cli_args+=" --tag-name v$${current_version}"
	release_cli_args+=" --assets-link {\
	\"name\":\"PyPI\",\
	\"url\":\"https://$(PYPI_HOSTNAME)/project/$(CI_PROJECT_NAME)/$${current_version}/\",\
	\"link_type\":\"package\"\
	}"
	release_cli_args+=" --assets-link {\
	\"name\":\"GitLab-PyPI-Package-Registry\",\
	\"url\":\"$(CI_SERVER_URL)/$(CI_PROJECT_PATH)/-/packages/\",\
	\"link_type\":\"package\"\
	}"
	release_cli_args+=" --assets-link {\
	\"name\":\"Docker-Hub-Container-Registry\",\
	\"url\":\"https://hub.docker.com/r/merpatterson/$(CI_PROJECT_NAME)/tags\",\
	\"link_type\":\"image\"\
	}"
	docker compose run --rm gitlab-release-cli release-cli \
	    --server-url "$(CI_SERVER_URL)" --project-id "$(CI_PROJECT_ID)" \
	    create $${release_cli_args}
# Create a GitHub release
# Ensure the tag is in place on the GitHub mirror so we can create the project host
# release object:
	git push -o ci.skip --no-verify --tags "github"
	gh release create "v$${current_version}" $(GITHUB_RELEASE_ARGS) \
	    --notes-file "./NEWS-release.rst" ./dist/* ./.tox-docker/.pkg/dist/*
endif
.PHONY: release-docker
### Publish container images to Docker Hub
release-docker: build-docker
# https://docs.docker.com/docker-hub/#step-5-build-and-push-a-container-image-to-docker-hub-from-your-computer
ifeq ($(CI),true)
	$(MAKE) ./var/log/docker-login.log
endif
	docker push "merpatterson/prunerr:$(VCS_BRANCH)"
	docker push "merpatterson/prunerr:devel-$(VCS_BRANCH)"
	docker push "$(CI_REGISTRY_IMAGE):$(VCS_BRANCH)"
	docker push "$(CI_REGISTRY_IMAGE):devel-$(VCS_BRANCH)"
	docker push "ghcr.io/rpatterson/prunerr:$(VCS_BRANCH)"
	docker push "ghcr.io/rpatterson/prunerr:devel-$(VCS_BRANCH)"
ifeq ($(VCS_BRANCH),master)
# Only update tags end users may depend on to be stable from the `master` branch
	current_version=$$(./.tox/build/bin/cz version --project)
	major_version=$$(echo $${current_version} | sed -nE 's|([0-9]+).*|\1|p')
	minor_version=$$(
	    echo $${current_version} | sed -nE 's|([0-9]+\.[0-9]+).*|\1|p'
	)
	docker push "merpatterson/prunerr:$${minor_version}"
	docker push "merpatterson/prunerr:$${major_version}"
	docker push "merpatterson/prunerr:latest"
	docker push "merpatterson/prunerr:devel"
	docker push "$(CI_REGISTRY_IMAGE):$${minor_version}"
	docker push "$(CI_REGISTRY_IMAGE):$${major_version}"
	docker push "$(CI_REGISTRY_IMAGE):latest"
	docker push "$(CI_REGISTRY_IMAGE):devel"
	docker push "ghcr.io/rpatterson/prunerr:$${minor_version}"
	docker push "ghcr.io/rpatterson/prunerr:$${major_version}"
	docker push "ghcr.io/rpatterson/prunerr:latest"
	docker push "ghcr.io/rpatterson/prunerr:devel"
	docker compose run --rm docker-pushrm
endif

.PHONY: format
### Automatically correct code in this checkout according to linters and style checkers
format: build-local
	./.tox/py3/bin/autoflake -r -i --remove-all-unused-imports \
		--remove-duplicate-keys --remove-unused-variables \
		--remove-unused-variables "./src/prunerr/"
	./.tox/py3/bin/autopep8 -v -i -r "./src/prunerr/"
	./.tox/py3/bin/black "./src/prunerr/"

.PHONY: test
### Format the code and run the full suite of tests, coverage checks, and linters
test: build-docker
# Run from the development Docker container for consistency
	docker compose run --rm prunerr-devel make format test-local
.PHONY: test-local
### Run the full suite of tests on the local host
test-local: build-local
	tox
.PHONY: test-docker
### Run the full suite of tests inside a docker container
test-docker: build-docker
	docker compose run --rm prunerr-devel make test-local
# Ensure the dist/package has been correctly installed in the image
	docker compose run --rm prunerr python -m prunerr --help
	docker compose run --rm prunerr prunerr --help
.PHONY: test-debug
### Run tests in the main/default environment and invoke the debugger on errors/failures
test-debug: ./var/log/editable.log
	./.tox/py3/bin/pytest --pdb

.PHONY: upgrade
### Update all fixed/pinned dependencies to their latest available versions
upgrade:
	touch "./pyproject.toml"
	$(MAKE) PUID=$(PUID) "test"
# Update VCS hooks from remotes to the latest tag.
	./.tox/build/bin/pre-commit autoupdate

.PHONY: clean
### Restore the checkout to a state as close to an initial clone as possible
clean:
	docker compose --remove-orphans down --rmi "all" -v || true
	./.tox/build/bin/pre-commit uninstall \
	    --hook-type "pre-commit" --hook-type "commit-msg" --hook-type "pre-push" \
	    || true
	./.tox/build/bin/pre-commit clean || true
	git clean -dfx -e "var/"
	rm -rfv "./var/log/"


## Utility targets

.PHONY: expand-template
## Create a file from a template replacing environment variables
expand-template: .SHELLFLAGS = -eu -o pipefail -c
expand-template: ./var/log/host-install.log
	if [ -e "$(target)" ]
	then
	    diff -u "$(target)" "$(template)" || true
	    echo "ERROR: Template $(template) has been updated:"
	    echo "       Reconcile changes and \`$$ touch $(target)\`:"
	    false
	fi
	envsubst <"$(template)" >"$(target)"


## Real targets

./requirements.txt: ./pyproject.toml ./setup.cfg ./tox.ini ./requirements-build.txt.in
	$(MAKE) "./var/log/recreate-build.log"
ifeq ($(CI),true)
# Don't update dependencies in CI/CD so that the release of new versions don't break
# CI/CD runs.
	touch "$(@)"
else
# Only upgrade dependencies locally during local development to ensure changes in
# dependencies are reflected in the frozen versions and to notify developers that new
# versions are available.
	tox -e "build"
endif

./var/log/recreate.log: \
		./var/log/host-install.log \
		./requirements.txt ./requirements-devel.txt ./tox.ini
	mkdir -pv "$(dir $(@))"
# Prevent uploading unintended distributions
	rm -vf ./dist/* ./.tox/dist/* | tee -a "$(@)"
	tox -r --notest -v | tee -a "$(@)"
# Workaround tox's `usedevelop = true` not working with `./pyproject.toml`
./var/log/editable.log: ./var/log/recreate.log
	./.tox/py3/bin/pip install -e "./" | tee -a "$(@)"
./var/log/recreate-build.log: \
		./var/log/host-install.log ./requirements-build.txt ./tox.ini
	mkdir -pv "$(dir $(@))"
	tox -r -e "build" --notest -v | tee -a "$(@)"

# Docker targets
./var/log/docker-build.log: \
		./Dockerfile ./Dockerfile.devel ./.dockerignore \
		./requirements.txt ./requirements-devel.txt ./bin/entrypoint \
		./docker-compose.yml ./docker-compose.override.yml ./.env \
		./var/log/recreate-build.log
# Ensure access permissions to build artifacts in container volumes.
# If created by `# dockerd`, they end up owned by `root`.
	mkdir -pv "$(dir $(@))" "./var-docker/log/" "./.tox/" "./.tox-docker/" \
	    "./src/prunerr.egg-info/" \
	    "./src/prunerr-docker.egg-info/"
# Workaround issues with local images and the development image depending on the end
# user image.  It seems that `depends_on` isn't sufficient.
	current_version=$$(./.tox/build/bin/cz version --project)
# https://github.com/moby/moby/issues/39003#issuecomment-879441675
	docker_build_args=" \
	    --build-arg BUILDKIT_INLINE_CACHE=1 \
	    --build-arg VERSION=$${current_version}"
	docker_build_user_tags=" \
	    --tag merpatterson/prunerr:local \
	    --tag merpatterson/prunerr:$(VCS_BRANCH) \
	    --tag merpatterson/prunerr:$${current_version}\
	    --tag $(CI_REGISTRY_IMAGE):$(VCS_BRANCH) \
	    --tag $(CI_REGISTRY_IMAGE):$${current_version}\
	    --tag ghcr.io/rpatterson/prunerr:$(VCS_BRANCH) \
	    --tag ghcr.io/rpatterson/prunerr:$${current_version}"
ifeq ($(VCS_BRANCH),master)
# Only update tags end users may depend on to be stable from the `master` branch
	major_version=$$(echo $${current_version} | sed -nE 's|([0-9]+).*|\1|p')
	minor_version=$$(
	    echo $${current_version} | sed -nE 's|([0-9]+\.[0-9]+).*|\1|p'
	)
	docker_build_user_tags+=" \
	    --tag merpatterson/prunerr:$${minor_version} \
	    --tag merpatterson/prunerr:$${major_version} \
	    --tag merpatterson/prunerr:latest \
	    --tag $(CI_REGISTRY_IMAGE):$${minor_version} \
	    --tag $(CI_REGISTRY_IMAGE):$${major_version} \
	    --tag $(CI_REGISTRY_IMAGE):latest \
	    --tag ghcr.io/rpatterson/prunerr:$${minor_version} \
	    --tag ghcr.io/rpatterson/prunerr:$${major_version} \
	    --tag ghcr.io/rpatterson/prunerr:latest"
endif
	docker_build_caches=""
ifeq ($(GITLAB_CI),true)
# Don't cache when building final releases on `master`
ifneq ($(VCS_BRANCH),master)
	docker pull "$(CI_REGISTRY_IMAGE):$(VCS_BRANCH)" || true
	docker_build_caches+=" --cache-from $(CI_REGISTRY_IMAGE):$(VCS_BRANCH)"
endif
endif
ifeq ($(GITHUB_ACTIONS),true)
ifneq ($(VCS_BRANCH),master)
# Can't use the GitHub Actions cache when we're only pushing images from GitLab CI/CD
	docker pull "ghcr.io/rpatterson/prunerr:$(VCS_BRANCH)" || true
	docker_build_caches+=" --cache-from \
	    ghcr.io/rpatterson/prunerr:$(VCS_BRANCH)"
endif
endif
	docker buildx build --pull $${docker_build_args} $${docker_build_user_tags} \
	    $${docker_build_caches} "./" | tee -a "$(@)"
# Build the development image
	docker_build_caches=""
ifeq ($(GITLAB_CI),true)
ifneq ($(VCS_BRANCH),master)
	docker pull "$(CI_REGISTRY_IMAGE):devel-$(VCS_BRANCH)" || true
	docker_build_caches+=" --cache-from $(CI_REGISTRY_IMAGE):devel-$(VCS_BRANCH)"
endif
endif
ifeq ($(GITHUB_ACTIONS),true)
ifneq ($(VCS_BRANCH),master)
	docker pull "ghcr.io/rpatterson/prunerr:devel-$(VCS_BRANCH)" || true
	docker_build_caches+=" --cache-from \
	    ghcr.io/rpatterson/prunerr:devel-$(VCS_BRANCH)"
endif
endif
	docker buildx build $${docker_build_args} $${docker_build_caches} \
	    --tag "merpatterson/prunerr:devel" \
	    --tag "merpatterson/prunerr:devel-$(VCS_BRANCH)" \
	    --tag "$(CI_REGISTRY_IMAGE):devel" \
	    --tag "$(CI_REGISTRY_IMAGE):devel-$(VCS_BRANCH)" \
	    --tag "ghcr.io/rpatterson/prunerr:devel" \
	    --tag "ghcr.io/rpatterson/prunerr:devel-$(VCS_BRANCH)" \
	    --file "./Dockerfile.devel" "./" | tee -a "$(@)"
<<<<<<< HEAD
# Prepare the testing environment and tools as much as possible to reduce development
# iteration time when using the image.
	docker compose run --rm prunerr-devel make build-local |
	    tee -a "$(@)"
=======
>>>>>>> 1a5ef463

# Local environment variables from a template
./.env: ./.env.in /usr/bin/apg
	export TRANSMISSION_PASS="$$(apg -n 1)"
	$(MAKE) -e "PUID=$(PUID)" "PGID=$(PGID)" \
	    "template=$(<)" "target=$(@)" expand-template
/usr/bin/apg:
	apt-get update
	apt-get install -y "$(@:/usr/bin/%=%)"

# Perform any one-time local checkout set up
./var/log/host-install.log:
	mkdir -pv "$(dir $(@))"
# Bootstrap the minimum Python environment
	(
	    if ! which pip
	    then
	        if which apk
	        then
	            sudo apk update
	            sudo apk add "gettext" "py3-pip" "gnupg" "github-cli" "curl"
	        elif which apt-get
	        then
	            sudo apt-get update
	            sudo apt-get install -y \
	                "gettext-base" "python3-pip" "gnupg" "gh" "curl"
	        else
	            set +x
	            echo "ERROR: OS not supported for installing host dependencies"
	            false
	        fi
	    fi
	    which tox || pip install tox
	) | tee -a "$(@)"
./var/log/codecov-install.log:
	mkdir -pv "$(dir $(@))"
# Install the code test coverage publishing tool
	(
	    if ! which codecov
	    then
	        mkdir -pv ~/.local/bin/
# https://docs.codecov.com/docs/codecov-uploader#using-the-uploader-with-codecovio-cloud
	        if which brew
	        then
# Mac OS X
	            curl --output-dir ~/.local/bin/ -Os \
	                "https://uploader.codecov.io/latest/macos/codecov"
	        elif which apk
	        then
# Alpine
	            wget --directory-prefix ~/.local/bin/ \
	                "https://uploader.codecov.io/latest/alpine/codecov"
	        else
# Other Linux distributions
	            curl --output-dir ~/.local/bin/ -Os \
	                "https://uploader.codecov.io/latest/linux/codecov"
	        fi
	        chmod +x ~/.local/bin/codecov
	    fi
	    if ! which codecov
	    then
	        set +x
	        echo "ERROR: CodeCov CLI tool still not on PATH"
	        false
	    fi
	) | tee -a "$(@)"

./.git/hooks/pre-commit: ./var/log/recreate.log
	./.tox/build/bin/pre-commit install \
	    --hook-type "pre-commit" --hook-type "commit-msg" --hook-type "pre-push"

# Capture any project initialization tasks for reference.  Not actually usable.
 ./pyproject.toml:
	./.tox/build/bin/cz init

# Emacs editor settings
./.dir-locals.el: ./.dir-locals.el.in
	$(MAKE) "template=$(<)" "target=$(@)" expand-template

# User-created pre-requisites
~/.gitconfig:
	git config --global user.name "$(USER_FULL_NAME)"
	git config --global user.email "$(USER_EMAIL)"
~/.pypirc: ./home/.pypirc.in
	$(MAKE) "template=$(<)" "target=$(@)" expand-template
./var/log/docker-login.log:
	printenv "DOCKER_PASS" | docker login -u "merpatterson" --password-stdin |
	    tee -a "$(@)"
	printenv "CI_REGISTRY_PASSWORD" |
	    docker login -u "$(CI_REGISTRY_USER)" --password-stdin "$(CI_REGISTRY)"
	printenv "GH_TOKEN" |
	    docker login -u "$(GITHUB_REPOSITORY_OWNER)" --password-stdin "ghcr.io"

# GPG signing key creation and management in CI
export GPG_PASSPHRASE=
./var/ci-cd-signing-subkey.asc:
# We need a private key in the CI/CD environment for signing release commits and
# artifacts.  Use a subkey so that it can be revoked without affecting your main key.
# This recipe captures what I had to do to export a private signing subkey.  It's not
# widely tested so it should probably only be used for reference.  It worked for me but
# the risk is leaking your main private key so double and triple check all your
# assumptions and results.
# 1. Create a signing subkey with a NEW, SEPARATE passphrase:
#    https://wiki.debian.org/Subkeys#How.3F
# 2. Get the long key ID for that private subkey:
#	gpg --list-secret-keys --keyid-format "LONG"
# 3. Export *just* that private subkey and verify that the main secret key packet is the
#    GPG dummy packet and that the only other private key included is the intended
#    subkey:
#	gpg --armor --export-secret-subkeys "$(GPG_SIGNING_KEYID)!" |
#	    gpg --list-packets
# 4. Export that key as text to a file:
	gpg --armor --export-secret-subkeys "$(GPG_SIGNING_KEYID)!" >"$(@)"
# 5. Confirm that the exported key can be imported into a temporary GNU PG directory and
#    that temporary directory can then be used to sign files:
#	gnupg_homedir=$$(mktemp -d --suffix=".d" "gnupd.XXXXXXXXXX")
#	printenv 'GPG_PASSPHRASE' >"$${gnupg_homedir}/.passphrase"
#	gpg --homedir "$${gnupg_homedir}" --batch --import <"$(@)"
#	echo "Test signature content" >"$${gnupg_homedir}/test-sig.txt"
#	gpgconf --kill gpg-agent
#	gpg --homedir "$${gnupg_homedir}" --batch --pinentry-mode "loopback" \
#	    --passphrase-file "$${gnupg_homedir}/.passphrase" \
#	    --local-user "$(GPG_SIGNING_KEYID)!" --sign "$${gnupg_homedir}/test-sig.txt"
#	gpg --batch --verify "$${gnupg_homedir}/test-sig.txt.gpg"
# 6. Add the contents of this target as a `GPG_SIGNING_PRIVATE_KEY` secret in CI and the
# passphrase for the signing subkey as a `GPG_PASSPHRASE` secret in CI
./var/log/gpg-import.log:
# In each CI run, import the private signing key from the CI secrets
	printenv "GPG_SIGNING_PRIVATE_KEY" | gpg --batch --import | tee -a "$(@)"
	echo 'default-key:0:"$(GPG_SIGNING_KEYID)' | gpgconf —change-options gpg
	git config --global user.signingkey "$(GPG_SIGNING_KEYID)"
# "Unlock" the signing key for the remainder of this CI run:
	printenv 'GPG_PASSPHRASE' >"./var/ci-cd-signing-subkey.passphrase"
	true | gpg --batch --pinentry-mode "loopback" \
	    --passphrase-file "./var/ci-cd-signing-subkey.passphrase" \
	    --sign | gpg --list-packets<|MERGE_RESOLUTION|>--- conflicted
+++ resolved
@@ -217,12 +217,7 @@
 endif
 # Build Python packages/distributions from the development Docker container for
 # consistency/reproducibility.
-<<<<<<< HEAD
-	docker compose run --rm prunerr-devel \
-	    ./.tox/py3/bin/pyproject-build -w
-=======
 	docker compose run --rm python-project-structure-devel pyproject-build -w
->>>>>>> 1a5ef463
 # https://twine.readthedocs.io/en/latest/#using-twine
 	./.tox/build/bin/twine check ./dist/* ./.tox-docker/.pkg/dist/*
 	if [ ! -z "$$(git status --porcelain)" ]
@@ -489,13 +484,6 @@
 	    --tag "ghcr.io/rpatterson/prunerr:devel" \
 	    --tag "ghcr.io/rpatterson/prunerr:devel-$(VCS_BRANCH)" \
 	    --file "./Dockerfile.devel" "./" | tee -a "$(@)"
-<<<<<<< HEAD
-# Prepare the testing environment and tools as much as possible to reduce development
-# iteration time when using the image.
-	docker compose run --rm prunerr-devel make build-local |
-	    tee -a "$(@)"
-=======
->>>>>>> 1a5ef463
 
 # Local environment variables from a template
 ./.env: ./.env.in /usr/bin/apg
