## Development, build and maintenance tasks:
#
# To ease discovery for new contributors, variables that act as options affecting
# behavior are at the top.  Then skip to `## Top-level targets:` below to find targets
# intended for use by developers.  The real work, however, is in the recipes for real
# targets that follow.  If making changes here, please start by reading the philosophy
# commentary at the bottom of this file.

# Variables used as options to control behavior:
export TEMPLATE_IGNORE_EXISTING=false
# https://devguide.python.org/versions/#supported-versions
PYTHON_SUPPORTED_MINORS=3.11 3.10 3.9 3.8 3.7
# Project-specific variables
export DOCKER_USER=merpatterson
# TEMPLATE: See comments towards the bottom and update.
GPG_SIGNING_KEYID=2EFF7CCE6828E359
CI_UPSTREAM_NAMESPACE=rpatterson
CI_PROJECT_NAME=python-project-structure


## "Private" Variables:

# Variables that aren't likely to be of concern those just using and reading top-level
# targets.  Mostly variables whose values are derived from the environment or other
# values.  If adding a variable whose value isn't a literal constant or intended for use
# on the CLI as an option, add it to the appropriate grouping below.  Unfortunately,
# variables referenced in targets or prerequisites need to be defined above those
# references (as opposed to references in recipes), which means we can't move these
# further below for readability and discover.

### Defensive settings for make:
#     https://tech.davis-hansson.com/p/make/
SHELL:=bash
.ONESHELL:
.SHELLFLAGS:=-eu -o pipefail -c
.SILENT:
.DELETE_ON_ERROR:
MAKEFLAGS+=--warn-undefined-variables
MAKEFLAGS+=--no-builtin-rules
PS1?=$$
EMPTY=
COMMA=,

# Values derived from the environment:
USER_NAME:=$(shell id -u -n)
USER_FULL_NAME:=$(shell \
    getent passwd "$(USER_NAME)" | cut -d ":" -f 5 | cut -d "," -f 1)
ifeq ($(USER_FULL_NAME),)
USER_FULL_NAME=$(USER_NAME)
endif
USER_EMAIL:=$(USER_NAME)@$(shell hostname -f)
export PUID:=$(shell id -u)
export PGID:=$(shell id -g)
export CHECKOUT_DIR=$(PWD)
TZ=Etc/UTC
ifneq ("$(wildcard /usr/share/zoneinfo/)","")
TZ=$(shell \
  realpath --relative-to=/usr/share/zoneinfo/ \
  $(firstword $(realpath /private/etc/localtime /etc/localtime)) \
)
endif
export TZ
export DOCKER_GID=$(shell getent group "docker" | cut -d ":" -f 3)

# Values concerning supported Python versions:
# Use the same Python version tox would as a default.
# https://tox.wiki/en/latest/config.html#base_python
PYTHON_HOST_MINOR:=$(shell \
    pip --version | sed -nE 's|.* \(python ([0-9]+.[0-9]+)\)$$|\1|p')
export PYTHON_HOST_ENV=py$(subst .,,$(PYTHON_HOST_MINOR))
# Determine the latest installed Python version of the supported versions
PYTHON_BASENAMES=$(PYTHON_SUPPORTED_MINORS:%=python%)
PYTHON_AVAIL_EXECS:=$(foreach \
    PYTHON_BASENAME,$(PYTHON_BASENAMES),$(shell which $(PYTHON_BASENAME)))
PYTHON_LATEST_EXEC=$(firstword $(PYTHON_AVAIL_EXECS))
PYTHON_LATEST_BASENAME=$(notdir $(PYTHON_LATEST_EXEC))
PYTHON_MINOR=$(PYTHON_HOST_MINOR)
ifeq ($(PYTHON_MINOR),)
# Fallback to the latest installed supported Python version
PYTHON_MINOR=$(PYTHON_LATEST_BASENAME:python%=%)
endif
PYTHON_LATEST_MINOR=$(firstword $(PYTHON_SUPPORTED_MINORS))
PYTHON_LATEST_ENV=py$(subst .,,$(PYTHON_LATEST_MINOR))
PYTHON_MINORS=$(PYTHON_SUPPORTED_MINORS)
ifeq ($(PYTHON_MINOR),)
export PYTHON_MINOR=$(firstword $(PYTHON_MINORS))
else ifeq ($(findstring $(PYTHON_MINOR),$(PYTHON_MINORS)),)
export PYTHON_MINOR=$(firstword $(PYTHON_MINORS))
endif
export PYTHON_MINOR
export PYTHON_ENV=py$(subst .,,$(PYTHON_MINOR))
PYTHON_SHORT_MINORS=$(subst .,,$(PYTHON_MINORS))
PYTHON_ENVS=$(PYTHON_SHORT_MINORS:%=py%)
PYTHON_ALL_ENVS=$(PYTHON_ENVS) build
export PYTHON_WHEEL=

# Values derived from VCS/git:
<<<<<<< HEAD
VCS_BRANCH:=$(shell git branch --show-current)
CI_COMMIT_REF_NAME=
GITHUB_REF_NAME=
ifneq ($(CI_COMMIT_REF_NAME),)
VCS_BRANCH=$(CI_COMMIT_REF_NAME)
else ifneq ($(GITHUB_REF_NAME),)
VCS_BRANCH=$(GITHUB_REF_NAME)
endif
export VCS_BRANCH
# Make best guess at the right remote to use for comparison to determine release data:
VCS_REMOTE:=$(shell git config "branch.$(VCS_BRANCH).remote")
ifeq ($(VCS_REMOTE),)
VCS_REMOTE:=$(shell git config "branch.$(VCS_BRANCH).pushRemote")
=======
VCS_LOCAL_BRANCH:=$(shell git branch --show-current)
# Reproduce what we need of git's branch and remote configuration and logic:
VCS_CLONE_REMOTE:=$(shell git config "clone.defaultRemoteName")
ifeq ($(VCS_CLONE_REMOTE),)
VCS_CLONE_REMOTE=origin
>>>>>>> 93eee766
endif
VCS_PUSH_REMOTE:=$(shell git config "branch.$(VCS_LOCAL_BRANCH).pushRemote")
ifeq ($(VCS_PUSH_REMOTE),)
VCS_PUSH_REMOTE:=$(shell git config "remote.pushDefault")
endif
ifeq ($(VCS_PUSH_REMOTE),)
VCS_PUSH_REMOTE=$(VCS_CLONE_REMOTE)
endif
VCS_UPSTREAM_REMOTE:=$(shell git config "branch.$(VCS_LOCAL_BRANCH).remote")
ifeq ($(VCS_UPSTREAM_REMOTE),)
VCS_UPSTREAM_REMOTE:=$(shell git config "checkout.defaultRemote")
endif
VCS_UPSTREAM_REF:=$(shell git config "branch.$(VCS_LOCAL_BRANCH).merge")
VCS_UPSTREAM_BRANCH=$(VCS_UPSTREAM_REF:refs/heads/%=%)
# Determine the best remote and branch for versioning data, e.g. `v*` tags:
VCS_REMOTE=$(VCS_PUSH_REMOTE)
VCS_BRANCH=$(VCS_LOCAL_BRANCH)
# Determine the best remote and branch for release data, e.g. conventional commits:
VCS_COMPARE_REMOTE=$(VCS_UPSTREAM_REMOTE)
ifeq ($(VCS_COMPARE_REMOTE),)
VCS_COMPARE_REMOTE=$(VCS_PUSH_REMOTE)
endif
VCS_COMPARE_BRANCH=$(VCS_UPSTREAM_BRANCH)
ifeq ($(VCS_COMPARE_BRANCH),)
VCS_COMPARE_BRANCH=$(VCS_BRANCH)
endif
# If pushing to upstream release branches, get release data compared to the previous
# release:
ifeq ($(VCS_COMPARE_BRANCH),develop)
VCS_COMPARE_BRANCH=master
endif
<<<<<<< HEAD
VCS_COMPARE_REMOTE=$(VCS_REMOTE)
CI=false
ifeq ($(CI),true)
# Under CI, check commits and release notes against the branch to be merged into:
ifeq ($(VCS_BRANCH),develop)
VCS_COMPARE_BRANCH=master
else ifneq ($(VCS_BRANCH),master)
VCS_COMPARE_BRANCH=develop
endif
endif
=======
>>>>>>> 93eee766
# Assemble the targets used to avoid redundant fetches during release tasks:
VCS_FETCH_TARGETS=./var/git/refs/remotes/$(VCS_REMOTE)/$(VCS_BRANCH)
ifneq ($(VCS_REMOTE)/$(VCS_BRANCH),$(VCS_COMPARE_REMOTE)/$(VCS_COMPARE_BRANCH))
VCS_FETCH_TARGETS+=./var/git/refs/remotes/$(VCS_COMPARE_REMOTE)/$(VCS_COMPARE_BRANCH)
endif
# Determine the sequence of branches to find closes existing build artifacts, such as
# docker images:
VCS_BRANCHES=$(VCS_BRANCH)
ifneq ($(VCS_BRANCH),master)
ifneq ($(VCS_BRANCH),develop)
VCS_BRANCHES+=develop
endif
VCS_BRANCHES+=master
endif

# Values used to run Tox:
TOX_ENV_LIST=$(subst $(EMPTY) ,$(COMMA),$(PYTHON_ENVS))
ifeq ($(words $(PYTHON_MINORS)),1)
TOX_RUN_ARGS=run
else
TOX_RUN_ARGS=run-parallel --parallel auto --parallel-live
endif
ifneq ($(PYTHON_WHEEL),)
TOX_RUN_ARGS+= --installpkg "$(PYTHON_WHEEL)"
endif
export TOX_RUN_ARGS
# The options that allow for rapid execution of arbitrary commands in the venvs managed
# by tox
TOX_EXEC_OPTS=--no-recreate-pkg --skip-pkg-install
TOX_EXEC_ARGS=tox exec $(TOX_EXEC_OPTS) -e "$(PYTHON_ENV)" --
TOX_EXEC_BUILD_ARGS=tox exec $(TOX_EXEC_OPTS) -e "build" --

# Values used to build Docker images and run containers:
GITLAB_CI=false
GITHUB_ACTIONS=false
CI_PROJECT_NAMESPACE=$(CI_UPSTREAM_NAMESPACE)
CI_TEMPLATE_REGISTRY_HOST=registry.gitlab.com
CI_REGISTRY=$(CI_TEMPLATE_REGISTRY_HOST)/$(CI_PROJECT_NAMESPACE)
CI_REGISTRY_IMAGE=$(CI_REGISTRY)/$(CI_PROJECT_NAME)
DOCKER_COMPOSE_RUN_ARGS=--rm
ifneq ($(CI),true)
DOCKER_COMPOSE_RUN_ARGS+= --quiet-pull
endif
DOCKER_BUILD_ARGS=
DOCKER_REGISTRIES=DOCKER GITLAB GITHUB
export DOCKER_REGISTRY=$(firstword $(DOCKER_REGISTRIES))
DOCKER_IMAGE_DOCKER=$(DOCKER_USER)/$(CI_PROJECT_NAME)
DOCKER_IMAGE_GITLAB=$(CI_REGISTRY_IMAGE)
DOCKER_IMAGE_GITHUB=ghcr.io/$(CI_PROJECT_NAMESPACE)/$(CI_PROJECT_NAME)
DOCKER_IMAGE=$(DOCKER_IMAGE_$(DOCKER_REGISTRY))
DOCKER_IMAGES=
ifeq ($(GITLAB_CI),true)
DOCKER_IMAGES+=$(DOCKER_IMAGE_GITLAB)
else ifeq ($(GITHUB_ACTIONS),true)
DOCKER_IMAGES+=$(DOCKER_IMAGE_GITHUB)
else
DOCKER_IMAGES+=$(DOCKER_IMAGE_DOCKER)
endif
export DOCKER_VARIANT=
DOCKER_VARIANT_PREFIX=
ifneq ($(DOCKER_VARIANT),)
DOCKER_VARIANT_PREFIX=$(DOCKER_VARIANT)-
endif
export DOCKER_BRANCH_TAG=$(subst /,-,$(VCS_BRANCH))
DOCKER_VOLUMES=\
./var/docker/$(PYTHON_ENV)/ \
./src/python_project_structure.egg-info/ \
./var/docker/$(PYTHON_ENV)/python_project_structure.egg-info/ \
./.tox/ ./var/docker/$(PYTHON_ENV)/.tox/
export DOCKER_BUILD_PULL=false

# Values derived from or overridden by CI environments:
GITHUB_REPOSITORY_OWNER=$(CI_UPSTREAM_NAMESPACE)
# Determine if this checkout is a fork of the upstream project:
CI_IS_FORK=false
ifeq ($(GITLAB_CI),true)
USER_EMAIL=$(USER_NAME)@runners-manager.gitlab.com
ifneq ($(CI_PROJECT_NAMESPACE),$(CI_UPSTREAM_NAMESPACE))
CI_IS_FORK=true
DOCKER_REGISTRIES=GITLAB
DOCKER_IMAGES+=$(CI_TEMPLATE_REGISTRY_HOST)/$(CI_UPSTREAM_NAMESPACE)/$(CI_PROJECT_NAME)
endif
else ifeq ($(GITHUB_ACTIONS),true)
USER_EMAIL=$(USER_NAME)@actions.github.com
ifneq ($(GITHUB_REPOSITORY_OWNER),$(CI_UPSTREAM_NAMESPACE))
CI_IS_FORK=true
DOCKER_REGISTRIES=GITHUB
DOCKER_IMAGES+=ghcr.io/$(GITHUB_REPOSITORY_OWNER)/$(CI_PROJECT_NAME)
endif
endif
# Take GitHub auth from env under GitHub actions but from secrets on other hosts:
GITHUB_TOKEN=
PROJECT_GITHUB_PAT=
ifeq ($(GITHUB_TOKEN),)
GITHUB_TOKEN=$(PROJECT_GITHUB_PAT)
else ifeq ($(PROJECT_GITHUB_PAT),)
PROJECT_GITHUB_PAT=$(GITHUB_TOKEN)
endif
GH_TOKEN=$(GITHUB_TOKEN)
export GH_TOKEN
export GITHUB_TOKEN
export PROJECT_GITHUB_PAT

# Values used for publishing releases:
# Safe defaults for testing the release process without publishing to the final/official
# hosts/indexes/registries:
PIP_COMPILE_ARGS=--upgrade
RELEASE_PUBLISH=false
PYPI_REPO=testpypi
PYPI_HOSTNAME=test.pypi.org
# Only publish releases from the `master` or `develop` branches:
ifeq ($(CI),true)
# Compile requirements on CI/CD as a check to make sure all changes to dependencies have
# been reflected in the frozen/pinned versions, but don't upgrade packages so that
# external changes, such as new PyPI releases, don't turn CI/CD red spuriously and
# unrelated to the contributor's actual changes.
PIP_COMPILE_ARGS=
endif
GITHUB_RELEASE_ARGS=--prerelease
# Only publish releases from the `master` or `develop` branches and only under the
# canonical CI/CD platform:
ifeq ($(GITLAB_CI),true)
ifeq ($(VCS_BRANCH),master)
RELEASE_PUBLISH=true
PYPI_REPO=pypi
PYPI_HOSTNAME=pypi.org
GITHUB_RELEASE_ARGS=
else ifeq ($(VCS_BRANCH),develop)
# Publish pre-releases from the `develop` branch:
RELEASE_PUBLISH=true
PYPI_REPO=pypi
endif
endif
CI_REGISTRY_USER=$(CI_PROJECT_NAMESPACE)
CI_REGISTRY_IMAGE=$(CI_REGISTRY)/$(CI_PROJECT_NAME)
# Address undefined variables warnings when running under local development
PYPI_PASSWORD=
export PYPI_PASSWORD
TEST_PYPI_PASSWORD=
export TEST_PYPI_PASSWORD
VCS_REMOTE_PUSH_URL=
CODECOV_TOKEN=
DOCKER_PASS=
export DOCKER_PASS
CI_PROJECT_ID=
export CI_PROJECT_ID
CI_JOB_TOKEN=
export CI_JOB_TOKEN
CI_REGISTRY_PASSWORD=
export CI_REGISTRY_PASSWORD
GH_TOKEN=

# Done with `$(shell ...)`, echo recipe commands going forward
.SHELLFLAGS+= -x


## Makefile "functions":
#
# Snippets whose output is frequently used including across recipes.  Used for output
# only, not actually making any changes.
# https://www.gnu.org/software/make/manual/html_node/Call-Function.html

# Return the most recently built package:
current_pkg = $(shell ls -t ./dist/*$(1) | head -n 1)


## Top-level targets:

.PHONY: all
### The default target.
all: build

.PHONY: start
### Run the local development end-to-end stack services in the background as daemons.
start: build-docker-volumes-$(PYTHON_ENV) build-docker-$(PYTHON_MINOR) ./.env
	docker compose down
	docker compose up -d

.PHONY: run
### Run the local development end-to-end stack services in the foreground for debugging.
run: build-docker-volumes-$(PYTHON_ENV) build-docker-$(PYTHON_MINOR) ./.env
	docker compose down
	docker compose up


## Build Targets:
#
# Recipes that make artifacts needed for by end-users, development tasks, other recipes.

.PHONY: build
### Set up everything for development from a checkout, local and in containers.
build: ./.git/hooks/pre-commit \
		$(HOME)/.local/var/log/python-project-structure-host-install.log \
		build-docker

.PHONY: build-pkgs
### Ensure the built package is current when used outside of tox.
build-pkgs: ./var/git/refs/remotes/$(VCS_REMOTE)/$(VCS_BRANCH) \
		./var/docker/$(PYTHON_ENV)/log/build-devel.log build-docker-volumes-$(PYTHON_ENV)
# Defined as a .PHONY recipe so that multiple targets can depend on this as a
# pre-requisite and it will only be run once per invocation.
	rm -vf ./dist/*
# Build Python packages/distributions from the development Docker container for
# consistency/reproducibility.
	docker compose run $(DOCKER_COMPOSE_RUN_ARGS) -T \
	    python-project-structure-devel tox run -e "$(PYTHON_ENV)" --pkg-only
# Copy the wheel to a location accessible to all containers:
	cp -lfv "$$(
	    ls -t ./var/docker/$(PYTHON_ENV)/.tox/.pkg/dist/*.whl | head -n 1
	)" "./dist/"
# Also build the source distribution:
	docker compose run $(DOCKER_COMPOSE_RUN_ARGS) -T \
	    python-project-structure-devel \
	    tox run -e "$(PYTHON_ENV)" --override "testenv.package=sdist" --pkg-only
	cp -lfv "$$(
	    ls -t ./var/docker/$(PYTHON_ENV)/.tox/.pkg/dist/*.tar.gz | head -n 1
	)" "./dist/"

.PHONY: $(PYTHON_ENVS:%=build-requirements-%)
### Compile fixed/pinned dependency versions if necessary.
$(PYTHON_ENVS:%=build-requirements-%):
# Avoid parallel tox recreations stomping on each other
	$(MAKE) -e "$(@:build-requirements-%=./var/log/tox/%/build.log)"
	targets="./requirements/$(@:build-requirements-%=%)/user.txt \
	    ./requirements/$(@:build-requirements-%=%)/devel.txt \
	    ./requirements/$(@:build-requirements-%=%)/build.txt \
	    ./build-host/requirements-$(@:build-requirements-%=%).txt"
# Workaround race conditions in pip's HTTP file cache:
# https://github.com/pypa/pip/issues/6970#issuecomment-527678672
	$(MAKE) -e -j $${targets} ||
	    $(MAKE) -e -j $${targets} ||
	    $(MAKE) -e -j $${targets}

## Docker Build Targets:
#
# Strive for as much consistency as possible in development tasks between the local host
# and inside containers.  To that end, most of the `*-docker` container target recipes
# should run the corresponding `*-local` local host target recipes inside the
# development container.  Top level targets, like `test`, should run as much as possible
# inside the development container.

.PHONY: build-docker
### Set up for development in Docker containers.
build-docker: build-pkgs
	$(MAKE) -e -j PYTHON_WHEEL="$(call current_pkg,.whl)" \
	    DOCKER_BUILD_ARGS="--progress plain" \
	    $(PYTHON_MINORS:%=build-docker-%)

.PHONY: $(PYTHON_MINORS:%=build-docker-%)
### Set up for development in a Docker container for one Python version.
$(PYTHON_MINORS:%=build-docker-%):
	$(MAKE) -e \
	    PYTHON_MINORS="$(@:build-docker-%=%)" \
	    PYTHON_MINOR="$(@:build-docker-%=%)" \
	    PYTHON_ENV="py$(subst .,,$(@:build-docker-%=%))" \
	    "./var/docker/py$(subst .,,$(@:build-docker-%=%))/log/build-user.log"

.PHONY: build-docker-tags
### Print the list of image tags for the current registry and variant.
build-docker-tags:
	$(MAKE) -e $(DOCKER_REGISTRIES:%=build-docker-tags-%)

.PHONY: $(DOCKER_REGISTRIES:%=build-docker-tags-%)
### Print the list of image tags for the current registry and variant.
$(DOCKER_REGISTRIES:%=build-docker-tags-%): \
		./var/git/refs/remotes/$(VCS_REMOTE)/$(VCS_BRANCH) \
		./var/log/tox/build/build.log
	docker_image=$(DOCKER_IMAGE_$(@:build-docker-tags-%=%))
	VERSION=$$(./.tox/build/bin/cz version --project)
	major_version=$$(echo $${VERSION} | sed -nE 's|([0-9]+).*|\1|p')
	minor_version=$$(
	    echo $${VERSION} | sed -nE 's|([0-9]+\.[0-9]+).*|\1|p'
	)
	echo $${docker_image}:$(DOCKER_VARIANT_PREFIX)$(PYTHON_ENV)-$(DOCKER_BRANCH_TAG)
ifeq ($(VCS_BRANCH),master)
# Only update tags end users may depend on to be stable from the `master` branch
	echo $${docker_image}:$(DOCKER_VARIANT_PREFIX)$(PYTHON_ENV)-$${minor_version}
	echo $${docker_image}:$(DOCKER_VARIANT_PREFIX)$(PYTHON_ENV)-$${major_version}
	echo $${docker_image}:$(DOCKER_VARIANT_PREFIX)$(PYTHON_ENV)
endif
# This variant is the default used for tags such as `latest`
ifeq ($(PYTHON_ENV),$(PYTHON_LATEST_ENV))
	echo $${docker_image}:$(DOCKER_VARIANT_PREFIX)$(DOCKER_BRANCH_TAG)
ifeq ($(VCS_BRANCH),master)
	echo $${docker_image}:$(DOCKER_VARIANT_PREFIX)$${minor_version}
	echo $${docker_image}:$(DOCKER_VARIANT_PREFIX)$${major_version}
ifeq ($(DOCKER_VARIANT),)
	echo $${docker_image}:latest
else
	echo $${docker_image}:$(DOCKER_VARIANT)
endif
endif
endif

.PHONY: $(PYTHON_MINORS:%=build-docker-requirements-%)
### Pull container images and compile fixed/pinned dependency versions if necessary.
$(PYTHON_MINORS:%=build-docker-requirements-%): ./.env
	export PYTHON_MINOR="$(@:build-docker-requirements-%=%)"
	export PYTHON_ENV="py$(subst .,,$(@:build-docker-requirements-%=%))"
	$(MAKE) -e build-docker-volumes-$${PYTHON_ENV} \
	    "./var/docker/$(PYTHON_ENV)/log/build-devel.log"
	docker compose run $(DOCKER_COMPOSE_RUN_ARGS) -T \
	    python-project-structure-devel make -e \
	    PYTHON_MINORS="$(@:build-docker-requirements-%=%)" \
	    PIP_COMPILE_ARGS="$(PIP_COMPILE_ARGS)" \
	    build-requirements-py$(subst .,,$(@:build-docker-requirements-%=%))

.PHONY: $(PYTHON_ENVS:%=build-docker-volumes-%)
### Ensure access permissions to build artifacts in Python version container volumes.
# If created by `# dockerd`, they end up owned by `root`.
$(PYTHON_ENVS:%=build-docker-volumes-%): \
		./src/python_project_structure.egg-info/ ./.tox/
	$(MAKE) -e \
	    $(@:build-docker-volumes-%=./var/docker/%/) \
	    $(@:build-docker-volumes-%=./var/docker/%/python_project_structure.egg-info/) \
	    $(@:build-docker-volumes-%=./var/docker/%/.tox/)


## Test Targets:
#
# Recipes that run the test suite.

.PHONY: test
### Format the code and run the full suite of tests, coverage checks, and linters.
test: test-docker-lint test-docker

.PHONY: test-local
### Run the full suite of tests on the local host.
test-local:
	tox $(TOX_RUN_ARGS) -e "$(TOX_ENV_LIST)"

.PHONY: test-debug
### Run tests in the host environment and invoke the debugger on errors/failures.
test-debug: ./var/log/tox/$(PYTHON_ENV)/editable.log
	$(TOX_EXEC_ARGS) pytest --pdb

.PHONY: test-docker
### Run the full suite of tests, coverage checks, and code linters in containers.
test-docker: build-pkgs ./var/log/codecov-install.log
	$(MAKE) -e -j PYTHON_WHEEL="$(call current_pkg,.whl)" \
	    DOCKER_BUILD_ARGS="--progress plain" \
	    $(PYTHON_MINORS:%=test-docker-%)

.PHONY: $(PYTHON_MINORS:%=test-docker-%)
### Run the full suite of tests inside a docker container for one Python version.
$(PYTHON_MINORS:%=test-docker-%):
	$(MAKE) -e \
	    PYTHON_MINORS="$(@:test-docker-%=%)" \
	    PYTHON_MINOR="$(@:test-docker-%=%)" \
	    PYTHON_ENV="py$(subst .,,$(@:test-docker-%=%))" \
	    test-docker-pyminor

.PHONY: test-docker-pyminor
### Run the full suite of tests inside a docker container for this Python version.
test-docker-pyminor: build-docker-volumes-$(PYTHON_ENV) build-docker-$(PYTHON_MINOR) \
		./var/log/codecov-install.log
	docker_run_args="--rm"
	if [ ! -t 0 ]
	then
# No fancy output when running in parallel
	    docker_run_args+=" -T"
	fi
# Ensure the dist/package has been correctly installed in the image
	docker compose run --no-deps $${docker_run_args} python-project-structure \
	    python -c 'import pythonprojectstructure; print(pythonprojectstructure)'
# Run from the development Docker container for consistency
	docker compose run $${docker_run_args} python-project-structure-devel \
	    make -e PYTHON_MINORS="$(PYTHON_MINORS)" PYTHON_WHEEL="$(PYTHON_WHEEL)" \
	        test-local
# Upload any build or test artifacts to CI/CD providers
ifeq ($(GITLAB_CI),true)
ifeq ($(PYTHON_MINOR),$(PYTHON_HOST_MINOR))
ifneq ($(CODECOV_TOKEN),)
	codecov --nonZero -t "$(CODECOV_TOKEN)" \
	    --file "./build/$(PYTHON_ENV)/coverage.xml"
else ifneq ($(CI_IS_FORK),true)
	set +x
	echo "ERROR: CODECOV_TOKEN missing from ./.env or CI secrets"
	false
endif
endif
endif

.PHONY: test-docker-lint
### Check the style and content of the `./Dockerfile*` files.
test-docker-lint: ./.env build-docker-volumes-$(PYTHON_ENV)
	docker compose pull hadolint
	docker compose run $(DOCKER_COMPOSE_RUN_ARGS) -T hadolint \
	    hadolint "./Dockerfile"
	docker compose run $(DOCKER_COMPOSE_RUN_ARGS) -T hadolint \
	    hadolint "./Dockerfile.devel"
	docker compose run $(DOCKER_COMPOSE_RUN_ARGS) -T hadolint \
	    hadolint "./build-host/Dockerfile"

.PHONY: test-push
### Perform any checks that should only be run before pushing.
test-push: $(VCS_FETCH_TARGETS) \
		$(HOME)/.local/var/log/python-project-structure-host-install.log \
		./var/docker/$(PYTHON_ENV)/log/build-devel.log \
		build-docker-volumes-$(PYTHON_ENV) ./.env
<<<<<<< HEAD
ifeq ($(CI),true)
ifneq ($(PYTHON_MINOR),$(PYTHON_HOST_MINOR))
# Don't waste CI time, only check for the canonical version:
	exit
endif
endif
=======
ifeq ($(VCS_COMPARE_BRANCH),master)
# On `master`, compare with the previous commit on `master`
	vcs_compare_rev="$(VCS_COMPARE_REMOTE)/$(VCS_COMPARE_BRANCH)^"
else
>>>>>>> 93eee766
	vcs_compare_rev="$(VCS_COMPARE_REMOTE)/$(VCS_COMPARE_BRANCH)"
	if ! git fetch "$(VCS_COMPARE_REMOTE)" "$(VCS_COMPARE_BRANCH)"
	then
# Compare with the pre-release branch if this branch hasn't been pushed yet:
	    vcs_compare_rev="$(VCS_COMPARE_REMOTE)/develop"
	fi
endif
	$(TOX_EXEC_BUILD_ARGS) cz check --rev-range "$${vcs_compare_rev}..HEAD"
	exit_code=0
	$(TOX_EXEC_BUILD_ARGS) python ./bin/cz-check-bump --compare-ref \
	    "$${vcs_compare_rev}" || exit_code=$$?
	if (( $$exit_code == 3 || $$exit_code == 21 ))
	then
	    exit
	elif (( $$exit_code != 0 ))
	then
	    exit $$exit_code
	else
	    docker compose run $(DOCKER_COMPOSE_RUN_ARGS) \
	        python-project-structure-devel $(TOX_EXEC_ARGS) \
	        towncrier check --compare-with "$${vcs_compare_rev}"
	fi

.PHONY: test-clean
### Confirm that the checkout is free of uncommitted VCS changes.
test-clean:
	if [ -n "$$(git status --porcelain)" ]
	then
	    set +x
	    echo "Checkout is not clean"
	    false
	fi


## Release Targets:
#
# Recipes that make an changes needed for releases and publish built artifacts to
# end-users.

.PHONY: release
### Publish installable Python packages and container images as required by commits.
release: release-python release-docker

.PHONY: release-python
### Publish installable Python packages to PyPI.
release-python: ./var/log/tox/build/build.log \
		./var/git/refs/remotes/$(VCS_REMOTE)/$(VCS_BRANCH) \
		~/.pypirc ./.env build-docker-volumes-$(PYTHON_ENV)
ifeq ($(VCS_BRANCH),master)
	if ! ./.tox/build/bin/python ./bin/get-base-version $$(
	    ./.tox/build/bin/cz version --project
	)
	then
# There's no pre-release for which to publish a final release:
	    exit
	fi
else
# Only release if required by conventional commits:
	exit_code=0
	./.tox/build/bin/python ./bin/cz-check-bump || exit_code=$$?
	if (( $$exit_code == 3 || $$exit_code == 21 ))
	then
# No commits require a release:
	    exit
	elif (( $$exit_code != 0 ))
	then
	    exit $$exit_code
	fi
endif
# Only release from the `master` or `develop` branches:
ifeq ($(RELEASE_PUBLISH),true)
# Import the private signing key from CI secrets
	$(MAKE) -e ./var/log/gpg-import.log
# Bump the version and build the final release packages:
	$(MAKE) -e release-bump build-pkgs
# https://twine.readthedocs.io/en/latest/#using-twine
	./.tox/build/bin/twine check ./dist/python?project?structure-*
# The VCS remote should reflect the release before the release is published to ensure
# that a published release is never *not* reflected in VCS.  Also ensure the tag is in
# place on any mirrors, using multiple `pushurl` remotes, for those project hosts as
# well:
	$(MAKE) -e test-clean
	git push --no-verify --tags "$(VCS_REMOTE)" "HEAD:$(VCS_BRANCH)"
	./.tox/build/bin/twine upload -s -r "$(PYPI_REPO)" \
	    ./dist/python?project?structure-*
	export VERSION=$$(./.tox/build/bin/cz version --project)
# Create a GitLab release
	./.tox/build/bin/twine upload -s -r "gitlab" \
	    ./dist/python?project?structure-*
	release_cli_args="--description ./NEWS-release.rst"
	release_cli_args+=" --tag-name v$${VERSION}"
	release_cli_args+=" --assets-link {\
	\"name\":\"PyPI\",\
	\"url\":\"https://$(PYPI_HOSTNAME)/project/$(CI_PROJECT_NAME)/$${VERSION}/\",\
	\"link_type\":\"package\"\
	}"
	release_cli_args+=" --assets-link {\
	\"name\":\"GitLab-PyPI-Package-Registry\",\
	\"url\":\"$(CI_SERVER_URL)/$(CI_PROJECT_PATH)/-/packages/\",\
	\"link_type\":\"package\"\
	}"
	release_cli_args+=" --assets-link {\
	\"name\":\"Docker-Hub-Container-Registry\",\
	\"url\":\"https://hub.docker.com/r/merpatterson/$(CI_PROJECT_NAME)/tags\",\
	\"link_type\":\"image\"\
	}"
	docker compose pull gitlab-release-cli
	docker compose run --rm gitlab-release-cli release-cli \
	    --server-url "$(CI_SERVER_URL)" --project-id "$(CI_PROJECT_ID)" \
	    create $${release_cli_args}
# Create a GitHub release
	gh release create "v$${VERSION}" $(GITHUB_RELEASE_ARGS) \
	    --notes-file "./NEWS-release.rst" ./dist/python?project?structure-*
endif

.PHONY: release-docker
### Publish all container images to all container registries.
release-docker: build-docker-volumes-$(PYTHON_ENV) build-docker \
		$(DOCKER_REGISTRIES:%=./var/log/docker-login-%.log)
	$(MAKE) -e -j $(PYTHON_MINORS:%=release-docker-%)

.PHONY: $(PYTHON_MINORS:%=release-docker-%)
### Publish the container images for one Python version to all container registry.
$(PYTHON_MINORS:%=release-docker-%): $(DOCKER_REGISTRIES:%=./var/log/docker-login-%.log)
	export PYTHON_ENV="py$(subst .,,$(@:release-docker-%=%))"
	$(MAKE) -e -j $(DOCKER_REGISTRIES:%=release-docker-registry-%)
ifeq ($${PYTHON_ENV},$(PYTHON_LATEST_ENV))
	docker compose pull pandoc docker-pushrm
	docker compose run $(DOCKER_COMPOSE_RUN_ARGS) docker-pushrm
endif

.PHONY: $(DOCKER_REGISTRIES:%=release-docker-registry-%)
### Publish all container images to one container registry.
$(DOCKER_REGISTRIES:%=release-docker-registry-%):
# https://docs.docker.com/docker-hub/#step-5-build-and-push-a-container-image-to-docker-hub-from-your-computer
	$(MAKE) -e "./var/log/docker-login-$(@:release-docker-registry-%=%).log"
	for user_tag in $$(
	    $(MAKE) -e --no-print-directory \
	        build-docker-tags-$(@:release-docker-registry-%=%)
	)
	do
	    docker push "$${user_tag}"
	done
	for devel_tag in $$(
	    $(MAKE) -e DOCKER_VARIANT="devel" --no-print-directory \
	        build-docker-tags-$(@:release-docker-registry-%=%)
	)
	do
	    docker push "$${devel_tag}"
	done

.PHONY: release-bump
### Bump the package version if on a branch that should trigger a release.
release-bump: ~/.gitconfig ./var/git/refs/remotes/$(VCS_REMOTE)/$(VCS_BRANCH) \
		./var/log/git-remotes.log ./var/log/tox/build/build.log \
		./var/docker/$(PYTHON_ENV)/log/build-devel.log \
		./.env build-docker-volumes-$(PYTHON_ENV)
	if ! git diff --cached --exit-code
	then
	    set +x
	    echo "CRITICAL: Cannot bump version with staged changes"
	    false
	fi
# Collect the versions involved in this release according to conventional commits:
	cz_bump_args="--check-consistency --no-verify"
ifneq ($(VCS_BRANCH),master)
	cz_bump_args+=" --prerelease beta"
endif
ifeq ($(RELEASE_PUBLISH),true)
	cz_bump_args+=" --gpg-sign"
# Import the private signing key from CI secrets
	$(MAKE) -e ./var/log/gpg-import.log
endif
# Capture the release notes for *just this* release for creating the GitHub release.
# Have to run before the real `$ towncrier build` run without the `--draft` option
# because after that the `newsfragments` will have been deleted.
	next_version=$$(
	    $(TOX_EXEC_BUILD_ARGS) cz bump $${cz_bump_args} --yes --dry-run |
	    sed -nE 's|.* ([^ ]+) *→ *([^ ]+).*|\2|p'
	) || true
	docker compose run --rm python-project-structure-devel $(TOX_EXEC_ARGS) \
	    towncrier build --version "$${next_version}" --draft --yes \
	        >"./NEWS-release.rst"
# Build and stage the release notes to be commited by `$ cz bump`
	docker compose run $(DOCKER_COMPOSE_RUN_ARGS) python-project-structure-devel \
	    $(TOX_EXEC_ARGS) towncrier build --version "$${next_version}" --yes
# Increment the version in VCS
	$(TOX_EXEC_BUILD_ARGS) cz bump $${cz_bump_args}
# Ensure the container image reflects the version bump but we don't need to update the
# requirements again.
	touch \
	    $(PYTHON_ENVS:%=./requirements/%/user.txt) \
	    $(PYTHON_ENVS:%=./requirements/%/devel.txt) \
	    $(PYTHON_ENVS:%=./build-host/requirements-%.txt)
ifneq ($(CI),true)
# If running under CI/CD then the image will be updated in the next pipeline stage.
# For testing locally, however, ensure the image is up-to-date for subsequent recipes.
	$(MAKE) -e "./var/docker/$(PYTHON_ENV)/log/build-user.log"
endif


## Development Targets:
#
# Recipes used by developers to make changes to the code.

.PHONY: devel-format
### Automatically correct code in this checkout according to linters and style checkers.
devel-format: $(HOME)/.local/var/log/python-project-structure-host-install.log
	$(TOX_EXEC_ARGS) autoflake -r -i --remove-all-unused-imports \
		--remove-duplicate-keys --remove-unused-variables \
		--remove-unused-variables "./src/pythonprojectstructure/"
	$(TOX_EXEC_ARGS) autopep8 -v -i -r "./src/pythonprojectstructure/"
	$(TOX_EXEC_ARGS) black "./src/pythonprojectstructure/"

.PHONY: devel-upgrade
### Update all fixed/pinned dependencies to their latest available versions.
devel-upgrade: ./.env build-docker-volumes-$(PYTHON_ENV)
	touch "./setup.cfg" "./requirements/build.txt.in" \
	    "./build-host/requirements.txt.in"
# Ensure the network is create first to avoid race conditions
	docker compose create python-project-structure-devel
	$(MAKE) -e PIP_COMPILE_ARGS="--upgrade" -j \
	    $(PYTHON_MINORS:%=build-docker-requirements-%)
# Update VCS hooks from remotes to the latest tag.
	$(TOX_EXEC_BUILD_ARGS) pre-commit autoupdate

.PHONY: devel-upgrade-branch
### Reset an upgrade branch, commit upgraded dependencies on it, and push for review.
devel-upgrade-branch: ~/.gitconfig ./var/git/refs/remotes/$(VCS_REMOTE)/$(VCS_BRANCH) \
		./var/log/git-remotes.log
	remote_branch_exists=false
	if git fetch "$(VCS_REMOTE)" "$(VCS_BRANCH)-upgrade"
	then
	    remote_branch_exists=true
	fi
	if git show-ref -q --heads "$(VCS_BRANCH)-upgrade"
	then
# Reset an existing local branch to the latest upstream before upgrading
	    git checkout "$(VCS_BRANCH)-upgrade"
	    git reset --hard "$(VCS_BRANCH)" --
	else
# Create a new local branch from the latest upstream before upgrading
	    git checkout -b "$(VCS_BRANCH)-upgrade" "$(VCS_BRANCH)"
	fi
	now=$$(date -u)
	$(MAKE) -e devel-upgrade
	if $(MAKE) -e "test-clean"
	then
# No changes from upgrade, exit successfully but push nothing
	    exit
	fi
# Commit the upgrade changes
	echo "Upgrade all requirements to the latest versions as of $${now}." \
	    >"./src/pythonprojectstructure/newsfragments/upgrade-requirements.bugfix.rst"
	git add --update './build-host/requirements-*.txt' './requirements/*/*.txt' \
	    "./.pre-commit-config.yaml"
	git add \
	    "./src/pythonprojectstructure/newsfragments/upgrade-requirements.bugfix.rst"
	git commit --all --signoff -m \
	    "fix(deps): Upgrade requirements latest versions"
# Fail if upgrading left untracked files in VCS
	$(MAKE) -e "test-clean"
# Push any upgrades to the remote for review.  Specify both the ref and the expected ref
# for `--force-with-lease=...` to support pushing to multiple mirrors/remotes via
# multiple `pushUrl`:
	git_push_args="--no-verify"
	if [ "$${remote_branch_exists=true}" == "true" ]
	then
	    git_push_args+=" --force-with-lease=\
	$(VCS_BRANCH)-upgrade:$(VCS_REMOTE)/$(VCS_BRANCH)-upgrade"
	fi
	git push $${git_push_args} "$(VCS_REMOTE)" "HEAD:$(VCS_BRANCH)-upgrade"


## Clean Targets:
#
# Recipes used to restore the checkout to initial conditions.

.PHONY: clean
### Restore the checkout to a state as close to an initial clone as possible.
clean:
	docker compose down --remove-orphans --rmi "all" -v || true
	$(TOX_EXEC_BUILD_ARGS) pre-commit uninstall \
	    --hook-type "pre-commit" --hook-type "commit-msg" --hook-type "pre-push" \
	    || true
	$(TOX_EXEC_BUILD_ARGS) pre-commit clean || true
	git clean -dfx -e "var/" -e ".env"
	rm -rfv "./var/log/"
	rm -rf "./var/docker/"


## Real Targets:
#
# Recipes that make actual changes and create and update files for the target.

# Manage fixed/pinned versions in `./requirements/**.txt` files.  Has to be run for each
# python version in the virtual environment for that Python version:
# https://github.com/jazzband/pip-tools#cross-environment-usage-of-requirementsinrequirementstxt-and-pip-compile
$(PYTHON_ENVS:%=./requirements/%/devel.txt): ./pyproject.toml ./setup.cfg ./tox.ini
	true DEBUG Updated prereqs: $(?)
	$(MAKE) -e "$(@:requirements/%/devel.txt=./var/log/tox/%/build.log)"
	./.tox/$(@:requirements/%/devel.txt=%)/bin/pip-compile \
	    --resolver "backtracking" $(PIP_COMPILE_ARGS) --extra "devel" \
	    --output-file "$(@)" "$(<)"
	mkdir -pv "./var/log/"
	touch "./var/log/rebuild.log"
$(PYTHON_ENVS:%=./requirements/%/user.txt): ./pyproject.toml ./setup.cfg ./tox.ini
	true DEBUG Updated prereqs: $(?)
	$(MAKE) -e "$(@:requirements/%/user.txt=./var/log/tox/%/build.log)"
	./.tox/$(@:requirements/%/user.txt=%)/bin/pip-compile \
	    --resolver "backtracking" $(PIP_COMPILE_ARGS) --output-file "$(@)" "$(<)"
	mkdir -pv "./var/log/"
	touch "./var/log/rebuild.log"
$(PYTHON_ENVS:%=./build-host/requirements-%.txt): ./build-host/requirements.txt.in
	true DEBUG Updated prereqs: $(?)
	$(MAKE) -e "$(@:build-host/requirements-%.txt=./var/log/tox/%/build.log)"
	./.tox/$(@:build-host/requirements-%.txt=%)/bin/pip-compile \
	    --resolver "backtracking" $(PIP_COMPILE_ARGS) --output-file "$(@)" "$(<)"
# Only update the installed tox version for the latest/host/main/default Python version
	if [ "$(@:build-host/requirements-%.txt=%)" = "$(PYTHON_ENV)" ]
	then
# Don't install tox into one of it's own virtual environments
	    if [ -n "$${VIRTUAL_ENV:-}" ]
	    then
	        pip_bin="$$(which -a pip | grep -v "^$${VIRTUAL_ENV}/bin/" | head -n 1)"
	    else
	        pip_bin="pip"
	    fi
	    "$${pip_bin}" install -r "$(@)"
	fi
	mkdir -pv "./var/log/"
	touch "./var/log/rebuild.log"
$(PYTHON_ENVS:%=./requirements/%/build.txt): ./requirements/build.txt.in
	true DEBUG Updated prereqs: $(?)
	$(MAKE) -e "$(@:requirements/%/build.txt=./var/log/tox/%/build.log)"
	./.tox/$(@:requirements/%/build.txt=%)/bin/pip-compile \
	    --resolver "backtracking" $(PIP_COMPILE_ARGS) --output-file "$(@)" "$(<)"

# Targets used as pre-requisites to ensure virtual environments managed by tox have been
# created and can be used directly to save time on Tox's overhead when we don't need
# Tox's logic about when to update/recreate them, e.g.:
#     $ ./.tox/build/bin/cz --help
# Mostly useful for build/release tools.
$(PYTHON_ALL_ENVS:%=./var/log/tox/%/build.log):
	$(MAKE) -e "$(HOME)/.local/var/log/python-project-structure-host-install.log"
	mkdir -pv "$(dir $(@))"
	tox run $(TOX_EXEC_OPTS) -e "$(@:var/log/tox/%/build.log=%)" --notest |
	    tee -a "$(@)"
# Workaround tox's `usedevelop = true` not working with `./pyproject.toml`.  Use as a
# prerequisite when using Tox-managed virtual environments directly and changes to code
# need to take effect immediately.
$(PYTHON_ENVS:%=./var/log/tox/%/editable.log):
	$(MAKE) -e "$(HOME)/.local/var/log/python-project-structure-host-install.log"
	mkdir -pv "$(dir $(@))"
	tox exec $(TOX_EXEC_OPTS) -e "$(@:var/log/tox/%/editable.log=%)" -- \
	    pip install -e "./" | tee -a "$(@)"

## Docker real targets:

# Build the development image:
./var/docker/$(PYTHON_ENV)/log/build-devel.log: \
		./Dockerfile.devel ./.dockerignore ./bin/entrypoint \
		./pyproject.toml ./setup.cfg ./tox.ini \
		./build-host/requirements.txt.in ./docker-compose.yml \
		./docker-compose.override.yml ./.env \
		./var/docker/$(PYTHON_ENV)/log/rebuild.log
	true DEBUG Updated prereqs: $(?)
	$(MAKE) -e "./var/git/refs/remotes/$(VCS_REMOTE)/$(VCS_BRANCH)" \
	    build-docker-volumes-$(PYTHON_ENV) "./var/log/tox/build/build.log"
	mkdir -pv "$(dir $(@))"
# Workaround issues with local images and the development image depending on the end
# user image.  It seems that `depends_on` isn't sufficient.
	$(MAKE) -e $(HOME)/.local/var/log/python-project-structure-host-install.log
	export VERSION=$$(./.tox/build/bin/cz version --project)
ifeq ($(DOCKER_BUILD_PULL),true)
# Pull the development image and simulate as if it had been built here.
	if $(MAKE) -e DOCKER_VARIANT="devel" pull-docker
	then
	    touch "$(@)" "./var/docker/$(PYTHON_ENV)/log/rebuild.log"
# Ensure the virtualenv in the volume is also current:
	    docker compose run $(DOCKER_COMPOSE_RUN_ARGS) -T \
	        python-project-structure-devel make -e PYTHON_MINORS="$(PYTHON_MINOR)" \
	        "./var/log/tox/$(PYTHON_ENV)/build.log"
	    exit
	fi
else
# https://github.com/moby/moby/issues/39003#issuecomment-879441675
	docker_build_args="$(DOCKER_BUILD_ARGS) \
	    --build-arg BUILDKIT_INLINE_CACHE=1 \
	    --build-arg PYTHON_MINOR=$(PYTHON_MINOR) \
	    --build-arg PYTHON_ENV=$(PYTHON_ENV) \
	    --build-arg VERSION=$${VERSION}"
ifeq ($(CI),true)
# Workaround broken interactive session detection
	docker pull "python:${PYTHON_MINOR}"
endif
	docker_build_devel_tags=""
	for devel_tag in $$(
	    $(MAKE) -e DOCKER_VARIANT="devel" --no-print-directory build-docker-tags
	)
	do
	    docker_build_devel_tags+="--tag $${devel_tag} "
	done
	docker_build_caches=""
ifeq ($(GITLAB_CI),true)
# Don't cache when building final releases on `master`
	$(MAKE) -e "./var/log/docker-login-GITLAB.log" || true
ifneq ($(VCS_BRANCH),master)
	if $(MAKE) -e DOCKER_VARIANT="devel" pull-docker
	then
	    docker_build_caches+=" --cache-from \
	$(DOCKER_IMAGE_GITLAB):devel-$(PYTHON_ENV)-$(DOCKER_BRANCH_TAG)"
	fi
endif
endif
ifeq ($(GITHUB_ACTIONS),true)
	$(MAKE) -e "./var/log/docker-login-GITHUB.log" || true
ifneq ($(VCS_BRANCH),master)
	if $(MAKE) -e DOCKER_VARIANT="devel" pull-docker
	then
	    docker_build_caches+=" --cache-from \
	$(DOCKER_IMAGE_GITHUB):devel-$(PYTHON_ENV)-$(DOCKER_BRANCH_TAG)"
	fi
endif
endif
	docker buildx build --pull $${docker_build_args} $${docker_build_devel_tags} \
	    $${docker_build_caches} --file "./Dockerfile.devel" "./"
# Ensure any subsequent builds have optimal caches
ifeq ($(GITLAB_CI),true)
	docker push \
	    "$(DOCKER_IMAGE_GITLAB):devel-$(PYTHON_ENV)-$(DOCKER_BRANCH_TAG)"
endif
ifeq ($(GITHUB_ACTIONS),true)
ifneq ($(CI_IS_FORK),true)
	docker push \
	    "$(DOCKER_IMAGE_GITHUB):devel-$(PYTHON_ENV)-$(DOCKER_BRANCH_TAG)"
endif
endif
	date >>"$(@)"
# Update the pinned/frozen versions, if needed, using the container.  If changed, then
# we may need to re-build the container image again to ensure it's current and correct.
	docker compose run $(DOCKER_COMPOSE_RUN_ARGS) -T \
	    python-project-structure-devel make -e PYTHON_MINORS="$(PYTHON_MINOR)" \
	    build-requirements-$(PYTHON_ENV)
ifeq ($(CI),true)
# On CI, any changes from compiling requirements is a failure so no need to waste time
# rebuilding images:
	touch "$(@)"
else
	$(MAKE) -e "$(@)"
endif
endif

# Build the end-user image:
./var/docker/$(PYTHON_ENV)/log/build-user.log: \
		./var/docker/$(PYTHON_ENV)/log/build-devel.log ./Dockerfile \
		./var/docker/$(PYTHON_ENV)/log/rebuild.log
	true DEBUG Updated prereqs: $(?)
	$(MAKE) -e "./var/git/refs/remotes/$(VCS_REMOTE)/$(VCS_BRANCH)" \
	    "./var/log/tox/build/build.log"
	mkdir -pv "$(dir $(@))"
	export VERSION=$$(./.tox/build/bin/cz version --project)
# https://github.com/moby/moby/issues/39003#issuecomment-879441675
	docker_build_args="$(DOCKER_BUILD_ARGS) \
	    --build-arg BUILDKIT_INLINE_CACHE=1 \
	    --build-arg PYTHON_MINOR=$(PYTHON_MINOR) \
	    --build-arg PYTHON_ENV=$(PYTHON_ENV) \
	    --build-arg VERSION=$${VERSION}"
# Build the end-user image now that all required artifacts are built"
ifeq ($(PYTHON_WHEEL),)
	$(MAKE) -e "build-pkgs"
	PYTHON_WHEEL="$$(ls -t ./dist/*.whl | head -n 1)"
endif
	docker_build_user_tags=""
	for user_tag in $$($(MAKE) -e --no-print-directory build-docker-tags)
	do
	    docker_build_user_tags+="--tag $${user_tag} "
	done
	docker_build_caches=""
ifeq ($(GITLAB_CI),true)
ifneq ($(VCS_BRANCH),master)
	if $(MAKE) -e pull-docker
	then
	    docker_build_caches+=" \
	--cache-from $(DOCKER_IMAGE_GITLAB):$(PYTHON_ENV)-$(DOCKER_BRANCH_TAG)"
	fi
endif
endif
ifeq ($(GITHUB_ACTIONS),true)
ifneq ($(VCS_BRANCH),master)
	if $(MAKE) -e pull-docker
	then
	    docker_build_caches+=" \
	--cache-from $(DOCKER_IMAGE_GITHUB):$(PYTHON_ENV)-$(DOCKER_BRANCH_TAG)"
	fi
endif
endif
	docker buildx build --pull $${docker_build_args} $${docker_build_user_tags} \
	    --build-arg PYTHON_WHEEL="$${PYTHON_WHEEL}" $${docker_build_caches} "./"
# Ensure any subsequent builds have optimal caches
ifeq ($(GITLAB_CI),true)
	docker push "$(DOCKER_IMAGE_GITLAB):$(PYTHON_ENV)-$(DOCKER_BRANCH_TAG)"
endif
ifeq ($(GITHUB_ACTIONS),true)
ifneq ($(CI_IS_FORK),true)
	docker push "$(DOCKER_IMAGE_GITHUB):$(PYTHON_ENV)-$(DOCKER_BRANCH_TAG)"
endif
endif
	date >>"$(@)"
# The images install the host requirements, reflect that in the bind mount volumes
	date >>"$(@:%/build.log=%/host-install.log)"

./var/ $(PYTHON_ENVS:%=./var/docker/%/) \
./src/python_project_structure.egg-info/ \
$(PYTHON_ENVS:%=./var/docker/%/python_project_structure.egg-info/) \
./.tox/ $(PYTHON_ENVS:%=./var/docker/%/.tox/):
	mkdir -pv "$(@)"

# Marker file used to trigger the rebuild of the image for just one Python version.
# Useful to workaround async timestamp issues when running jobs in parallel:
./var/docker/$(PYTHON_ENV)/log/rebuild.log:
	mkdir -pv "$(dir $(@))"
	date >>"$(@)"

# Local environment variables from a template:
./.env: ./.env.in
	$(MAKE) -e "template=$(<)" "target=$(@)" expand-template

# Install all tools required by recipes that have to be installed externally on the
# host.  Use a target file outside this checkout to support multiple checkouts.  Use a
# target specific to this project so that other projects can use the same approach but
# with different requirements.
$(HOME)/.local/var/log/python-project-structure-host-install.log:
	mkdir -pv "$(dir $(@))"
# Bootstrap the minimum Python environment
	(
	    if ! which pip
	    then
	        if which apk
	        then
	            sudo apk update
	            sudo apk add "gettext" "py3-pip" "gnupg" "github-cli" "curl"
	        elif which apt-get
	        then
	            sudo apt-get update
	            sudo apt-get install -y \
	                "gettext-base" "python3-pip" "gnupg" "gh" "curl"
	        else
	            set +x
	            echo "ERROR: OS not supported for installing host dependencies"
	            false
	        fi
	    fi
	    if [ -e ./build-host/requirements-$(PYTHON_HOST_ENV).txt ]
	    then
	        pip install -r "./build-host/requirements-$(PYTHON_HOST_ENV).txt"
	    else
	        pip install -r "./build-host/requirements.txt.in"
	    fi
	) | tee -a "$(@)"

./var/log/codecov-install.log:
	mkdir -pv "$(dir $(@))"
# Install the code test coverage publishing tool
	(
	    if ! which codecov
	    then
	        mkdir -pv ~/.local/bin/
# https://docs.codecov.com/docs/codecov-uploader#using-the-uploader-with-codecovio-cloud
	        if which brew
	        then
# Mac OS X
	            curl --output-dir ~/.local/bin/ -Os \
	                "https://uploader.codecov.io/latest/macos/codecov"
	        elif which apk
	        then
# Alpine
	            wget --directory-prefix ~/.local/bin/ \
	                "https://uploader.codecov.io/latest/alpine/codecov"
	        else
# Other Linux distributions
	            curl --output-dir ~/.local/bin/ -Os \
	                "https://uploader.codecov.io/latest/linux/codecov"
	        fi
	        chmod +x ~/.local/bin/codecov
	    fi
	    if ! which codecov
	    then
	        set +x
	        echo "ERROR: CodeCov CLI tool still not on PATH"
	        false
	    fi
	) | tee -a "$(@)"

# Retrieve VCS data needed for versioning (tags) and release (release notes).
$(VCS_FETCH_TARGETS): ./.git/logs/HEAD
	git_fetch_args=--tags
	if [ "$$(git rev-parse --is-shallow-repository)" == "true" ]
	then
	    git_fetch_args+=" --unshallow"
	fi
	branch_path="$(@:var/git/refs/remotes/%=%)"
	mkdir -pv "$(dir $(@))"
<<<<<<< HEAD
	(
	    git fetch $${git_fetch_args} "$${branch_path%%/*}" "$${branch_path#*/}" ||
	    true
	) |& tee -a "$(@)"
=======
	if ! git fetch $${git_fetch_args} "$${branch_path%%/*}" "$${branch_path#*/}" |
	    tee -a "$(@)"
	then
# If the local branch doesn't exist, fall back to the pre-release branch:
	    git fetch $${git_fetch_args} "$${branch_path%%/*}" "develop" | tee -a "$(@)"
	fi
>>>>>>> 93eee766

./.git/hooks/pre-commit:
	$(MAKE) -e "$(HOME)/.local/var/log/python-project-structure-host-install.log"
	$(TOX_EXEC_BUILD_ARGS) pre-commit install \
	    --hook-type "pre-commit" --hook-type "commit-msg" --hook-type "pre-push"

# Capture any project initialization tasks for reference.  Not actually usable.
./pyproject.toml:
	$(MAKE) -e "$(HOME)/.local/var/log/python-project-structure-host-install.log"
	$(TOX_EXEC_BUILD_ARGS) cz init

# Tell Emacs where to find checkout-local tools needed to check the code.
./.dir-locals.el: ./.dir-locals.el.in
	$(MAKE) -e "template=$(<)" "target=$(@)" expand-template

# Ensure minimal VCS configuration, mostly useful in automation such as CI.
~/.gitconfig:
	git config --global user.name "$(USER_FULL_NAME)"
	git config --global user.email "$(USER_EMAIL)"

./var/log/git-remotes.log:
ifeq ($(RELEASE_PUBLISH),true)
	set +x
ifneq ($(VCS_REMOTE_PUSH_URL),)
# Requires a Personal or Project Access Token in the GitLab CI/CD Variables.  That
# variable value should be prefixed with the token name as a HTTP `user:password`
# authentication string:
# https://stackoverflow.com/a/73426417/624787
	git remote set-url --push --add "origin" "$(VCS_REMOTE_PUSH_URL)"
endif
ifneq ($(GITHUB_ACTIONS),true)
ifneq ($(PROJECT_GITHUB_PAT),)
# Also push to the mirror with the `ci.skip` option to avoid redundant runs on the
# mirror.
	git remote set-url --push --add "origin" \
	    "https://$(PROJECT_GITHUB_PAT)@github.com/$(CI_PROJECT_PATH).git"
# Also add a fetch remote for the `$ gh ...` CLI tool to detect:
	git remote add "github" \
	    "https://$(PROJECT_GITHUB_PAT)@github.com/$(CI_PROJECT_PATH).git"
else ifneq ($(CI_IS_FORK),true)
	set +x
	echo "ERROR: PROJECT_GITHUB_PAT missing from ./.env or CI secrets"
	false
endif
endif
	set -x
# Fail fast if there's still no push access
	git push -o ci.skip --no-verify --tags "origin"
endif

# Ensure release publishing authentication, mostly useful in automation such as CI.
~/.pypirc: ./home/.pypirc.in
	$(MAKE) -e "template=$(<)" "target=$(@)" expand-template

./var/log/docker-login-DOCKER.log: ./.env
	mkdir -pv "$(dir $(@))"
	set +x
	source "./.env"
	export DOCKER_PASS
	if [ -n "$${DOCKER_PASS}" ]
	then
	    set -x
	    printenv "DOCKER_PASS" | docker login -u "merpatterson" --password-stdin
	elif [ "$(CI_IS_FORK)" != "true" ]
	then
	    echo "ERROR: DOCKER_PASS missing from ./.env or CI secrets"
	    false
	fi
	date | tee -a "$(@)"
./var/log/docker-login-GITLAB.log: ./.env
	mkdir -pv "$(dir $(@))"
	set +x
	source "./.env"
	export CI_REGISTRY_PASSWORD
	if [ -n "$${CI_REGISTRY_PASSWORD}" ]
	then
	    set -x
	    printenv "CI_REGISTRY_PASSWORD" |
	        docker login -u "$(CI_REGISTRY_USER)" --password-stdin "$(CI_REGISTRY)"
	elif [ "$(CI_IS_FORK)" != "true" ]
	then
	    echo "ERROR: CI_REGISTRY_PASSWORD missing from ./.env or CI secrets"
	    false
	fi
	date | tee -a "$(@)"
./var/log/docker-login-GITHUB.log: ./.env
	mkdir -pv "$(dir $(@))"
	set +x
	source "./.env"
	export PROJECT_GITHUB_PAT
	if [ -n "$${PROJECT_GITHUB_PAT}" ]
	then
	    set -x
	    printenv "PROJECT_GITHUB_PAT" |
	        docker login -u "$(GITHUB_REPOSITORY_OWNER)" --password-stdin "ghcr.io"
	elif [ "$(CI_IS_FORK)" != "true" ]
	then
	    echo "ERROR: PROJECT_GITHUB_PAT missing from ./.env or CI secrets"
	    false
	fi
	date | tee -a "$(@)"

# GPG signing key creation and management in CI
export GPG_PASSPHRASE=
GPG_SIGNING_PRIVATE_KEY=
./var/ci-cd-signing-subkey.asc:
# We need a private key in the CI/CD environment for signing release commits and
# artifacts.  Use a subkey so that it can be revoked without affecting your main key.
# This recipe captures what I had to do to export a private signing subkey.  It's not
# widely tested so it should probably only be used for reference.  It worked for me but
# the risk is leaking your main private key so double and triple check all your
# assumptions and results.
# 1. Create a signing subkey with a NEW, SEPARATE passphrase:
#    https://wiki.debian.org/Subkeys#How.3F
# 2. Get the long key ID for that private subkey:
#	gpg --list-secret-keys --keyid-format "LONG"
# 3. Export *just* that private subkey and verify that the main secret key packet is the
#    GPG dummy packet and that the only other private key included is the intended
#    subkey:
#	gpg --armor --export-secret-subkeys "$(GPG_SIGNING_KEYID)!" |
#	    gpg --list-packets
# 4. Export that key as text to a file:
	gpg --armor --export-secret-subkeys "$(GPG_SIGNING_KEYID)!" >"$(@)"
# 5. Confirm that the exported key can be imported into a temporary GNU PG directory and
#    that temporary directory can then be used to sign files:
#	gnupg_homedir=$$(mktemp -d --suffix=".d" "gnupd.XXXXXXXXXX")
#	printenv 'GPG_PASSPHRASE' >"$${gnupg_homedir}/.passphrase"
#	gpg --homedir "$${gnupg_homedir}" --batch --import <"$(@)"
#	echo "Test signature content" >"$${gnupg_homedir}/test-sig.txt"
#	gpgconf --kill gpg-agent
#	gpg --homedir "$${gnupg_homedir}" --batch --pinentry-mode "loopback" \
#	    --passphrase-file "$${gnupg_homedir}/.passphrase" \
#	    --local-user "$(GPG_SIGNING_KEYID)!" --sign "$${gnupg_homedir}/test-sig.txt"
#	gpg --batch --verify "$${gnupg_homedir}/test-sig.txt.gpg"
# 6. Add the contents of this target as a `GPG_SIGNING_PRIVATE_KEY` secret in CI and the
# passphrase for the signing subkey as a `GPG_PASSPHRASE` secret in CI
./var/log/gpg-import.log: ~/.gitconfig
# In each CI run, import the private signing key from the CI secrets
	mkdir -pv "$(dir $(@))"
ifneq ($(and $(GPG_SIGNING_PRIVATE_KEY),$(GPG_PASSPHRASE)),)
	printenv "GPG_SIGNING_PRIVATE_KEY" | gpg --batch --import | tee -a "$(@)"
	echo 'default-key:0:"$(GPG_SIGNING_KEYID)' | gpgconf —change-options gpg
	git config --global user.signingkey "$(GPG_SIGNING_KEYID)"
# "Unlock" the signing key for the remainder of this CI run:
	printenv 'GPG_PASSPHRASE' >"./var/ci-cd-signing-subkey.passphrase"
	true | gpg --batch --pinentry-mode "loopback" \
	    --passphrase-file "./var/ci-cd-signing-subkey.passphrase" \
	    --sign | gpg --list-packets
else
ifneq ($(CI_IS_FORK),true)
	set +x
	echo "ERROR: GPG_SIGNING_PRIVATE_KEY or GPG_PASSPHRASE " \
	    "missing from ./.env or CI secrets"
	false
endif
	date | tee -a "$(@)"
endif


## Utility Targets:
#
# Recipes used to make similar changes across targets where using Make's basic syntax
# can't be used.

.PHONY: expand-template
## Create a file from a template replacing environment variables
expand-template:
	$(MAKE) -e "$(HOME)/.local/var/log/python-project-structure-host-install.log"
	set +x
	if [ -e "$(target)" ]
	then
ifeq ($(TEMPLATE_IGNORE_EXISTING),true)
	    exit
else
	    envsubst <"$(template)" | diff -u "$(target)" "-" || true
	    echo "ERROR: Template $(template) has been updated:"
	    echo "       Reconcile changes and \`$$ touch $(target)\`:"
	    false
endif
	fi
	envsubst <"$(template)" >"$(target)"

.PHONY: pull-docker
### Pull an existing image best to use as a cache for building new images
pull-docker: ./var/git/refs/remotes/$(VCS_REMOTE)/$(VCS_BRANCH) \
		./var/log/tox/build/build.log
	export VERSION=$$(./.tox/build/bin/cz version --project)
	for vcs_branch in $(VCS_BRANCHES)
	do
	    docker_tag="$(DOCKER_VARIANT_PREFIX)$(PYTHON_ENV)-$${vcs_branch}"
	    for docker_image in $(DOCKER_IMAGES)
	    do
	        if docker pull "$${docker_image}:$${docker_tag}"
	        then
	            docker tag "$${docker_image}:$${docker_tag}" \
	                "$(DOCKER_IMAGE_DOCKER):$${docker_tag}"
	            exit
	        fi
	    done
	done
	set +x
	echo "ERROR: Could not pull any existing docker image"
	false

# TEMPLATE: Run this once for your project.  See the `./var/log/docker-login*.log`
# targets for the authentication environment variables that need to be set or just login
# to those container registries manually and touch these targets.
.PHONY: bootstrap-project
### Run any tasks needed to be run once for a given project by a maintainer
bootstrap-project: \
		./var/log/docker-login-GITLAB.log \
		./var/log/docker-login-GITHUB.log
# Initially seed the build host Docker image to bootstrap CI/CD environments
# GitLab CI/CD:
	$(MAKE) -e -C "./build-host/" DOCKER_IMAGE="$(DOCKER_IMAGE_GITLAB)" release
# GitHub Actions:
	$(MAKE) -e -C "./build-host/" DOCKER_IMAGE="$(DOCKER_IMAGE_GITHUB)" release


## Makefile Development:
#
# Development primarily requires a balance of 2 priorities:
#
# - Ensure the correctness of the code and build artifacts
# - Minimize iteration time overhead in the inner loop of development
#
# This project uses Make to balance those priorities.  Target recipes capture the
# commands necessary to build artifacts, run tests, and check the code.  Top-level
# targets assemble those recipes to put it all together and ensure correctness.  Target
# prerequisites are used to define when build artifacts need to be updated so that
# time isn't wasted on unnecessary updates in the inner loop of development.
#
# The most important Make concept to understand if making changes here is that of real
# targets and prerequisites, as opposed to "phony" targets.  The target is only updated
# if any of its prerequisites are newer, IOW have a more recent modification time, than
# the target.  For example, if a new feature adds library as a new project dependency
# then correctness requires that the fixed/pinned versions be updated to include the new
# library.  Most of the time, however, the fixed/pinned versions don't need to be
# updated and it would waste significant time to always update them in the inner loop of
# development.  We express this relationship in Make by defining the files containing
# the fixed/pinned versions as targets and the `./setup.cfg` file where dependencies are
# defined as a prerequisite:
#
#    ./requirements.txt: setup.cfg
#        ./.tox/py310/bin/pip-compile --output-file "$(@)" "$(<)"
#
# To that end, developers should use real target files whenever possible when adding
# recipes to this file.
#
# Sometimes the task we need a recipe to accomplish should only be run when certain
# changes have been made and as such we can use those changed files as prerequisites but
# the task doesn't produce an artifact appropriate for use as the target for the recipe.
# In that case, the recipe can write "simulated" artifact such as by piping output to a
# log file:
#
#     ./var/log/foo.log:
#         mkdir -pv "$(dir $(@))"
#         ./.tox/build/bin/python "./bin/foo.py" | tee -a "$(@)"
#
# This is also useful when none of the modification times of produced artifacts can be
# counted on to correctly reflect when any subsequent targets need to be updated when
# using this target as a pre-requisite in turn.  If no output can be captured, then the
# recipe can create arbitrary output:
#
#     ./var/log/foo.log:
#         ./.tox/build/bin/python "./bin/foo.py"
#         mkdir -pv "$(dir $(@))"
#         date | tee -a "$(@)"
#
# If a target is needed by the recipe of another target but should *not* trigger updates
# when it's newer, such as one-time host install tasks, then use that target in a
# sub-make instead of as a prerequisite:
#
#     ./var/log/foo.log:
#         $(MAKE) "./var/log/bar.log"
#
# We use a few more Make features than these core features and welcome further use of
# such features:
#
# - `$(@)`:
#   The automatic variable containing the file path for the target
#
# - `$(<)`:
#   The automatic variable containing the file path for the first prerequisite
#
# - `$(FOO:%=foo-%)`:
#   Substitution references to generate transformations of space-separated values
#
# - `$ make FOO=bar ...`:
#   Overriding variables on the command-line when invoking make as "options"
#
# We want to avoid, however, using many more features of Make, particularly the more
# "magical" features, to keep it readable, discover-able, and otherwise accessible to
# developers who may not have significant familiarity with Make.  If there's a good,
# pragmatic reason to add use of further features feel free to make the case but avoid
# them if possible.<|MERGE_RESOLUTION|>--- conflicted
+++ resolved
@@ -95,27 +95,18 @@
 export PYTHON_WHEEL=
 
 # Values derived from VCS/git:
-<<<<<<< HEAD
-VCS_BRANCH:=$(shell git branch --show-current)
+VCS_LOCAL_BRANCH:=$(shell git branch --show-current)
 CI_COMMIT_REF_NAME=
 GITHUB_REF_NAME=
 ifneq ($(CI_COMMIT_REF_NAME),)
-VCS_BRANCH=$(CI_COMMIT_REF_NAME)
+VCS_LOCAL_BRANCH=$(CI_COMMIT_REF_NAME)
 else ifneq ($(GITHUB_REF_NAME),)
-VCS_BRANCH=$(GITHUB_REF_NAME)
-endif
-export VCS_BRANCH
-# Make best guess at the right remote to use for comparison to determine release data:
-VCS_REMOTE:=$(shell git config "branch.$(VCS_BRANCH).remote")
-ifeq ($(VCS_REMOTE),)
-VCS_REMOTE:=$(shell git config "branch.$(VCS_BRANCH).pushRemote")
-=======
-VCS_LOCAL_BRANCH:=$(shell git branch --show-current)
+VCS_LOCAL_BRANCH=$(GITHUB_REF_NAME)
+endif
 # Reproduce what we need of git's branch and remote configuration and logic:
 VCS_CLONE_REMOTE:=$(shell git config "clone.defaultRemoteName")
 ifeq ($(VCS_CLONE_REMOTE),)
 VCS_CLONE_REMOTE=origin
->>>>>>> 93eee766
 endif
 VCS_PUSH_REMOTE:=$(shell git config "branch.$(VCS_LOCAL_BRANCH).pushRemote")
 ifeq ($(VCS_PUSH_REMOTE),)
@@ -133,6 +124,7 @@
 # Determine the best remote and branch for versioning data, e.g. `v*` tags:
 VCS_REMOTE=$(VCS_PUSH_REMOTE)
 VCS_BRANCH=$(VCS_LOCAL_BRANCH)
+export VCS_BRANCH
 # Determine the best remote and branch for release data, e.g. conventional commits:
 VCS_COMPARE_REMOTE=$(VCS_UPSTREAM_REMOTE)
 ifeq ($(VCS_COMPARE_REMOTE),)
@@ -142,24 +134,19 @@
 ifeq ($(VCS_COMPARE_BRANCH),)
 VCS_COMPARE_BRANCH=$(VCS_BRANCH)
 endif
-# If pushing to upstream release branches, get release data compared to the previous
-# release:
-ifeq ($(VCS_COMPARE_BRANCH),develop)
-VCS_COMPARE_BRANCH=master
-endif
-<<<<<<< HEAD
-VCS_COMPARE_REMOTE=$(VCS_REMOTE)
+# Under CI, check commits and release notes against the branch to be merged into:
 CI=false
 ifeq ($(CI),true)
-# Under CI, check commits and release notes against the branch to be merged into:
-ifeq ($(VCS_BRANCH),develop)
+ifeq ($(VCS_COMPARE_BRANCH),develop)
 VCS_COMPARE_BRANCH=master
 else ifneq ($(VCS_BRANCH),master)
 VCS_COMPARE_BRANCH=develop
 endif
-endif
-=======
->>>>>>> 93eee766
+# If pushing to upstream release branches, get release data compared to the previous
+# release:
+else ifeq ($(VCS_COMPARE_BRANCH),develop)
+VCS_COMPARE_BRANCH=master
+endif
 # Assemble the targets used to avoid redundant fetches during release tasks:
 VCS_FETCH_TARGETS=./var/git/refs/remotes/$(VCS_REMOTE)/$(VCS_BRANCH)
 ifneq ($(VCS_REMOTE)/$(VCS_BRANCH),$(VCS_COMPARE_REMOTE)/$(VCS_COMPARE_BRANCH))
@@ -560,19 +547,16 @@
 		$(HOME)/.local/var/log/python-project-structure-host-install.log \
 		./var/docker/$(PYTHON_ENV)/log/build-devel.log \
 		build-docker-volumes-$(PYTHON_ENV) ./.env
-<<<<<<< HEAD
 ifeq ($(CI),true)
 ifneq ($(PYTHON_MINOR),$(PYTHON_HOST_MINOR))
 # Don't waste CI time, only check for the canonical version:
 	exit
 endif
 endif
-=======
 ifeq ($(VCS_COMPARE_BRANCH),master)
 # On `master`, compare with the previous commit on `master`
 	vcs_compare_rev="$(VCS_COMPARE_REMOTE)/$(VCS_COMPARE_BRANCH)^"
 else
->>>>>>> 93eee766
 	vcs_compare_rev="$(VCS_COMPARE_REMOTE)/$(VCS_COMPARE_BRANCH)"
 	if ! git fetch "$(VCS_COMPARE_REMOTE)" "$(VCS_COMPARE_BRANCH)"
 	then
@@ -1176,19 +1160,12 @@
 	fi
 	branch_path="$(@:var/git/refs/remotes/%=%)"
 	mkdir -pv "$(dir $(@))"
-<<<<<<< HEAD
-	(
-	    git fetch $${git_fetch_args} "$${branch_path%%/*}" "$${branch_path#*/}" ||
-	    true
-	) |& tee -a "$(@)"
-=======
 	if ! git fetch $${git_fetch_args} "$${branch_path%%/*}" "$${branch_path#*/}" |
 	    tee -a "$(@)"
 	then
 # If the local branch doesn't exist, fall back to the pre-release branch:
 	    git fetch $${git_fetch_args} "$${branch_path%%/*}" "develop" | tee -a "$(@)"
 	fi
->>>>>>> 93eee766
 
 ./.git/hooks/pre-commit:
 	$(MAKE) -e "$(HOME)/.local/var/log/python-project-structure-host-install.log"
