--- conflicted
+++ resolved
@@ -23,11 +23,7 @@
 	tox
 
 .PHONY: upgrade
-<<<<<<< HEAD
-upgrade: var/log/tox-recreate.log
-=======
 upgrade: .git/hooks/pre-commit .git/hooks/pre-push
->>>>>>> 8a69c2ba
 	make -j $(words $(VENVS:%=upgrade-%)) $(VENVS:%=upgrade-%)
 
 
