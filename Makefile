--- conflicted
+++ resolved
@@ -11,23 +11,14 @@
 MAKEFLAGS+=--no-builtin-rules
 PS1?=$$
 
-<<<<<<< HEAD
-# Variables used to define targets
-# Support reuse both locally and in Servarr containers
-PREFIX=.
-
-# Options affecting target behavior
-export PUID=1000
-export PGID=100
-REQUIREMENTS=./requirements-devel.txt
-PRUNERR_CMD=exec
-PRUNERR_ARGS=$(PRUNERR_CMD)
-=======
 # Project-specific variables
 GPG_SIGNING_KEYID=2EFF7CCE6828E359
 GITHUB_REPOSITORY_OWNER=rpatterson
-CI_REGISTRY_IMAGE=registry.gitlab.com/$(GITHUB_REPOSITORY_OWNER)/python-project-structure
->>>>>>> a4bcfecd
+CI_REGISTRY_IMAGE=registry.gitlab.com/$(GITHUB_REPOSITORY_OWNER)/prunerr
+
+# Options affecting target behavior
+PRUNERR_CMD=exec
+PRUNERR_ARGS=$(PRUNERR_CMD)
 
 # Values derived from the environment
 USER_NAME:=$(shell id -u -n)
@@ -220,7 +211,7 @@
 endif
 # Build Python packages/distributions from the development Docker container for
 # consistency/reproducibility.
-	docker compose run --rm python-project-structure-devel \
+	docker compose run --rm prunerr-devel \
 	    ./.tox/py3/bin/pyproject-build -w
 # https://twine.readthedocs.io/en/latest/#using-twine
 	./.tox/build/bin/twine check ./dist/* ./.tox-docker/.pkg/dist/*
@@ -280,12 +271,12 @@
 ifeq ($(CI),true)
 	$(MAKE) ./var/log/docker-login.log
 endif
-	docker push "merpatterson/python-project-structure:$(VCS_BRANCH)"
-	docker push "merpatterson/python-project-structure:devel-$(VCS_BRANCH)"
+	docker push "merpatterson/prunerr:$(VCS_BRANCH)"
+	docker push "merpatterson/prunerr:devel-$(VCS_BRANCH)"
 	docker push "$(CI_REGISTRY_IMAGE):$(VCS_BRANCH)"
 	docker push "$(CI_REGISTRY_IMAGE):devel-$(VCS_BRANCH)"
-	docker push "ghcr.io/rpatterson/python-project-structure:$(VCS_BRANCH)"
-	docker push "ghcr.io/rpatterson/python-project-structure:devel-$(VCS_BRANCH)"
+	docker push "ghcr.io/rpatterson/prunerr:$(VCS_BRANCH)"
+	docker push "ghcr.io/rpatterson/prunerr:devel-$(VCS_BRANCH)"
 ifeq ($(VCS_BRANCH),master)
 # Only update tags end users may depend on to be stable from the `master` branch
 	current_version=$$(./.tox/build/bin/cz version --project)
@@ -293,18 +284,18 @@
 	minor_version=$$(
 	    echo $${current_version} | sed -nE 's|([0-9]+\.[0-9]+).*|\1|p'
 	)
-	docker push "merpatterson/python-project-structure:$${minor_version}"
-	docker push "merpatterson/python-project-structure:$${major_version}"
-	docker push "merpatterson/python-project-structure:latest"
-	docker push "merpatterson/python-project-structure:devel"
+	docker push "merpatterson/prunerr:$${minor_version}"
+	docker push "merpatterson/prunerr:$${major_version}"
+	docker push "merpatterson/prunerr:latest"
+	docker push "merpatterson/prunerr:devel"
 	docker push "$(CI_REGISTRY_IMAGE):$${minor_version}"
 	docker push "$(CI_REGISTRY_IMAGE):$${major_version}"
 	docker push "$(CI_REGISTRY_IMAGE):latest"
 	docker push "$(CI_REGISTRY_IMAGE):devel"
-	docker push "ghcr.io/rpatterson/python-project-structure:$${minor_version}"
-	docker push "ghcr.io/rpatterson/python-project-structure:$${major_version}"
-	docker push "ghcr.io/rpatterson/python-project-structure:latest"
-	docker push "ghcr.io/rpatterson/python-project-structure:devel"
+	docker push "ghcr.io/rpatterson/prunerr:$${minor_version}"
+	docker push "ghcr.io/rpatterson/prunerr:$${major_version}"
+	docker push "ghcr.io/rpatterson/prunerr:latest"
+	docker push "ghcr.io/rpatterson/prunerr:devel"
 	docker compose run --rm docker-pushrm
 endif
 
@@ -313,38 +304,26 @@
 format: build-local
 	./.tox/py3/bin/autoflake -r -i --remove-all-unused-imports \
 		--remove-duplicate-keys --remove-unused-variables \
-		--remove-unused-variables "./src/pythonprojectstructure/"
-	./.tox/py3/bin/autopep8 -v -i -r "./src/pythonprojectstructure/"
-	./.tox/py3/bin/black "./src/pythonprojectstructure/"
+		--remove-unused-variables "./src/prunerr/"
+	./.tox/py3/bin/autopep8 -v -i -r "./src/prunerr/"
+	./.tox/py3/bin/black "./src/prunerr/"
 
 .PHONY: test
 ### Format the code and run the full suite of tests, coverage checks, and linters
 test: build-docker
 # Run from the development Docker container for consistency
-	docker compose run --rm python-project-structure-devel make format test-local
+	docker compose run --rm prunerr-devel make format test-local
 .PHONY: test-local
 ### Run the full suite of tests on the local host
 test-local: build-local
 	tox
 .PHONY: test-docker
 ### Run the full suite of tests inside a docker container
-<<<<<<< HEAD
-test-docker: ./var/log/docker-build.log
-	docker compose run --rm --workdir="/usr/local/src/prunerr/" \
-	    --entrypoint="tox" prunerr-daemon
+test-docker: build-docker
+	docker compose run --rm prunerr-devel make test-local
 # Ensure the dist/package has been correctly installed in the image
-	docker compose run --rm --entrypoint="python" prunerr-daemon \
-	    -m "prunerr" --help
-	docker compose run --rm --entrypoint="prunerr" prunerr-daemon --help
-
-=======
-test-docker: build-docker
-	docker compose run --rm python-project-structure-devel make test-local
-# Ensure the dist/package has been correctly installed in the image
-	docker compose run --rm python-project-structure \
-	    python -m pythonprojectstructure --help
-	docker compose run --rm python-project-structure python-project-structure --help
->>>>>>> a4bcfecd
+	docker compose run --rm prunerr python -m prunerr --help
+	docker compose run --rm prunerr prunerr --help
 .PHONY: test-debug
 ### Run tests in the main/default environment and invoke the debugger on errors/failures
 test-debug: ./var/log/editable.log
@@ -418,27 +397,6 @@
 
 # Docker targets
 ./var/log/docker-build.log: \
-<<<<<<< HEAD
-		./requirements.txt ./requirements-devel.txt \
-		./Dockerfile ./docker-compose.yml ./.env
-# Ensure access permissions to the `./.tox/` directory inside docker.  If created by `#
-# dockerd`, it ends up owned by `root`.
-	mkdir -pv "./.tox-docker/" "./src/prunerr-docker.egg-info/"
-	docker compose build --pull \
-	    --build-arg "PUID=$(PUID)" --build-arg "PGID=$(PGID)" \
-	    --build-arg "REQUIREMENTS=$(REQUIREMENTS)" | tee -a "$(@)"
-# Ensure that `./.tox/` is also up to date in the container
-	docker compose run --rm --workdir="/usr/local/src/prunerr/" \
-	    --entrypoint="tox" prunerr-daemon -r --notest -v | tee -a "$(@)"
-
-# Local environment variables from a template
-./.env: ./.env.in /usr/bin/apg
-	export TRANSMISSION_PASS="$$(apg -n 1)"
-	$(MAKE) -E "template=$(<)" "target=$(@)" expand-template
-/usr/bin/apg:
-	apt-get update
-	apt-get install -y "$(@:/usr/bin/%=%)"
-=======
 		./Dockerfile ./Dockerfile.devel ./.dockerignore \
 		./requirements.txt ./requirements-devel.txt ./bin/entrypoint \
 		./docker-compose.yml ./docker-compose.override.yml ./.env \
@@ -446,8 +404,8 @@
 # Ensure access permissions to build artifacts in container volumes.
 # If created by `# dockerd`, they end up owned by `root`.
 	mkdir -pv "$(dir $(@))" "./var-docker/log/" "./.tox/" "./.tox-docker/" \
-	    "./src/python_project_structure.egg-info/" \
-	    "./src/python_project_structure-docker.egg-info/"
+	    "./src/prunerr.egg-info/" \
+	    "./src/prunerr-docker.egg-info/"
 # Workaround issues with local images and the development image depending on the end
 # user image.  It seems that `depends_on` isn't sufficient.
 	current_version=$$(./.tox/build/bin/cz version --project)
@@ -456,13 +414,13 @@
 	    --build-arg BUILDKIT_INLINE_CACHE=1 \
 	    --build-arg VERSION=$${current_version}"
 	docker_build_user_tags=" \
-	    --tag merpatterson/python-project-structure:local \
-	    --tag merpatterson/python-project-structure:$(VCS_BRANCH) \
-	    --tag merpatterson/python-project-structure:$${current_version}\
+	    --tag merpatterson/prunerr:local \
+	    --tag merpatterson/prunerr:$(VCS_BRANCH) \
+	    --tag merpatterson/prunerr:$${current_version}\
 	    --tag $(CI_REGISTRY_IMAGE):$(VCS_BRANCH) \
 	    --tag $(CI_REGISTRY_IMAGE):$${current_version}\
-	    --tag ghcr.io/rpatterson/python-project-structure:$(VCS_BRANCH) \
-	    --tag ghcr.io/rpatterson/python-project-structure:$${current_version}"
+	    --tag ghcr.io/rpatterson/prunerr:$(VCS_BRANCH) \
+	    --tag ghcr.io/rpatterson/prunerr:$${current_version}"
 ifeq ($(VCS_BRANCH),master)
 # Only update tags end users may depend on to be stable from the `master` branch
 	major_version=$$(echo $${current_version} | sed -nE 's|([0-9]+).*|\1|p')
@@ -470,15 +428,15 @@
 	    echo $${current_version} | sed -nE 's|([0-9]+\.[0-9]+).*|\1|p'
 	)
 	docker_build_user_tags+=" \
-	    --tag merpatterson/python-project-structure:$${minor_version} \
-	    --tag merpatterson/python-project-structure:$${major_version} \
-	    --tag merpatterson/python-project-structure:latest \
+	    --tag merpatterson/prunerr:$${minor_version} \
+	    --tag merpatterson/prunerr:$${major_version} \
+	    --tag merpatterson/prunerr:latest \
 	    --tag $(CI_REGISTRY_IMAGE):$${minor_version} \
 	    --tag $(CI_REGISTRY_IMAGE):$${major_version} \
 	    --tag $(CI_REGISTRY_IMAGE):latest \
-	    --tag ghcr.io/rpatterson/python-project-structure:$${minor_version} \
-	    --tag ghcr.io/rpatterson/python-project-structure:$${major_version} \
-	    --tag ghcr.io/rpatterson/python-project-structure:latest"
+	    --tag ghcr.io/rpatterson/prunerr:$${minor_version} \
+	    --tag ghcr.io/rpatterson/prunerr:$${major_version} \
+	    --tag ghcr.io/rpatterson/prunerr:latest"
 endif
 	docker_build_caches=""
 ifeq ($(GITLAB_CI),true)
@@ -491,9 +449,9 @@
 ifeq ($(GITHUB_ACTIONS),true)
 ifneq ($(VCS_BRANCH),master)
 # Can't use the GitHub Actions cache when we're only pushing images from GitLab CI/CD
-	docker pull "ghcr.io/rpatterson/python-project-structure:$(VCS_BRANCH)" || true
+	docker pull "ghcr.io/rpatterson/prunerr:$(VCS_BRANCH)" || true
 	docker_build_caches+=" --cache-from \
-	    ghcr.io/rpatterson/python-project-structure:$(VCS_BRANCH)"
+	    ghcr.io/rpatterson/prunerr:$(VCS_BRANCH)"
 endif
 endif
 	docker buildx build --pull $${docker_build_args} $${docker_build_user_tags} \
@@ -508,29 +466,32 @@
 endif
 ifeq ($(GITHUB_ACTIONS),true)
 ifneq ($(VCS_BRANCH),master)
-	docker pull "ghcr.io/rpatterson/python-project-structure:devel-$(VCS_BRANCH)" || true
+	docker pull "ghcr.io/rpatterson/prunerr:devel-$(VCS_BRANCH)" || true
 	docker_build_caches+=" --cache-from \
-	    ghcr.io/rpatterson/python-project-structure:devel-$(VCS_BRANCH)"
+	    ghcr.io/rpatterson/prunerr:devel-$(VCS_BRANCH)"
 endif
 endif
 	docker buildx build $${docker_build_args} $${docker_build_caches} \
-	    --tag "merpatterson/python-project-structure:devel" \
-	    --tag "merpatterson/python-project-structure:devel-$(VCS_BRANCH)" \
+	    --tag "merpatterson/prunerr:devel" \
+	    --tag "merpatterson/prunerr:devel-$(VCS_BRANCH)" \
 	    --tag "$(CI_REGISTRY_IMAGE):devel" \
 	    --tag "$(CI_REGISTRY_IMAGE):devel-$(VCS_BRANCH)" \
-	    --tag "ghcr.io/rpatterson/python-project-structure:devel" \
-	    --tag "ghcr.io/rpatterson/python-project-structure:devel-$(VCS_BRANCH)" \
+	    --tag "ghcr.io/rpatterson/prunerr:devel" \
+	    --tag "ghcr.io/rpatterson/prunerr:devel-$(VCS_BRANCH)" \
 	    --file "./Dockerfile.devel" "./" | tee -a "$(@)"
 # Prepare the testing environment and tools as much as possible to reduce development
 # iteration time when using the image.
-	docker compose run --rm python-project-structure-devel make build-local |
+	docker compose run --rm prunerr-devel make build-local |
 	    tee -a "$(@)"
 
 # Local environment variables from a template
-./.env: ./.env.in
-	$(MAKE) "PUID=$(PUID)" "PGID=$(PGID)" \
+./.env: ./.env.in /usr/bin/apg
+	export TRANSMISSION_PASS="$$(apg -n 1)"
+	$(MAKE) -e "PUID=$(PUID)" "PGID=$(PGID)" \
 	    "template=$(<)" "target=$(@)" expand-template
->>>>>>> a4bcfecd
+/usr/bin/apg:
+	apt-get update
+	apt-get install -y "$(@:/usr/bin/%=%)"
 
 # Perform any one-time local checkout set up
 ./var/log/host-install.log:
