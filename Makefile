## Development, build and maintenance tasks

### Defensive settings for make:
#     https://tech.davis-hansson.com/p/make/
SHELL:=bash
.ONESHELL:
.SHELLFLAGS:=-eu -o pipefail -c
.SILENT:
.DELETE_ON_ERROR:
MAKEFLAGS+=--warn-undefined-variables
MAKEFLAGS+=--no-builtin-rules
PS1?=$$
EMPTY=
COMMA=,

# Variables/options that affect behavior
# https://devguide.python.org/versions/#supported-versions
PYTHON_SUPPORTED_MINORS=3.11 3.10 3.9 3.8 3.7
export DOCKER_USER=merpatterson
# Project-specific variables
GPG_SIGNING_KEYID=2EFF7CCE6828E359
GITHUB_REPOSITORY_OWNER=rpatterson
CI_REGISTRY_IMAGE=registry.gitlab.com/$(GITHUB_REPOSITORY_OWNER)/python-project-structure

# Values derived from the environment
USER_NAME:=$(shell id -u -n)
USER_FULL_NAME:=$(shell getent passwd "$(USER_NAME)" | cut -d ":" -f 5 | cut -d "," -f 1)
ifeq ($(USER_FULL_NAME),)
USER_FULL_NAME=$(USER_NAME)
endif
USER_EMAIL:=$(USER_NAME)@$(shell hostname -f)
export PUID:=$(shell id -u)
export PGID:=$(shell id -g)
export CHECKOUT_DIR=$(PWD)
# Use the same Python version tox would as a default:
# https://tox.wiki/en/latest/config.html#base_python
PYTHON_HOST_MINOR:=$(shell pip --version | sed -nE 's|.* \(python ([0-9]+.[0-9]+)\)$$|\1|p')
export PYTHON_HOST_ENV=py$(subst .,,$(PYTHON_HOST_MINOR))
# Determine the latest installed Python version of the supported versions
PYTHON_BASENAMES=$(PYTHON_SUPPORTED_MINORS:%=python%)
define PYTHON_AVAIL_EXECS :=
    $(foreach PYTHON_BASENAME,$(PYTHON_BASENAMES),$(shell which $(PYTHON_BASENAME)))
endef
PYTHON_LATEST_EXEC=$(firstword $(PYTHON_AVAIL_EXECS))
PYTHON_LATEST_BASENAME=$(notdir $(PYTHON_LATEST_EXEC))
PYTHON_MINOR=$(PYTHON_HOST_MINOR)
ifeq ($(PYTHON_MINOR),)
# Fallback to the latest installed supported Python version
PYTHON_MINOR=$(PYTHON_LATEST_BASENAME:python%=%)
endif

# Values derived from constants
# Support passing in the Python versions to test, including testing one version:
#     $ make PYTHON_MINORS=3.11 test
PYTHON_LATEST_MINOR=$(firstword $(PYTHON_SUPPORTED_MINORS))
PYTHON_LATEST_ENV=py$(subst .,,$(PYTHON_LATEST_MINOR))
PYTHON_MINORS=$(PYTHON_SUPPORTED_MINORS)
ifeq ($(PYTHON_MINOR),)
PYTHON_MINOR=$(firstword $(PYTHON_MINORS))
else ifeq ($(findstring $(PYTHON_MINOR),$(PYTHON_MINORS)),)
PYTHON_MINOR=$(firstword $(PYTHON_MINORS))
endif
export PYTHON_ENV=py$(subst .,,$(PYTHON_MINOR))
PYTHON_SHORT_MINORS=$(subst .,,$(PYTHON_MINORS))
PYTHON_ENVS=$(PYTHON_SHORT_MINORS:%=py%)
PYTHON_ALL_ENVS=$(PYTHON_ENVS) build
TOX_ENV_LIST=$(subst $(EMPTY) ,$(COMMA),$(PYTHON_ENVS))
export TOX_RUN_ARGS=run-parallel --parallel auto --parallel-live
ifeq ($(words $(PYTHON_MINORS)),1)
export TOX_RUN_ARGS=run
endif
# The options that allow for rapid execution of arbitrary commands in the venvs managed
# by tox
TOX_EXEC_OPTS=--no-recreate-pkg --skip-pkg-install
TOX_EXEC_ARGS=tox exec $(TOX_EXEC_OPTS) -e "$(PYTHON_ENV)" --
TOX_EXEC_BUILD_ARGS=tox exec $(TOX_EXEC_OPTS) -e "build" --
DOCKER_BUILD_ARGS=

# Safe defaults for testing the release process without publishing to the final/official
# hosts/indexes/registries:
PIP_COMPILE_ARGS=--upgrade
RELEASE_PUBLISH=false
TOWNCRIER_COMPARE_BRANCH=develop
PYPI_REPO=testpypi
PYPI_HOSTNAME=test.pypi.org
# Determine which branch is checked out depending on the environment
GITLAB_CI=false
GITHUB_ACTIONS=false
ifeq ($(GITLAB_CI),true)
USER_EMAIL=$(USER_NAME)@runners-manager.gitlab.com
VCS_BRANCH=$(CI_COMMIT_REF_NAME)
else ifeq ($(GITHUB_ACTIONS),true)
USER_EMAIL=$(USER_NAME)@actions.github.com
VCS_BRANCH=$(GITHUB_REF_NAME)
else
VCS_BRANCH:=$(shell git branch --show-current)
endif
# Only publish releases from the `master` or `develop` branches:
DOCKER_PUSH=false
CI=false
GITHUB_RELEASE_ARGS=--prerelease
ifeq ($(CI),true)
# Compile requirements on CI/CD as a check to make sure all changes to dependencies have
# been reflected in the frozen/pinned versions, but don't upgrade packages so that
# external changes, such as new PyPI releases, don't turn CI/CD red spuriously and
# unrelated to the contributor's actual changes.
PIP_COMPILE_ARGS=
endif
ifeq ($(GITLAB_CI),true)
ifeq ($(VCS_BRANCH),master)
RELEASE_PUBLISH=true
TOWNCRIER_COMPARE_BRANCH=master
PYPI_REPO=pypi
PYPI_HOSTNAME=pypi.org
DOCKER_PUSH=true
GITHUB_RELEASE_ARGS=
else ifeq ($(VCS_BRANCH),develop)
# Publish pre-releases from the `develop` branch:
RELEASE_PUBLISH=true
endif
endif
# Address undefined variables warnings when running under local development
VCS_REMOTE_PUSH_URL=
CODECOV_TOKEN=
PROJECT_GITHUB_PAT=

# Done with `$(shell ...)`, echo recipe commands going forward
.SHELLFLAGS+= -x


## Top-level targets

.PHONY: all
### Default target
all: build

# Strive for as much consistency as possible in development tasks between the local host
# and inside containers.  To that end, most of the `*-docker` container target recipes
# should run the corresponding `*-local` local host target recipes inside the
# development container.  Top level targets, like `test`, should run as much as possible
# inside the development container.

.PHONY: build
### Set up everything for development from a checkout, local and in containers
build: ./.git/hooks/pre-commit build-docker
.PHONY: build-docker
### Set up for development in Docker containers
build-docker: ./.env ./var/log/host-install.log
# Avoid parallel tox recreations stomping on each other
	$(MAKE) "./var/log/tox/build/build.log"
	$(MAKE) -e -j DOCKER_BUILD_ARGS="--progress plain" \
	    $(PYTHON_MINORS:%=build-docker-%)
.PHONY: $(PYTHON_MINORS:%=build-docker-%)
### Set up for development in a Docker container for one Python version
$(PYTHON_MINORS:%=build-docker-%):
	$(MAKE) -e PYTHON_MINORS="$(@:build-docker-%=%)" \
	    PYTHON_ENV="py$(subst .,,$(@:build-docker-%=%))" \
	    "./var/docker/py$(subst .,,$(@:build-docker-%=%))/log/build.log"
.PHONY: $(PYTHON_ENVS:%=build-requirements-%)
### Compile fixed/pinned dependency versions if necessary
$(PYTHON_ENVS:%=build-requirements-%):
# Avoid parallel tox recreations stomping on each other
	$(MAKE) "$(@:build-requirements-%=./var/log/tox/%/build.log)"
# Running `$ pip-compile` in parallel generates a lot of network requests so if your
# network connection is intermittent, even rarely, you'll probably see these errors:
#     WARNING: Skipping page https://pypi.org/simple/wheel/ because the GET request got
#     Content-Type: .  The only supported Content-Type is text/html
	$(MAKE) -e -j \
	    "./requirements/$(@:build-requirements-%=%)/user.txt" \
	    "./requirements/$(@:build-requirements-%=%)/devel.txt" \
	    "./requirements/$(@:build-requirements-%=%)/build.txt" \
	    "./requirements/$(@:build-requirements-%=%)/host.txt"
.PHONY: build-wheel
### Build the package/distribution format that is fastest to install
build-wheel: ./var/docker/$(PYTHON_ENV)/log/build.log
	ln -sfv "$$(
	    docker compose run --rm python-project-structure-devel pyproject-build -w |
	    sed -nE 's|^Successfully built (.+\.whl)$$|\1|p'
	)" "./dist/.current.whl"
.PHONY: build-bump
### Bump the package version if on a branch that should trigger a release
build-bump: \
		~/.gitconfig ./var/log/host-install.log \
		./var/docker/$(PYTHON_ENV)/log/build.log
ifeq ($(RELEASE_PUBLISH),true)
	set +x
ifneq ($(VCS_REMOTE_PUSH_URL),)
# Requires a Personal or Project Access Token in the GitLab CI/CD Variables.  That
# variable value should be prefixed with the token name as a HTTP `user:password`
# authentication string:
# https://stackoverflow.com/a/73426417/624787
	git remote set-url --push "origin" "$(VCS_REMOTE_PUSH_URL)"
# Fail fast if there's still no push access
	git push -o ci.skip --no-verify --tags "origin"
endif
ifneq ($(GITHUB_ACTIONS),true)
ifneq ($(PROJECT_GITHUB_PAT),)
# Also push to the mirror with the `ci.skip` option to avoid redundant runs on the
# mirror.
	git remote add "github" \
	    "https://$(PROJECT_GITHUB_PAT)@github.com/$(CI_PROJECT_PATH).git"
	git push -o ci.skip --no-verify --tags "github"
endif
endif
	set -x
endif
# Retrieve VCS data needed for versioning (tags) and release (release notes)
	git fetch --tags origin "$(TOWNCRIER_COMPARE_BRANCH)"
# Collect the versions involved in this release according to conventional commits
	cz_bump_args="--check-consistency --no-verify"
ifneq ($(VCS_BRANCH),master)
	cz_bump_args+=" --prerelease beta"
endif
ifeq ($(RELEASE_PUBLISH),true)
	cz_bump_args+=" --gpg-sign"
# Import the private signing key from CI secrets
	$(MAKE) -e ./var/log/gpg-import.log
endif
# Run first in case any input is needed from the developer
	exit_code=0
	$(TOX_EXEC_BUILD_ARGS) cz bump $${cz_bump_args} --dry-run || exit_code=$$?
	rm -fv "./.tox/build/cz-bump-no-release.txt"
	if (( $$exit_code == 3 || $$exit_code == 21 ))
	then
# No release necessary for the commits since the last release, don't publish a release
	    echo "true" >"./.tox/build/cz-bump-no-release.txt"
	    exit
	elif (( $$exit_code != 0 ))
	then
# Commitizen returned an unexpected exit status code, fail
	    exit $$exit_code
	fi
	cz_bump_args+=" --yes"
	next_version="$$(
	    $(TOX_EXEC_BUILD_ARGS) cz bump $${cz_bump_args} --dry-run |
	    sed -nE 's|.* *[Vv]ersion *(.+) *→ *(.+)|\2|p'
	)"
# Update the release notes/changelog
	docker compose run --rm python-project-structure-devel \
	    towncrier check --compare-with "origin/$(TOWNCRIER_COMPARE_BRANCH)"
	if ! git diff --cached --exit-code
	then
	    set +x
	    echo "CRITICAL: Cannot bump version with staged changes"
	    false
	fi
# Capture the release notes for *just this* release for creating the GitHub release.
# Have to run before the real `$ towncrier build` run without the `--draft` option
# because after that the `newsfragments` will have been deleted.
	docker compose run --rm python-project-structure-devel \
	    towncrier build --version "$${next_version}" --draft --yes \
	        >"./NEWS-release.rst"
# Build and stage the release notes to be commited by `$ cz bump`
	docker compose run --rm python-project-structure-devel \
	    towncrier build --version "$${next_version}" --yes
# Increment the version in VCS
	$(TOX_EXEC_BUILD_ARGS) cz bump $${cz_bump_args}
# Prevent uploading unintended distributions
	rm -vf ./dist/*
# Ensure the container image reflects the version bump but we don't need to update the
# requirements again.
	touch \
	    $(PYTHON_ENVS:%=./requirements/%/user.txt) \
	    $(PYTHON_ENVS:%=./requirements/%/devel.txt) \
	    $(PYTHON_ENVS:%=./requirements/%/host.txt)
	$(MAKE) -e "./var/docker/$(PYTHON_ENV)/log/build.log"

.PHONY: start
### Run the local development end-to-end stack services in the background as daemons
start: build-docker
	docker compose down
	docker compose up -d
.PHONY: run
### Run the local development end-to-end stack services in the foreground for debugging
run: build-docker
	docker compose down
	docker compose up

.PHONY: check-push
### Perform any checks that should only be run before pushing
check-push: build-docker
ifeq ($(RELEASE_PUBLISH),true)
	docker compose run --rm python-project-structure-devel \
	    towncrier check --compare-with "origin/develop"
endif
.PHONY: check-clean
### Confirm that the checkout is free of uncommitted VCS changes
check-clean: ./var/log/host-install.log
	if [ ! -z "$$(git status --porcelain)" ]
	then
	    set +x
	    echo "CRITICAL: Checkout is not clean, not publishing release"
	    false
	fi

.PHONY: release
### Publish installable Python packages to PyPI and container images to Docker Hub
release: release-python
ifeq ($(GITLAB_CI),true)
	$(MAKE) -e release-docker
endif
.PHONY: release-python
### Publish installable Python packages to PyPI
release-python: \
		~/.pypirc ./var/log/codecov-install.log \
		./var/docker/$(PYTHON_ENV)/log/build.log \
		 ./var/log/host-install.log \
		./dist/.current.whl
# Upload any build or test artifacts to CI/CD providers
ifeq ($(GITLAB_CI),true)
	codecov --nonZero -t "$(CODECOV_TOKEN)" \
	    --file "./build/$(PYTHON_ENV)/coverage.xml"
endif
ifeq ($(RELEASE_PUBLISH),true)
# Import the private signing key from CI secrets
	$(MAKE) -e ./var/log/gpg-import.log
endif
# Build Python packages/distributions from the development Docker container for
# consistency/reproducibility.
	docker compose run --rm python-project-structure-devel pyproject-build -s
# https://twine.readthedocs.io/en/latest/#using-twine
	$(TOX_EXEC_BUILD_ARGS) twine check ./dist/python?project?structure-*
	$(MAKE) "check-clean"
	if [ -e "./.tox/build/cz-bump-no-release.txt" ]
	then
	    exit
	fi
ifeq ($(RELEASE_PUBLISH),true)
# Publish from the local host outside a container for access to user credentials:
# https://twine.readthedocs.io/en/latest/#using-twine
# Only release on `master` or `develop` to avoid duplicate uploads
	$(TOX_EXEC_BUILD_ARGS) twine upload -s -r "$(PYPI_REPO)" \
<<<<<<< HEAD
	    ./dist/python_project_structure-*
=======
	    ./dist/python?project?structure-*
>>>>>>> 226b3729
# The VCS remote shouldn't reflect the release until the release has been successfully
# published
	git push -o ci.skip --no-verify --tags "origin" "HEAD:$(VCS_BRANCH)"
	current_version=$$(./.tox/build/bin/cz version --project)
# Create a GitLab release
	./.tox/build/bin/twine upload -s -r "gitlab" ./dist/python_project_structure-*
	release_cli_args="--description ./NEWS-release.rst"
	release_cli_args+=" --tag-name v$${current_version}"
	release_cli_args+=" --assets-link {\
	\"name\":\"PyPI\",\
	\"url\":\"https://$(PYPI_HOSTNAME)/project/$(CI_PROJECT_NAME)/$${current_version}/\",\
	\"link_type\":\"package\"\
	}"
	release_cli_args+=" --assets-link {\
	\"name\":\"GitLab-PyPI-Package-Registry\",\
	\"url\":\"$(CI_SERVER_URL)/$(CI_PROJECT_PATH)/-/packages/\",\
	\"link_type\":\"package\"\
	}"
	release_cli_args+=" --assets-link {\
	\"name\":\"Docker-Hub-Container-Registry\",\
	\"url\":\"https://hub.docker.com/r/merpatterson/$(CI_PROJECT_NAME)/tags\",\
	\"link_type\":\"image\"\
	}"
	docker compose run --rm gitlab-release-cli release-cli \
	    --server-url "$(CI_SERVER_URL)" --project-id "$(CI_PROJECT_ID)" \
	    create $${release_cli_args}
# Create a GitHub release
# Ensure the tag is in place on the GitHub mirror so we can create the project host
# release object:
	git push -o ci.skip --no-verify --tags "github"
	gh release create "v$${current_version}" $(GITHUB_RELEASE_ARGS) \
	    --notes-file "./NEWS-release.rst" ./dist/python_project_structure-*
endif
.PHONY: release-docker
### Publish container images to Docker Hub
release-docker: build-docker
# https://docs.docker.com/docker-hub/#step-5-build-and-push-a-container-image-to-docker-hub-from-your-computer
ifeq ($(CI),true)
	$(MAKE) -e "./var/log/docker-login.log" \
	    "./var/log/docker-login-gitlab.log" "./var/log/docker-login-github.log"
endif
	docker push "merpatterson/python-project-structure:$(VCS_BRANCH)"
	docker push "merpatterson/python-project-structure:devel-$(VCS_BRANCH)"
	docker push "$(CI_REGISTRY_IMAGE):$(VCS_BRANCH)"
	docker push "$(CI_REGISTRY_IMAGE):devel-$(VCS_BRANCH)"
	docker push "ghcr.io/rpatterson/python-project-structure:$(VCS_BRANCH)"
	docker push "ghcr.io/rpatterson/python-project-structure:devel-$(VCS_BRANCH)"
	for python_env in $(PYTHON_ENVS)
	do
	    docker push "merpatterson/python-project-structure:$${python_env}-$(VCS_BRANCH)"
	    docker push "merpatterson/python-project-structure:$${python_env}-devel-$(VCS_BRANCH)"
	    docker push "$(CI_REGISTRY_IMAGE):$${python_env}-$(VCS_BRANCH)"
	    docker push "$(CI_REGISTRY_IMAGE):$${python_env}-devel-$(VCS_BRANCH)"
	    docker push "ghcr.io/rpatterson/python-project-structure:$${python_env}-$(VCS_BRANCH)"
	    docker push "ghcr.io/rpatterson/python-project-structure:$${python_env}-devel-$(VCS_BRANCH)"
	done
ifeq ($(VCS_BRANCH),master)
# Only update tags end users may depend on to be stable from the `master` branch
	current_version=$$(
	    tox exec $(TOX_EXEC_OPTS) -e "build" -qq -- cz version --project
	)
	major_version=$$(echo $${current_version} | sed -nE 's|([0-9]+).*|\1|p')
	minor_version=$$(
	    echo $${current_version} | sed -nE 's|([0-9]+\.[0-9]+).*|\1|p'
	)
	docker push "merpatterson/python-project-structure:$${minor_version}"
	docker push "merpatterson/python-project-structure:$${major_version}"
	docker push "merpatterson/python-project-structure:latest"
	docker push "merpatterson/python-project-structure:devel"
	docker push "$(CI_REGISTRY_IMAGE):$${minor_version}"
	docker push "$(CI_REGISTRY_IMAGE):$${major_version}"
	docker push "$(CI_REGISTRY_IMAGE):latest"
	docker push "$(CI_REGISTRY_IMAGE):devel"
	docker push "ghcr.io/rpatterson/python-project-structure:$${minor_version}"
	docker push "ghcr.io/rpatterson/python-project-structure:$${major_version}"
	docker push "ghcr.io/rpatterson/python-project-structure:latest"
	docker push "ghcr.io/rpatterson/python-project-structure:devel"
	for python_env in $(PYTHON_ENVS)
	do
	    docker push "merpatterson/python-project-structure:$${python_env}-$${minor_version}"
	    docker push "merpatterson/python-project-structure:$${python_env}-$${major_version}"
	    docker push "merpatterson/python-project-structure:$${python_env}"
	    docker push "merpatterson/python-project-structure:$${python_env}-devel"
	    docker push "$(CI_REGISTRY_IMAGE):$${python_env}-$${minor_version}"
	    docker push "$(CI_REGISTRY_IMAGE):$${python_env}-$${major_version}"
	    docker push "$(CI_REGISTRY_IMAGE):$${python_env}"
	    docker push "$(CI_REGISTRY_IMAGE):$${python_env}-devel"
	    docker push "ghcr.io/rpatterson/python-project-structure:$${python_env}-$${minor_version}"
	    docker push "ghcr.io/rpatterson/python-project-structure:$${python_env}-$${major_version}"
	    docker push "ghcr.io/rpatterson/python-project-structure:$${python_env}"
	    docker push "ghcr.io/rpatterson/python-project-structure:$${python_env}-devel"
	done
	docker compose run --rm docker-pushrm
endif

.PHONY: format
### Automatically correct code in this checkout according to linters and style checkers
format: ./var/log/host-install.log
	$(TOX_EXEC_ARGS) autoflake -r -i --remove-all-unused-imports \
		--remove-duplicate-keys --remove-unused-variables \
		--remove-unused-variables "./src/pythonprojectstructure/"
	$(TOX_EXEC_ARGS) autopep8 -v -i -r "./src/pythonprojectstructure/"
	$(TOX_EXEC_ARGS) black "./src/pythonprojectstructure/"

.PHONY: lint-docker
### Check the style and content of the `./Dockerfile*` files
lint-docker: ./.env
	docker compose run --rm hadolint hadolint "./Dockerfile"
	docker compose run --rm hadolint hadolint "./Dockerfile.devel"
	docker compose run --rm hadolint hadolint "./build-host/Dockerfile"

.PHONY: test
### Format the code and run the full suite of tests, coverage checks, and linters
test: lint-docker test-docker
.PHONY: test-docker
### Format the code and run the full suite of tests, coverage checks, and linters
test-docker: ./.env build-wheel
	$(MAKE) -e -j \
	    TOX_RUN_ARGS="run --installpkg ./dist/$$(
	        readlink "./dist/.current.whl"
	    )" \
	    DOCKER_BUILD_ARGS="--progress plain" \
	    $(PYTHON_MINORS:%=test-docker-%)
.PHONY: $(PYTHON_MINORS:%=test-docker-%)
### Run the full suite of tests inside a docker container for this Python version
$(PYTHON_MINORS:%=test-docker-%):
	$(MAKE) -e PYTHON_MINORS="$(@:test-docker-%=%)" \
	    PYTHON_ENV="py$(subst .,,$(@:test-docker-%=%))" test-docker-pyminor
.PHONY: test-docker-pyminor
test-docker-pyminor: build-docker-$(PYTHON_MINOR)
	docker_run_args="--rm"
	if [ ! -t 0 ]
	then
# No fancy output when running in parallel
	    docker_run_args+=" -T"
	fi
# Ensure the dist/package has been correctly installed in the image
	docker compose run $${docker_run_args} python-project-structure \
	    python -m pythonprojectstructure --help
	docker compose run $${docker_run_args} python-project-structure \
	    python-project-structure --help
# Run from the development Docker container for consistency
	docker compose run $${docker_run_args} python-project-structure-devel \
	    make -e PYTHON_MINORS="$(PYTHON_MINORS)" TOX_RUN_ARGS="$(TOX_RUN_ARGS)" \
	        test-local
.PHONY: test-local
### Run the full suite of tests on the local host
test-local:
	tox $(TOX_RUN_ARGS) -e "$(TOX_ENV_LIST)"
.PHONY: test-debug
### Run tests in the main/default environment and invoke the debugger on errors/failures
test-debug: ./var/log/tox/$(PYTHON_ENV)/editable.log
	$(TOX_EXEC_ARGS) pytest --pdb

.PHONY: upgrade
### Update all fixed/pinned dependencies to their latest available versions
upgrade:
	touch "./setup.cfg" "./requirements/build.txt.in" "./requirements/host.txt.in"
	$(MAKE) -e PUID=$(PUID) "build-docker"
# Update VCS hooks from remotes to the latest tag.
	$(TOX_EXEC_BUILD_ARGS) pre-commit autoupdate

# TEMPLATE: Run this once for your project.  See the `./var/log/docker-login*.log`
# targets for the authentication environment variables that need to be set or just login
# to those container registries manually and touch these targets.
.PHONY: bootstrap-project
### Run any tasks needed to be run once for a given project by a maintainer
bootstrap-project: \
		./var/log/docker-login-gitlab.log \
		./var/log/docker-login-github.log
# Initially seed the build host Docker image to bootstrap CI/CD environments
# GitLab CI/CD:
	$(MAKE) -C "./build-host/" \
	    CI_REGISTRY_IMAGE="registry.gitlab.com/rpatterson/python-project-structure"\
	    release
# GitHub Actions:
	$(MAKE) -C "./build-host/" \
	    CI_REGISTRY_IMAGE="ghcr.io/rpatterson/python-project-structure" release

.PHONY: clean
### Restore the checkout to a state as close to an initial clone as possible
clean:
	docker compose down --remove-orphans --rmi "all" -v || true
	$(TOX_EXEC_BUILD_ARGS) pre-commit uninstall \
	    --hook-type "pre-commit" --hook-type "commit-msg" --hook-type "pre-push" \
	    || true
	$(TOX_EXEC_BUILD_ARGS) pre-commit clean || true
	git clean -dfx -e "var/" -e ".env"
	rm -rfv "./var/log/"
	rm -rf "./var/docker/"


## Utility targets

.PHONY: expand-template
## Create a file from a template replacing environment variables
expand-template: ./var/log/host-install.log
	set +x
	if [ -e "$(target)" ]
	then
	    diff -u "$(target)" "$(template)" || true
	    echo "ERROR: Template $(template) has been updated:"
	    echo "       Reconcile changes and \`$$ touch $(target)\`:"
	    false
	fi
	envsubst <"$(template)" >"$(target)"


## Real targets

# Manage fixed/pinned versions in `./requirements/**.txt` files.  Has to be run for each
# python version in the virtual environment for that Python version:
# https://github.com/jazzband/pip-tools#cross-environment-usage-of-requirementsinrequirementstxt-and-pip-compile
$(PYTHON_ENVS:%=./requirements/%/devel.txt): ./pyproject.toml ./setup.cfg ./tox.ini
	true DEBUG Updated prereqs: $(?)
	$(MAKE) "$(@:requirements/%/devel.txt=./var/log/tox/%/build.log)"
	./.tox/$(@:requirements/%/devel.txt=%)/bin/pip-compile \
	    --resolver "backtracking" $(PIP_COMPILE_ARGS) --extra "devel" \
	    --output-file "$(@)" "$(<)"
	mkdir -pv "./var/log/"
	touch "./var/log/rebuild.log"
$(PYTHON_ENVS:%=./requirements/%/user.txt): ./pyproject.toml ./setup.cfg ./tox.ini
	true DEBUG Updated prereqs: $(?)
	$(MAKE) "$(@:requirements/%/user.txt=./var/log/tox/%/build.log)"
	./.tox/$(@:requirements/%/user.txt=%)/bin/pip-compile \
	    --resolver "backtracking" $(PIP_COMPILE_ARGS) --output-file "$(@)" "$(<)"
	mkdir -pv "./var/log/"
	touch "./var/log/rebuild.log"
$(PYTHON_ENVS:%=./requirements/%/host.txt): ./requirements/host.txt.in
	true DEBUG Updated prereqs: $(?)
	$(MAKE) "$(@:requirements/%/host.txt=./var/log/tox/%/build.log)"
	./.tox/$(@:requirements/%/host.txt=%)/bin/pip-compile \
	    --resolver "backtracking" $(PIP_COMPILE_ARGS) --output-file "$(@)" "$(<)"
# Only update the installed tox version for the latest/host/main/default Python version
	if [ "$(@:requirements/%/host.txt=%)" = "$(PYTHON_ENV)" ]
	then
# Don't install tox into one of it's own virtual environments
	    if [ -n "$${VIRTUAL_ENV:-}" ]
	    then
	        pip_bin="$$(which -a pip | grep -v "^$${VIRTUAL_ENV}/bin/" | head -n 1)"
	    else
	        pip_bin="pip"
	    fi
	    "$${pip_bin}" install -r "$(@)"
	fi
	mkdir -pv "./var/log/"
	touch "./var/log/rebuild.log"
$(PYTHON_ENVS:%=./requirements/%/build.txt): ./requirements/build.txt.in
	true DEBUG Updated prereqs: $(?)
	$(MAKE) "$(@:requirements/%/build.txt=./var/log/tox/%/build.log)"
	./.tox/$(@:requirements/%/build.txt=%)/bin/pip-compile \
	    --resolver "backtracking" $(PIP_COMPILE_ARGS) --output-file "$(@)" "$(<)"

# Workaround tox's `usedevelop = true` not working with `./pyproject.toml`
$(PYTHON_ALL_ENVS:%=./var/log/tox/%/build.log): ./var/log/host-install.log
	mkdir -pv "$(dir $(@))"
	tox exec $(TOX_EXEC_OPTS) -e "$(@:var/log/tox/%/build.log=%)" -- python -c "" |
	    tee -a "$(@)"
$(PYTHON_ENVS:%=./var/log/tox/%/editable.log):
	$(MAKE) ./var/log/host-install.log
	mkdir -pv "$(dir $(@))"
	tox exec $(TOX_EXEC_OPTS) -e "$(@:var/log/tox/%/editable.log=%)" -- \
	    pip install -e "./" | tee -a "$(@)"

# Build a wheel package but only if one hasn't already been made
./dist/.current.whl:
	$(MAKE) build-wheel

# Docker targets
./var/docker/$(PYTHON_ENV)/log/build.log: \
		./Dockerfile ./Dockerfile.devel ./.dockerignore ./bin/entrypoint \
		./pyproject.toml ./setup.cfg ./tox.ini ./requirements/host.txt.in \
		./docker-compose.yml ./docker-compose.override.yml ./.env \
		./var/log/tox/build/build.log ./var/docker/$(PYTHON_ENV)/log/rebuild.log
	true DEBUG Updated prereqs: $(?)
# Ensure access permissions to build artifacts in container volumes.
# If created by `# dockerd`, they end up owned by `root`.
	mkdir -pv "$(dir $(@))" \
	    "./src/python_project_structure.egg-info/" \
	    "./var/docker/$(PYTHON_ENV)/python_project_structure.egg-info/" \
	    "./.tox/" "./var/docker/$(PYTHON_ENV)/.tox/"
# Workaround issues with local images and the development image depending on the end
# user image.  It seems that `depends_on` isn't sufficient.
	$(MAKE) ./var/log/host-install.log
	current_version=$$(./.tox/build/bin/cz version --project)
# https://github.com/moby/moby/issues/39003#issuecomment-879441675
	docker_build_args="$(DOCKER_BUILD_ARGS) \
	    --build-arg BUILDKIT_INLINE_CACHE=1 \
	    --build-arg PYTHON_MINOR=$(PYTHON_MINOR) \
	    --build-arg PYTHON_ENV=$(PYTHON_ENV) \
	    --build-arg VERSION=$${current_version}"
	docker_build_user_tags=" \
	    --tag merpatterson/python-project-structure:local \
	    --tag merpatterson/python-project-structure:$(VCS_BRANCH) \
	    --tag merpatterson/python-project-structure:$${current_version} \
	    --tag merpatterson/python-project-structure:$(PYTHON_ENV)-local \
	    --tag merpatterson/python-project-structure:$(PYTHON_ENV)-$(VCS_BRANCH) \
	    --tag merpatterson/python-project-structure:$(PYTHON_ENV)-$${current_version} \
	    --tag $(CI_REGISTRY_IMAGE):$(VCS_BRANCH) \
	    --tag $(CI_REGISTRY_IMAGE):$${current_version} \
	    --tag $(CI_REGISTRY_IMAGE):$(PYTHON_ENV)-$(VCS_BRANCH) \
	    --tag $(CI_REGISTRY_IMAGE):$(PYTHON_ENV)-$${current_version} \
	    --tag ghcr.io/rpatterson/python-project-structure:$(VCS_BRANCH) \
	    --tag ghcr.io/rpatterson/python-project-structure:$${current_version} \
	    --tag ghcr.io/rpatterson/python-project-structure:$(PYTHON_ENV)-$(VCS_BRANCH) \
	    --tag ghcr.io/rpatterson/python-project-structure:$(PYTHON_ENV)-$${current_version}"
ifeq ($(VCS_BRANCH),master)
# Only update tags end users may depend on to be stable from the `master` branch
	major_version=$$(echo $${current_version} | sed -nE 's|([0-9]+).*|\1|p')
	minor_version=$$(
	    echo $${current_version} | sed -nE 's|([0-9]+\.[0-9]+).*|\1|p'
	)
	docker_build_user_tags+=" \
	    --tag merpatterson/python-project-structure:$${minor_version} \
	    --tag merpatterson/python-project-structure:$${major_version} \
	    --tag merpatterson/python-project-structure:latest \
	    --tag merpatterson/python-project-structure:$(PYTHON_ENV)-$${minor_version} \
	    --tag merpatterson/python-project-structure:$(PYTHON_ENV)-$${major_version} \
	    --tag merpatterson/python-project-structure:$(PYTHON_ENV) \
	    --tag $(CI_REGISTRY_IMAGE):$${minor_version} \
	    --tag $(CI_REGISTRY_IMAGE):$${major_version} \
	    --tag $(CI_REGISTRY_IMAGE):latest \
	    --tag $(CI_REGISTRY_IMAGE):$(PYTHON_ENV)-$${minor_version} \
	    --tag $(CI_REGISTRY_IMAGE):$(PYTHON_ENV)-$${major_version} \
	    --tag $(CI_REGISTRY_IMAGE):$(PYTHON_ENV)-latest \
	    --tag ghcr.io/rpatterson/python-project-structure:$${minor_version} \
	    --tag ghcr.io/rpatterson/python-project-structure:$${major_version} \
	    --tag ghcr.io/rpatterson/python-project-structure:latest \
	    --tag ghcr.io/rpatterson/python-project-structure:$(PYTHON_ENV)-$${minor_version} \
	    --tag ghcr.io/rpatterson/python-project-structure:$(PYTHON_ENV)-$${major_version} \
	    --tag ghcr.io/rpatterson/python-project-structure:$(PYTHON_ENV)-latest"
endif
	docker_build_caches=""
ifeq ($(GITLAB_CI),true)
# Don't cache when building final releases on `master`
ifneq ($(VCS_BRANCH),master)
	$(MAKE) -e "./var/log/docker-login-gitlab.log"
	docker pull "$(CI_REGISTRY_IMAGE):$(PYTHON_ENV)-$(VCS_BRANCH)" || true
	docker_build_caches+=" --cache-from $(CI_REGISTRY_IMAGE):$(PYTHON_ENV)-$(VCS_BRANCH)"
endif
endif
ifeq ($(GITHUB_ACTIONS),true)
ifneq ($(VCS_BRANCH),master)
# Can't use the GitHub Actions cache when we're only pushing images from GitLab CI/CD
	$(MAKE) -e "./var/log/docker-login-github.log"
	docker pull "ghcr.io/rpatterson/python-project-structure:$(PYTHON_ENV)-$(VCS_BRANCH)" || true
	docker_build_caches+=" --cache-from \
	    ghcr.io/rpatterson/python-project-structure:$(PYTHON_ENV)-$(VCS_BRANCH)"
endif
endif
	docker buildx build --pull $${docker_build_args} $${docker_build_user_tags} \
	    $${docker_build_caches} "./"
# Ensure any subsequent builds have optimal caches
ifeq ($(GITLAB_CI),true)
	$(MAKE) -e ./var/log/docker-login-gitlab.log
	docker push "$(CI_REGISTRY_IMAGE):$(PYTHON_ENV)-$(VCS_BRANCH)"
endif
ifeq ($(GITHUB_ACTIONS),true)
	$(MAKE) -e ./var/log/docker-login-github.log
	docker push "ghcr.io/rpatterson/python-project-structure:$(PYTHON_ENV)-$(VCS_BRANCH)"
endif
# Build the development image
	docker_build_caches=""
ifeq ($(GITLAB_CI),true)
ifneq ($(VCS_BRANCH),master)
	docker pull "$(CI_REGISTRY_IMAGE):devel-$(VCS_BRANCH)" || true
	docker_build_caches+=" --cache-from $(CI_REGISTRY_IMAGE):devel-$(VCS_BRANCH)"
endif
endif
ifeq ($(GITHUB_ACTIONS),true)
ifneq ($(VCS_BRANCH),master)
	docker pull "ghcr.io/rpatterson/python-project-structure:devel-$(VCS_BRANCH)" || true
	docker_build_caches+=" --cache-from \
	    ghcr.io/rpatterson/python-project-structure:devel-$(VCS_BRANCH)"
endif
endif
	docker_build_devel_tags=" \
	    --tag merpatterson/python-project-structure:devel-local \
	    --tag merpatterson/python-project-structure:devel-$(VCS_BRANCH) \
	    --tag merpatterson/python-project-structure:$(PYTHON_ENV)-devel-local \
	    --tag merpatterson/python-project-structure:$(PYTHON_ENV)-devel-$(VCS_BRANCH) \
	    --tag $(CI_REGISTRY_IMAGE):devel-$(VCS_BRANCH) \
	    --tag $(CI_REGISTRY_IMAGE):$(PYTHON_ENV)-devel-$(VCS_BRANCH) \
	    --tag ghcr.io/rpatterson/python-project-structure:devel-$(VCS_BRANCH) \
	    --tag ghcr.io/rpatterson/python-project-structure:$(PYTHON_ENV)-devel-$(VCS_BRANCH)"
ifeq ($(VCS_BRANCH),master)
	docker_build_devel_tags+=" \
	    --tag merpatterson/python-project-structure:devel \
	    --tag merpatterson/python-project-structure:$(PYTHON_ENV)-devel \
	    --tag $(CI_REGISTRY_IMAGE):devel \
	    --tag $(CI_REGISTRY_IMAGE):$(PYTHON_ENV)-devel \
	    --tag ghcr.io/rpatterson/python-project-structure:devel \
	    --tag ghcr.io/rpatterson/python-project-structure:$(PYTHON_ENV)-devel"
endif
	docker buildx build $${docker_build_args} $${docker_build_devel_tags} \
	    $${docker_build_caches} --file "./Dockerfile.devel" "./"
# Ensure any subsequent builds have optimal caches
ifeq ($(GITLAB_CI),true)
	docker push "$(CI_REGISTRY_IMAGE):$(PYTHON_ENV)-devel-$(VCS_BRANCH)"
endif
ifeq ($(GITHUB_ACTIONS),true)
	docker push "ghcr.io/rpatterson/python-project-structure:$(PYTHON_ENV)-devel-$(VCS_BRANCH)"
endif
	date >>"$(@)"
# The image installs the host requirements, reflect that in the bind mount volumes
	date >>"$(@:%/build.log=%/host-install.log)"
# Update the pinned/frozen versions, if needed, using the container.  If changed, then
# we may need to re-build the container image again to ensure it's current and correct.
	docker compose run --rm -T python-project-structure-devel \
	    make -e PYTHON_MINORS="$(PYTHON_MINOR)" build-requirements-$(PYTHON_ENV)
	$(MAKE) -e "$(@)"
# Marker file used to trigger the rebuild of the image for just one Python version.
# Useful to workaround async timestamp issues when running jobs in parallel.
./var/docker/$(PYTHON_ENV)/log/rebuild.log:
	mkdir -pv "$(dir $(@))"
	date >>"$(@)"

# Local environment variables from a template
./.env: ./.env.in
	$(MAKE) -e "template=$(<)" "target=$(@)" expand-template

# Perform any one-time local checkout set up
./var/log/host-install.log:
	mkdir -pv "$(dir $(@))"
# Bootstrap the minimum Python environment
	(
	    if ! which pip
	    then
	        if which apk
	        then
	            sudo apk update
	            sudo apk add "gettext" "py3-pip" "gnupg" "github-cli" "curl"
	        elif which apt-get
	        then
	            sudo apt-get update
	            sudo apt-get install -y \
	                "gettext-base" "python3-pip" "gnupg" "gh" "curl"
	        else
	            set +x
	            echo "ERROR: OS not supported for installing host dependencies"
	            false
	        fi
	    fi
	    if [ -e ./requirements/$(PYTHON_HOST_ENV)/host.txt ]
	    then
	        pip install -r "./requirements/$(PYTHON_HOST_ENV)/host.txt"
	    else
	        pip install -r "./requirements/host.txt.in"
	    fi
	) | tee -a "$(@)"

./var/log/codecov-install.log:
	mkdir -pv "$(dir $(@))"
# Install the code test coverage publishing tool
	(
	    if ! which codecov
	    then
	        mkdir -pv ~/.local/bin/
# https://docs.codecov.com/docs/codecov-uploader#using-the-uploader-with-codecovio-cloud
	        if which brew
	        then
# Mac OS X
	            curl --output-dir ~/.local/bin/ -Os \
	                "https://uploader.codecov.io/latest/macos/codecov"
	        elif which apk
	        then
# Alpine
	            wget --directory-prefix ~/.local/bin/ \
	                "https://uploader.codecov.io/latest/alpine/codecov"
	        else
# Other Linux distributions
	            curl --output-dir ~/.local/bin/ -Os \
	                "https://uploader.codecov.io/latest/linux/codecov"
	        fi
	        chmod +x ~/.local/bin/codecov
	    fi
	    if ! which codecov
	    then
	        set +x
	        echo "ERROR: CodeCov CLI tool still not on PATH"
	        false
	    fi
	) | tee -a "$(@)"

./.git/hooks/pre-commit:
	$(MAKE) ./var/log/host-install.log
	$(TOX_EXEC_BUILD_ARGS) pre-commit install \
	    --hook-type "pre-commit" --hook-type "commit-msg" --hook-type "pre-push"

# Capture any project initialization tasks for reference.  Not actually usable.
./pyproject.toml:
	$(MAKE) ./var/log/host-install.log
	$(TOX_EXEC_BUILD_ARGS) cz init

# Emacs editor settings
./.dir-locals.el: ./.dir-locals.el.in
	$(MAKE) -e "template=$(<)" "target=$(@)" expand-template

# User-created pre-requisites
~/.gitconfig:
	git config --global user.name "$(USER_FULL_NAME)"
	git config --global user.email "$(USER_EMAIL)"
~/.pypirc: ./home/.pypirc.in
	$(MAKE) -e "template=$(<)" "target=$(@)" expand-template

./var/log/docker-login.log: ./.env
	mkdir -pv "$(dir $(@))"
	source "./.env"
	export DOCKER_PASS
	printenv "DOCKER_PASS" | docker login -u "merpatterson" --password-stdin
	date | tee -a "$(@)"
./var/log/docker-login-gitlab.log:
	mkdir -pv "$(dir $(@))"
	set +x
	printenv "CI_REGISTRY_PASSWORD" |
	    docker login -u "$(CI_REGISTRY_USER)" --password-stdin "$(CI_REGISTRY)"
	date | tee -a "$(@)"
./var/log/docker-login-github.log:
	mkdir -pv "$(dir $(@))"
	set +x
	printenv "PROJECT_GITHUB_PAT" |
	    docker login -u "$(GITHUB_REPOSITORY_OWNER)" --password-stdin "ghcr.io"
	date | tee -a "$(@)"

# GPG signing key creation and management in CI
export GPG_PASSPHRASE=
./var/ci-cd-signing-subkey.asc:
# We need a private key in the CI/CD environment for signing release commits and
# artifacts.  Use a subkey so that it can be revoked without affecting your main key.
# This recipe captures what I had to do to export a private signing subkey.  It's not
# widely tested so it should probably only be used for reference.  It worked for me but
# the risk is leaking your main private key so double and triple check all your
# assumptions and results.
# 1. Create a signing subkey with a NEW, SEPARATE passphrase:
#    https://wiki.debian.org/Subkeys#How.3F
# 2. Get the long key ID for that private subkey:
#	gpg --list-secret-keys --keyid-format "LONG"
# 3. Export *just* that private subkey and verify that the main secret key packet is the
#    GPG dummy packet and that the only other private key included is the intended
#    subkey:
#	gpg --armor --export-secret-subkeys "$(GPG_SIGNING_KEYID)!" |
#	    gpg --list-packets
# 4. Export that key as text to a file:
	gpg --armor --export-secret-subkeys "$(GPG_SIGNING_KEYID)!" >"$(@)"
# 5. Confirm that the exported key can be imported into a temporary GNU PG directory and
#    that temporary directory can then be used to sign files:
#	gnupg_homedir=$$(mktemp -d --suffix=".d" "gnupd.XXXXXXXXXX")
#	printenv 'GPG_PASSPHRASE' >"$${gnupg_homedir}/.passphrase"
#	gpg --homedir "$${gnupg_homedir}" --batch --import <"$(@)"
#	echo "Test signature content" >"$${gnupg_homedir}/test-sig.txt"
#	gpgconf --kill gpg-agent
#	gpg --homedir "$${gnupg_homedir}" --batch --pinentry-mode "loopback" \
#	    --passphrase-file "$${gnupg_homedir}/.passphrase" \
#	    --local-user "$(GPG_SIGNING_KEYID)!" --sign "$${gnupg_homedir}/test-sig.txt"
#	gpg --batch --verify "$${gnupg_homedir}/test-sig.txt.gpg"
# 6. Add the contents of this target as a `GPG_SIGNING_PRIVATE_KEY` secret in CI and the
# passphrase for the signing subkey as a `GPG_PASSPHRASE` secret in CI
./var/log/gpg-import.log:
# In each CI run, import the private signing key from the CI secrets
	printenv "GPG_SIGNING_PRIVATE_KEY" | gpg --batch --import | tee -a "$(@)"
	echo 'default-key:0:"$(GPG_SIGNING_KEYID)' | gpgconf —change-options gpg
	git config --global user.signingkey "$(GPG_SIGNING_KEYID)"
# "Unlock" the signing key for the remainder of this CI run:
	printenv 'GPG_PASSPHRASE' >"./var/ci-cd-signing-subkey.passphrase"
	true | gpg --batch --pinentry-mode "loopback" \
	    --passphrase-file "./var/ci-cd-signing-subkey.passphrase" \
	    --sign | gpg --list-packets<|MERGE_RESOLUTION|>--- conflicted
+++ resolved
@@ -330,17 +330,13 @@
 # https://twine.readthedocs.io/en/latest/#using-twine
 # Only release on `master` or `develop` to avoid duplicate uploads
 	$(TOX_EXEC_BUILD_ARGS) twine upload -s -r "$(PYPI_REPO)" \
-<<<<<<< HEAD
-	    ./dist/python_project_structure-*
-=======
 	    ./dist/python?project?structure-*
->>>>>>> 226b3729
 # The VCS remote shouldn't reflect the release until the release has been successfully
 # published
 	git push -o ci.skip --no-verify --tags "origin" "HEAD:$(VCS_BRANCH)"
 	current_version=$$(./.tox/build/bin/cz version --project)
 # Create a GitLab release
-	./.tox/build/bin/twine upload -s -r "gitlab" ./dist/python_project_structure-*
+	./.tox/build/bin/twine upload -s -r "gitlab" ./dist/python?project?structure-*
 	release_cli_args="--description ./NEWS-release.rst"
 	release_cli_args+=" --tag-name v$${current_version}"
 	release_cli_args+=" --assets-link {\
@@ -366,7 +362,7 @@
 # release object:
 	git push -o ci.skip --no-verify --tags "github"
 	gh release create "v$${current_version}" $(GITHUB_RELEASE_ARGS) \
-	    --notes-file "./NEWS-release.rst" ./dist/python_project_structure-*
+	    --notes-file "./NEWS-release.rst" ./dist/python?project?structure-*
 endif
 .PHONY: release-docker
 ### Publish container images to Docker Hub
