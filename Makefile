--- conflicted
+++ resolved
@@ -372,12 +372,9 @@
 export PIP_COMPILE_ARGS=
 RELEASE_PUBLISH=false
 PYPI_REPO=testpypi
-<<<<<<< HEAD
 # Safe defaults for testing the release process without publishing to the final/official
 # hosts/indexes/registries:
 PYPI_HOSTNAME=test.pypi.org
-=======
->>>>>>> d05ec2fd
 # Publish releases from the `main` or `develop` branches:
 ifeq ($(CI),true)
 # Compile requirements on CI/CD as a test to make sure the frozen/pinned versions
@@ -400,11 +397,8 @@
 endif
 ifeq ($(RELEASE_PUBLISH),true)
 PYPI_REPO=pypi
-<<<<<<< HEAD
 PYPI_HOSTNAME=pypi.org
 ifeq ($(PYTHON_MINOR),$(PYTHON_HOST_MINOR))
-=======
->>>>>>> d05ec2fd
 # Only build and publish multi-platform images for the canonical Python version:
 ifeq ($(PYTHON_MINOR),$(PYTHON_HOST_MINOR))
 # TEMPLATE: Choose the platforms on which your users run the image. These default
@@ -413,18 +407,14 @@
 DOCKER_PLATFORMS=linux/amd64 linux/arm64 linux/arm/v7
 endif
 endif
-<<<<<<< HEAD
 endif
 endif
 CI_REGISTRY_USER=$(CI_PROJECT_NAMESPACE)
-=======
->>>>>>> d05ec2fd
 # Avoid undefined variables warnings when running under local development:
 PYPI_PASSWORD=
 export PYPI_PASSWORD
 TEST_PYPI_PASSWORD=
 export TEST_PYPI_PASSWORD
-<<<<<<< HEAD
 VCS_REMOTE_PUSH_URL=
 CODECOV_TOKEN=
 DOCKER_PASS=
@@ -436,8 +426,6 @@
 CI_REGISTRY_PASSWORD=
 export CI_REGISTRY_PASSWORD
 GH_TOKEN=
-=======
->>>>>>> d05ec2fd
 
 # Override variable values if present in `./.env` and if not overridden on the
 # command-line:
@@ -515,23 +503,9 @@
 # Build Python packages/distributions from the development Docker container for
 # consistency/reproducibility.
 	docker compose run $(DOCKER_COMPOSE_RUN_ARGS) $(PROJECT_NAME)-devel \
-<<<<<<< HEAD
-	    tox run -e "$(PYTHON_ENV)" --pkg-only
-# Copy the wheel to a location available to all containers:
-	cp -lfv "$$(
-	    ls -t ./var-docker/$(PYTHON_ENV)/.tox/.pkg/dist/*.whl | head -n 1
-	)" "./dist/"
-# Also build the source distribution:
-	docker compose run $(DOCKER_COMPOSE_RUN_ARGS) $(PROJECT_NAME)-devel \
-	    tox run -e "$(PYTHON_ENV)" --override "testenv.package=sdist" --pkg-only
-	cp -lfv "$$(
-	    ls -t ./var-docker/$(PYTHON_ENV)/.tox/.pkg/dist/*.tar.gz | head -n 1
-	)" "./dist/"
-=======
 	    tox run -e "$(PYTHON_ENV)" --override "testenv.package=external" --pkg-only
 # Copy to a location available in the Docker build context:
 	cp -lfv ./var-docker/$(PYTHON_ENV)/.tox/.pkg/tmp/dist/* "./dist/"
->>>>>>> d05ec2fd
 
 .PHONY: build-docs
 ## Render the static HTML form of the Sphinx documentation
@@ -625,7 +599,6 @@
 		./var/log/docker-login-DOCKER.log
 # Workaround broken interactive session detection:
 	docker pull "python:$(PYTHON_MINOR)"
-<<<<<<< HEAD
 # Pull images to use as build caches:
 	docker_build_caches=""
 ifeq ($(GITLAB_CI),true)
@@ -649,8 +622,6 @@
 	fi
 endif
 endif
-=======
->>>>>>> d05ec2fd
 # Assemble the tags for all the variant permutations:
 	$(MAKE) "./var/git/refs/remotes/$(VCS_REMOTE)/$(VCS_BRANCH)"
 	docker_build_args=""
@@ -695,16 +666,6 @@
 	    make -e PYTHON_MINORS="$(@:build-docker-requirements-%=%)" \
 	    build-requirements-py$(subst .,,$(@:build-docker-requirements-%=%))
 
-.PHONY: $(PYTHON_MINORS:%=build-docker-requirements-%)
-## Pull container images and compile fixed/pinned dependency versions if necessary.
-$(PYTHON_MINORS:%=build-docker-requirements-%): ./.env.~out~
-	export PYTHON_MINOR="$(@:build-docker-requirements-%=%)"
-	export PYTHON_ENV="py$(subst .,,$(@:build-docker-requirements-%=%))"
-	$(MAKE) -e "./var-docker/$${PYTHON_ENV}/log/build-devel.log"
-	docker compose run $(DOCKER_COMPOSE_RUN_ARGS) $(PROJECT_NAME)-devel \
-	    make -e PYTHON_MINORS="$(@:build-docker-requirements-%=%)" \
-	    build-requirements-py$(subst .,,$(@:build-docker-requirements-%=%))
-
 
 ### Test Targets:
 #
@@ -717,11 +678,7 @@
 .PHONY: test-local
 ## Run the full suite of tests, coverage checks, and linters on the local host.
 test-local: $(HOME)/.local/bin/tox $(PYTHON_ENVS:%=build-requirements-%)
-<<<<<<< HEAD
-	tox $(TOX_RUN_ARGS) -e "$(TOX_ENV_LIST)"
-=======
 	tox $(TOX_RUN_ARGS) --override "testenv.package=external" -e "$(TOX_ENV_LIST)"
->>>>>>> d05ec2fd
 
 .PHONY: test-lint
 ## Perform any linter or style checks, including non-code checks.
@@ -771,20 +728,12 @@
 
 .PHONY: test-debug
 ## Run tests directly on the system and start the debugger on errors or failures.
-<<<<<<< HEAD
-test-debug: $(HOME)/.local/bin/tox ./.tox/$(PYTHON_ENV)/log/editable.log
-=======
 test-debug: $(HOME)/.local/bin/tox
->>>>>>> d05ec2fd
 	$(TOX_EXEC_ARGS) -- pytest --pdb
 
 .PHONY: test-docker
 ## Run the full suite of tests, coverage checks, and code linters in containers.
-<<<<<<< HEAD
 test-docker: $(HOST_TARGET_DOCKER) build-docker $(HOME)/.local/bin/tox build-pkgs
-=======
-test-docker: $(HOME)/.local/bin/tox build-pkgs
->>>>>>> d05ec2fd
 	tox run $(TOX_EXEC_OPTS) --notest -e "build"
 	$(MAKE) -e -j PYTHON_WHEEL="$(call current_pkg,.whl)" \
 	    DOCKER_BUILD_ARGS="$(DOCKER_BUILD_ARGS) --progress plain" \
@@ -816,7 +765,6 @@
 	docker compose run $${docker_run_args} $(PROJECT_NAME)-devel \
 	    make -e PYTHON_MINORS="$(PYTHON_MINORS)" PYTHON_WHEEL="$(PYTHON_WHEEL)" \
 	        test-local
-<<<<<<< HEAD
 # Upload any build or test artifacts to CI/CD providers
 ifeq ($(GITLAB_CI),true)
 ifeq ($(PYTHON_MINOR),$(PYTHON_HOST_MINOR))
@@ -831,8 +779,6 @@
 endif
 endif
 endif
-=======
->>>>>>> d05ec2fd
 
 .PHONY: test-lint-docker
 ## Check the style and content of the `./Dockerfile*` files
@@ -927,14 +873,10 @@
 
 .PHONY: release-pkgs
 ## Publish installable Python packages to PyPI if conventional commits require.
-<<<<<<< HEAD
 release-pkgs: $(HOME)/.local/bin/tox ~/.pypirc.~out~ $(HOST_TARGET_DOCKER) \
 		./var/log/git-remotes.log \
 		./var/git/refs/remotes/$(VCS_REMOTE)/$(VCS_BRANCH) ./.env.~out~ \
 		$(HOST_PREFIX)/bin/gh
-=======
-release-pkgs: $(HOME)/.local/bin/tox ~/.pypirc.~out~
->>>>>>> d05ec2fd
 # Don't release unless from the `main` or `develop` branches:
 ifeq ($(RELEASE_PUBLISH),true)
 # Import the private signing key from CI secrets
@@ -942,16 +884,14 @@
 # Bump the version and build the final release packages:
 	$(MAKE) -e build-pkgs
 # https://twine.readthedocs.io/en/latest/#using-twine
-<<<<<<< HEAD
-	$(TOX_EXEC_BUILD_ARGS) -- twine check ./dist/$(PYTHON_PROJECT_GLOB)-*
+	$(TOX_EXEC_BUILD_ARGS) -- twine check ./.tox/.pkg/tmp/dist/*
 # Ensure VCS has captured all the effects of building the release:
 	$(MAKE) -e test-clean
 	$(TOX_EXEC_BUILD_ARGS) -- twine upload -s -r "$(PYPI_REPO)" \
-	    ./dist/$(PYTHON_PROJECT_GLOB)-*
+	    ./.tox/.pkg/tmp/dist/*
 	export VERSION=$$($(TOX_EXEC_BUILD_ARGS) -qq -- cz version --project)
 # Create a GitLab release
-	./.tox/build/bin/twine upload -s -r "gitlab" \
-	    ./dist/project?structure-*
+	./.tox/build/bin/twine upload -s -r "gitlab" ./.tox/.pkg/tmp/dist/*
 	release_cli_args="--description ./NEWS-VERSION.rst"
 	release_cli_args+=" --tag-name v$${VERSION}"
 	release_cli_args+=" --assets-link {\
@@ -975,15 +915,7 @@
 	    create $${release_cli_args}
 # Create a GitHub release
 	gh release create "v$${VERSION}" $(GITHUB_RELEASE_ARGS) \
-	    --notes-file "./NEWS-VERSION.rst" ./dist/project?structure-*
-=======
-	$(TOX_EXEC_BUILD_ARGS) -- twine check ./.tox/.pkg/tmp/dist/*
-# The VCS remote should reflect the release before publishing the release to ensure that
-# a published release is never *not* reflected in VCS.
-	$(MAKE) -e test-clean
-	$(TOX_EXEC_BUILD_ARGS) -- twine upload -s -r "$(PYPI_REPO)" \
-	    ./.tox/.pkg/tmp/dist/*
->>>>>>> d05ec2fd
+	    --notes-file "./NEWS-VERSION.rst" ./.tox/.pkg/tmp/dist/*
 endif
 
 .PHONY: release-docker
@@ -1141,12 +1073,6 @@
 	~/.nvm/nvm-exec npm run format
 # Run source code formatting tools implemented in Python:
 	$(TOX_EXEC_ARGS) -- autoflake -r -i --remove-all-unused-imports \
-<<<<<<< HEAD
-		--remove-duplicate-keys --remove-unused-variables \
-		--remove-unused-variables "./src/$(PYTHON_PROJECT_PACKAGE)/"
-	$(TOX_EXEC_ARGS) -- autopep8 -v -i -r "./src/$(PYTHON_PROJECT_PACKAGE)/"
-	$(TOX_EXEC_ARGS) -- black "./src/$(PYTHON_PROJECT_PACKAGE)/"
-=======
 	    --remove-duplicate-keys --remove-unused-variables \
 	    --remove-unused-variables "./src/$(PYTHON_PROJECT_PACKAGE)/" \
 	    "./tests/$(PYTHON_PROJECT_PACKAGE)tests/"
@@ -1154,7 +1080,6 @@
 	    "./tests/$(PYTHON_PROJECT_PACKAGE)tests/"
 	$(TOX_EXEC_ARGS) -- black "./src/$(PYTHON_PROJECT_PACKAGE)/" \
 	    "./tests/$(PYTHON_PROJECT_PACKAGE)tests/"
->>>>>>> d05ec2fd
 
 .PHONY: devel-upgrade
 ## Update all locked or frozen dependencies to their most recent available versions.
@@ -1295,10 +1220,7 @@
 	$(MAKE) -e "$(HOME)/.local/bin/tox"
 	$(TOX_EXEC_BUILD_ARGS) -- cz init
 
-<<<<<<< HEAD
-
-=======
->>>>>>> d05ec2fd
+
 ## Docker real targets:
 
 # Build Docker container images.
@@ -1326,7 +1248,6 @@
 # the container image might need re-building to ensure it's current and correct.
 	docker compose run $(DOCKER_COMPOSE_RUN_ARGS) $(PROJECT_NAME)-devel \
 	    make -e PYTHON_MINORS="$(PYTHON_MINOR)" build-requirements-$(PYTHON_ENV)
-<<<<<<< HEAD
 ifeq ($(CI),true)
 # On CI, any changes from compiling requirements is a failure so no need to waste time
 # rebuilding images:
@@ -1334,9 +1255,6 @@
 else
 	$(MAKE) -e "$(@)"
 endif
-=======
-	$(MAKE) -e "$(@)"
->>>>>>> d05ec2fd
 # Build the end-user image:
 ./var-docker/$(PYTHON_ENV)/log/build-user.log: \
 		./var-docker/$(PYTHON_ENV)/log/build-devel.log ./Dockerfile \
@@ -1541,17 +1459,6 @@
 $(PYTHON_ALL_ENVS:%=./.tox/%/bin/pip-compile):
 	$(MAKE) -e "$(HOME)/.local/bin/tox"
 	tox run $(TOX_EXEC_OPTS) -e "$(@:.tox/%/bin/pip-compile=%)" --notest
-<<<<<<< HEAD
-# Workaround tox's `usedevelop = true` not working with `./pyproject.toml`. Use as a
-# prerequisite for targets that use Tox virtual environments directly and changes to
-# code need to take effect in real-time:
-$(PYTHON_ENVS:%=./.tox/%/log/editable.log):
-	$(MAKE) -e "$(HOME)/.local/bin/tox"
-	mkdir -pv "$(dir $(@))"
-	tox exec $(TOX_EXEC_OPTS) -e "$(@:.tox/%/log/editable.log=%)" -- \
-	    pip3 install -e "./" |& tee -a "$(@)"
-=======
->>>>>>> d05ec2fd
 $(HOME)/.local/bin/tox:
 	$(MAKE) "$(HOME)/.local/bin/pipx"
 # https://tox.wiki/en/latest/installation.html#via-pipx
