# SPDX-FileCopyrightText: 2023 Ross Patterson <me@rpatterson.net>
#
# SPDX-License-Identifier: MIT

# Development, build, and maintenance tasks:
#
# To ease discovery for contributors, place option variables affecting behavior at the
# top. Skip down to `## Top-level targets:` to find targets intended for use by
# developers. The recipes for real targets that follow the top-level targets do the real
# work. If making changes here, start by reading the philosophy commentary at the bottom
# of this file.

# Project specific values:
export PROJECT_NAMESPACE=rpatterson
export PROJECT_NAME=project-structure
# TEMPLATE: Create an Node Package Manager (NPM) organization and set its name here:
NPM_SCOPE=rpattersonnet
export DOCKER_USER=merpatterson
<<<<<<< HEAD

# Option variables that control behavior:
export TEMPLATE_IGNORE_EXISTING=false
# https://devguide.python.org/versions/#supported-versions
PYTHON_SUPPORTED_MINORS=3.11 3.12 3.10 3.9 3.8
export DOCKER_USER=merpatterson
# TEMPLATE: See comments towards the bottom and update.
GPG_SIGNING_KEYID=2EFF7CCE6828E359
=======
# TEMPLATE: See comments towards the bottom and update.
GPG_SIGNING_KEYID=2EFF7CCE6828E359

# Option variables that control behavior:
export TEMPLATE_IGNORE_EXISTING=false
>>>>>>> 90eda8cf


### "Private" Variables:

# Variables not of concern those running and reading top-level targets. These variables
# most often derive from the environment or other values. Place variables holding
# literal constants or option variables intended for use on the command-line towards the
# top. Otherwise, add variables to the appropriate following grouping. Make requires
# defining variables referenced in targets or prerequisites before those references, in
# contrast with references in recipes. As a result, the Makefile can't place these
# further down for readability and discover.

# Defensive settings for make:
#     https://tech.davis-hansson.com/p/make/
SHELL:=bash
.ONESHELL:
.SHELLFLAGS:=-eu -o pipefail -c
.SILENT:
.DELETE_ON_ERROR:
MAKEFLAGS+=--warn-undefined-variables
MAKEFLAGS+=--no-builtin-rules
PS1?=$$
EMPTY=
COMMA=,

# Values used to install host operating system packages:
HOST_PREFIX=/usr
HOST_PKG_CMD_PREFIX=sudo
HOST_PKG_BIN=apt-get
HOST_PKG_INSTALL_ARGS=install -y
HOST_PKG_NAMES_ENVSUBST=gettext-base
HOST_PKG_NAMES_PIP=python3-pip
HOST_PKG_NAMES_DOCKER=docker-ce-cli docker-compose-plugin
HOST_PKG_NAMES_GPG=gnupg
HOST_PKG_NAMES_GHCLI=gh
HOST_PKG_NAMES_CURL=curl
ifneq ($(shell which "brew"),)
HOST_PREFIX=/usr/local
HOST_PKG_CMD_PREFIX=
HOST_PKG_BIN=brew
HOST_PKG_INSTALL_ARGS=install
HOST_PKG_NAMES_ENVSUBST=gettext
HOST_PKG_NAMES_PIP=python
HOST_PKG_NAMES_DOCKER=docker docker-compose
else ifneq ($(shell which "apk"),)
HOST_PKG_BIN=apk
HOST_PKG_INSTALL_ARGS=add
HOST_PKG_NAMES_ENVSUBST=gettext
HOST_PKG_NAMES_PIP=py3-pip
HOST_PKG_NAMES_DOCKER=docker-cli docker-cli-compose
HOST_PKG_NAMES_GHCLI=github-cli
endif
HOST_PKG_CMD=$(HOST_PKG_CMD_PREFIX) $(HOST_PKG_BIN)
# Detect Docker command-line baked into the build-host image:
HOST_TARGET_DOCKER:=$(shell which docker)
ifeq ($(HOST_TARGET_DOCKER),)
HOST_TARGET_DOCKER=$(HOST_PREFIX)/bin/docker
endif
<<<<<<< HEAD
HOST_TARGET_PIP:=$(shell which pip3)
ifeq ($(HOST_TARGET_PIP),)
HOST_TARGET_PIP=$(HOST_PREFIX)/bin/pip3
endif
=======
>>>>>>> 90eda8cf

# Values derived from the environment:
USER_NAME:=$(shell id -u -n)
USER_FULL_NAME:=$(shell \
    getent passwd "$(USER_NAME)" | cut -d ":" -f 5 | cut -d "," -f 1)
ifeq ($(USER_FULL_NAME),)
USER_FULL_NAME=$(USER_NAME)
endif
USER_EMAIL:=$(USER_NAME)@$(shell hostname -f)
export PUID:=$(shell id -u)
export PGID:=$(shell id -g)
export CHECKOUT_DIR=$(PWD)
# Managed user-specific directory out of the checkout:
# https://specifications.freedesktop.org/basedir-spec/0.8/ar01s03.html
STATE_DIR=$(HOME)/.local/state/$(PROJECT_NAME)
TZ=Etc/UTC
ifneq ("$(wildcard /usr/share/zoneinfo/)","")
TZ:=$(shell \
  realpath --relative-to=/usr/share/zoneinfo/ \
  $(firstword $(realpath /private/etc/localtime /etc/localtime)) \
)
endif
export TZ
export DOCKER_GID:=$(shell getent group "docker" | cut -d ":" -f 3)
<<<<<<< HEAD

# Values related to supported Python versions:
# Use the same Python version tox would as a default.
# https://tox.wiki/en/latest/config.html#base_python
PYTHON_HOST_MINOR:=$(shell \
    pip3 --version | sed -nE 's|.* \(python ([0-9]+.[0-9]+)\)$$|\1|p;q')
export PYTHON_HOST_ENV=py$(subst .,,$(PYTHON_HOST_MINOR))
# Find the latest installed Python version of the supported versions:
PYTHON_BASENAMES=$(PYTHON_SUPPORTED_MINORS:%=python%)
PYTHON_AVAIL_EXECS:=$(foreach \
    PYTHON_BASENAME,$(PYTHON_BASENAMES),$(shell which $(PYTHON_BASENAME)))
PYTHON_LATEST_EXEC=$(firstword $(PYTHON_AVAIL_EXECS))
PYTHON_LATEST_BASENAME=$(notdir $(PYTHON_LATEST_EXEC))
PYTHON_MINOR=$(PYTHON_HOST_MINOR)
ifeq ($(PYTHON_MINOR),)
# Fallback to the latest installed supported Python version
PYTHON_MINOR=$(PYTHON_LATEST_BASENAME:python%=%)
endif
PYTHON_LATEST_MINOR=$(firstword $(PYTHON_SUPPORTED_MINORS))
PYTHON_LATEST_ENV=py$(subst .,,$(PYTHON_LATEST_MINOR))
PYTHON_MINORS=$(PYTHON_SUPPORTED_MINORS)
ifeq ($(PYTHON_MINOR),)
PYTHON_MINOR=$(firstword $(PYTHON_MINORS))
else ifeq ($(findstring $(PYTHON_MINOR),$(PYTHON_MINORS)),)
PYTHON_MINOR=$(firstword $(PYTHON_MINORS))
endif
export PYTHON_MINOR
export PYTHON_ENV=py$(subst .,,$(PYTHON_MINOR))
PYTHON_SHORT_MINORS=$(subst .,,$(PYTHON_MINORS))
PYTHON_ENVS=$(PYTHON_SHORT_MINORS:%=py%)
PYTHON_ALL_ENVS=$(PYTHON_ENVS) build
PYTHON_EXTRAS=test devel
PYTHON_PROJECT_PACKAGE=$(subst -,,$(PROJECT_NAME))
PYTHON_PROJECT_GLOB=$(subst -,?,$(PROJECT_NAME))
export PYTHON_WHEEL=
=======
>>>>>>> 90eda8cf

# Values derived from Version Control Systems (VCS):
VCS_LOCAL_BRANCH:=$(shell git branch --show-current)
CI_COMMIT_BRANCH=
GITHUB_REF_TYPE=
GITHUB_REF_NAME=
ifeq ($(VCS_LOCAL_BRANCH),)
ifneq ($(CI_COMMIT_BRANCH),)
VCS_LOCAL_BRANCH=$(CI_COMMIT_BRANCH)
else ifeq ($(GITHUB_REF_TYPE),branch)
VCS_LOCAL_BRANCH=$(GITHUB_REF_NAME)
endif
endif
VCS_TAG=
CI_COMMIT_TAG=
ifeq ($(VCS_TAG),)
ifneq ($(CI_COMMIT_TAG),)
VCS_TAG=$(CI_COMMIT_TAG)
else ifeq ($(GITHUB_REF_TYPE),tag)
VCS_TAG=$(GITHUB_REF_NAME)
endif
endif
ifeq ($(VCS_LOCAL_BRANCH),)
# Guess branch name from tag:
ifneq ($(shell echo "$(VCS_TAG)" | grep -E '^v[0-9]+\.[0-9]+\.[0-9]+$$'),)
# Publish final releases from the `main` branch:
VCS_LOCAL_BRANCH=main
else ifneq ($(shell echo "$(VCS_TAG)" | grep -E '^v[0-9]+\.[0-9]+\.[0-9]+.+$$'),)
# Publish pre-releases from the `develop` branch:
VCS_LOCAL_BRANCH=develop
endif
endif
# Reproduce Git branch and remote configuration and logic:
VCS_CLONE_REMOTE:=$(shell git config "clone.defaultRemoteName")
ifeq ($(VCS_CLONE_REMOTE),)
VCS_CLONE_REMOTE=origin
endif
VCS_PUSH_REMOTE:=$(shell git config "branch.$(VCS_LOCAL_BRANCH).pushRemote")
ifeq ($(VCS_PUSH_REMOTE),)
VCS_PUSH_REMOTE:=$(shell git config "remote.pushDefault")
endif
ifeq ($(VCS_PUSH_REMOTE),)
VCS_PUSH_REMOTE=$(VCS_CLONE_REMOTE)
endif
VCS_UPSTREAM_REMOTE:=$(shell git config "branch.$(VCS_LOCAL_BRANCH).remote")
ifeq ($(VCS_UPSTREAM_REMOTE),)
VCS_UPSTREAM_REMOTE:=$(shell git config "checkout.defaultRemote")
endif
VCS_UPSTREAM_REF:=$(shell git config "branch.$(VCS_LOCAL_BRANCH).merge")
VCS_UPSTREAM_BRANCH=$(VCS_UPSTREAM_REF:refs/heads/%=%)
# Find the remote and branch for `v*` tags versioning data:
VCS_REMOTE=$(VCS_PUSH_REMOTE)
VCS_BRANCH=$(VCS_LOCAL_BRANCH)
export VCS_BRANCH
# Find the remote and branch for conventional commits release data:
VCS_COMPARE_REMOTE=$(VCS_UPSTREAM_REMOTE)
ifeq ($(VCS_COMPARE_REMOTE),)
VCS_COMPARE_REMOTE=$(VCS_PUSH_REMOTE)
endif
VCS_COMPARE_BRANCH=$(VCS_UPSTREAM_BRANCH)
ifeq ($(VCS_COMPARE_BRANCH),)
VCS_COMPARE_BRANCH=$(VCS_BRANCH)
endif
# Under CI, verify commits and release notes by comparing this branch with the branch
# maintainers would merge this branch into:
CI=false
ifeq ($(CI),true)
ifeq ($(VCS_COMPARE_BRANCH),develop)
VCS_COMPARE_BRANCH=main
else ifneq ($(VCS_BRANCH),main)
VCS_COMPARE_BRANCH=develop
endif
# If pushing to upstream release branches, get release data compared to the preceding
# release:
else ifeq ($(VCS_COMPARE_BRANCH),develop)
VCS_COMPARE_BRANCH=main
endif
VCS_BRANCH_SUFFIX=upgrade
VCS_MERGE_BRANCH=$(VCS_BRANCH:%-$(VCS_BRANCH_SUFFIX)=%)
# Tolerate detached `HEAD`, such as during a rebase:
VCS_FETCH_TARGETS=
ifneq ($(VCS_BRANCH),)
# Assemble the targets used to avoid redundant fetches during release tasks:
VCS_FETCH_TARGETS+=./var/git/refs/remotes/$(VCS_REMOTE)/$(VCS_BRANCH)
ifneq ($(VCS_REMOTE)/$(VCS_BRANCH),$(VCS_COMPARE_REMOTE)/$(VCS_COMPARE_BRANCH))
VCS_FETCH_TARGETS+=./var/git/refs/remotes/$(VCS_COMPARE_REMOTE)/$(VCS_COMPARE_BRANCH)
endif
# Also fetch develop for merging back in the final release:
VCS_RELEASE_FETCH_TARGETS=./var/git/refs/remotes/$(VCS_REMOTE)/$(VCS_BRANCH)
ifeq ($(VCS_BRANCH),main)
VCS_RELEASE_FETCH_TARGETS+=./var/git/refs/remotes/$(VCS_COMPARE_REMOTE)/develop
ifneq ($(VCS_REMOTE)/$(VCS_BRANCH),$(VCS_COMPARE_REMOTE)/develop)
ifneq ($(VCS_COMPARE_REMOTE)/$(VCS_COMPARE_BRANCH),$(VCS_COMPARE_REMOTE)/develop)
VCS_FETCH_TARGETS+=./var/git/refs/remotes/$(VCS_COMPARE_REMOTE)/develop
endif
endif
endif
ifneq ($(VCS_MERGE_BRANCH),$(VCS_BRANCH))
VCS_FETCH_TARGETS+=./var/git/refs/remotes/$(VCS_REMOTE)/$(VCS_MERGE_BRANCH)
endif
# The sequence of branches from which to find closest existing build artifacts, such as
# container images:
VCS_BRANCHES=$(VCS_BRANCH)
ifneq ($(VCS_BRANCH),main)
ifneq ($(VCS_BRANCH),develop)
VCS_BRANCHES+=develop
endif
VCS_BRANCHES+=main
endif
endif

# Run Python tools in isolated environments managed by Tox:
# Values used to run Tox:
TOX_ENV_LIST=$(subst $(EMPTY) ,$(COMMA),$(PYTHON_ENVS))
TOX_RUN_ARGS=run-parallel --parallel auto --parallel-live
ifeq ($(words $(PYTHON_MINORS)),1)
TOX_RUN_ARGS=run
endif
ifneq ($(PYTHON_WHEEL),)
TOX_RUN_ARGS+= --installpkg "$(PYTHON_WHEEL)"
endif
export TOX_RUN_ARGS
# The options that support running arbitrary commands in the venvs managed by tox
# without Tox's startup time:
TOX_EXEC_OPTS=--no-recreate-pkg --skip-pkg-install
TOX_EXEC_ARGS=tox exec $(TOX_EXEC_OPTS) -e "$(PYTHON_ENV)"
TOX_EXEC_BUILD_ARGS=tox exec $(TOX_EXEC_OPTS) -e "build"
PIP_COMPILE_EXTRA=

# Values used to build Docker images:
DOCKER_FILE=./Dockerfile
export DOCKER_BUILD_ARGS=
export DOCKER_BUILD_PULL=false
# Values used to tag built images:
export DOCKER_VARIANT=
DOCKER_VARIANT_PREFIX=
ifneq ($(DOCKER_VARIANT),)
DOCKER_VARIANT_PREFIX=$(DOCKER_VARIANT)-
endif
export DOCKER_BRANCH_TAG=$(subst /,-,$(VCS_BRANCH))
GITLAB_CI=false
GITHUB_ACTIONS=false
CI_PROJECT_NAMESPACE=$(CI_UPSTREAM_NAMESPACE)
CI_TEMPLATE_REGISTRY_HOST=registry.gitlab.com
ifeq ($(GITHUB_ACTIONS),true)
DOCKER_REGISTRY_HOST=ghcr.io
else
DOCKER_REGISTRY_HOST=$(CI_TEMPLATE_REGISTRY_HOST)
endif
export DOCKER_REGISTRY_HOST
CI_REGISTRY=$(CI_TEMPLATE_REGISTRY_HOST)/$(CI_PROJECT_NAMESPACE)
CI_REGISTRY_IMAGE=$(CI_REGISTRY)/$(CI_PROJECT_NAME)
DOCKER_REGISTRIES=DOCKER GITLAB GITHUB
export DOCKER_REGISTRY=$(firstword $(DOCKER_REGISTRIES))
DOCKER_IMAGE_DOCKER=$(DOCKER_USER)/$(CI_PROJECT_NAME)
DOCKER_IMAGE_GITLAB=$(CI_REGISTRY_IMAGE)
DOCKER_IMAGE_GITHUB=ghcr.io/$(CI_PROJECT_NAMESPACE)/$(CI_PROJECT_NAME)
DOCKER_IMAGE=$(DOCKER_IMAGE_$(DOCKER_REGISTRY))
DOCKER_IMAGES=
ifeq ($(GITLAB_CI),true)
DOCKER_IMAGES+=$(DOCKER_IMAGE_GITLAB)
else ifeq ($(GITHUB_ACTIONS),true)
DOCKER_IMAGES+=$(DOCKER_IMAGE_GITHUB)
else
DOCKER_IMAGES+=$(DOCKER_IMAGE_DOCKER)
endif
# Values used to run built images in containers:
DOCKER_COMPOSE_RUN_ARGS=
DOCKER_COMPOSE_RUN_ARGS+= --rm
ifeq ($(shell tty),not a tty)
DOCKER_COMPOSE_RUN_ARGS+= -T
endif
export DOCKER_PASS

# Values derived from or overridden by CI environments:
CI_UPSTREAM_NAMESPACE=$(PROJECT_NAMESPACE)
CI_PROJECT_NAME=$(PROJECT_NAME)
ifeq ($(CI),true)
TEMPLATE_IGNORE_EXISTING=true
endif
GITHUB_REPOSITORY_OWNER=$(CI_UPSTREAM_NAMESPACE)
# Is this checkout a fork of the upstream project?:
CI_IS_FORK=false
ifeq ($(GITLAB_CI),true)
USER_EMAIL=$(USER_NAME)@runners-manager.gitlab.com
ifneq ($(VCS_BRANCH),develop)
ifneq ($(VCS_BRANCH),main)
DOCKER_REGISTRIES=GITLAB
endif
endif
ifneq ($(CI_PROJECT_NAMESPACE),$(CI_UPSTREAM_NAMESPACE))
CI_IS_FORK=true
DOCKER_REGISTRIES=GITLAB
DOCKER_IMAGES+=$(DOCKER_REGISTRY_HOST)/$(CI_UPSTREAM_NAMESPACE)/$(CI_PROJECT_NAME)
endif
else ifeq ($(GITHUB_ACTIONS),true)
USER_EMAIL=$(USER_NAME)@actions.github.com
ifneq ($(VCS_BRANCH),develop)
ifneq ($(VCS_BRANCH),main)
DOCKER_REGISTRIES=GITHUB
endif
endif
ifneq ($(GITHUB_REPOSITORY_OWNER),$(CI_UPSTREAM_NAMESPACE))
CI_IS_FORK=true
DOCKER_REGISTRIES=GITHUB
DOCKER_IMAGES+=ghcr.io/$(GITHUB_REPOSITORY_OWNER)/$(CI_PROJECT_NAME)
endif
endif
# Take GitHub auth from the environment under GitHub actions but from secrets on other
# project hosts:
GITHUB_TOKEN=
PROJECT_GITHUB_PAT=
ifeq ($(GITHUB_TOKEN),)
GITHUB_TOKEN=$(PROJECT_GITHUB_PAT)
else ifeq ($(PROJECT_GITHUB_PAT),)
PROJECT_GITHUB_PAT=$(GITHUB_TOKEN)
endif
GH_TOKEN=$(GITHUB_TOKEN)
export GH_TOKEN
export GITHUB_TOKEN
export PROJECT_GITHUB_PAT

# Values used to build Docker images:
DOCKER_FILE=./Dockerfile
export DOCKER_BUILD_ARGS=
export DOCKER_BUILD_PULL=false
# Values used to tag built images:
export DOCKER_VARIANT=
DOCKER_VARIANT_PREFIX=
ifneq ($(DOCKER_VARIANT),)
DOCKER_VARIANT_PREFIX=$(DOCKER_VARIANT)-
endif
export DOCKER_BRANCH_TAG=$(subst /,-,$(VCS_BRANCH))
GITLAB_CI=false
GITHUB_ACTIONS=false
CI_PROJECT_NAMESPACE=$(CI_UPSTREAM_NAMESPACE)
CI_TEMPLATE_REGISTRY_HOST=registry.gitlab.com
ifeq ($(GITHUB_ACTIONS),true)
DOCKER_REGISTRY_HOST=ghcr.io
else
DOCKER_REGISTRY_HOST=$(CI_TEMPLATE_REGISTRY_HOST)
endif
export DOCKER_REGISTRY_HOST
CI_REGISTRY=$(CI_TEMPLATE_REGISTRY_HOST)/$(CI_PROJECT_NAMESPACE)
CI_REGISTRY_IMAGE=$(CI_REGISTRY)/$(CI_PROJECT_NAME)
DOCKER_REGISTRIES=DOCKER GITLAB GITHUB
export DOCKER_REGISTRY=$(firstword $(DOCKER_REGISTRIES))
DOCKER_IMAGE_DOCKER=$(DOCKER_USER)/$(CI_PROJECT_NAME)
DOCKER_IMAGE_GITLAB=$(CI_REGISTRY_IMAGE)
DOCKER_IMAGE_GITHUB=ghcr.io/$(CI_PROJECT_NAMESPACE)/$(CI_PROJECT_NAME)
DOCKER_IMAGE=$(DOCKER_IMAGE_$(DOCKER_REGISTRY))
DOCKER_IMAGES=
ifeq ($(GITLAB_CI),true)
DOCKER_IMAGES+=$(DOCKER_IMAGE_GITLAB)
else ifeq ($(GITHUB_ACTIONS),true)
DOCKER_IMAGES+=$(DOCKER_IMAGE_GITHUB)
else
DOCKER_IMAGES+=$(DOCKER_IMAGE_DOCKER)
endif
# Values used to run built images in containers:
DOCKER_COMPOSE_RUN_ARGS=
DOCKER_COMPOSE_RUN_ARGS+= --rm
ifeq ($(shell tty),not a tty)
DOCKER_COMPOSE_RUN_ARGS+= -T
endif
export DOCKER_PASS

# Values derived from or overridden by CI environments:
CI_UPSTREAM_NAMESPACE=$(PROJECT_NAMESPACE)
CI_PROJECT_NAME=$(PROJECT_NAME)
ifeq ($(CI),true)
TEMPLATE_IGNORE_EXISTING=true
endif
GITHUB_REPOSITORY_OWNER=$(CI_UPSTREAM_NAMESPACE)
# Is this checkout a fork of the upstream project?:
CI_IS_FORK=false
ifeq ($(GITLAB_CI),true)
USER_EMAIL=$(USER_NAME)@runners-manager.gitlab.com
ifneq ($(VCS_BRANCH),develop)
ifneq ($(VCS_BRANCH),main)
DOCKER_REGISTRIES=GITLAB
endif
endif
ifneq ($(CI_PROJECT_NAMESPACE),$(CI_UPSTREAM_NAMESPACE))
CI_IS_FORK=true
DOCKER_REGISTRIES=GITLAB
DOCKER_IMAGES+=$(DOCKER_REGISTRY_HOST)/$(CI_UPSTREAM_NAMESPACE)/$(CI_PROJECT_NAME)
endif
else ifeq ($(GITHUB_ACTIONS),true)
USER_EMAIL=$(USER_NAME)@actions.github.com
ifneq ($(VCS_BRANCH),develop)
ifneq ($(VCS_BRANCH),main)
DOCKER_REGISTRIES=GITHUB
endif
endif
ifneq ($(GITHUB_REPOSITORY_OWNER),$(CI_UPSTREAM_NAMESPACE))
CI_IS_FORK=true
DOCKER_REGISTRIES=GITHUB
DOCKER_IMAGES+=ghcr.io/$(GITHUB_REPOSITORY_OWNER)/$(CI_PROJECT_NAME)
endif
endif
# Take GitHub auth from the environment under GitHub actions but from secrets on other
# project hosts:
GITHUB_TOKEN=
PROJECT_GITHUB_PAT=
ifeq ($(GITHUB_TOKEN),)
GITHUB_TOKEN=$(PROJECT_GITHUB_PAT)
else ifeq ($(PROJECT_GITHUB_PAT),)
PROJECT_GITHUB_PAT=$(GITHUB_TOKEN)
endif
GH_TOKEN=$(GITHUB_TOKEN)
export GH_TOKEN
export GITHUB_TOKEN
export PROJECT_GITHUB_PAT

# Values used for publishing releases:
# Safe defaults for testing the release process without publishing to the official
# project hosting services, indexes, and registries:
RELEASE_PUBLISH=false
PYPI_REPO=testpypi
# Safe defaults for testing the release process without publishing to the final/official
# hosts/indexes/registries:
PYPI_HOSTNAME=test.pypi.org
# Publish releases from the `main` or `develop` branches:
<<<<<<< HEAD
ifeq ($(CI),true)
# Compile requirements on CI/CD as a test to make sure the frozen/pinned versions
# reflect all changes to dependencies, but don't upgrade packages so that external
# changes, such as new PyPI releases, don't turn CI/CD red spuriously and unrelated to
# the contributor's actual changes.
PIP_COMPILE_ARGS=
endif
GITHUB_RELEASE_ARGS=--prerelease
# Only publish releases from the `main` or `develop` branches and only under the
# canonical CI/CD platform:
DOCKER_PLATFORMS=
=======
GITHUB_RELEASE_ARGS=--prerelease
# Only publish releases from the `main` or `develop` branches and only under the
# canonical CI/CD platform:
>>>>>>> 90eda8cf
ifeq ($(GITLAB_CI),true)
ifeq ($(VCS_BRANCH),main)
RELEASE_PUBLISH=true
GITHUB_RELEASE_ARGS=
else ifeq ($(VCS_BRANCH),develop)
# Publish pre-releases from the `develop` branch:
RELEASE_PUBLISH=true
endif
<<<<<<< HEAD
ifeq ($(RELEASE_PUBLISH),true)
PYPI_REPO=pypi
PYPI_HOSTNAME=pypi.org
ifeq ($(PYTHON_MINOR),$(PYTHON_HOST_MINOR))
# Only build and publish multi-platform images for the canonical Python version:
ifeq ($(PYTHON_MINOR),$(PYTHON_HOST_MINOR))
=======
DOCKER_PLATFORMS=
ifeq ($(RELEASE_PUBLISH),true)
>>>>>>> 90eda8cf
# TEMPLATE: Choose the platforms on which your users run the image. These default
# platforms should cover most common end-user platforms, including modern Apple M1 CPUs,
# Raspberry Pi devices, and AWS Graviton instances:
DOCKER_PLATFORMS=linux/amd64 linux/arm64 linux/arm/v7
endif
endif
<<<<<<< HEAD
endif
endif
CI_REGISTRY_USER=$(CI_PROJECT_NAMESPACE)
# Avoid undefined variables warnings when running under local development:
PYPI_PASSWORD=
export PYPI_PASSWORD
TEST_PYPI_PASSWORD=
export TEST_PYPI_PASSWORD
=======
CI_REGISTRY_USER=$(CI_PROJECT_NAMESPACE)
>>>>>>> 90eda8cf
VCS_REMOTE_PUSH_URL=
CODECOV_TOKEN=
DOCKER_PASS=
export DOCKER_PASS
CI_PROJECT_ID=
export CI_PROJECT_ID
CI_JOB_TOKEN=
export CI_JOB_TOKEN
CI_REGISTRY_PASSWORD=
export CI_REGISTRY_PASSWORD
GH_TOKEN=

# Override variable values if present in `./.env` and if not overridden on the
# command-line:
include $(wildcard .env)

# Finished with `$(shell)`, echo recipe commands going forward
.SHELLFLAGS+= -x

# <!--alex disable hooks-->


### Top-level targets:

.PHONY: all
## The default target.
all: build

.PHONY: start
## Run the local development end-to-end stack services in the background as daemons.
<<<<<<< HEAD
start: build-docker-$(PYTHON_MINOR) ./.env.~out~
=======
start: build-docker ./.env.~out~
>>>>>>> 90eda8cf
	docker compose down
	docker compose up -d

.PHONY: run
## Run the local development end-to-end stack services in the foreground for debugging.
<<<<<<< HEAD
run: build-docker-$(PYTHON_MINOR) ./.env.~out~
=======
run: build-docker ./.env.~out~
>>>>>>> 90eda8cf
	docker compose down
	docker compose up


### Build Targets:
#
# Recipes that make artifacts needed for by end-users, development tasks, other recipes.

.PHONY: build
<<<<<<< HEAD
## Set up everything for development from a checkout, local and in containers.
build: ./.git/hooks/pre-commit ./.env.~out~ $(HOST_TARGET_DOCKER) \
		$(HOME)/.local/bin/tox ./var/log/npm-install.log \
		$(PYTHON_ENVS:%=./.tox/%/bin/pip-compile)
	$(MAKE) -e -j $(PYTHON_ENVS:%=build-requirements-%)

.PHONY: $(PYTHON_ENVS:%=build-requirements-%)
## Compile fixed/pinned dependency versions if necessary.
$(PYTHON_ENVS:%=build-requirements-%):
# Avoid parallel tox recreations stomping on each other
	$(MAKE) -e "$(@:build-requirements-%=./.tox/%/bin/pip-compile)"
	targets="./requirements/$(@:build-requirements-%=%)/user.txt \
	    $(PYTHON_EXTRAS:%=./requirements/$(@:build-requirements-%=%)/%.txt) \
	    ./requirements/$(@:build-requirements-%=%)/build.txt"
# Workaround race conditions in pip's HTTP file cache:
# https://github.com/pypa/pip/issues/6970#issuecomment-527678672
	$(MAKE) -e -j $${targets} ||
	    $(MAKE) -e -j $${targets} ||
	    $(MAKE) -e -j $${targets}

.PHONY: build-requirements-compile
## Compile the requirements for one Python version and one type/extra.
build-requirements-compile:
	$(MAKE) -e "./.tox/$(PYTHON_ENV)/bin/pip-compile"
	pip_compile_opts="--resolver backtracking $(PIP_COMPILE_ARGS)"
ifneq ($(PIP_COMPILE_EXTRA),)
	pip_compile_opts+=" --extra $(PIP_COMPILE_EXTRA)"
endif
	./.tox/$(PYTHON_ENV)/bin/pip-compile $${pip_compile_opts} \
	    --output-file "$(PIP_COMPILE_OUT)" "$(PIP_COMPILE_SRC)"

.PHONY: build-pkgs
## Update the built package for use outside tox.
build-pkgs: $(HOST_TARGET_DOCKER) \
		./var/git/refs/remotes/$(VCS_REMOTE)/$(VCS_BRANCH) \
		./var-docker/$(PYTHON_ENV)/log/build-devel.log
# Defined as a .PHONY recipe so that more than one target can depend on this as a
# pre-requisite and it runs one time:
	rm -vf ./dist/*
# Build Python packages/distributions from the development Docker container for
# consistency/reproducibility.
	docker compose run $(DOCKER_COMPOSE_RUN_ARGS) $(PROJECT_NAME)-devel \
	    tox run -e "$(PYTHON_ENV)" --pkg-only
# Copy the wheel to a location available to all containers:
	cp -lfv "$$(
	    ls -t ./var-docker/$(PYTHON_ENV)/.tox/.pkg/dist/*.whl | head -n 1
	)" "./dist/"
# Also build the source distribution:
	docker compose run $(DOCKER_COMPOSE_RUN_ARGS) $(PROJECT_NAME)-devel \
	    tox run -e "$(PYTHON_ENV)" --override "testenv.package=sdist" --pkg-only
	cp -lfv "$$(
	    ls -t ./var-docker/$(PYTHON_ENV)/.tox/.pkg/dist/*.tar.gz | head -n 1
	)" "./dist/"
=======
## Setup everything for development from a checkout, local and in containers.
build: ./.git/hooks/pre-commit ./.env.~out~ $(HOST_TARGET_DOCKER) \
		$(HOME)/.local/bin/tox ./var/log/npm-install.log build-docker

.PHONY: build-pkgs
## Ensure the built package is current.
build-pkgs: ./var/git/refs/remotes/$(VCS_REMOTE)/$(VCS_BRANCH) \
		./var-docker/log/build-devel.log
	true "TEMPLATE: Always specific to the project type"
>>>>>>> 90eda8cf

.PHONY: build-docs
## Render the static HTML form of the Sphinx documentation
build-docs: build-docs-html

.PHONY: build-docs-watch
## Serve the Sphinx documentation with live updates
build-docs-watch: $(HOME)/.local/bin/tox
	tox exec -e "build" -- sphinx-watch "./docs/" "./build/docs/html/" "html" --httpd

.PHONY: build-docs-%
# Render the documentation into a specific format.
build-docs-%: $(HOME)/.local/bin/tox
	tox exec -e "build" -- sphinx-build -b "$(@:build-docs-%=%)" -W \
	    "./docs/" "./build/docs/"

.PHONY: build-perms
## Report and fix any problems with permissions in the checkout.
build-perms:
# Change only the files in VCS to avoid time consuming recursion into build artifacts.
# Consider anything else that ends up with wrong ownership a build bug:
	set +x
	git ls-files -z | while read -d $$'\0' git_file
	do
	    echo -ne "$$(dirname "$${git_file}")"'\0'
	    echo -ne "$${git_file}"'\0'
	done | xargs -0 -- chown "$(PUID):$(PGID)"
	set -x
	chown -R "$(PUID):$(PGID)" "$$(git rev-parse --git-dir)"

.PHONY: build-date
# A prerequisite that always triggers it's target.
build-date:
	date


## Docker Build Targets:
#
# Strive for as much consistency as possible in development tasks between the local host
# and inside containers. To that end, most of the `*-docker` container target recipes
# should run the corresponding `*-local` local host target recipes inside the
# development container. Top level targets, such as `test`, should run as much as
# possible inside the development container.

.PHONY: build-docker
## Set up for development in Docker containers.
<<<<<<< HEAD
build-docker: $(HOME)/.local/bin/tox build-pkgs \
		./var-docker/$(PYTHON_ENV)/log/build-user.log
	tox run $(TOX_EXEC_OPTS) --notest -e "build"
	$(MAKE) -e -j PYTHON_WHEEL="$(call current_pkg,.whl)" \
	    DOCKER_BUILD_ARGS="$(DOCKER_BUILD_ARGS) --progress plain" \
	    $(PYTHON_MINORS:%=build-docker-%)

.PHONY: $(PYTHON_MINORS:%=build-docker-%)
## Set up for development in a Docker container for one Python version.
$(PYTHON_MINORS:%=build-docker-%):
	$(MAKE) -e \
	    PYTHON_MINORS="$(@:build-docker-%=%)" \
	    PYTHON_MINOR="$(@:build-docker-%=%)" \
	    PYTHON_ENV="py$(subst .,,$(@:build-docker-%=%))" \
	    "./var-docker/py$(subst .,,$(@:build-docker-%=%))/log/build-user.log"
=======
build-docker: build-pkgs ./var-docker/log/build-user.log
>>>>>>> 90eda8cf

.PHONY: build-docker-tags
## Print the list of image tags for the current registry and variant.
build-docker-tags:
	$(MAKE) -e $(DOCKER_REGISTRIES:%=build-docker-tags-%)

.PHONY: $(DOCKER_REGISTRIES:%=build-docker-tags-%)
## Print the list of image tags for the current registry and variant.
$(DOCKER_REGISTRIES:%=build-docker-tags-%): $(HOME)/.local/bin/tox
	test -e "./var/git/refs/remotes/$(VCS_REMOTE)/$(VCS_BRANCH)"
	docker_image=$(DOCKER_IMAGE_$(@:build-docker-tags-%=%))
<<<<<<< HEAD
	echo $${docker_image}:$(DOCKER_VARIANT_PREFIX)$(PYTHON_ENV)-$(DOCKER_BRANCH_TAG)
=======
	echo $${docker_image}:$(DOCKER_VARIANT_PREFIX)$(DOCKER_BRANCH_TAG)
>>>>>>> 90eda8cf
ifeq ($(VCS_BRANCH),main)
# Update tags users depend on to be stable from the `main` branch:
	VERSION=$$($(TOX_EXEC_BUILD_ARGS) -qq -- cz version --project)
	major_version=$$(echo $${VERSION} | sed -nE 's|([0-9]+).*|\1|p')
	minor_version=$$(
	    echo $${VERSION} | sed -nE 's|([0-9]+\.[0-9]+).*|\1|p'
	)
<<<<<<< HEAD
	echo $${docker_image}:$(DOCKER_VARIANT_PREFIX)$(PYTHON_ENV)-v$${minor_version}
	echo $${docker_image}:$(DOCKER_VARIANT_PREFIX)$(PYTHON_ENV)-v$${major_version}
	echo $${docker_image}:$(DOCKER_VARIANT_PREFIX)$(PYTHON_ENV)
endif
ifeq ($(PYTHON_MINOR),$(PYTHON_HOST_MINOR))
=======
	echo $${docker_image}:$(DOCKER_VARIANT_PREFIX)v$${minor_version}
	echo $${docker_image}:$(DOCKER_VARIANT_PREFIX)v$${major_version}
	echo $${docker_image}:$(DOCKER_VARIANT_PREFIX)
endif
>>>>>>> 90eda8cf
# Use this variant as the default used for tags such as `latest`
	echo $${docker_image}:$(DOCKER_VARIANT_PREFIX)$(DOCKER_BRANCH_TAG)
ifeq ($(VCS_BRANCH),main)
	echo $${docker_image}:$(DOCKER_VARIANT_PREFIX)v$${minor_version}
	echo $${docker_image}:$(DOCKER_VARIANT_PREFIX)v$${major_version}
ifeq ($(DOCKER_VARIANT),)
	echo $${docker_image}:latest
else
	echo $${docker_image}:$(DOCKER_VARIANT)
endif
endif
<<<<<<< HEAD
endif
=======
>>>>>>> 90eda8cf

.PHONY: build-docker-build
## Run the actual commands used to build the Docker container image.
build-docker-build: ./Dockerfile $(HOST_TARGET_DOCKER) $(HOME)/.local/bin/tox \
		$(HOME)/.local/state/docker-multi-platform/log/host-install.log \
		./var/git/refs/remotes/$(VCS_REMOTE)/$(VCS_BRANCH) \
		./var/log/docker-login-DOCKER.log
# Workaround broken interactive session detection:
<<<<<<< HEAD
	docker pull "python:$(PYTHON_MINOR)"
=======
	docker pull "buildpack-deps"
>>>>>>> 90eda8cf
# Pull images to use as build caches:
	docker_build_caches=""
ifeq ($(GITLAB_CI),true)
# Don't cache when building final releases on `main`
	$(MAKE) -e "./var/log/docker-login-GITLAB.log" || true
ifneq ($(VCS_BRANCH),main)
	if $(MAKE) -e pull-docker
	then
	    docker_build_caches+=" --cache-from $(DOCKER_IMAGE_GITLAB):\
	$(DOCKER_VARIANT_PREFIX)$(PYTHON_ENV)-$(DOCKER_BRANCH_TAG)"
	fi
endif
endif
ifeq ($(GITHUB_ACTIONS),true)
	$(MAKE) -e "./var/log/docker-login-GITHUB.log" || true
ifneq ($(VCS_BRANCH),main)
	if $(MAKE) -e pull-docker
	then
	    docker_build_caches+=" --cache-from $(DOCKER_IMAGE_GITHUB):\
	$(DOCKER_VARIANT_PREFIX)$(PYTHON_ENV)-$(DOCKER_BRANCH_TAG)"
	fi
endif
endif
# Assemble the tags for all the variant permutations:
	$(MAKE) "./var/git/refs/remotes/$(VCS_REMOTE)/$(VCS_BRANCH)"
	docker_build_args=""
	for image_tag in $$(
	    $(MAKE) -e --no-print-directory build-docker-tags
	)
	do
	    docker_build_args+=" --tag $${image_tag}"
	done
ifeq ($(DOCKER_VARIANT),)
	docker_build_args+=" --target user"
else
	docker_build_args+=" --target $(DOCKER_VARIANT)"
endif
# https://github.com/moby/moby/issues/39003#issuecomment-879441675
	docker buildx build $(DOCKER_BUILD_ARGS) \
	    --build-arg BUILDKIT_INLINE_CACHE="1" \
<<<<<<< HEAD
	    --build-arg PYTHON_MINOR="$(PYTHON_MINOR)" \
	    --build-arg PYTHON_ENV="$(PYTHON_ENV)" \
	    --build-arg VERSION="$$(
	        $(TOX_EXEC_BUILD_ARGS) -qq -- cz version --project
	    )" \
	    $${docker_build_args} $${docker_build_caches} --file "$(<)" "./"

.PHONY: $(PYTHON_MINORS:%=build-docker-requirements-%)
## Pull container images and compile fixed/pinned dependency versions if necessary.
$(PYTHON_MINORS:%=build-docker-requirements-%): ./.env.~out~
	export PYTHON_MINOR="$(@:build-docker-requirements-%=%)"
	export PYTHON_ENV="py$(subst .,,$(@:build-docker-requirements-%=%))"
	$(MAKE) -e "./var-docker/$${PYTHON_ENV}/log/build-devel.log"
	docker compose run $(DOCKER_COMPOSE_RUN_ARGS) $(PROJECT_NAME)-devel \
	    make -e PYTHON_MINORS="$(@:build-docker-requirements-%=%)" \
	    PIP_COMPILE_ARGS="$(PIP_COMPILE_ARGS)" \
	    build-requirements-py$(subst .,,$(@:build-docker-requirements-%=%))
=======
	    --build-arg VERSION="$$(
	        $(TOX_EXEC_BUILD_ARGS) -qq -- cz version --project
	    )" $${docker_build_args} $${docker_build_caches} --file "$(<)" "./"
>>>>>>> 90eda8cf


### Test Targets:
#
# Recipes that run the test suite.

.PHONY: test
## Run the full suite of tests, coverage checks, and linters.
test: test-lint test-docker

.PHONY: test-local
## Run the full suite of tests, coverage checks, and linters on the local host.
<<<<<<< HEAD
test-local: $(HOME)/.local/bin/tox $(PYTHON_ENVS:%=build-requirements-%)
	tox $(TOX_RUN_ARGS) -e "$(TOX_ENV_LIST)"

.PHONY: test-lint
## Perform any linter or style checks, including non-code checks.
test-lint: $(HOME)/.local/bin/tox $(HOST_TARGET_DOCKER) test-lint-code \
		test-lint-docker test-lint-docs test-lint-prose
=======
test-local:
	true "TEMPLATE: Always specific to the project type"

.PHONY: test-lint
## Perform any linter or style checks, including non-code checks.
test-lint: $(HOST_TARGET_DOCKER) test-lint-code test-lint-docker test-lint-docs \
		test-lint-prose
>>>>>>> 90eda8cf
# Lint copyright and licensing:
	docker compose run --rm -T "reuse"

.PHONY: test-lint-code
## Lint source code for errors, style, and other issues.
test-lint-code: ./var/log/npm-install.log
# Run linters implemented in JavaScript:
	~/.nvm/nvm-exec npm run lint:code

.PHONY: test-lint-docs
## Lint documentation for errors, broken links, and other issues.
test-lint-docs: $(HOME)/.local/bin/tox ./requirements/$(PYTHON_HOST_ENV)/build.txt
# Run linters implemented in Python:
	tox -e build -x 'testenv:build.commands=bin/test-lint-docs.sh'

.PHONY: test-lint-prose
## Lint prose text for spelling, grammar, and style
test-lint-prose: $(HOST_TARGET_DOCKER) $(HOME)/.local/bin/tox \
<<<<<<< HEAD
		./requirements/$(PYTHON_HOST_ENV)/build.txt ./var/log/npm-install.log
=======
		./var/log/npm-install.log
>>>>>>> 90eda8cf
# Lint all markup files tracked in VCS with Vale:
# https://vale.sh/docs/topics/scoping/#formats
	git ls-files -co --exclude-standard -z \
	    ':!NEWS*.rst' ':!LICENSES' ':!styles/Vocab/*.txt' ':!requirements/**' |
	    xargs -r -0 -t -- docker compose run --rm -T vale
# Lint all source code files tracked in VCS with Vale:
	git ls-files -co --exclude-standard -z \
	    ':!styles/*/meta.json' ':!styles/*/*.yml' |
	    xargs -r -0 -t -- \
	    docker compose run --rm -T vale --config="./styles/code.ini"
# Lint source code files tracked in VCS but without extensions with Vale:
	git ls-files -co --exclude-standard -z | grep -Ez '^[^.]+$$' |
	    while read -d $$'\0'
	    do
	        cat "$${REPLY}" |
	            docker compose run --rm -T vale --config="./styles/code.ini" \
	                --ext=".pl"
	    done
# Run linters implemented in Python:
	tox -e build -x 'testenv:build.commands=bin/test-lint-prose.sh'
# Run linters implemented in JavaScript:
	~/.nvm/nvm-exec npm run lint:prose

.PHONY: test-debug
## Run tests directly on the system and start the debugger on errors or failures.
test-debug: $(HOME)/.local/bin/tox ./.tox/$(PYTHON_ENV)/log/editable.log
	$(TOX_EXEC_ARGS) -- pytest --pdb

.PHONY: test-docker
## Run the full suite of tests, coverage checks, and code linters in containers.
test-docker: $(HOST_TARGET_DOCKER) build-docker $(HOME)/.local/bin/tox build-pkgs
	tox run $(TOX_EXEC_OPTS) --notest -e "build"
	$(MAKE) -e -j PYTHON_WHEEL="$(call current_pkg,.whl)" \
	    DOCKER_BUILD_ARGS="$(DOCKER_BUILD_ARGS) --progress plain" \
	    DOCKER_COMPOSE_RUN_ARGS="$(DOCKER_COMPOSE_RUN_ARGS) -T" \
	    $(PYTHON_MINORS:%=test-docker-%)

.PHONY: $(PYTHON_MINORS:%=test-docker-%)
## Run the full suite of tests inside a docker container for one Python version.
$(PYTHON_MINORS:%=test-docker-%):
	$(MAKE) -e \
	    PYTHON_MINORS="$(@:test-docker-%=%)" \
	    PYTHON_MINOR="$(@:test-docker-%=%)" \
	    PYTHON_ENV="py$(subst .,,$(@:test-docker-%=%))" \
	    test-docker-pyminor

.PHONY: test-docker-pyminor
## Run the full suite of tests inside a docker container for this Python version.
test-docker-pyminor: $(HOST_TARGET_DOCKER) build-docker-$(PYTHON_MINOR)
	docker_run_args="--rm"
	if test ! -t 0
	then
# No fancy output when running in parallel
	    docker_run_args+=" -T"
	fi
# Ensure the dist/package has been correctly installed in the image
	docker compose run --no-deps $${docker_run_args} $(PROJECT_NAME) python -c \
	    'import $(PYTHON_PROJECT_PACKAGE); print($(PYTHON_PROJECT_PACKAGE))'
# Run from the development Docker container for consistency:
	docker compose run $${docker_run_args} $(PROJECT_NAME)-devel \
	    make -e PYTHON_MINORS="$(PYTHON_MINORS)" PYTHON_WHEEL="$(PYTHON_WHEEL)" \
	        test-local
# Upload any build or test artifacts to CI/CD providers
ifeq ($(GITLAB_CI),true)
ifeq ($(PYTHON_MINOR),$(PYTHON_HOST_MINOR))
ifneq ($(CODECOV_TOKEN),)
	$(MAKE) "$(HOME)/.local/bin/codecov"
	codecov --nonZero -t "$(CODECOV_TOKEN)" \
	    --file "./build/reports/$(PYTHON_ENV)/coverage.xml"
else ifneq ($(CI_IS_FORK),true)
	set +x
	echo "ERROR: CODECOV_TOKEN missing from ./.env or CI secrets"
	false
endif
endif
endif

.PHONY: test-lint-docker
## Check the style and content of the `./Dockerfile*` files
test-lint-docker: $(HOST_TARGET_DOCKER) ./.env.~out~ ./var/log/docker-login-DOCKER.log
	docker compose pull --quiet hadolint
	docker compose run $(DOCKER_COMPOSE_RUN_ARGS) hadolint
	docker compose run $(DOCKER_COMPOSE_RUN_ARGS) hadolint \
	    hadolint "./build-host/Dockerfile"
# Ensure that any bind mount volume paths exist in VCS so that `# dockerd` doesn't
# create them as `root`:
	if test -n "$$(
	    ./bin/docker-add-volume-paths.sh "$(CHECKOUT_DIR)" \
	        "/usr/local/src/$(PROJECT_NAME)"
	)"
	then
	    set +x
	    echo "\
	ERROR: Docker bind mount paths didn't exist, force added ignore files.
	       Review ignores above in case they need changes or followup."
	    false
	fi

.PHONY: test-docker
## Run the full suite of tests, coverage checks, and code linters in containers.
test-docker: $(HOST_TARGET_DOCKER) build-docker
	docker_run_args="--rm"
	if test ! -t 0
	then
# No fancy output when running in parallel
	    docker_run_args+=" -T"
	fi
# Test that the end-user image can run commands:
	docker compose run --no-deps $${docker_run_args} $(PROJECT_NAME) true
# Run from the development Docker container for consistency:
	docker compose run $${docker_run_args} $(PROJECT_NAME)-devel \
	    make -e test-local
# Upload any build or test artifacts to CI/CD providers
ifeq ($(GITLAB_CI),true)
ifneq ($(CODECOV_TOKEN),)
	$(MAKE) "$(HOME)/.local/bin/codecov"
# TEMPLATE: Write coverage results in Cobertura XML format to
# `./build/reports/coverage.xml` and un-comment:
#	codecov --nonZero -t "$(CODECOV_TOKEN)" --file "./build/reports/coverage.xml"
else ifneq ($(CI_IS_FORK),true)
	set +x
	echo "ERROR: CODECOV_TOKEN missing from ./.env or CI secrets"
	false
endif
endif

.PHONY: test-lint-docker
## Check the style and content of the `./Dockerfile*` files
test-lint-docker: $(HOST_TARGET_DOCKER) ./.env.~out~ ./var/log/docker-login-DOCKER.log
	docker compose pull --quiet hadolint
	docker compose run $(DOCKER_COMPOSE_RUN_ARGS) hadolint
	docker compose run $(DOCKER_COMPOSE_RUN_ARGS) hadolint \
	    hadolint "./build-host/Dockerfile"
# Ensure that any bind mount volume paths exist in VCS so that `# dockerd` doesn't
# create them as `root`:
	if test -n "$$(
	    ./bin/docker-add-volume-paths.sh "$(CHECKOUT_DIR)" \
	        "/usr/local/src/$(PROJECT_NAME)"
	)"
	then
	    set +x
	    echo "\
	ERROR: Docker bind mount paths didn't exist, force added ignore files.
	       Review ignores above in case they need changes or followup."
	    false
	fi

.PHONY: test-push
## Verify commits before pushing to the remote.
test-push: $(VCS_FETCH_TARGETS) $(HOME)/.local/bin/tox
	vcs_compare_rev="$(VCS_COMPARE_REMOTE)/$(VCS_COMPARE_BRANCH)"
ifeq ($(CI),true)
<<<<<<< HEAD
ifneq ($(PYTHON_MINOR),$(PYTHON_HOST_MINOR))
# Don't waste CI time, only continue for the canonical version:
	exit
endif
=======
>>>>>>> 90eda8cf
ifeq ($(VCS_COMPARE_BRANCH),main)
# On `main`, compare with the preceding commit on `main`:
	vcs_compare_rev="$(VCS_COMPARE_REMOTE)/$(VCS_COMPARE_BRANCH)^"
endif
endif
	if ! git fetch "$(VCS_COMPARE_REMOTE)" "$(VCS_COMPARE_BRANCH)"
	then
# For a newly created branch not yet on the remote, compare with the pre-release branch:
	    vcs_compare_rev="$(VCS_COMPARE_REMOTE)/develop"
	fi
	exit_code=0
	(
	    $(TOX_EXEC_BUILD_ARGS) -- \
	        cz check --rev-range "$${vcs_compare_rev}..HEAD" &&
	    $(TOX_EXEC_BUILD_ARGS) -- \
	        python ./bin/cz-check-bump.py --compare-ref "$${vcs_compare_rev}"
	) || exit_code=$$?
	if (( $$exit_code == 3 || $$exit_code == 21 ))
	then
	    exit
	elif (( $$exit_code != 0 ))
	then
	    exit $$exit_code
	else
	    $(TOX_EXEC_BUILD_ARGS) -- \
	        towncrier check --compare-with "$${vcs_compare_rev}"
	fi

.PHONY: test-clean
## Confirm that the checkout has no uncommitted VCS changes.
test-clean:
	if test -n "$$(git status --porcelain)"
	then
	    set +x
	    echo "Checkout is not clean"
	    false
	fi


### Release Targets:
#
# Recipes that make an changes needed for releases and publish built artifacts to
# end-users.

.PHONY: release
<<<<<<< HEAD
## Publish PyPI packages and Docker images if conventional commits require a release.
release: release-pkgs release-docker

.PHONY: release-pkgs
## Publish installable Python packages to PyPI if conventional commits require.
release-pkgs: $(HOME)/.local/bin/tox ~/.pypirc.~out~ $(HOST_TARGET_DOCKER) \
		./var/log/git-remotes.log \
=======
## Publish installable packages if conventional commits require a release.
release: release-pkgs release-docker

.PHONY: release-pkgs
## Publish installable packages if conventional commits require a release.
release-pkgs: $(HOST_TARGET_DOCKER) ./var/log/git-remotes.log \
>>>>>>> 90eda8cf
		./var/git/refs/remotes/$(VCS_REMOTE)/$(VCS_BRANCH) ./.env.~out~ \
		$(HOST_PREFIX)/bin/gh
# Don't release unless from the `main` or `develop` branches:
ifeq ($(RELEASE_PUBLISH),true)
# Import the private signing key from CI secrets
	$(MAKE) -e "./var/log/gpg-import.log"
# Bump the version and build the final release packages:
	$(MAKE) -e build-pkgs
<<<<<<< HEAD
# https://twine.readthedocs.io/en/latest/#using-twine
	$(TOX_EXEC_BUILD_ARGS) -- twine check ./dist/$(PYTHON_PROJECT_GLOB)-*
# Ensure VCS has captured all the effects of building the release:
	$(MAKE) -e test-clean
	$(TOX_EXEC_BUILD_ARGS) -- twine upload -s -r "$(PYPI_REPO)" \
	    ./dist/$(PYTHON_PROJECT_GLOB)-*
	export VERSION=$$($(TOX_EXEC_BUILD_ARGS) -qq -- cz version --project)
# Create a GitLab release
	./.tox/build/bin/twine upload -s -r "gitlab" \
	    ./dist/project?structure-*
	release_cli_args="--description ./NEWS-VERSION.rst"
	release_cli_args+=" --tag-name v$${VERSION}"
	release_cli_args+=" --assets-link {\
	\"name\":\"PyPI\",\
	\"url\":\"https://$(PYPI_HOSTNAME)/project/$(CI_PROJECT_NAME)/$${VERSION}/\",\
	\"link_type\":\"package\"\
	}"
	release_cli_args+=" --assets-link {\
	\"name\":\"GitLab-PyPI-Package-Registry\",\
	\"url\":\"$(CI_SERVER_URL)/$(CI_PROJECT_PATH)/-/packages/\",\
	\"link_type\":\"package\"\
	}"
	release_cli_args+=" --assets-link {\
=======
# Ensure VCS has captured all the effects of building the release:
	$(MAKE) -e test-clean
	true "TEMPLATE: Always specific to the project type"
	export VERSION=$$($(TOX_EXEC_BUILD_ARGS) -qq -- cz version --project)
# Create a GitLab release
	release_cli_args="--description ./NEWS-VERSION.rst"
	release_cli_args+=" --tag-name v$${VERSION}"
	release_cli_args+=" --assets-link {\
>>>>>>> 90eda8cf
	\"name\":\"Docker-Hub-Container-Registry\",\
	\"url\":\"https://hub.docker.com/r/$(DOCKER_USER)/$(CI_PROJECT_NAME)/tags\",\
	\"link_type\":\"image\"\
	}"
	docker compose pull gitlab-release-cli
	docker compose run --rm gitlab-release-cli release-cli \
	    --server-url "$(CI_SERVER_URL)" --project-id "$(CI_PROJECT_ID)" \
	    create $${release_cli_args}
# Create a GitHub release
	gh release create "v$${VERSION}" $(GITHUB_RELEASE_ARGS) \
	    --notes-file "./NEWS-VERSION.rst" ./dist/project?structure-*
endif

.PHONY: release-docker
## Publish all container images to all container registries.
release-docker: $(HOST_TARGET_DOCKER) build-docker \
		$(DOCKER_REGISTRIES:%=./var/log/docker-login-%.log) \
		$(HOME)/.local/state/docker-multi-platform/log/host-install.log
<<<<<<< HEAD
	$(MAKE) -e -j DOCKER_COMPOSE_RUN_ARGS="$(DOCKER_COMPOSE_RUN_ARGS) -T" \
	    $(PYTHON_MINORS:%=release-docker-%)

.PHONY: $(PYTHON_MINORS:%=release-docker-%)
## Publish the container images for one Python version to all container registries.
$(PYTHON_MINORS:%=release-docker-%): \
		$(DOCKER_REGISTRIES:%=./var/log/docker-login-%.log) \
		$(HOME)/.local/state/docker-multi-platform/log/host-install.log
	export PYTHON_ENV="py$(subst .,,$(@:release-docker-%=%))"
=======
>>>>>>> 90eda8cf
# Build other platforms in emulation and rely on the layer cache for bundling the
# native images built before into the manifests:
	DOCKER_BUILD_ARGS="$(DOCKER_BUILD_ARGS) --push"
ifneq ($(DOCKER_PLATFORMS),)
	DOCKER_BUILD_ARGS+=" --platform $(subst $(EMPTY) ,$(COMMA),$(DOCKER_PLATFORMS))"
else
endif
	export DOCKER_BUILD_ARGS
# Push the end-user manifest and images:
<<<<<<< HEAD
	PYTHON_WHEEL="$$(ls -t ./dist/*.whl | head -n 1)"
	$(MAKE) -e DOCKER_BUILD_ARGS="$${DOCKER_BUILD_ARGS}\
	    --build-arg PYTHON_WHEEL=$${PYTHON_WHEEL}" build-docker-build
=======
	$(MAKE) -e build-docker-build
>>>>>>> 90eda8cf
# Push the development manifest and images:
	$(MAKE) -e DOCKER_VARIANT="devel" build-docker-build
# Update Docker Hub `README.md` by using the `./README.rst` reStructuredText version:
ifeq ($(VCS_BRANCH),main)
<<<<<<< HEAD
	if TEST "$${PYTHON_ENV}" = "$(PYTHON_HOST_ENV)"
	then
	    $(MAKE) -e "./var/log/docker-login-DOCKER.log"
	    docker compose pull --quiet pandoc docker-pushrm
	    docker compose up docker-pushrm
	fi
=======
	$(MAKE) -e "./var/log/docker-login-DOCKER.log"
	docker compose pull --quiet pandoc docker-pushrm
	docker compose up docker-pushrm
>>>>>>> 90eda8cf
endif

.PHONY: release-bump
## Bump the package version if conventional commits require a release.
release-bump: ~/.gitconfig $(VCS_RELEASE_FETCH_TARGETS) $(HOME)/.local/bin/tox \
<<<<<<< HEAD
		./var/log/npm-install.log \
		./var-docker/$(PYTHON_ENV)/log/build-devel.log ./.env.~out~
=======
		./var/log/npm-install.log ./var/log/git-remotes.log \
		./var-docker/log/build-devel.log ./.env.~out~
>>>>>>> 90eda8cf
	if ! git diff --cached --exit-code
	then
	    set +x
	    echo "CRITICAL: Cannot bump version with staged changes"
	    false
	fi
# Update the local branch to the forthcoming version bump commit:
	git switch -C "$(VCS_BRANCH)" "$$(git rev-parse HEAD)"
	exit_code=0
	if test "$(VCS_BRANCH)" = "main" &&
	    $(TOX_EXEC_BUILD_ARGS) -- python ./bin/get-base-version.py $$(
	        $(TOX_EXEC_BUILD_ARGS) -qq -- cz version --project
	    )
	then
# Make a final release from the last pre-release:
	    true
	else
# Do the conventional commits require a release?:
	    $(TOX_EXEC_BUILD_ARGS) -- python ./bin/cz-check-bump.py || exit_code=$$?
	    if (( $$exit_code == 3 || $$exit_code == 21 ))
	    then
# No commits require a release:
	        exit
	    elif (( $$exit_code != 0 ))
	    then
	        exit $$exit_code
	    fi
	fi
# Collect the versions involved in this release according to conventional commits:
	cz_bump_args="--check-consistency --no-verify"
ifneq ($(VCS_BRANCH),main)
	cz_bump_args+=" --prerelease beta"
endif
ifeq ($(RELEASE_PUBLISH),true)
	cz_bump_args+=" --gpg-sign"
# Import the private signing key from CI secrets
	$(MAKE) -e ./var/log/gpg-import.log
endif
<<<<<<< HEAD
=======
# Capture the release notes for *only this* release for creating the GitHub release.
# Have to run before the real `$ towncrier build` run without the `--draft` option
# because it deletes the `newsfragments`.
>>>>>>> 90eda8cf
	next_version=$$(
	    $(TOX_EXEC_BUILD_ARGS) -qq -- cz bump $${cz_bump_args} --yes --dry-run |
	    sed -nE 's|.* ([^ ]+) *→ *([^ ]+).*|\2|p;q'
	) || true
# Assemble the release notes for this next version:
	$(TOX_EXEC_BUILD_ARGS) -qq -- \
	    towncrier build --version "$${next_version}" --draft --yes \
	    >"./NEWS-VERSION.rst"
	git add -- "./NEWS-VERSION.rst"
# Build and stage the release notes to commit with `$ cz bump`:
	$(TOX_EXEC_BUILD_ARGS) -- towncrier build --version "$${next_version}" --yes
# Bump the version in the NPM package metadata:
	~/.nvm/nvm-exec npm --no-git-tag-version version "$${next_version}"
	git add -- "./package*.json"
# Increment the version in VCS
	$(TOX_EXEC_BUILD_ARGS) -- cz bump $${cz_bump_args}
# Ensure the container image reflects the version bump without updating the requirements
# again:
	touch \
	    $(PYTHON_ENVS:%=./requirements/%/user.txt) \
	    $(PYTHON_ENVS:%=./requirements/%/devel.txt) \
	    $(PYTHON_ENVS:%=./requirements/%/test.txt)
ifeq ($(VCS_BRANCH),main)
# Merge the bumped version back into `develop`:
	$(MAKE) VCS_BRANCH="main" VCS_MERGE_BRANCH="develop" \
	    VCS_REMOTE="$(VCS_COMPARE_REMOTE)" VCS_MERGE_BRANCH="develop" devel-merge
ifeq ($(CI),true)
	git push --no-verify "$(VCS_COMPARE_REMOTE)" "HEAD:develop"
endif
	git switch -C "$(VCS_BRANCH)" "$$(git rev-parse HEAD)"
endif
ifneq ($(GITHUB_ACTIONS),true)
ifneq ($(PROJECT_GITHUB_PAT),)
# Make the tag available for creating the following GitHub release but push to GitHub
# *before* pushing to GitLab to avoid a race with repository mirroring:
	git push --no-verify "github" tag "v$${next_version}"
endif
endif
ifeq ($(CI),true)
# Push only this tag to avoid clashes with any preceding failed release:
	git push --no-verify "$(VCS_REMOTE)" tag "v$${next_version}"
# Also push the branch:
	git push --no-verify "$(VCS_REMOTE)" "HEAD:$(VCS_BRANCH)"
endif


### Development Targets:
#
# Recipes used by developers to make changes to the code.

.PHONY: devel-format
## Automatically correct code in this checkout according to linters and style checkers.
<<<<<<< HEAD
devel-format: $(HOST_TARGET_DOCKER) ./var/log/npm-install.log $(HOME)/.local/bin/tox
=======
devel-format: $(HOST_TARGET_DOCKER) ./var/log/npm-install.log
	true "TEMPLATE: Always specific to the project type"
>>>>>>> 90eda8cf
# Add license and copyright header to files missing them:
	git ls-files -co --exclude-standard -z ':!*.license' ':!.reuse' ':!LICENSES' |
	while read -d $$'\0'
	do
	    if ! (
	        test -e  "$${REPLY}.license" ||
	        grep -Eq 'SPDX-License-Identifier:' "$${REPLY}"
	    )
	    then
	        echo "$${REPLY}"
	    fi
	done | xargs -r -t -- \
	    docker compose run --rm -T "reuse" annotate --skip-unrecognised \
	        --copyright "Ross Patterson <me@rpatterson.net>" --license "MIT"
# Run source code formatting tools implemented in JavaScript:
	~/.nvm/nvm-exec npm run format
# Run source code formatting tools implemented in Python:
	$(TOX_EXEC_ARGS) -- autoflake -r -i --remove-all-unused-imports \
		--remove-duplicate-keys --remove-unused-variables \
		--remove-unused-variables "./src/$(PYTHON_PROJECT_PACKAGE)/"
	$(TOX_EXEC_ARGS) -- autopep8 -v -i -r "./src/$(PYTHON_PROJECT_PACKAGE)/"
	$(TOX_EXEC_ARGS) -- black "./src/$(PYTHON_PROJECT_PACKAGE)/"
	$(TOX_EXEC_ARGS) -- reuse addheader -r --skip-unrecognised \
	    --copyright "Ross Patterson <me@rpatterson.net>" --license "MIT" "./"

.PHONY: devel-upgrade
## Update all locked or frozen dependencies to their most recent available versions.
devel-upgrade: $(HOME)/.local/bin/tox $(HOST_TARGET_DOCKER) ./.env.~out~ build-docker
	touch "./setup.cfg" "./requirements/build.txt.in"
# Ensure the network is create first to avoid race conditions
	docker compose create $(PROJECT_NAME)-devel
	$(MAKE) -e -j PIP_COMPILE_ARGS="--upgrade" \
	    DOCKER_COMPOSE_RUN_ARGS="$(DOCKER_COMPOSE_RUN_ARGS) -T" \
	    $(PYTHON_MINORS:%=build-docker-requirements-%)
# Update VCS integration from remotes to the most recent tag:
	$(TOX_EXEC_BUILD_ARGS) -- pre-commit autoupdate
# Update the Vale style rule definitions:
	touch "./.vale.ini" "./styles/code.ini"
	$(MAKE) "./var/log/vale-rule-levels.log"

<<<<<<< HEAD
=======
.PHONY: devel-upgrade-branch
## Reset an upgrade branch, commit upgraded dependencies on it, and push for review.
>>>>>>> 90eda8cf
devel-upgrade-branch: ~/.gitconfig ./var/log/gpg-import.log \
		./var/git/refs/remotes/$(VCS_REMOTE)/$(VCS_BRANCH) \
		./var/log/git-remotes.log
	remote_branch_exists=false
	if git fetch "$(VCS_REMOTE)" "$(VCS_BRANCH)-upgrade"
	then
	    remote_branch_exists=true
	fi
	git switch -C "$(VCS_BRANCH)-upgrade"
	now=$$(date -u)
	$(MAKE) -e devel-upgrade
	if $(MAKE) -e "test-clean"
	then
# No changes from upgrade, exit signaling success but push nothing:
	    exit
	fi
# Commit the upgrade changes
	echo "Upgrade all requirements to the most recent versions as of $${now}." \
	    >"./newsfragments/+upgrade-requirements.bugfix.rst"
	git add --update './requirements/*/*.txt' "./.pre-commit-config.yaml"
	git add "./newsfragments/+upgrade-requirements.bugfix.rst"
	git_commit_args="--all --gpg-sign"
ifeq ($(CI),true)
# Don't duplicate the CI run from the following push:
	git_push_args+=" --no-verify"
endif
	git commit $${git_commit_args} -m \
	    "fix(deps): Upgrade to most recent versions"
# Fail if upgrading left un-tracked files in VCS:
	$(MAKE) -e "test-clean"
ifeq ($(CI),true)
# Push any upgrades to the remote for review. Specify both the ref and the expected ref
# for `--force-with-lease=` to support pushing to more than one mirror or remote by
# using more than one `pushUrl`:
	git_push_args="--no-verify"
	if test "$${remote_branch_exists=true}" = "true"
	then
	    git_push_args+=" --force-with-lease=\
	$(VCS_BRANCH)-upgrade:$(VCS_REMOTE)/$(VCS_BRANCH)-upgrade"
	fi
	git push $${git_push_args} "$(VCS_REMOTE)" "HEAD:$(VCS_BRANCH)-upgrade"
endif

.PHONY: devel-merge
## Merge this branch with a suffix back into its un-suffixed upstream.
devel-merge: ~/.gitconfig ./var/log/git-remotes.log \
		./var/git/refs/remotes/$(VCS_REMOTE)/$(VCS_MERGE_BRANCH)
	merge_rev="$$(git rev-parse HEAD)"
	git switch -C "$(VCS_MERGE_BRANCH)" --track "$(VCS_REMOTE)/$(VCS_MERGE_BRANCH)"
	git merge --ff --gpg-sign -m \
	    $$'Merge branch \'$(VCS_BRANCH)\' into $(VCS_MERGE_BRANCH)\n\n[ci merge]' \
	    "$${merge_rev}"
ifeq ($(CI),true)
	git push --no-verify "$(VCS_REMOTE)" "HEAD:$(VCS_MERGE_BRANCH)"
endif


### Clean Targets:
#
# Recipes used to restore the checkout to initial conditions.

.PHONY: clean
## Restore the checkout to an initial clone state.
clean:
	docker compose down --remove-orphans --rmi "all" -v || true
	$(TOX_EXEC_BUILD_ARGS) -- pre-commit uninstall \
	    --hook-type "pre-commit" --hook-type "commit-msg" --hook-type "pre-push" \
	    || true
	$(TOX_EXEC_BUILD_ARGS) -- pre-commit clean || true
	git clean -dfx -e "/var" -e "var-docker/" -e "/.env" -e "*~"
<<<<<<< HEAD
	git clean -dfx "./var-docker/py*/.tox/" \
	    "./var-docker/py*/project_structure.egg-info/"
	rm -rfv "./var/log/" ./var-docker/py*/log/
=======
	rm -rfv "./var/log/" "./var-docker/log/"
>>>>>>> 90eda8cf


### Real Targets:
#
# Recipes that make actual changes and create and update files for the target.

<<<<<<< HEAD
# Manage fixed/pinned versions in `./requirements/**.txt` files. Must run for each
# python version in the virtual environment for that Python version:
# https://github.com/jazzband/pip-tools#cross-environment-usage-of-requirementsinrequirementstxt-and-pip-compile
python_combine_requirements=$(PYTHON_ENVS:%=./requirements/%/$(1).txt)
$(foreach extra,$(PYTHON_EXTRAS),$(call python_combine_requirements,$(extra))): \
		./pyproject.toml ./setup.cfg ./tox.ini
	true DEBUG Updated prereqs: $(?)
	extra_basename="$$(basename "$(@)")"
	$(MAKE) -e PYTHON_ENV="$$(basename "$$(dirname "$(@)")")" \
	    PIP_COMPILE_EXTRA="$${extra_basename%.txt}" \
	    PIP_COMPILE_SRC="$(<)" PIP_COMPILE_OUT="$(@)" \
	    build-requirements-compile
	mkdir -pv "./var/log/"
	touch "./var/log/rebuild.log"
$(PYTHON_ENVS:%=./requirements/%/user.txt): ./pyproject.toml ./setup.cfg ./tox.ini
	true DEBUG Updated prereqs: $(?)
	$(MAKE) -e PYTHON_ENV="$(@:requirements/%/user.txt=%)" PIP_COMPILE_SRC="$(<)" \
	    PIP_COMPILE_OUT="$(@)" build-requirements-compile
	mkdir -pv "./var/log/"
	touch "./var/log/rebuild.log"
$(PYTHON_ENVS:%=./requirements/%/build.txt): ./requirements/build.txt.in
	true DEBUG Updated prereqs: $(?)
	$(MAKE) -e PYTHON_ENV="$(@:requirements/%/build.txt=%)" PIP_COMPILE_SRC="$(<)" \
	    PIP_COMPILE_OUT="$(@)" build-requirements-compile

# Set up release publishing authentication, useful in automation such as CI:
~/.pypirc.~out~: ./home/.pypirc.in
	$(call expand_template,$(<),$(@))

# Capture any project initialization tasks for reference. Not actually usable.
./pyproject.toml:
	$(MAKE) -e "$(HOME)/.local/bin/tox"
	$(TOX_EXEC_BUILD_ARGS) -- cz init


## Docker real targets:

# Build Docker container images.
# Build the development image:
./var-docker/$(PYTHON_ENV)/log/build-devel.log: ./Dockerfile ./.dockerignore \
		./bin/entrypoint ./docker-compose.yml ./docker-compose.override.yml \
		./.env.~out~ ./var-docker/$(PYTHON_ENV)/log/rebuild.log \
		$(HOST_TARGET_DOCKER) ./pyproject.toml ./setup.cfg
=======
# Build Docker container images.
# Build the development image:
./var-docker/log/build-devel.log: ./Dockerfile ./.dockerignore ./bin/entrypoint \
		./docker-compose.yml ./docker-compose.override.yml ./.env.~out~ \
		./var-docker/log/rebuild.log $(HOST_TARGET_DOCKER)
>>>>>>> 90eda8cf
	true DEBUG Updated prereqs: $(?)
	mkdir -pv "$(dir $(@))"
ifeq ($(DOCKER_BUILD_PULL),true)
# Pull the development image and simulate building it here:
	if $(MAKE) -e DOCKER_VARIANT="devel" pull-docker
	then
<<<<<<< HEAD
	    touch "$(@)" "./var-docker/$(PYTHON_ENV)/log/rebuild.log"
# Ensure the virtualenv in the volume is also current:
	    docker compose run $(DOCKER_COMPOSE_RUN_ARGS) $(PROJECT_NAME)-devel \
	        tox run $(TOX_EXEC_OPTS) -e "$(PYTHON_ENV)" --notest
=======
	    touch "$(@)" "./var-docker/log/rebuild.log"
>>>>>>> 90eda8cf
	    exit
	fi
endif
	$(MAKE) -e DOCKER_VARIANT="devel" DOCKER_BUILD_ARGS="--load" \
	    build-docker-build | tee -a "$(@)"
<<<<<<< HEAD
# Update the pinned/frozen versions, if needed, using the container.  If changed, then
# the container image might need re-building to ensure it's current and correct.
	docker compose run $(DOCKER_COMPOSE_RUN_ARGS) $(PROJECT_NAME)-devel \
	    make -e PYTHON_MINORS="$(PYTHON_MINOR)" build-requirements-$(PYTHON_ENV)
ifeq ($(CI),true)
# On CI, any changes from compiling requirements is a failure so no need to waste time
# rebuilding images:
	touch "$(@)"
else
	$(MAKE) -e "$(@)"
endif
# Build the end-user image:
./var-docker/$(PYTHON_ENV)/log/build-user.log: \
		./var-docker/$(PYTHON_ENV)/log/build-devel.log ./Dockerfile \
		./.dockerignore ./bin/entrypoint \
		./var-docker/$(PYTHON_ENV)/log/rebuild.log
	true DEBUG Updated prereqs: $(?)
ifeq ($(PYTHON_WHEEL),)
	$(MAKE) -e "build-pkgs"
	PYTHON_WHEEL="$$(ls -t ./dist/*.whl | head -n 1)"
endif
# Build the user image after building all required artifacts:
	mkdir -pv "$(dir $(@))"
	$(MAKE) -e DOCKER_BUILD_ARGS="$(DOCKER_BUILD_ARGS) --load \
	--build-arg PYTHON_WHEEL=$${PYTHON_WHEEL}" build-docker-build >>"$(@)"
# Marker file used to trigger the rebuild of the image.
# Useful to workaround asynchronous timestamp issues when running jobs in parallel:
./var-docker/$(PYTHON_ENV)/log/rebuild.log:
=======
# Build the end-user image:
./var-docker/log/build-user.log: ./var-docker/log/build-devel.log ./Dockerfile \
		./.dockerignore ./bin/entrypoint ./var-docker/log/rebuild.log
	true DEBUG Updated prereqs: $(?)
# Build the user image after building all required artifacts:
	mkdir -pv "$(dir $(@))"
	$(MAKE) -e DOCKER_BUILD_ARGS="$(DOCKER_BUILD_ARGS) --load" \
	    build-docker-build >>"$(@)"
# Marker file used to trigger the rebuild of the image.
# Useful to workaround asynchronous timestamp issues when running jobs in parallel:
./var-docker/log/rebuild.log:
>>>>>>> 90eda8cf
	mkdir -pv "$(dir $(@))"
	date >>"$(@)"
# https://docs.docker.com/build/building/multi-platform/#building-multi-platform-images
$(HOME)/.local/state/docker-multi-platform/log/host-install.log:
	$(MAKE) "$(HOST_TARGET_DOCKER)"
	mkdir -pv "$(dir $(@))"
	if ! docker context inspect "multi-platform" |& tee -a "$(@)"
	then
	    docker context create "multi-platform" |& tee -a "$(@)"
	fi
	if ! docker buildx inspect |& tee -a "$(@)" |
	    grep -q '^ *Endpoint: *multi-platform *'
	then
	    (
	        docker buildx create --use "multi-platform" || true
	    ) |& tee -a "$(@)"
	fi
./var/log/docker-login-DOCKER.log:
	$(MAKE) "$(HOST_TARGET_DOCKER)" "./.env.~out~"
	mkdir -pv "$(dir $(@))"
	if test -n "$${DOCKER_PASS}"
	then
	    printenv "DOCKER_PASS" | docker login -u "$(DOCKER_USER)" --password-stdin
	elif test "$(CI_IS_FORK)" != "true"
	then
	    echo "ERROR: DOCKER_PASS missing from ./.env or CI secrets"
	    false
	fi
	date | tee -a "$(@)"
# TEMPLATE: Add a cleanup rule for the GitLab container registry under the project
# settings.
./var/log/docker-login-GITLAB.log:
	$(MAKE) "./.env.~out~"
	mkdir -pv "$(dir $(@))"
	if test -n "$${CI_REGISTRY_PASSWORD}"
	then
	    printenv "CI_REGISTRY_PASSWORD" |
	        docker login -u "$(CI_REGISTRY_USER)" --password-stdin "$(CI_REGISTRY)"
	elif test "$(CI_IS_FORK)" != "true"
	then
	    echo "ERROR: CI_REGISTRY_PASSWORD missing from ./.env or CI secrets"
	    false
	fi
	date | tee -a "$(@)"
# TEMPLATE: Connect the GitHub container registry to the repository by using the
# `Connect` button at the bottom of the container registry's web UI.
./var/log/docker-login-GITHUB.log:
	$(MAKE) "./.env.~out~"
	mkdir -pv "$(dir $(@))"
	if test -n "$${PROJECT_GITHUB_PAT}"
	then
	    printenv "PROJECT_GITHUB_PAT" |
	        docker login -u "$(GITHUB_REPOSITORY_OWNER)" --password-stdin "ghcr.io"
	elif test "$(CI_IS_FORK)" != "true"
	then
	    echo "ERROR: PROJECT_GITHUB_PAT missing from ./.env or CI secrets"
	    false
	fi
	date | tee -a "$(@)"

# Local environment variables and secrets from a template:
./.env.~out~: ./.env.in
	$(call expand_template,$(<),$(@))

./README.md: README.rst
	$(MAKE) "$(HOST_TARGET_DOCKER)"
	docker compose run --rm "pandoc"


### Development Tools:

# VCS configuration and integration:
# Retrieve VCS data needed for versioning, tags, and releases, release notes:
$(VCS_FETCH_TARGETS): ./.git/logs/HEAD
	git_fetch_args="--tags --prune --prune-tags --force"
	if test "$$(git rev-parse --is-shallow-repository)" = "true"
	then
	    git_fetch_args+=" --unshallow"
	fi
	branch_path="$(@:var/git/refs/remotes/%=%)"
	mkdir -pv "$(dir $(@))"
	if ! git fetch $${git_fetch_args} "$${branch_path%%/*}" "$${branch_path#*/}" |&
	    tee -a "$(@)"
	then
# If the local branch doesn't exist, fall back to the pre-release branch:
	    git fetch $${git_fetch_args} "$${branch_path%%/*}" "develop" |&
	        tee -a "$(@)"
	fi
# A target whose `mtime` reflects files added to or removed from VCS:
./var/log/git-ls-files.log: build-date
	mkdir -pv "$(dir $(@))"
	git ls-files >"$(@).~new~"
	if diff -u "$(@)" "$(@).~new~"
	then
	    exit
	fi
	mv -v "$(@).~new~" "$(@)"
./.git/hooks/pre-commit:
	$(MAKE) -e "$(HOME)/.local/bin/tox"
	$(TOX_EXEC_BUILD_ARGS) -- pre-commit install \
	    --hook-type "pre-commit" --hook-type "commit-msg" --hook-type "pre-push"
# Initialize minimal VCS configuration, useful in automation such as CI:
~/.gitconfig:
	git config --global user.name "$(USER_FULL_NAME)"
	git config --global user.email "$(USER_EMAIL)"
./var/log/git-remotes.log:
	mkdir -pv "$(dir $(@))"
	set +x
ifneq ($(VCS_REMOTE_PUSH_URL),)
	if ! git remote get-url --push --all "origin" |
	    grep -q -F "$(VCS_REMOTE_PUSH_URL)"
	then
	    echo "INFO:Adding push url for remote 'origin'"
	    git remote set-url --push --add "origin" "$(VCS_REMOTE_PUSH_URL)" |
	        tee -a "$(@)"
	fi
endif
ifneq ($(GITHUB_ACTIONS),true)
ifneq ($(PROJECT_GITHUB_PAT),)
# Also add a fetch remote for the `$ gh` command-line tool to detect:
	if ! git remote get-url "github" >"/dev/null"
	then
	    echo "INFO:Adding remote 'github'"
	    git remote add "github" \
	        "https://$(PROJECT_GITHUB_PAT)@github.com/$(CI_PROJECT_PATH).git" |
	        tee -a "$(@)"
	fi
else ifneq ($(CI_IS_FORK),true)
	set +x
	echo "ERROR: PROJECT_GITHUB_PAT missing from ./.env or CI secrets"
	false
endif
endif
	set -x
# Fail fast if there's still no push access:
	git push --no-verify "origin" "HEAD:$(VCS_BRANCH)" | tee -a "$(@)"

# Prose linting:
# Map formats unknown by Vale to a common default format:
./var/log/vale-map-formats.log: ./bin/vale-map-formats.py ./.vale.ini \
		./var/log/git-ls-files.log
	$(MAKE) -e "$(HOME)/.local/bin/tox"
	$(TOX_EXEC_BUILD_ARGS) -- python "$(<)" "./styles/code.ini" "./.vale.ini"
# Set Vale levels for added style rules:
# Must be it's own target because Vale sync takes the sets of styles from the
# configuration and the configuration needs the styles to set rule levels:
./var/log/vale-rule-levels.log: ./styles/RedHat/meta.json
	$(MAKE) -e "$(HOME)/.local/bin/tox"
	$(TOX_EXEC_BUILD_ARGS) -- python ./bin/vale-set-rule-levels.py
	$(TOX_EXEC_BUILD_ARGS) -- python ./bin/vale-set-rule-levels.py \
	    --input="./styles/code.ini"
# Update style rule definitions from the remotes:
./styles/RedHat/meta.json: ./.vale.ini ./styles/code.ini ./.env.~out~
	$(MAKE) "$(HOST_TARGET_DOCKER)"
	docker compose run --rm vale sync
	docker compose run --rm -T vale sync --config="./styles/code.ini"

# Editor and IDE support and integration:
./.dir-locals.el.~out~: ./.dir-locals.el.in
	$(call expand_template,$(<),$(@))

# Manage JavaScript tools:
./var/log/npm-install.log: ./package.json ./var/log/nvm-install.log
	mkdir -pv "$(dir $(@))"
	~/.nvm/nvm-exec npm install | tee -a "$(@)"
./package.json:
	$(MAKE) "./var/log/nvm-install.log" "$(HOME)/.npmrc"
# https://docs.npmjs.com/creating-a-package-json-file#creating-a-default-packagejson-file
	~/.nvm/nvm-exec npm init --yes --scope="@$(NPM_SCOPE)"
$(HOME)/.npmrc:
	$(MAKE) "./var/log/nvm-install.log"
# https://docs.npmjs.com/creating-a-package-json-file#setting-config-options-for-the-init-command
	~/.nvm/nvm-exec npm set init-author-email "$(USER_EMAIL)"
	~/.nvm/nvm-exec npm set init-author-name "$(USER_FULL_NAME)"
	~/.nvm/nvm-exec npm set init-license "MIT"
./var/log/nvm-install.log: ./.nvmrc
	$(MAKE) "$(HOME)/.nvm/nvm.sh"
	mkdir -pv "$(dir $(@))"
	set +x
	. "$(HOME)/.nvm/nvm.sh" || true
	nvm install | tee -a "$(@)"
# https://github.com/nvm-sh/nvm#install--update-script
$(HOME)/.nvm/nvm.sh:
	set +x
	wget -qO- "https://raw.githubusercontent.com/nvm-sh/nvm/v0.39.3/install.sh"
	    | bash

# Manage Python tools:
# Targets used as pre-requisites to ensure virtual environments managed by tox have been
# created so other targets can use them directly to save Tox's startup time when they
# don't need Tox's logic about when to update/recreate them, e.g.:
#     $ ./.tox/build/bin/cz --help
# Useful for build/release tools:
$(PYTHON_ALL_ENVS:%=./.tox/%/bin/pip-compile):
	$(MAKE) -e "$(HOME)/.local/bin/tox"
	tox run $(TOX_EXEC_OPTS) -e "$(@:.tox/%/bin/pip-compile=%)" --notest
# Workaround tox's `usedevelop = true` not working with `./pyproject.toml`. Use as a
# prerequisite for targets that use Tox virtual environments directly and changes to
# code need to take effect in real-time:
$(PYTHON_ENVS:%=./.tox/%/log/editable.log):
	$(MAKE) -e "$(HOME)/.local/bin/tox"
	mkdir -pv "$(dir $(@))"
	tox exec $(TOX_EXEC_OPTS) -e "$(@:.tox/%/log/editable.log=%)" -- \
	    pip3 install -e "./" |& tee -a "$(@)"
$(HOME)/.local/bin/tox:
	$(MAKE) "$(HOME)/.local/bin/pipx"
# https://tox.wiki/en/latest/installation.html#via-pipx
	pipx install "tox"
$(HOME)/.local/bin/pipx:
	$(MAKE) "$(HOST_TARGET_PIP)"
# https://pypa.github.io/pipx/installation/#install-pipx
	pip3 install --user "pipx"
	python3 -m pipx ensurepath
$(HOST_TARGET_PIP):
	$(MAKE) "$(STATE_DIR)/log/host-update.log"
	$(HOST_PKG_CMD) $(HOST_PKG_INSTALL_ARGS) "$(HOST_PKG_NAMES_PIP)"

# Manage tools in containers:
$(HOST_TARGET_DOCKER):
	$(MAKE) "$(STATE_DIR)/log/host-update.log"
	$(HOST_PKG_CMD) $(HOST_PKG_INSTALL_ARGS) "$(HOST_PKG_NAMES_DOCKER)"
	docker info
ifeq ($(HOST_PKG_BIN),brew)
# https://formulae.brew.sh/formula/docker-compose#default
	mkdir -p ~/.docker/cli-plugins
	ln -sfnv "$${HOMEBREW_PREFIX}/opt/docker-compose/bin/docker-compose" \
	    "~/.docker/cli-plugins/docker-compose"
endif

# Support for installing host operating system packages:
$(STATE_DIR)/log/host-update.log:
	if ! $(HOST_PKG_CMD_PREFIX) which $(HOST_PKG_BIN)
	then
	    set +x
	    echo "ERROR: OS not supported for installing system dependencies"
	    false
	fi
	$(HOST_PKG_CMD) update | tee -a "$(@)"

# Install the code test coverage publishing tool:
$(HOME)/.local/bin/codecov: ./build-host/bin/install-codecov.sh $(HOST_PREFIX)/bin/curl
	"$(<)"
$(HOST_PREFIX)/bin/curl:
	$(MAKE) "$(STATE_DIR)/log/host-update.log"
	$(HOST_PKG_CMD) $(HOST_PKG_INSTALL_ARGS) "$(HOST_PKG_NAMES_CURL)"

# GNU Privacy Guard (GPG) signing key creation and management in CI:
export GPG_PASSPHRASE=
GPG_SIGNING_PRIVATE_KEY=
./var/ci-cd-signing-subkey.asc: $(HOST_PREFIX)/bin/gpg
# Signing release commits and artifacts requires a GPG private key in the CI/CD
# environment. Use a subkey that you can revoke without affecting your main key. This
# recipe captures what I had to do to export a private signing subkey. It's not widely
# tested so you should probably only use this for reference. It worked for me but this
# process risks leaking your main private key so confirm all your assumptions and
# results well.
#
# 1. Create a signing subkey with a *new*, *separate* passphrase:
#    https://wiki.debian.org/Subkeys#How.3F
# 2. Get the long key ID for that private subkey:
#	gpg --list-secret-keys --keyid-format "long"
# 3. Export *only* that private subkey and verify that the main secret key packet is the
#    GPG dummy packet and that the only other private key included is the intended
#    subkey:
#	gpg --armor --export-secret-subkeys "$(GPG_SIGNING_KEYID)!" |
#	    gpg --list-packets
# 4. Export that key as text to a file:
	gpg --armor --export-secret-subkeys "$(GPG_SIGNING_KEYID)!" >"$(@)"
# 5. Confirm that a temporary GNU PG directory can import the exported key and that it
#    can sign files:
#	gnupg_homedir=$$(mktemp -d --suffix=".d" "gnupd.XXXXXXXXXX")
#	printenv 'GPG_PASSPHRASE' >"$${gnupg_homedir}/.passphrase"
#	gpg --homedir "$${gnupg_homedir}" --batch --import <"$(@)"
#	echo "Test signature content" >"$${gnupg_homedir}/test-sig.txt"
#	gpgconf --kill gpg-agent
#	gpg --homedir "$${gnupg_homedir}" --batch --pinentry-mode "loopback" \
#	    --passphrase-file "$${gnupg_homedir}/.passphrase" \
#	    --local-user "$(GPG_SIGNING_KEYID)!" --sign "$${gnupg_homedir}/test-sig.txt"
#	gpg --batch --verify "$${gnupg_homedir}/test-sig.txt.gpg"
# 6. Add the contents of this target as a `GPG_SIGNING_PRIVATE_KEY` secret in CI and the
# passphrase for the signing subkey as a `GPG_PASSPHRASE` secret in CI
./var/log/gpg-import.log: ~/.gitconfig $(HOST_PREFIX)/bin/gpg
# In each CI run, import the private signing key from the CI secrets
	mkdir -pv "$(dir $(@))"
ifneq ($(and $(GPG_SIGNING_PRIVATE_KEY),$(GPG_PASSPHRASE)),)
	printenv "GPG_SIGNING_PRIVATE_KEY" | gpg --batch --import | tee -a "$(@)"
	echo 'default-key:0:"$(GPG_SIGNING_KEYID)' | gpgconf —change-options gpg
	git config --global user.signingkey "$(GPG_SIGNING_KEYID)"
# "Unlock" the signing key for the rest of this CI run:
	printenv 'GPG_PASSPHRASE' >"./var/ci-cd-signing-subkey.passphrase"
	true | gpg --batch --pinentry-mode "loopback" \
	    --passphrase-file "./var/ci-cd-signing-subkey.passphrase" \
	    --sign | gpg --list-packets
else
ifneq ($(CI_IS_FORK),true)
	set +x
	echo "ERROR: GPG_SIGNING_PRIVATE_KEY or GPG_PASSPHRASE " \
	    "missing from ./.env or CI secrets"
	false
endif
	date | tee -a "$(@)"
endif
$(HOST_PREFIX)/bin/gpg:
	$(MAKE) "$(STATE_DIR)/log/host-update.log"
	$(HOST_PKG_CMD) $(HOST_PKG_INSTALL_ARGS) "$(HOST_PKG_NAMES_GPG)"

$(HOST_PREFIX)/bin/gh:
	$(MAKE) "$(STATE_DIR)/log/host-update.log"
	$(HOST_PKG_CMD) $(HOST_PKG_INSTALL_ARGS) "$(HOST_PKG_NAMES_GHCLI)"

# TEMPLATE: Optionally, use the following command to generate a GitLab CI/CD runner
# configuration, register it with your project, compare it with the template
# prerequisite, apply the appropriate changes and then run by using `$ docker compose up
# gitlab-runner`. Useful to conserve shared runner minutes:
./var/gitlab-runner/config/config.toml: ./gitlab-runner/config/config.toml.in
	docker compose run --rm gitlab-runner register \
	    --url "https://gitlab.com/" --docker-image "docker" --executor "docker"


### Makefile "functions":
#
# Snippets used several times, including in different recipes:
# https://www.gnu.org/software/make/manual/html_node/Call-Function.html

# Have to use a placeholder `*.~out~` target instead of the real expanded template
# because targets can't disable `.DELETE_ON_ERROR` on a per-target basis.
#
# Can't use a target and recipe to install `$ envsubst`. Shouldn't update expanded
# templates when `/usr/bin/envsubst` changes but expanding a template requires it to be
# installed. The recipe can't use a sub-make because Make updates any expanded template
# targets used in `include` directives when reading the `./Makefile`, for example
# `./.env`, leading to endless recursion:
define expand_template=
if ! which envsubst
then
    $(HOST_PKG_CMD) update | tee -a "$(STATE_DIR)/log/host-update.log"
    $(HOST_PKG_CMD) $(HOST_PKG_INSTALL_ARGS) "$(HOST_PKG_NAMES_ENVSUBST)"
fi
if test "$(2:%.~out~=%)" -nt "$(1)"
then
    envsubst <"$(1)" >"$(2)"
    exit
fi
if test ! -e "$(2:%.~out~=%)"
then
    touch -d "@0" "$(2:%.~out~=%)"
fi
if test "$(CI)" != "true"
then
    envsubst <"$(1)" | diff -u "$(2:%.~out~=%)" "-" || true
fi
set +x
echo "WARNING:Template $(1) changed, reconcile and \`$$ touch $(2:%.~out~=%)\`."
set -x
if test ! -s "$(2:%.~out~=%)"
then
    envsubst <"$(1)" >"$(2:%.~out~=%)"
    touch -d "@0" "$(2:%.~out~=%)"
fi
if test "$(TEMPLATE_IGNORE_EXISTING)" = "true"
then
    envsubst <"$(1)" >"$(2)"
    exit
fi
exit 1
endef


### Makefile Development:
#
# Development primarily requires a balance of 2 priorities:
#
# - Correctness of the source code and build artifacts
# - Reduce iteration time in the inner loop of development
#
# This project uses Make to balance those priorities. Target recipes capture the
# commands necessary to build artifacts, run tests, and verify the code. Top-level
# targets compose related target recipes for often needed tasks. Targets use
# prerequisites to define when to update build artifacts prevent time wasted on
# unnecessary updates in the inner loop of development.
#
# Make provides an important feature to achieve that second priority, a framework for
# determining when to do work. Targets define build artifact paths. The target's recipe
# lists the commands that create or update that build artifact. The target's
# prerequisites define when to update that target. Make runs the recipe when any of the
# prerequisites have more recent modification times than the target to update the
# target.
#
# For example, if a feature adds library to the project's dependencies, correctness
# requires the project to update the frozen, or locked versions to include the added
# library. The rest of the time the locked or frozen versions don't need updating and it
# wastes significant time to always update them in the inner loop of development. To
# express such relationships in Make, define targets for the files containing the locked
# or frozen versions and add a prerequisite for the file that defines dependencies:
#
#    ./build/bar.txt: ./bar.txt.in
#    	envsubst <"$(<)" >"$(@)"
#
# To that end, use real target and prerequisite files whenever possible when adding
# recipes to this file. Make calls targets whose name doesn't correspond to a real build
# artifact `.PHONY:` targets. Use `.PHONY:` targets to compose sets or real targets and
# define recipes for tasks that don't produce build artifacts, for example, the
# top-level targets.

# If a recipe doesn't produce an appropriate build artifact, define an arbitrary target
# the recipe writes to, such as piping output to a log file. Also use this approach when
# none of the modification times of produced artifacts reflect when any downstream
# targets need updating:
#
#     ./var/log/some-work.log:
#         mkdir -pv "$(dir $(@))"
#         ./.tox/build/bin/python "./bin/do-some-work.py" | tee -a "$(@)"
#
# If the recipe produces no output, the recipe can create arbitrary output:
#
#     ./var/log/bar.log:
#         echo "Do some work here"
#         mkdir -pv "$(dir $(@))"
#         date | tee -a "$(@)"
#
# If the recipe of a target needs another target but updating that other target doesn't
# mean that this target's recipe needs to re-run, such as one-time system install tasks,
# use that target in a sub-make instead of a prerequisite:
#
#     ./var/log/bar.log:
#         $(MAKE) "./var/log/qux.log"
#
# This project uses some more Make features than these core features and welcome further
# use of such features:
#
# - `$(@)`:
#   The automatic variable containing the path for the target
#
# - `$(<)`:
#   The automatic variable containing the path for the first prerequisite
#
# - `$(VARIABLE_FOO:%=bar-%)`:
#   Substitution references to generate transformations of space-separated values
#
# - `$ make OPTION_FOO=bar`:
#   Use "option" variables and support overriding on the command-line
#
# Avoid the more "magical" features of Make, to keep it readable, discover-able, and
# otherwise approachable to developers who might not have significant familiarity with
# Make. If you have good, pragmatic reasons to add use of further features, make the
# case for them but avoid them if possible.


### Maintainer targets:
#
# Recipes not used during the usual course of development.

.PHONY: pull-docker
## Pull an existing image best to use as a cache for building new images
pull-docker: ./var/git/refs/remotes/$(VCS_REMOTE)/$(VCS_BRANCH) $(HOST_TARGET_DOCKER)
	export VERSION=$$($(TOX_EXEC_BUILD_ARGS) -qq -- cz version --project)
	for vcs_branch in $(VCS_BRANCHES)
	do
<<<<<<< HEAD
	    docker_tag="$(DOCKER_VARIANT_PREFIX)$(PYTHON_ENV)-$${vcs_branch}"
=======
	    docker_tag="$(DOCKER_VARIANT_PREFIX)$${vcs_branch}"
>>>>>>> 90eda8cf
	    for docker_image in $(DOCKER_IMAGES)
	    do
	        if docker pull "$${docker_image}:$${docker_tag}"
	        then
	            docker tag "$${docker_image}:$${docker_tag}" \
	                "$(DOCKER_IMAGE_DOCKER):$${docker_tag}"
	            exit
	        fi
	    done
	done
	set +x
	echo "ERROR: Could not pull any existing docker image"
	false

# TEMPLATE: Run this a single time for your project or when the `./build-host/` image
# changes. See the `./var/log/docker-login*.log` targets for the authentication
# environment variables to set or login to those container registries manually and `$
# touch` these targets.
.PHONY: bootstrap-project
## Run any tasks needed a single time for a given project by a maintainer.
<<<<<<< HEAD
bootstrap-project: ./var/log/docker-login-GITLAB.log ./var/log/docker-login-GITHUB.log
=======
bootstrap-project: \
		./var/log/docker-login-GITLAB.log \
		./var/log/docker-login-GITHUB.log
>>>>>>> 90eda8cf
# Initially seed the build host Docker image to bootstrap CI/CD environments
# GitLab CI/CD:
	$(MAKE) -e -C "./build-host/" DOCKER_IMAGE="$(DOCKER_IMAGE_GITLAB)" release
# GitHub Actions:
	$(MAKE) -e -C "./build-host/" DOCKER_IMAGE="$(DOCKER_IMAGE_GITHUB)" release<|MERGE_RESOLUTION|>--- conflicted
+++ resolved
@@ -16,7 +16,6 @@
 # TEMPLATE: Create an Node Package Manager (NPM) organization and set its name here:
 NPM_SCOPE=rpattersonnet
 export DOCKER_USER=merpatterson
-<<<<<<< HEAD
 
 # Option variables that control behavior:
 export TEMPLATE_IGNORE_EXISTING=false
@@ -25,13 +24,6 @@
 export DOCKER_USER=merpatterson
 # TEMPLATE: See comments towards the bottom and update.
 GPG_SIGNING_KEYID=2EFF7CCE6828E359
-=======
-# TEMPLATE: See comments towards the bottom and update.
-GPG_SIGNING_KEYID=2EFF7CCE6828E359
-
-# Option variables that control behavior:
-export TEMPLATE_IGNORE_EXISTING=false
->>>>>>> 90eda8cf
 
 
 ### "Private" Variables:
@@ -90,13 +82,10 @@
 ifeq ($(HOST_TARGET_DOCKER),)
 HOST_TARGET_DOCKER=$(HOST_PREFIX)/bin/docker
 endif
-<<<<<<< HEAD
 HOST_TARGET_PIP:=$(shell which pip3)
 ifeq ($(HOST_TARGET_PIP),)
 HOST_TARGET_PIP=$(HOST_PREFIX)/bin/pip3
 endif
-=======
->>>>>>> 90eda8cf
 
 # Values derived from the environment:
 USER_NAME:=$(shell id -u -n)
@@ -121,7 +110,6 @@
 endif
 export TZ
 export DOCKER_GID:=$(shell getent group "docker" | cut -d ":" -f 3)
-<<<<<<< HEAD
 
 # Values related to supported Python versions:
 # Use the same Python version tox would as a default.
@@ -157,8 +145,6 @@
 PYTHON_PROJECT_PACKAGE=$(subst -,,$(PROJECT_NAME))
 PYTHON_PROJECT_GLOB=$(subst -,?,$(PROJECT_NAME))
 export PYTHON_WHEEL=
-=======
->>>>>>> 90eda8cf
 
 # Values derived from Version Control Systems (VCS):
 VCS_LOCAL_BRANCH:=$(shell git branch --show-current)
@@ -381,99 +367,6 @@
 export GITHUB_TOKEN
 export PROJECT_GITHUB_PAT
 
-# Values used to build Docker images:
-DOCKER_FILE=./Dockerfile
-export DOCKER_BUILD_ARGS=
-export DOCKER_BUILD_PULL=false
-# Values used to tag built images:
-export DOCKER_VARIANT=
-DOCKER_VARIANT_PREFIX=
-ifneq ($(DOCKER_VARIANT),)
-DOCKER_VARIANT_PREFIX=$(DOCKER_VARIANT)-
-endif
-export DOCKER_BRANCH_TAG=$(subst /,-,$(VCS_BRANCH))
-GITLAB_CI=false
-GITHUB_ACTIONS=false
-CI_PROJECT_NAMESPACE=$(CI_UPSTREAM_NAMESPACE)
-CI_TEMPLATE_REGISTRY_HOST=registry.gitlab.com
-ifeq ($(GITHUB_ACTIONS),true)
-DOCKER_REGISTRY_HOST=ghcr.io
-else
-DOCKER_REGISTRY_HOST=$(CI_TEMPLATE_REGISTRY_HOST)
-endif
-export DOCKER_REGISTRY_HOST
-CI_REGISTRY=$(CI_TEMPLATE_REGISTRY_HOST)/$(CI_PROJECT_NAMESPACE)
-CI_REGISTRY_IMAGE=$(CI_REGISTRY)/$(CI_PROJECT_NAME)
-DOCKER_REGISTRIES=DOCKER GITLAB GITHUB
-export DOCKER_REGISTRY=$(firstword $(DOCKER_REGISTRIES))
-DOCKER_IMAGE_DOCKER=$(DOCKER_USER)/$(CI_PROJECT_NAME)
-DOCKER_IMAGE_GITLAB=$(CI_REGISTRY_IMAGE)
-DOCKER_IMAGE_GITHUB=ghcr.io/$(CI_PROJECT_NAMESPACE)/$(CI_PROJECT_NAME)
-DOCKER_IMAGE=$(DOCKER_IMAGE_$(DOCKER_REGISTRY))
-DOCKER_IMAGES=
-ifeq ($(GITLAB_CI),true)
-DOCKER_IMAGES+=$(DOCKER_IMAGE_GITLAB)
-else ifeq ($(GITHUB_ACTIONS),true)
-DOCKER_IMAGES+=$(DOCKER_IMAGE_GITHUB)
-else
-DOCKER_IMAGES+=$(DOCKER_IMAGE_DOCKER)
-endif
-# Values used to run built images in containers:
-DOCKER_COMPOSE_RUN_ARGS=
-DOCKER_COMPOSE_RUN_ARGS+= --rm
-ifeq ($(shell tty),not a tty)
-DOCKER_COMPOSE_RUN_ARGS+= -T
-endif
-export DOCKER_PASS
-
-# Values derived from or overridden by CI environments:
-CI_UPSTREAM_NAMESPACE=$(PROJECT_NAMESPACE)
-CI_PROJECT_NAME=$(PROJECT_NAME)
-ifeq ($(CI),true)
-TEMPLATE_IGNORE_EXISTING=true
-endif
-GITHUB_REPOSITORY_OWNER=$(CI_UPSTREAM_NAMESPACE)
-# Is this checkout a fork of the upstream project?:
-CI_IS_FORK=false
-ifeq ($(GITLAB_CI),true)
-USER_EMAIL=$(USER_NAME)@runners-manager.gitlab.com
-ifneq ($(VCS_BRANCH),develop)
-ifneq ($(VCS_BRANCH),main)
-DOCKER_REGISTRIES=GITLAB
-endif
-endif
-ifneq ($(CI_PROJECT_NAMESPACE),$(CI_UPSTREAM_NAMESPACE))
-CI_IS_FORK=true
-DOCKER_REGISTRIES=GITLAB
-DOCKER_IMAGES+=$(DOCKER_REGISTRY_HOST)/$(CI_UPSTREAM_NAMESPACE)/$(CI_PROJECT_NAME)
-endif
-else ifeq ($(GITHUB_ACTIONS),true)
-USER_EMAIL=$(USER_NAME)@actions.github.com
-ifneq ($(VCS_BRANCH),develop)
-ifneq ($(VCS_BRANCH),main)
-DOCKER_REGISTRIES=GITHUB
-endif
-endif
-ifneq ($(GITHUB_REPOSITORY_OWNER),$(CI_UPSTREAM_NAMESPACE))
-CI_IS_FORK=true
-DOCKER_REGISTRIES=GITHUB
-DOCKER_IMAGES+=ghcr.io/$(GITHUB_REPOSITORY_OWNER)/$(CI_PROJECT_NAME)
-endif
-endif
-# Take GitHub auth from the environment under GitHub actions but from secrets on other
-# project hosts:
-GITHUB_TOKEN=
-PROJECT_GITHUB_PAT=
-ifeq ($(GITHUB_TOKEN),)
-GITHUB_TOKEN=$(PROJECT_GITHUB_PAT)
-else ifeq ($(PROJECT_GITHUB_PAT),)
-PROJECT_GITHUB_PAT=$(GITHUB_TOKEN)
-endif
-GH_TOKEN=$(GITHUB_TOKEN)
-export GH_TOKEN
-export GITHUB_TOKEN
-export PROJECT_GITHUB_PAT
-
 # Values used for publishing releases:
 # Safe defaults for testing the release process without publishing to the official
 # project hosting services, indexes, and registries:
@@ -483,7 +376,6 @@
 # hosts/indexes/registries:
 PYPI_HOSTNAME=test.pypi.org
 # Publish releases from the `main` or `develop` branches:
-<<<<<<< HEAD
 ifeq ($(CI),true)
 # Compile requirements on CI/CD as a test to make sure the frozen/pinned versions
 # reflect all changes to dependencies, but don't upgrade packages so that external
@@ -495,11 +387,6 @@
 # Only publish releases from the `main` or `develop` branches and only under the
 # canonical CI/CD platform:
 DOCKER_PLATFORMS=
-=======
-GITHUB_RELEASE_ARGS=--prerelease
-# Only publish releases from the `main` or `develop` branches and only under the
-# canonical CI/CD platform:
->>>>>>> 90eda8cf
 ifeq ($(GITLAB_CI),true)
 ifeq ($(VCS_BRANCH),main)
 RELEASE_PUBLISH=true
@@ -508,24 +395,18 @@
 # Publish pre-releases from the `develop` branch:
 RELEASE_PUBLISH=true
 endif
-<<<<<<< HEAD
 ifeq ($(RELEASE_PUBLISH),true)
 PYPI_REPO=pypi
 PYPI_HOSTNAME=pypi.org
 ifeq ($(PYTHON_MINOR),$(PYTHON_HOST_MINOR))
 # Only build and publish multi-platform images for the canonical Python version:
 ifeq ($(PYTHON_MINOR),$(PYTHON_HOST_MINOR))
-=======
-DOCKER_PLATFORMS=
-ifeq ($(RELEASE_PUBLISH),true)
->>>>>>> 90eda8cf
 # TEMPLATE: Choose the platforms on which your users run the image. These default
 # platforms should cover most common end-user platforms, including modern Apple M1 CPUs,
 # Raspberry Pi devices, and AWS Graviton instances:
 DOCKER_PLATFORMS=linux/amd64 linux/arm64 linux/arm/v7
 endif
 endif
-<<<<<<< HEAD
 endif
 endif
 CI_REGISTRY_USER=$(CI_PROJECT_NAMESPACE)
@@ -534,9 +415,6 @@
 export PYPI_PASSWORD
 TEST_PYPI_PASSWORD=
 export TEST_PYPI_PASSWORD
-=======
-CI_REGISTRY_USER=$(CI_PROJECT_NAMESPACE)
->>>>>>> 90eda8cf
 VCS_REMOTE_PUSH_URL=
 CODECOV_TOKEN=
 DOCKER_PASS=
@@ -567,21 +445,13 @@
 
 .PHONY: start
 ## Run the local development end-to-end stack services in the background as daemons.
-<<<<<<< HEAD
 start: build-docker-$(PYTHON_MINOR) ./.env.~out~
-=======
-start: build-docker ./.env.~out~
->>>>>>> 90eda8cf
 	docker compose down
 	docker compose up -d
 
 .PHONY: run
 ## Run the local development end-to-end stack services in the foreground for debugging.
-<<<<<<< HEAD
 run: build-docker-$(PYTHON_MINOR) ./.env.~out~
-=======
-run: build-docker ./.env.~out~
->>>>>>> 90eda8cf
 	docker compose down
 	docker compose up
 
@@ -591,7 +461,6 @@
 # Recipes that make artifacts needed for by end-users, development tasks, other recipes.
 
 .PHONY: build
-<<<<<<< HEAD
 ## Set up everything for development from a checkout, local and in containers.
 build: ./.git/hooks/pre-commit ./.env.~out~ $(HOST_TARGET_DOCKER) \
 		$(HOME)/.local/bin/tox ./var/log/npm-install.log \
@@ -645,17 +514,6 @@
 	cp -lfv "$$(
 	    ls -t ./var-docker/$(PYTHON_ENV)/.tox/.pkg/dist/*.tar.gz | head -n 1
 	)" "./dist/"
-=======
-## Setup everything for development from a checkout, local and in containers.
-build: ./.git/hooks/pre-commit ./.env.~out~ $(HOST_TARGET_DOCKER) \
-		$(HOME)/.local/bin/tox ./var/log/npm-install.log build-docker
-
-.PHONY: build-pkgs
-## Ensure the built package is current.
-build-pkgs: ./var/git/refs/remotes/$(VCS_REMOTE)/$(VCS_BRANCH) \
-		./var-docker/log/build-devel.log
-	true "TEMPLATE: Always specific to the project type"
->>>>>>> 90eda8cf
 
 .PHONY: build-docs
 ## Render the static HTML form of the Sphinx documentation
@@ -702,7 +560,6 @@
 
 .PHONY: build-docker
 ## Set up for development in Docker containers.
-<<<<<<< HEAD
 build-docker: $(HOME)/.local/bin/tox build-pkgs \
 		./var-docker/$(PYTHON_ENV)/log/build-user.log
 	tox run $(TOX_EXEC_OPTS) --notest -e "build"
@@ -718,9 +575,6 @@
 	    PYTHON_MINOR="$(@:build-docker-%=%)" \
 	    PYTHON_ENV="py$(subst .,,$(@:build-docker-%=%))" \
 	    "./var-docker/py$(subst .,,$(@:build-docker-%=%))/log/build-user.log"
-=======
-build-docker: build-pkgs ./var-docker/log/build-user.log
->>>>>>> 90eda8cf
 
 .PHONY: build-docker-tags
 ## Print the list of image tags for the current registry and variant.
@@ -732,11 +586,7 @@
 $(DOCKER_REGISTRIES:%=build-docker-tags-%): $(HOME)/.local/bin/tox
 	test -e "./var/git/refs/remotes/$(VCS_REMOTE)/$(VCS_BRANCH)"
 	docker_image=$(DOCKER_IMAGE_$(@:build-docker-tags-%=%))
-<<<<<<< HEAD
 	echo $${docker_image}:$(DOCKER_VARIANT_PREFIX)$(PYTHON_ENV)-$(DOCKER_BRANCH_TAG)
-=======
-	echo $${docker_image}:$(DOCKER_VARIANT_PREFIX)$(DOCKER_BRANCH_TAG)
->>>>>>> 90eda8cf
 ifeq ($(VCS_BRANCH),main)
 # Update tags users depend on to be stable from the `main` branch:
 	VERSION=$$($(TOX_EXEC_BUILD_ARGS) -qq -- cz version --project)
@@ -744,18 +594,11 @@
 	minor_version=$$(
 	    echo $${VERSION} | sed -nE 's|([0-9]+\.[0-9]+).*|\1|p'
 	)
-<<<<<<< HEAD
 	echo $${docker_image}:$(DOCKER_VARIANT_PREFIX)$(PYTHON_ENV)-v$${minor_version}
 	echo $${docker_image}:$(DOCKER_VARIANT_PREFIX)$(PYTHON_ENV)-v$${major_version}
 	echo $${docker_image}:$(DOCKER_VARIANT_PREFIX)$(PYTHON_ENV)
 endif
 ifeq ($(PYTHON_MINOR),$(PYTHON_HOST_MINOR))
-=======
-	echo $${docker_image}:$(DOCKER_VARIANT_PREFIX)v$${minor_version}
-	echo $${docker_image}:$(DOCKER_VARIANT_PREFIX)v$${major_version}
-	echo $${docker_image}:$(DOCKER_VARIANT_PREFIX)
-endif
->>>>>>> 90eda8cf
 # Use this variant as the default used for tags such as `latest`
 	echo $${docker_image}:$(DOCKER_VARIANT_PREFIX)$(DOCKER_BRANCH_TAG)
 ifeq ($(VCS_BRANCH),main)
@@ -767,10 +610,7 @@
 	echo $${docker_image}:$(DOCKER_VARIANT)
 endif
 endif
-<<<<<<< HEAD
-endif
-=======
->>>>>>> 90eda8cf
+endif
 
 .PHONY: build-docker-build
 ## Run the actual commands used to build the Docker container image.
@@ -779,11 +619,7 @@
 		./var/git/refs/remotes/$(VCS_REMOTE)/$(VCS_BRANCH) \
 		./var/log/docker-login-DOCKER.log
 # Workaround broken interactive session detection:
-<<<<<<< HEAD
 	docker pull "python:$(PYTHON_MINOR)"
-=======
-	docker pull "buildpack-deps"
->>>>>>> 90eda8cf
 # Pull images to use as build caches:
 	docker_build_caches=""
 ifeq ($(GITLAB_CI),true)
@@ -824,13 +660,11 @@
 # https://github.com/moby/moby/issues/39003#issuecomment-879441675
 	docker buildx build $(DOCKER_BUILD_ARGS) \
 	    --build-arg BUILDKIT_INLINE_CACHE="1" \
-<<<<<<< HEAD
 	    --build-arg PYTHON_MINOR="$(PYTHON_MINOR)" \
 	    --build-arg PYTHON_ENV="$(PYTHON_ENV)" \
 	    --build-arg VERSION="$$(
 	        $(TOX_EXEC_BUILD_ARGS) -qq -- cz version --project
-	    )" \
-	    $${docker_build_args} $${docker_build_caches} --file "$(<)" "./"
+	    )" $${docker_build_args} $${docker_build_caches} --file "$(<)" "./"
 
 .PHONY: $(PYTHON_MINORS:%=build-docker-requirements-%)
 ## Pull container images and compile fixed/pinned dependency versions if necessary.
@@ -842,11 +676,6 @@
 	    make -e PYTHON_MINORS="$(@:build-docker-requirements-%=%)" \
 	    PIP_COMPILE_ARGS="$(PIP_COMPILE_ARGS)" \
 	    build-requirements-py$(subst .,,$(@:build-docker-requirements-%=%))
-=======
-	    --build-arg VERSION="$$(
-	        $(TOX_EXEC_BUILD_ARGS) -qq -- cz version --project
-	    )" $${docker_build_args} $${docker_build_caches} --file "$(<)" "./"
->>>>>>> 90eda8cf
 
 
 ### Test Targets:
@@ -856,28 +685,18 @@
 .PHONY: test
 ## Run the full suite of tests, coverage checks, and linters.
 test: test-lint test-docker
+# Lint copyright and licensing:
+	docker compose run --rm -T "reuse"
 
 .PHONY: test-local
 ## Run the full suite of tests, coverage checks, and linters on the local host.
-<<<<<<< HEAD
 test-local: $(HOME)/.local/bin/tox $(PYTHON_ENVS:%=build-requirements-%)
 	tox $(TOX_RUN_ARGS) -e "$(TOX_ENV_LIST)"
-
-.PHONY: test-lint
-## Perform any linter or style checks, including non-code checks.
-test-lint: $(HOME)/.local/bin/tox $(HOST_TARGET_DOCKER) test-lint-code \
-		test-lint-docker test-lint-docs test-lint-prose
-=======
-test-local:
-	true "TEMPLATE: Always specific to the project type"
 
 .PHONY: test-lint
 ## Perform any linter or style checks, including non-code checks.
 test-lint: $(HOST_TARGET_DOCKER) test-lint-code test-lint-docker test-lint-docs \
 		test-lint-prose
->>>>>>> 90eda8cf
-# Lint copyright and licensing:
-	docker compose run --rm -T "reuse"
 
 .PHONY: test-lint-code
 ## Lint source code for errors, style, and other issues.
@@ -894,11 +713,7 @@
 .PHONY: test-lint-prose
 ## Lint prose text for spelling, grammar, and style
 test-lint-prose: $(HOST_TARGET_DOCKER) $(HOME)/.local/bin/tox \
-<<<<<<< HEAD
 		./requirements/$(PYTHON_HOST_ENV)/build.txt ./var/log/npm-install.log
-=======
-		./var/log/npm-install.log
->>>>>>> 90eda8cf
 # Lint all markup files tracked in VCS with Vale:
 # https://vale.sh/docs/topics/scoping/#formats
 	git ls-files -co --exclude-standard -z \
@@ -997,67 +812,15 @@
 	    false
 	fi
 
-.PHONY: test-docker
-## Run the full suite of tests, coverage checks, and code linters in containers.
-test-docker: $(HOST_TARGET_DOCKER) build-docker
-	docker_run_args="--rm"
-	if test ! -t 0
-	then
-# No fancy output when running in parallel
-	    docker_run_args+=" -T"
-	fi
-# Test that the end-user image can run commands:
-	docker compose run --no-deps $${docker_run_args} $(PROJECT_NAME) true
-# Run from the development Docker container for consistency:
-	docker compose run $${docker_run_args} $(PROJECT_NAME)-devel \
-	    make -e test-local
-# Upload any build or test artifacts to CI/CD providers
-ifeq ($(GITLAB_CI),true)
-ifneq ($(CODECOV_TOKEN),)
-	$(MAKE) "$(HOME)/.local/bin/codecov"
-# TEMPLATE: Write coverage results in Cobertura XML format to
-# `./build/reports/coverage.xml` and un-comment:
-#	codecov --nonZero -t "$(CODECOV_TOKEN)" --file "./build/reports/coverage.xml"
-else ifneq ($(CI_IS_FORK),true)
-	set +x
-	echo "ERROR: CODECOV_TOKEN missing from ./.env or CI secrets"
-	false
-endif
-endif
-
-.PHONY: test-lint-docker
-## Check the style and content of the `./Dockerfile*` files
-test-lint-docker: $(HOST_TARGET_DOCKER) ./.env.~out~ ./var/log/docker-login-DOCKER.log
-	docker compose pull --quiet hadolint
-	docker compose run $(DOCKER_COMPOSE_RUN_ARGS) hadolint
-	docker compose run $(DOCKER_COMPOSE_RUN_ARGS) hadolint \
-	    hadolint "./build-host/Dockerfile"
-# Ensure that any bind mount volume paths exist in VCS so that `# dockerd` doesn't
-# create them as `root`:
-	if test -n "$$(
-	    ./bin/docker-add-volume-paths.sh "$(CHECKOUT_DIR)" \
-	        "/usr/local/src/$(PROJECT_NAME)"
-	)"
-	then
-	    set +x
-	    echo "\
-	ERROR: Docker bind mount paths didn't exist, force added ignore files.
-	       Review ignores above in case they need changes or followup."
-	    false
-	fi
-
 .PHONY: test-push
 ## Verify commits before pushing to the remote.
 test-push: $(VCS_FETCH_TARGETS) $(HOME)/.local/bin/tox
 	vcs_compare_rev="$(VCS_COMPARE_REMOTE)/$(VCS_COMPARE_BRANCH)"
 ifeq ($(CI),true)
-<<<<<<< HEAD
 ifneq ($(PYTHON_MINOR),$(PYTHON_HOST_MINOR))
 # Don't waste CI time, only continue for the canonical version:
 	exit
 endif
-=======
->>>>>>> 90eda8cf
 ifeq ($(VCS_COMPARE_BRANCH),main)
 # On `main`, compare with the preceding commit on `main`:
 	vcs_compare_rev="$(VCS_COMPARE_REMOTE)/$(VCS_COMPARE_BRANCH)^"
@@ -1103,7 +866,6 @@
 # end-users.
 
 .PHONY: release
-<<<<<<< HEAD
 ## Publish PyPI packages and Docker images if conventional commits require a release.
 release: release-pkgs release-docker
 
@@ -1111,14 +873,6 @@
 ## Publish installable Python packages to PyPI if conventional commits require.
 release-pkgs: $(HOME)/.local/bin/tox ~/.pypirc.~out~ $(HOST_TARGET_DOCKER) \
 		./var/log/git-remotes.log \
-=======
-## Publish installable packages if conventional commits require a release.
-release: release-pkgs release-docker
-
-.PHONY: release-pkgs
-## Publish installable packages if conventional commits require a release.
-release-pkgs: $(HOST_TARGET_DOCKER) ./var/log/git-remotes.log \
->>>>>>> 90eda8cf
 		./var/git/refs/remotes/$(VCS_REMOTE)/$(VCS_BRANCH) ./.env.~out~ \
 		$(HOST_PREFIX)/bin/gh
 # Don't release unless from the `main` or `develop` branches:
@@ -1127,7 +881,6 @@
 	$(MAKE) -e "./var/log/gpg-import.log"
 # Bump the version and build the final release packages:
 	$(MAKE) -e build-pkgs
-<<<<<<< HEAD
 # https://twine.readthedocs.io/en/latest/#using-twine
 	$(TOX_EXEC_BUILD_ARGS) -- twine check ./dist/$(PYTHON_PROJECT_GLOB)-*
 # Ensure VCS has captured all the effects of building the release:
@@ -1151,16 +904,6 @@
 	\"link_type\":\"package\"\
 	}"
 	release_cli_args+=" --assets-link {\
-=======
-# Ensure VCS has captured all the effects of building the release:
-	$(MAKE) -e test-clean
-	true "TEMPLATE: Always specific to the project type"
-	export VERSION=$$($(TOX_EXEC_BUILD_ARGS) -qq -- cz version --project)
-# Create a GitLab release
-	release_cli_args="--description ./NEWS-VERSION.rst"
-	release_cli_args+=" --tag-name v$${VERSION}"
-	release_cli_args+=" --assets-link {\
->>>>>>> 90eda8cf
 	\"name\":\"Docker-Hub-Container-Registry\",\
 	\"url\":\"https://hub.docker.com/r/$(DOCKER_USER)/$(CI_PROJECT_NAME)/tags\",\
 	\"link_type\":\"image\"\
@@ -1179,7 +922,6 @@
 release-docker: $(HOST_TARGET_DOCKER) build-docker \
 		$(DOCKER_REGISTRIES:%=./var/log/docker-login-%.log) \
 		$(HOME)/.local/state/docker-multi-platform/log/host-install.log
-<<<<<<< HEAD
 	$(MAKE) -e -j DOCKER_COMPOSE_RUN_ARGS="$(DOCKER_COMPOSE_RUN_ARGS) -T" \
 	    $(PYTHON_MINORS:%=release-docker-%)
 
@@ -1189,8 +931,6 @@
 		$(DOCKER_REGISTRIES:%=./var/log/docker-login-%.log) \
 		$(HOME)/.local/state/docker-multi-platform/log/host-install.log
 	export PYTHON_ENV="py$(subst .,,$(@:release-docker-%=%))"
-=======
->>>>>>> 90eda8cf
 # Build other platforms in emulation and rely on the layer cache for bundling the
 # native images built before into the manifests:
 	DOCKER_BUILD_ARGS="$(DOCKER_BUILD_ARGS) --push"
@@ -1200,41 +940,26 @@
 endif
 	export DOCKER_BUILD_ARGS
 # Push the end-user manifest and images:
-<<<<<<< HEAD
 	PYTHON_WHEEL="$$(ls -t ./dist/*.whl | head -n 1)"
 	$(MAKE) -e DOCKER_BUILD_ARGS="$${DOCKER_BUILD_ARGS}\
 	    --build-arg PYTHON_WHEEL=$${PYTHON_WHEEL}" build-docker-build
-=======
-	$(MAKE) -e build-docker-build
->>>>>>> 90eda8cf
 # Push the development manifest and images:
 	$(MAKE) -e DOCKER_VARIANT="devel" build-docker-build
 # Update Docker Hub `README.md` by using the `./README.rst` reStructuredText version:
 ifeq ($(VCS_BRANCH),main)
-<<<<<<< HEAD
 	if TEST "$${PYTHON_ENV}" = "$(PYTHON_HOST_ENV)"
 	then
 	    $(MAKE) -e "./var/log/docker-login-DOCKER.log"
 	    docker compose pull --quiet pandoc docker-pushrm
 	    docker compose up docker-pushrm
 	fi
-=======
-	$(MAKE) -e "./var/log/docker-login-DOCKER.log"
-	docker compose pull --quiet pandoc docker-pushrm
-	docker compose up docker-pushrm
->>>>>>> 90eda8cf
 endif
 
 .PHONY: release-bump
 ## Bump the package version if conventional commits require a release.
 release-bump: ~/.gitconfig $(VCS_RELEASE_FETCH_TARGETS) $(HOME)/.local/bin/tox \
-<<<<<<< HEAD
 		./var/log/npm-install.log \
 		./var-docker/$(PYTHON_ENV)/log/build-devel.log ./.env.~out~
-=======
-		./var/log/npm-install.log ./var/log/git-remotes.log \
-		./var-docker/log/build-devel.log ./.env.~out~
->>>>>>> 90eda8cf
 	if ! git diff --cached --exit-code
 	then
 	    set +x
@@ -1273,12 +998,6 @@
 # Import the private signing key from CI secrets
 	$(MAKE) -e ./var/log/gpg-import.log
 endif
-<<<<<<< HEAD
-=======
-# Capture the release notes for *only this* release for creating the GitHub release.
-# Have to run before the real `$ towncrier build` run without the `--draft` option
-# because it deletes the `newsfragments`.
->>>>>>> 90eda8cf
 	next_version=$$(
 	    $(TOX_EXEC_BUILD_ARGS) -qq -- cz bump $${cz_bump_args} --yes --dry-run |
 	    sed -nE 's|.* ([^ ]+) *→ *([^ ]+).*|\2|p;q'
@@ -1331,12 +1050,7 @@
 
 .PHONY: devel-format
 ## Automatically correct code in this checkout according to linters and style checkers.
-<<<<<<< HEAD
 devel-format: $(HOST_TARGET_DOCKER) ./var/log/npm-install.log $(HOME)/.local/bin/tox
-=======
-devel-format: $(HOST_TARGET_DOCKER) ./var/log/npm-install.log
-	true "TEMPLATE: Always specific to the project type"
->>>>>>> 90eda8cf
 # Add license and copyright header to files missing them:
 	git ls-files -co --exclude-standard -z ':!*.license' ':!.reuse' ':!LICENSES' |
 	while read -d $$'\0'
@@ -1377,11 +1091,6 @@
 	touch "./.vale.ini" "./styles/code.ini"
 	$(MAKE) "./var/log/vale-rule-levels.log"
 
-<<<<<<< HEAD
-=======
-.PHONY: devel-upgrade-branch
-## Reset an upgrade branch, commit upgraded dependencies on it, and push for review.
->>>>>>> 90eda8cf
 devel-upgrade-branch: ~/.gitconfig ./var/log/gpg-import.log \
 		./var/git/refs/remotes/$(VCS_REMOTE)/$(VCS_BRANCH) \
 		./var/log/git-remotes.log
@@ -1392,7 +1101,7 @@
 	fi
 	git switch -C "$(VCS_BRANCH)-upgrade"
 	now=$$(date -u)
-	$(MAKE) -e devel-upgrade
+	$(MAKE) -e TEMPLATE_IGNORE_EXISTING="true" devel-upgrade
 	if $(MAKE) -e "test-clean"
 	then
 # No changes from upgrade, exit signaling success but push nothing:
@@ -1452,20 +1161,15 @@
 	    || true
 	$(TOX_EXEC_BUILD_ARGS) -- pre-commit clean || true
 	git clean -dfx -e "/var" -e "var-docker/" -e "/.env" -e "*~"
-<<<<<<< HEAD
 	git clean -dfx "./var-docker/py*/.tox/" \
 	    "./var-docker/py*/project_structure.egg-info/"
 	rm -rfv "./var/log/" ./var-docker/py*/log/
-=======
-	rm -rfv "./var/log/" "./var-docker/log/"
->>>>>>> 90eda8cf
 
 
 ### Real Targets:
 #
 # Recipes that make actual changes and create and update files for the target.
 
-<<<<<<< HEAD
 # Manage fixed/pinned versions in `./requirements/**.txt` files. Must run for each
 # python version in the virtual environment for that Python version:
 # https://github.com/jazzband/pip-tools#cross-environment-usage-of-requirementsinrequirementstxt-and-pip-compile
@@ -1509,33 +1213,21 @@
 		./bin/entrypoint ./docker-compose.yml ./docker-compose.override.yml \
 		./.env.~out~ ./var-docker/$(PYTHON_ENV)/log/rebuild.log \
 		$(HOST_TARGET_DOCKER) ./pyproject.toml ./setup.cfg
-=======
-# Build Docker container images.
-# Build the development image:
-./var-docker/log/build-devel.log: ./Dockerfile ./.dockerignore ./bin/entrypoint \
-		./docker-compose.yml ./docker-compose.override.yml ./.env.~out~ \
-		./var-docker/log/rebuild.log $(HOST_TARGET_DOCKER)
->>>>>>> 90eda8cf
 	true DEBUG Updated prereqs: $(?)
 	mkdir -pv "$(dir $(@))"
 ifeq ($(DOCKER_BUILD_PULL),true)
 # Pull the development image and simulate building it here:
 	if $(MAKE) -e DOCKER_VARIANT="devel" pull-docker
 	then
-<<<<<<< HEAD
 	    touch "$(@)" "./var-docker/$(PYTHON_ENV)/log/rebuild.log"
 # Ensure the virtualenv in the volume is also current:
 	    docker compose run $(DOCKER_COMPOSE_RUN_ARGS) $(PROJECT_NAME)-devel \
 	        tox run $(TOX_EXEC_OPTS) -e "$(PYTHON_ENV)" --notest
-=======
-	    touch "$(@)" "./var-docker/log/rebuild.log"
->>>>>>> 90eda8cf
 	    exit
 	fi
 endif
 	$(MAKE) -e DOCKER_VARIANT="devel" DOCKER_BUILD_ARGS="--load" \
 	    build-docker-build | tee -a "$(@)"
-<<<<<<< HEAD
 # Update the pinned/frozen versions, if needed, using the container.  If changed, then
 # the container image might need re-building to ensure it's current and correct.
 	docker compose run $(DOCKER_COMPOSE_RUN_ARGS) $(PROJECT_NAME)-devel \
@@ -1564,19 +1256,6 @@
 # Marker file used to trigger the rebuild of the image.
 # Useful to workaround asynchronous timestamp issues when running jobs in parallel:
 ./var-docker/$(PYTHON_ENV)/log/rebuild.log:
-=======
-# Build the end-user image:
-./var-docker/log/build-user.log: ./var-docker/log/build-devel.log ./Dockerfile \
-		./.dockerignore ./bin/entrypoint ./var-docker/log/rebuild.log
-	true DEBUG Updated prereqs: $(?)
-# Build the user image after building all required artifacts:
-	mkdir -pv "$(dir $(@))"
-	$(MAKE) -e DOCKER_BUILD_ARGS="$(DOCKER_BUILD_ARGS) --load" \
-	    build-docker-build >>"$(@)"
-# Marker file used to trigger the rebuild of the image.
-# Useful to workaround asynchronous timestamp issues when running jobs in parallel:
-./var-docker/log/rebuild.log:
->>>>>>> 90eda8cf
 	mkdir -pv "$(dir $(@))"
 	date >>"$(@)"
 # https://docs.docker.com/build/building/multi-platform/#building-multi-platform-images
@@ -2035,11 +1714,7 @@
 	export VERSION=$$($(TOX_EXEC_BUILD_ARGS) -qq -- cz version --project)
 	for vcs_branch in $(VCS_BRANCHES)
 	do
-<<<<<<< HEAD
 	    docker_tag="$(DOCKER_VARIANT_PREFIX)$(PYTHON_ENV)-$${vcs_branch}"
-=======
-	    docker_tag="$(DOCKER_VARIANT_PREFIX)$${vcs_branch}"
->>>>>>> 90eda8cf
 	    for docker_image in $(DOCKER_IMAGES)
 	    do
 	        if docker pull "$${docker_image}:$${docker_tag}"
@@ -2060,13 +1735,7 @@
 # touch` these targets.
 .PHONY: bootstrap-project
 ## Run any tasks needed a single time for a given project by a maintainer.
-<<<<<<< HEAD
 bootstrap-project: ./var/log/docker-login-GITLAB.log ./var/log/docker-login-GITHUB.log
-=======
-bootstrap-project: \
-		./var/log/docker-login-GITLAB.log \
-		./var/log/docker-login-GITHUB.log
->>>>>>> 90eda8cf
 # Initially seed the build host Docker image to bootstrap CI/CD environments
 # GitLab CI/CD:
 	$(MAKE) -e -C "./build-host/" DOCKER_IMAGE="$(DOCKER_IMAGE_GITLAB)" release
