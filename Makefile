## Development, build and maintenance tasks:
#
# To ease discovery for new contributors, variables that act as options affecting
# behavior are at the top.  Then skip to `## Top-level targets:` below to find targets
# intended for use by developers.  The real work, however, is in the recipes for real
# targets that follow.  If making changes here, please start by reading the philosophy
# commentary at the bottom of this file.

# Variables used as options to control behavior:
export TEMPLATE_IGNORE_EXISTING=false
# https://devguide.python.org/versions/#supported-versions
PYTHON_SUPPORTED_MINORS=3.11 3.10 3.9 3.8 3.7
export DOCKER_USER=merpatterson


## "Private" Variables:

# Variables that aren't likely to be of concern those just using and reading top-level
# targets.  Mostly variables whose values are derived from the environment or other
# values.  If adding a variable whose value isn't a literal constant or intended for use
# on the CLI as an option, add it to the appropriate grouping below.  Unfortunately,
# variables referenced in targets or prerequisites need to be defined above those
# references (as opposed to references in recipes), which means we can't move these
# further below for readability and discover.

### Defensive settings for make:
#     https://tech.davis-hansson.com/p/make/
SHELL:=bash
.ONESHELL:
.SHELLFLAGS:=-eu -o pipefail -c
.SILENT:
.DELETE_ON_ERROR:
MAKEFLAGS+=--warn-undefined-variables
MAKEFLAGS+=--no-builtin-rules
PS1?=$$
EMPTY=
COMMA=,

# Values derived from the environment:
USER_NAME:=$(shell id -u -n)
USER_FULL_NAME:=$(shell \
    getent passwd "$(USER_NAME)" | cut -d ":" -f 5 | cut -d "," -f 1)
ifeq ($(USER_FULL_NAME),)
USER_FULL_NAME=$(USER_NAME)
endif
USER_EMAIL:=$(USER_NAME)@$(shell hostname -f)
export PUID:=$(shell id -u)
export PGID:=$(shell id -g)
export CHECKOUT_DIR=$(PWD)
TZ=Etc/UTC
ifneq ("$(wildcard /usr/share/zoneinfo/)","")
TZ=$(shell \
  realpath --relative-to=/usr/share/zoneinfo/ \
  $(firstword $(realpath /private/etc/localtime /etc/localtime)) \
)
endif
export TZ
export DOCKER_GID=$(shell getent group "docker" | cut -d ":" -f 3)

# Values concerning supported Python versions:
# Use the same Python version tox would as a default.
# https://tox.wiki/en/latest/config.html#base_python
PYTHON_HOST_MINOR:=$(shell \
    pip --version | sed -nE 's|.* \(python ([0-9]+.[0-9]+)\)$$|\1|p')
export PYTHON_HOST_ENV=py$(subst .,,$(PYTHON_HOST_MINOR))
# Determine the latest installed Python version of the supported versions
PYTHON_BASENAMES=$(PYTHON_SUPPORTED_MINORS:%=python%)
PYTHON_AVAIL_EXECS:=$(foreach \
    PYTHON_BASENAME,$(PYTHON_BASENAMES),$(shell which $(PYTHON_BASENAME)))
PYTHON_LATEST_EXEC=$(firstword $(PYTHON_AVAIL_EXECS))
PYTHON_LATEST_BASENAME=$(notdir $(PYTHON_LATEST_EXEC))
PYTHON_MINOR=$(PYTHON_HOST_MINOR)
ifeq ($(PYTHON_MINOR),)
# Fallback to the latest installed supported Python version
PYTHON_MINOR=$(PYTHON_LATEST_BASENAME:python%=%)
endif
PYTHON_LATEST_MINOR=$(firstword $(PYTHON_SUPPORTED_MINORS))
PYTHON_LATEST_ENV=py$(subst .,,$(PYTHON_LATEST_MINOR))
PYTHON_MINORS=$(PYTHON_SUPPORTED_MINORS)
ifeq ($(PYTHON_MINOR),)
export PYTHON_MINOR=$(firstword $(PYTHON_MINORS))
else ifeq ($(findstring $(PYTHON_MINOR),$(PYTHON_MINORS)),)
export PYTHON_MINOR=$(firstword $(PYTHON_MINORS))
endif
export PYTHON_MINOR
export PYTHON_ENV=py$(subst .,,$(PYTHON_MINOR))
PYTHON_SHORT_MINORS=$(subst .,,$(PYTHON_MINORS))
PYTHON_ENVS=$(PYTHON_SHORT_MINORS:%=py%)
PYTHON_ALL_ENVS=$(PYTHON_ENVS) build
export PYTHON_WHEEL=

# Values derived from VCS/git:
VCS_BRANCH:=$(shell git branch --show-current)
# Make best guess at the right remote to use for comparison to determine release data:
VCS_REMOTE:=$(shell git config "branch.$(VCS_BRANCH).remote")
ifeq ($(VCS_REMOTE),)
VCS_REMOTE:=$(shell git config "branch.$(VCS_BRANCH).pushRemote")
endif
ifeq ($(VCS_REMOTE),)
VCS_REMOTE:=$(shell git config "remote.pushDefault")
endif
ifeq ($(VCS_REMOTE),)
VCS_REMOTE:=$(shell git config "checkout.defaultRemote")
endif
ifeq ($(VCS_REMOTE),)
VCS_REMOTE=origin
endif
# Support using a different remote and branch for comparison to determine release data:
VCS_COMPARE_BRANCH=$(VCS_BRANCH)
VCS_COMPARE_REMOTE=$(VCS_REMOTE)
# Assemble the targets used to avoid redundant fetches during release tasks:
VCS_FETCH_TARGETS=./var/git/refs/remotes/$(VCS_REMOTE)/$(VCS_BRANCH)
ifneq ($(VCS_REMOTE)/$(VCS_BRANCH),$(VCS_COMPARE_REMOTE)/$(VCS_COMPARE_BRANCH))
VCS_FETCH_TARGETS+=./var/git/refs/remotes/$(VCS_COMPARE_REMOTE)/$(VCS_COMPARE_BRANCH)
endif

# Values used to run Tox:
TOX_ENV_LIST=$(subst $(EMPTY) ,$(COMMA),$(PYTHON_ENVS))
ifeq ($(words $(PYTHON_MINORS)),1)
TOX_RUN_ARGS=run
else
TOX_RUN_ARGS=run-parallel --parallel auto --parallel-live
endif
ifneq ($(PYTHON_WHEEL),)
TOX_RUN_ARGS+= --installpkg "$(PYTHON_WHEEL)"
endif
export TOX_RUN_ARGS
# The options that allow for rapid execution of arbitrary commands in the venvs managed
# by tox
TOX_EXEC_OPTS=--no-recreate-pkg --skip-pkg-install
TOX_EXEC_ARGS=tox exec $(TOX_EXEC_OPTS) -e "$(PYTHON_ENV)" --
TOX_EXEC_BUILD_ARGS=tox exec $(TOX_EXEC_OPTS) -e "build" --

# Values used to build Docker images and run containers:
DOCKER_COMPOSE_RUN_ARGS=--rm
ifneq ($(CI),true)
DOCKER_COMPOSE_RUN_ARGS+= --quiet-pull
endif
DOCKER_BUILD_ARGS=
DOCKER_REGISTRIES=DOCKER
export DOCKER_REGISTRY=$(firstword $(DOCKER_REGISTRIES))
DOCKER_IMAGE_DOCKER=$(DOCKER_USER)/python-project-structure
DOCKER_IMAGE=$(DOCKER_IMAGE_$(DOCKER_REGISTRY))
export DOCKER_VARIANT=
DOCKER_VARIANT_PREFIX=
ifneq ($(DOCKER_VARIANT),)
DOCKER_VARIANT_PREFIX=$(DOCKER_VARIANT)-
endif
DOCKER_BRANCH_TAG=$(subst /,-,$(VCS_BRANCH))
DOCKER_VOLUMES=\
./var/ ./var/docker/$(PYTHON_ENV)/ \
./src/python_project_structure.egg-info/ \
./var/docker/$(PYTHON_ENV)/python_project_structure.egg-info/ \
./.tox/ ./var/docker/$(PYTHON_ENV)/.tox/

# Values used for publishing releases:
# Safe defaults for testing the release process without publishing to the final/official
# hosts/indexes/registries:
BUILD_REQUIREMENTS=true
RELEASE_PUBLISH=false
PYPI_REPO=testpypi
CI=false
# Only publish releases from the `master` or `develop` branches:
ifeq ($(VCS_BRANCH),master)
RELEASE_PUBLISH=true
PYPI_REPO=pypi
else ifeq ($(VCS_BRANCH),develop)
# Publish pre-releases from the `develop` branch:
RELEASE_PUBLISH=true
PYPI_REPO=pypi
endif
# Address undefined variables warnings when running under local development
PYPI_PASSWORD=
export PYPI_PASSWORD
TEST_PYPI_PASSWORD=
export TEST_PYPI_PASSWORD

# Done with `$(shell ...)`, echo recipe commands going forward
.SHELLFLAGS+= -x


## Makefile "functions":
#
# Snippets whose output is frequently used including across recipes.  Used for output
# only, not actually making any changes.
# https://www.gnu.org/software/make/manual/html_node/Call-Function.html

# Return the most recently built package:
current_pkg = $(shell ls -t ./dist/*$(1) | head -n 1)


## Top-level targets:

.PHONY: all
### The default target.
all: build

.PHONY: start
### Run the local development end-to-end stack services in the background as daemons.
start: build-docker-volumes-$(PYTHON_ENV) build-docker-$(PYTHON_MINOR) ./.env
	docker compose down
	docker compose up -d

.PHONY: run
### Run the local development end-to-end stack services in the foreground for debugging.
run: build-docker-volumes-$(PYTHON_ENV) build-docker-$(PYTHON_MINOR) ./.env
	docker compose down
	docker compose up


## Build Targets:
#
# Recipes that make artifacts needed for by end-users, development tasks, other recipes.

.PHONY: build
### Set up everything for development from a checkout, local and in containers.
build: ./.git/hooks/pre-commit \
		$(HOME)/.local/var/log/python-project-structure-host-install.log \
		build-docker

.PHONY: build-pkgs
### Ensure the built package is current when used outside of tox.
build-pkgs: ./var/git/refs/remotes/$(VCS_REMOTE)/$(VCS_BRANCH) \
		build-docker-volumes-$(PYTHON_ENV) build-docker-pull
# Defined as a .PHONY recipe so that multiple targets can depend on this as a
# pre-requisite and it will only be run once per invocation.
	mkdir -pv "./dist/"
# Build Python packages/distributions from the development Docker container for
# consistency/reproducibility.
	docker compose run $(DOCKER_COMPOSE_RUN_ARGS) -T \
	    python-project-structure-devel tox run -e "$(PYTHON_ENV)" --pkg-only
# Copy the wheel to a location accessible to all containers:
	cp -lfv "$$(
	    ls -t ./var/docker/$(PYTHON_ENV)/.tox/.pkg/dist/*.whl | head -n 1
	)" "./dist/"
# Also build the source distribution:
	docker compose run $(DOCKER_COMPOSE_RUN_ARGS) -T \
	    python-project-structure-devel \
	    tox run -e "$(PYTHON_ENV)" --override "testenv.package=sdist" --pkg-only
	cp -lfv "$$(
	    ls -t ./var/docker/$(PYTHON_ENV)/.tox/.pkg/dist/*.tar.gz | head -n 1
	)" "./dist/"

.PHONY: $(PYTHON_ENVS:%=build-requirements-%)
### Compile fixed/pinned dependency versions if necessary.
$(PYTHON_ENVS:%=build-requirements-%):
# Avoid parallel tox recreations stomping on each other
	$(MAKE) "$(@:build-requirements-%=./var/log/tox/%/build.log)"
	targets="./requirements/$(@:build-requirements-%=%)/user.txt \
	    ./requirements/$(@:build-requirements-%=%)/devel.txt \
	    ./requirements/$(@:build-requirements-%=%)/build.txt \
	    ./build-host/requirements-$(@:build-requirements-%=%).txt"
# Workaround race conditions in pip's HTTP file cache:
# https://github.com/pypa/pip/issues/6970#issuecomment-527678672
	$(MAKE) -e -j $${targets} ||
	    $(MAKE) -e -j $${targets} ||
	    $(MAKE) -e -j $${targets}

## Docker Build Targets:
#
# Strive for as much consistency as possible in development tasks between the local host
# and inside containers.  To that end, most of the `*-docker` container target recipes
# should run the corresponding `*-local` local host target recipes inside the
# development container.  Top level targets, like `test`, should run as much as possible
# inside the development container.

.PHONY: build-docker
### Set up for development in Docker containers.
build-docker: build-pkgs
	$(MAKE) -e -j PYTHON_WHEEL="$(call current_pkg,.whl)" \
	    DOCKER_BUILD_ARGS="--progress plain" \
	    $(PYTHON_MINORS:%=build-docker-%)

.PHONY: $(PYTHON_MINORS:%=build-docker-%)
### Set up for development in a Docker container for one Python version.
$(PYTHON_MINORS:%=build-docker-%):
	$(MAKE) -e \
	    PYTHON_MINORS="$(@:build-docker-%=%)" \
	    PYTHON_MINOR="$(@:build-docker-%=%)" \
	    PYTHON_ENV="py$(subst .,,$(@:build-docker-%=%))" \
	    "./var/docker/py$(subst .,,$(@:build-docker-%=%))/log/build-user.log"

.PHONY: build-docker-tags
### Print the list of image tags for the current registry and variant.
build-docker-tags:
	$(MAKE) $(DOCKER_REGISTRIES:%=build-docker-tags-%)

.PHONY: $(DOCKER_REGISTRIES:%=build-docker-tags-%)
### Print the list of image tags for the current registry and variant.
$(DOCKER_REGISTRIES:%=build-docker-tags-%): \
		./var/git/refs/remotes/$(VCS_REMOTE)/$(VCS_BRANCH) \
		./var/log/tox/build/build.log
	docker_image=$(DOCKER_IMAGE_$(@:build-docker-tags-%=%))
	export VERSION=$$(./.tox/build/bin/cz version --project)
	major_version=$$(echo $${VERSION} | sed -nE 's|([0-9]+).*|\1|p')
	minor_version=$$(
	    echo $${VERSION} | sed -nE 's|([0-9]+\.[0-9]+).*|\1|p'
	)
	echo $${docker_image}:$(DOCKER_VARIANT_PREFIX)$(PYTHON_ENV)-$(DOCKER_BRANCH_TAG)
ifeq ($(VCS_BRANCH),master)
# Only update tags end users may depend on to be stable from the `master` branch
	echo $${docker_image}:$(DOCKER_VARIANT_PREFIX)$(PYTHON_ENV)-$${minor_version}
	echo $${docker_image}:$(DOCKER_VARIANT_PREFIX)$(PYTHON_ENV)-$${major_version}
	echo $${docker_image}:$(DOCKER_VARIANT_PREFIX)$(PYTHON_ENV)
endif
# This variant is the default used for tags such as `latest`
ifeq ($(PYTHON_ENV),$(PYTHON_LATEST_ENV))
	echo $${docker_image}:$(DOCKER_VARIANT_PREFIX)$(DOCKER_BRANCH_TAG)
ifeq ($(VCS_BRANCH),master)
	echo $${docker_image}:$(DOCKER_VARIANT_PREFIX)$${minor_version}
	echo $${docker_image}:$(DOCKER_VARIANT_PREFIX)$${major_version}
ifeq ($(DOCKER_VARIANT),)
	echo $${docker_image}:latest
else
	echo $${docker_image}:$(DOCKER_VARIANT)
endif
endif
endif

.PHONY: $(PYTHON_MINORS:%=build-docker-requirements-%)
### Pull container images and compile fixed/pinned dependency versions if necessary.
$(PYTHON_MINORS:%=build-docker-requirements-%): ./.env
	export PYTHON_MINOR="$(@:build-docker-requirements-%=%)"
	export PYTHON_ENV="py$(subst .,,$(@:build-docker-requirements-%=%))"
	$(MAKE) build-docker-volumes-$${PYTHON_ENV}
	docker compose run $(DOCKER_COMPOSE_RUN_ARGS) -T \
	    python-project-structure-devel make -e \
	    PYTHON_MINORS="$(@:build-docker-requirements-%=%)" \
	    build-requirements-py$(subst .,,$(@:build-docker-requirements-%=%))

.PHONY: build-docker-pull
### Pull the development image and simulate as if it had been built here.
build-docker-pull: ./.env ./var/git/refs/remotes/$(VCS_REMOTE)/$(VCS_BRANCH) \
		build-docker-volumes-$(PYTHON_ENV) ./var/log/tox/build/build.log
	export VERSION=$$(./.tox/build/bin/cz version --project)
	if docker compose pull --quiet python-project-structure-devel
	then
	    mkdir -pv "./var/docker/$(PYTHON_ENV)/log/"
	    touch "./var/docker/$(PYTHON_ENV)/log/build-devel.log" \
	        "./var/docker/$(PYTHON_ENV)/log/rebuild.log"
	    $(MAKE) -e "./var/docker/$(PYTHON_ENV)/.tox/$(PYTHON_ENV)/bin/activate"
	else
	    $(MAKE) "./var/docker/$(PYTHON_ENV)/log/build-devel.log"
	fi

.PHONY: $(PYTHON_ENVS:%=build-docker-volumes-%)
### Ensure access permissions to build artifacts in Python version container volumes.
# If created by `# dockerd`, they end up owned by `root`.
$(PYTHON_ENVS:%=build-docker-volumes-%): \
		./var/ ./src/python_project_structure.egg-info/ ./.tox/
	$(MAKE) \
	    $(@:build-docker-volumes-%=./var/docker/%/) \
	    $(@:build-docker-volumes-%=./var/docker/%/python_project_structure.egg-info/) \
	    $(@:build-docker-volumes-%=./var/docker/%/.tox/)


## Test Targets:
#
# Recipes that run the test suite.

.PHONY: test
### Format the code and run the full suite of tests, coverage checks, and linters.
test: test-docker-lint test-docker

.PHONY: test-local
### Run the full suite of tests on the local host.
test-local:
	tox $(TOX_RUN_ARGS) -e "$(TOX_ENV_LIST)"

.PHONY: test-debug
### Run tests in the host environment and invoke the debugger on errors/failures.
test-debug: ./var/log/tox/$(PYTHON_ENV)/editable.log
	$(TOX_EXEC_ARGS) pytest --pdb

.PHONY: test-docker
### Run the full suite of tests, coverage checks, and code linters in containers.
test-docker: build-pkgs
	$(MAKE) -e -j PYTHON_WHEEL="$(call current_pkg,.whl)" \
	    DOCKER_BUILD_ARGS="--progress plain" \
	    $(PYTHON_MINORS:%=test-docker-%)

.PHONY: $(PYTHON_MINORS:%=test-docker-%)
### Run the full suite of tests inside a docker container for one Python version.
$(PYTHON_MINORS:%=test-docker-%):
	$(MAKE) -e \
	    PYTHON_MINORS="$(@:test-docker-%=%)" \
	    PYTHON_MINOR="$(@:test-docker-%=%)" \
	    PYTHON_ENV="py$(subst .,,$(@:test-docker-%=%))" \
	    test-docker-pyminor

.PHONY: test-docker-pyminor
### Run the full suite of tests inside a docker container for this Python version.
test-docker-pyminor: build-docker-volumes-$(PYTHON_ENV) build-docker-$(PYTHON_MINOR)
	docker_run_args="--rm"
	if [ ! -t 0 ]
	then
# No fancy output when running in parallel
	    docker_run_args+=" -T"
	fi
# Ensure the dist/package has been correctly installed in the image
	docker compose run --no-deps $${docker_run_args} python-project-structure \
	    python -c 'import pythonprojectstructure; print(pythonprojectstructure)'
# Run from the development Docker container for consistency
	docker compose run $${docker_run_args} python-project-structure-devel \
	    make -e PYTHON_MINORS="$(PYTHON_MINORS)" PYTHON_WHEEL="$(PYTHON_WHEEL)" \
	        test-local

.PHONY: test-docker-lint
### Check the style and content of the `./Dockerfile*` files
test-docker-lint: ./.env build-docker-volumes-$(PYTHON_ENV)
	docker compose pull hadolint
	docker compose run $(DOCKER_COMPOSE_RUN_ARGS) hadolint \
	    hadolint "./Dockerfile"
	docker compose run $(DOCKER_COMPOSE_RUN_ARGS) hadolint \
	    hadolint "./Dockerfile.devel"
	docker compose run $(DOCKER_COMPOSE_RUN_ARGS) hadolint \
	    hadolint "./build-host/Dockerfile"

.PHONY: test-push
### Perform any checks that should only be run before pushing.
test-push: $(VCS_FETCH_TARGETS) \
		$(HOME)/.local/var/log/python-project-structure-host-install.log \
		build-docker-volumes-$(PYTHON_ENV) build-docker-$(PYTHON_MINOR) ./.env
	exit_code=0
	$(TOX_EXEC_BUILD_ARGS) cz check --rev-range \
	    "$(VCS_COMPARE_REMOTE)/$(VCS_COMPARE_BRANCH)..HEAD" || exit_code=$$?
	if ! (( $$exit_code == 0 ||  $$exit_code == 3 || $$exit_code == 21 ))
	then
	    exit $$exit_code
	fi
ifneq ($(VCS_BRANCH),master)
	if $(TOX_EXEC_BUILD_ARGS) python ./bin/cz-check-bump --compare-ref \
	    "$(VCS_COMPARE_REMOTE)/$(VCS_COMPARE_BRANCH)"
	then
	    docker compose run $(DOCKER_COMPOSE_RUN_ARGS) \
	        python-project-structure-devel $(TOX_EXEC_ARGS) \
	        towncrier check --compare-with \
		"$(VCS_COMPARE_REMOTE)/$(VCS_COMPARE_BRANCH)"
	fi
else
	docker compose run $(DOCKER_COMPOSE_RUN_ARGS) \
	    python-project-structure-devel $(TOX_EXEC_ARGS) \
	    towncrier check --compare-with \
	        "$(VCS_COMPARE_REMOTE)/$(VCS_COMPARE_BRANCH)"
endif

.PHONY: test-clean
### Confirm that the checkout is free of uncommitted VCS changes.
test-clean:
	if [ -n "$$(git status --porcelain)" ]
	then
	    set +x
	    echo "Checkout is not clean"
	    false
	fi


## Release Targets:
#
# Recipes that make an changes needed for releases and publish built artifacts to
# end-users.

.PHONY: release
<<<<<<< HEAD
### Publish installable Python packages to PyPI and container images to Docker Hub.
release: release-python release-docker

.PHONY: release-python
### Publish installable Python packages to PyPI.
release-python: $(HOME)/.local/var/log/python-project-structure-host-install.log \
=======
### Publish installable Python packages if conventional commits require a release.
release: $(HOME)/.local/var/log/python-project-structure-host-install.log \
>>>>>>> d19dea3c
		./var/git/refs/remotes/$(VCS_REMOTE)/$(VCS_BRANCH) build-pkgs ~/.pypirc
# https://twine.readthedocs.io/en/latest/#using-twine
	$(TOX_EXEC_BUILD_ARGS) twine check \
	    "$(call current_pkg,.whl)" "$(call current_pkg,.tar.gz)"
	$(MAKE) "test-clean"
# Only release from the `master` or `develop` branches:
ifeq ($(RELEASE_PUBLISH),true)
# Only release if required by conventional commits and the version bump is committed:
	if $(MAKE) release-bump
	then
# The VCS remote should reflect the release before the release is published to ensure
# that a published release is never *not* reflected in VCS.
	    git push --no-verify --tags "$(VCS_REMOTE)" "HEAD:$(VCS_BRANCH)"
	    $(TOX_EXEC_BUILD_ARGS) twine upload -s -r "$(PYPI_REPO)" \
	        "$(call current_pkg,.whl)" "$(call current_pkg,.tar.gz)"
	fi
endif

.PHONY: release-docker
### Publish all container images to all container registries.
release-docker: build-docker-volumes-$(PYTHON_ENV) build-docker \
		$(DOCKER_REGISTRIES:%=./var/log/docker-login-%.log)
	$(MAKE) -e -j $(PYTHON_MINORS:%=release-docker-%)

.PHONY: $(PYTHON_MINORS:%=release-docker-%)
### Publish the container images for one Python version to all container registry.
$(PYTHON_MINORS:%=release-docker-%): $(DOCKER_REGISTRIES:%=./var/log/docker-login-%.log)
	export PYTHON_ENV="py$(subst .,,$(@:release-docker-%=%))"
	$(MAKE) -e -j $(DOCKER_REGISTRIES:%=release-docker-registry-%)
	docker compose pull pandoc docker-pushrm
ifeq ($${PYTHON_ENV},$(PYTHON_LATEST_ENV))
	docker compose run $(DOCKER_COMPOSE_RUN_ARGS) docker-pushrm
endif

.PHONY: $(DOCKER_REGISTRIES:%=release-docker-registry-%)
### Publish all container images to one container registry.
$(DOCKER_REGISTRIES:%=release-docker-registry-%):
# https://docs.docker.com/docker-hub/#step-5-build-and-push-a-container-image-to-docker-hub-from-your-computer
	$(MAKE) "./var/log/docker-login-$(@:release-docker-registry-%=%).log"
	for user_tag in $$(
	    $(MAKE) -e --no-print-directory \
	        build-docker-tags-$(@:release-docker-registry-%=%)
	)
	do
	    docker push "$${user_tag}"
	done
	for devel_tag in $$(
	    $(MAKE) -e DOCKER_VARIANT="devel" --no-print-directory \
	        build-docker-tags-$(@:release-docker-registry-%=%)
	)
	do
	    docker push "$${devel_tag}"
	done

.PHONY: release-bump
### Bump the package version if on a branch that should trigger a release.
release-bump: ~/.gitconfig ./var/git/refs/remotes/$(VCS_REMOTE)/$(VCS_BRANCH) \
		./var/log/tox/build/build.log \
		build-docker-volumes-$(PYTHON_ENV) build-docker-pull
	if ! git diff --cached --exit-code
	then
	    set +x
	    echo "CRITICAL: Cannot bump version with staged changes"
	    false
	fi
# Check if the conventional commits since the last release require new release and thus
# a version bump:
ifneq ($(VCS_BRANCH),master)
	$(TOX_EXEC_BUILD_ARGS) python ./bin/cz-check-bump
endif
# Collect the versions involved in this release according to conventional commits:
	cz_bump_args="--check-consistency --no-verify"
ifneq ($(VCS_BRANCH),master)
	cz_bump_args+=" --prerelease beta"
endif
# Build and stage the release notes to be commited by `$ cz bump`
	next_version=$$(
	    $(TOX_EXEC_BUILD_ARGS) cz bump $${cz_bump_args} --yes --dry-run |
	    sed -nE 's|.* ([^ ]+) *→ *([^ ]+).*|\2|p'
	) || true
	docker compose run $(DOCKER_COMPOSE_RUN_ARGS) python-project-structure-devel \
	    $(TOX_EXEC_ARGS) towncrier build --version "$${next_version}" --yes
# Increment the version in VCS
	$(TOX_EXEC_BUILD_ARGS) cz bump $${cz_bump_args}
# Ensure the container image reflects the version bump but we don't need to update the
# requirements again.
	touch \
	    $(PYTHON_ENVS:%=./requirements/%/user.txt) \
	    $(PYTHON_ENVS:%=./requirements/%/devel.txt) \
	    $(PYTHON_ENVS:%=./build-host/requirements-%.txt)
ifneq ($(CI),true)
# If running under CI/CD then the image will be updated in the next pipeline stage.
# For testing locally, however, ensure the image is up-to-date for subsequent recipes.
	$(MAKE) -e "./var/docker/$(PYTHON_ENV)/log/build-user.log"
endif


## Development Targets:
#
# Recipes used by developers to make changes to the code.

.PHONY: devel-format
### Automatically correct code in this checkout according to linters and style checkers.
devel-format: $(HOME)/.local/var/log/python-project-structure-host-install.log
	$(TOX_EXEC_ARGS) autoflake -r -i --remove-all-unused-imports \
		--remove-duplicate-keys --remove-unused-variables \
		--remove-unused-variables "./src/pythonprojectstructure/"
	$(TOX_EXEC_ARGS) autopep8 -v -i -r "./src/pythonprojectstructure/"
	$(TOX_EXEC_ARGS) black "./src/pythonprojectstructure/"

.PHONY: devel-upgrade
### Update all fixed/pinned dependencies to their latest available versions.
devel-upgrade: ./.env build-docker-volumes-$(PYTHON_ENV)
	touch "./setup.cfg" "./requirements/build.txt.in" \
	    "./build-host/requirements.txt.in"
ifeq ($(CI),true)
# Pull separately to reduce noisy interactive TTY output where it shouldn't be:
	$(MAKE) build-docker-pull
endif
# Ensure the network is create first to avoid race conditions
	docker compose create python-project-structure-devel
	$(MAKE) -e -j $(PYTHON_MINORS:%=build-docker-requirements-%)
# Update VCS hooks from remotes to the latest tag.
	$(TOX_EXEC_BUILD_ARGS) pre-commit autoupdate

.PHONY: devel-upgrade-branch
### Reset an upgrade branch, commit upgraded dependencies on it, and push for review.
devel-upgrade-branch: ~/.gitconfig ./var/git/refs/remotes/$(VCS_REMOTE)/$(VCS_BRANCH)
	remote_branch_exists=false
	if git fetch "$(VCS_REMOTE)" "$(VCS_BRANCH)-upgrade"
	then
	    remote_branch_exists=true
	fi
	if git show-ref -q --heads "$(VCS_BRANCH)-upgrade"
	then
# Reset an existing local branch to the latest upstream before upgrading
	    git checkout "$(VCS_BRANCH)-upgrade"
	    git reset --hard "$(VCS_BRANCH)" --
	else
# Create a new local branch from the latest upstream before upgrading
	    git checkout -b "$(VCS_BRANCH)-upgrade" "$(VCS_BRANCH)"
	fi
	now=$$(date -u)
	$(MAKE) TEMPLATE_IGNORE_EXISTING="true" devel-upgrade
	if $(MAKE) "test-clean"
	then
# No changes from upgrade, exit successfully but push nothing
	    exit
	fi
# Commit the upgrade changes
	echo "Upgrade all requirements to the latest versions as of $${now}." \
	    >"./src/pythonprojectstructure/newsfragments/upgrade-requirements.bugfix.rst"
	git add --update './build-host/requirements-*.txt' './requirements/*/*.txt' \
	    "./.pre-commit-config.yaml"
	git add \
	    "./src/pythonprojectstructure/newsfragments/upgrade-requirements.bugfix.rst"
	git commit --all --signoff -m \
	    "fix(deps): Upgrade requirements latest versions"
# Fail if upgrading left untracked files in VCS
	$(MAKE) "test-clean"
# Push any upgrades to the remote for review.  Specify both the ref and the expected ref
# for `--force-with-lease=...` to support pushing to multiple mirrors/remotes via
# multiple `pushUrl`:
	git_push_args="--no-verify"
	if [ "$${remote_branch_exists=true}" == "true" ]
	then
	    git_push_args+=" --force-with-lease=\
	$(VCS_BRANCH)-upgrade:$(VCS_REMOTE)/$(VCS_BRANCH)-upgrade"
	fi
	git push $${git_push_args} "$(VCS_REMOTE)" "HEAD:$(VCS_BRANCH)-upgrade"


## Clean Targets:
#
# Recipes used to restore the checkout to initial conditions.

.PHONY: clean
### Restore the checkout to a state as close to an initial clone as possible.
clean:
	docker compose down --remove-orphans --rmi "all" -v || true
	$(TOX_EXEC_BUILD_ARGS) pre-commit uninstall \
	    --hook-type "pre-commit" --hook-type "commit-msg" --hook-type "pre-push" \
	    || true
	$(TOX_EXEC_BUILD_ARGS) pre-commit clean || true
	git clean -dfx -e "var/" -e ".env"
	rm -rfv "./var/log/"
	rm -rf "./var/docker/"


## Real Targets:
#
# Recipes that make actual changes and create and update files for the target.

# Manage fixed/pinned versions in `./requirements/**.txt` files.  Has to be run for each
# python version in the virtual environment for that Python version:
# https://github.com/jazzband/pip-tools#cross-environment-usage-of-requirementsinrequirementstxt-and-pip-compile
$(PYTHON_ENVS:%=./requirements/%/devel.txt): ./pyproject.toml ./setup.cfg ./tox.ini
	true DEBUG Updated prereqs: $(?)
	$(MAKE) "$(@:requirements/%/devel.txt=./var/log/tox/%/build.log)"
	./.tox/$(@:requirements/%/devel.txt=%)/bin/pip-compile \
	    --resolver "backtracking" --upgrade --extra "devel" \
	    --output-file "$(@)" "$(<)"
	mkdir -pv "./var/log/"
	touch "./var/log/rebuild.log"
$(PYTHON_ENVS:%=./requirements/%/user.txt): ./pyproject.toml ./setup.cfg ./tox.ini
	true DEBUG Updated prereqs: $(?)
	$(MAKE) "$(@:requirements/%/user.txt=./var/log/tox/%/build.log)"
	./.tox/$(@:requirements/%/user.txt=%)/bin/pip-compile \
	    --resolver "backtracking" --upgrade --output-file "$(@)" "$(<)"
	mkdir -pv "./var/log/"
	touch "./var/log/rebuild.log"
$(PYTHON_ENVS:%=./build-host/requirements-%.txt): ./build-host/requirements.txt.in
	true DEBUG Updated prereqs: $(?)
	$(MAKE) "$(@:build-host/requirements-%.txt=./var/log/tox/%/build.log)"
	./.tox/$(@:build-host/requirements-%.txt=%)/bin/pip-compile \
	    --resolver "backtracking" --upgrade --output-file "$(@)" "$(<)"
# Only update the installed tox version for the latest/host/main/default Python version
	if [ "$(@:build-host/requirements-%.txt=%)" = "$(PYTHON_ENV)" ]
	then
# Don't install tox into one of it's own virtual environments
	    if [ -n "$${VIRTUAL_ENV:-}" ]
	    then
	        pip_bin="$$(which -a pip | grep -v "^$${VIRTUAL_ENV}/bin/" | head -n 1)"
	    else
	        pip_bin="pip"
	    fi
	    "$${pip_bin}" install -r "$(@)"
	fi
	mkdir -pv "./var/log/"
	touch "./var/log/rebuild.log"
$(PYTHON_ENVS:%=./requirements/%/build.txt): ./requirements/build.txt.in
	true DEBUG Updated prereqs: $(?)
	$(MAKE) "$(@:requirements/%/build.txt=./var/log/tox/%/build.log)"
	./.tox/$(@:requirements/%/build.txt=%)/bin/pip-compile \
	    --resolver "backtracking" --upgrade --output-file "$(@)" "$(<)"

# Targets used as pre-requisites to ensure virtual environments managed by tox have been
# created and can be used directly to save time on Tox's overhead when we don't need
# Tox's logic about when to update/recreate them, e.g.:
#     $ ./.tox/build/bin/cz --help
# Mostly useful for build/release tools.
$(PYTHON_ALL_ENVS:%=./var/log/tox/%/build.log):
	$(MAKE) "$(HOME)/.local/var/log/python-project-structure-host-install.log"
	mkdir -pv "$(dir $(@))"
	tox run $(TOX_EXEC_OPTS) -e "$(@:var/log/tox/%/build.log=%)" --notest |
	    tee -a "$(@)"
# Workaround tox's `usedevelop = true` not working with `./pyproject.toml`.  Use as a
# prerequisite when using Tox-managed virtual environments directly and changes to code
# need to take effect immediately.
$(PYTHON_ENVS:%=./var/log/tox/%/editable.log):
	$(MAKE) "$(HOME)/.local/var/log/python-project-structure-host-install.log"
	mkdir -pv "$(dir $(@))"
	tox exec $(TOX_EXEC_OPTS) -e "$(@:var/log/tox/%/editable.log=%)" -- \
	    pip install -e "./" | tee -a "$(@)"

## Docker real targets:

# Build the development image:
./var/docker/$(PYTHON_ENV)/log/build-devel.log: \
		./Dockerfile.devel ./.dockerignore ./bin/entrypoint \
		./pyproject.toml ./setup.cfg ./tox.ini \
		./build-host/requirements.txt.in ./docker-compose.yml \
		./docker-compose.override.yml ./.env \
		./var/docker/$(PYTHON_ENV)/log/rebuild.log
	true DEBUG Updated prereqs: $(?)
	$(MAKE) "./var/git/refs/remotes/$(VCS_REMOTE)/$(VCS_BRANCH)" \
	    build-docker-volumes-$(PYTHON_ENV) "./var/log/tox/build/build.log"
	mkdir -pv "$(dir $(@))"
	export VERSION=$$(./.tox/build/bin/cz version --project)
# https://github.com/moby/moby/issues/39003#issuecomment-879441675
	docker_build_args="$(DOCKER_BUILD_ARGS) \
	    --build-arg BUILDKIT_INLINE_CACHE=1 \
	    --build-arg PYTHON_MINOR=$(PYTHON_MINOR) \
	    --build-arg PYTHON_ENV=$(PYTHON_ENV) \
	    --build-arg VERSION=$${VERSION}"
ifeq ($(CI),true)
# Workaround broken interactive session detection
	docker pull "python:${PYTHON_MINOR}"
endif
	docker_build_devel_tags=""
	for devel_tag in $$(
	    $(MAKE) -e DOCKER_VARIANT="devel" --no-print-directory build-docker-tags
	)
	do
	    docker_build_devel_tags+="--tag $${devel_tag} "
	done
	docker buildx build --pull $${docker_build_args} $${docker_build_devel_tags} \
	    --file "./Dockerfile.devel" "./"
	date >>"$(@)"
# Update the pinned/frozen versions, if needed, using the container.  If changed, then
# we may need to re-build the container image again to ensure it's current and correct.
ifeq ($(BUILD_REQUIREMENTS),true)
	docker compose run $(DOCKER_COMPOSE_RUN_ARGS) -T \
	    python-project-structure-devel make -e PYTHON_MINORS="$(PYTHON_MINOR)" \
	    build-requirements-$(PYTHON_ENV)
	$(MAKE) -e "$(@)"
endif

# Build the end-user image:
./var/docker/$(PYTHON_ENV)/log/build-user.log: \
		./var/docker/$(PYTHON_ENV)/log/build-devel.log ./Dockerfile \
		./var/docker/$(PYTHON_ENV)/log/rebuild.log
	true DEBUG Updated prereqs: $(?)
	$(MAKE) "./var/git/refs/remotes/$(VCS_REMOTE)/$(VCS_BRANCH)" \
	    "./var/log/tox/build/build.log"
	mkdir -pv "$(dir $(@))"
	export VERSION=$$(./.tox/build/bin/cz version --project)
# https://github.com/moby/moby/issues/39003#issuecomment-879441675
	docker_build_args="$(DOCKER_BUILD_ARGS) \
	    --build-arg BUILDKIT_INLINE_CACHE=1 \
	    --build-arg PYTHON_MINOR=$(PYTHON_MINOR) \
	    --build-arg PYTHON_ENV=$(PYTHON_ENV) \
	    --build-arg VERSION=$${VERSION}"
# Build the end-user image now that all required artifacts are built"
ifeq ($(PYTHON_WHEEL),)
	$(MAKE) -e "build-pkgs"
	PYTHON_WHEEL="$$(ls -t ./dist/*.whl | head -n 1)"
endif
	docker_build_user_tags=""
	for user_tag in $$($(MAKE) -e --no-print-directory build-docker-tags)
	do
	    docker_build_user_tags+="--tag $${user_tag} "
	done
	docker buildx build --pull $${docker_build_args} $${docker_build_user_tags} \
	    --build-arg PYTHON_WHEEL="$${PYTHON_WHEEL}" "./"
	date >>"$(@)"
# The image installs the host requirements, reflect that in the bind mount volumes
	date >>"$(@:%/build.log=%/host-install.log)"

./var/ $(PYTHON_ENVS:%=./var/docker/%/) \
./src/python_project_structure.egg-info/ \
$(PYTHON_ENVS:%=./var/docker/%/python_project_structure.egg-info/) \
./.tox/ $(PYTHON_ENVS:%=./var/docker/%/.tox/):
	mkdir -pv "$(@)"

# Marker file used to trigger the rebuild of the image for just one Python version.
# Useful to workaround async timestamp issues when running jobs in parallel:
./var/docker/$(PYTHON_ENV)/log/rebuild.log:
	mkdir -pv "$(dir $(@))"
	date >>"$(@)"

# Target for use as a prerequisite in host targets that depend on the virtualenv having
# been built:
$(PYTHON_ALL_ENVS:%=./var/docker/%/.tox/%/bin/activate):
	python_env=$(notdir $(@:%/bin/activate=%))
	$(MAKE) build-docker-volumes-$(PYTHON_ENV) \
	    "./var/docker/$${python_env}/log/build-devel.log"
	docker compose run $(DOCKER_COMPOSE_RUN_ARGS) -T \
	    python-project-structure-devel make -e PYTHON_MINORS="$(PYTHON_MINOR)" \
	    "./var/log/tox/$${python_env}/build.log"

# Local environment variables from a template:
./.env: ./.env.in
	$(MAKE) -e "template=$(<)" "target=$(@)" expand-template

# Install all tools required by recipes that have to be installed externally on the
# host.  Use a target file outside this checkout to support multiple checkouts.  Use a
# target specific to this project so that other projects can use the same approach but
# with different requirements.
$(HOME)/.local/var/log/python-project-structure-host-install.log:
	mkdir -pv "$(dir $(@))"
	(
	    if ! which pip
	    then
	        if which apk
	        then
	            apk update
	            apk add "gettext" "py3-pip"
	        else
	            sudo apt-get update
	            sudo apt-get install -y "gettext-base" "python3-pip"
	        fi
	    fi
	    if [ -e ./build-host/requirements-$(PYTHON_HOST_ENV).txt ]
	    then
	        pip install -r "./build-host/requirements-$(PYTHON_HOST_ENV).txt"
	    else
	        pip install -r "./build-host/requirements.txt.in"
	    fi
	) | tee -a "$(@)"

# Retrieve VCS data needed for versioning (tags) and release (release notes).
$(VCS_FETCH_TARGETS): ./.git/logs/HEAD
	git_fetch_args=--tags
	if [ "$$(git rev-parse --is-shallow-repository)" == "true" ]
	then
	    git_fetch_args+=" --unshallow"
	fi
	branch_path="$(@:var/git/refs/remotes/%=%)"
	mkdir -pv "$(dir $(@))"
	(
	    git fetch $${git_fetch_args} "$${branch_path%%/*}" "$${branch_path#*/}" ||
	    true
	) |& tee -a "$(@)"
./.git/hooks/pre-commit:
	$(MAKE) "$(HOME)/.local/var/log/python-project-structure-host-install.log"
	$(TOX_EXEC_BUILD_ARGS) pre-commit install \
	    --hook-type "pre-commit" --hook-type "commit-msg" --hook-type "pre-push"

# Capture any project initialization tasks for reference.  Not actually usable.
./pyproject.toml:
	$(MAKE) "$(HOME)/.local/var/log/python-project-structure-host-install.log"
	$(TOX_EXEC_BUILD_ARGS) cz init

# Tell Emacs where to find checkout-local tools needed to check the code.
./.dir-locals.el: ./.dir-locals.el.in
	$(MAKE) -e "template=$(<)" "target=$(@)" expand-template

# Ensure minimal VCS configuration, mostly useful in automation such as CI.
~/.gitconfig:
	git config --global user.name "$(USER_FULL_NAME)"
	git config --global user.email "$(USER_EMAIL)"

# Ensure release publishing authentication, mostly useful in automation such as CI.
~/.pypirc: ./home/.pypirc.in
	$(MAKE) -e "template=$(<)" "target=$(@)" expand-template

./var/log/docker-login-DOCKER.log: ./.env
	mkdir -pv "$(dir $(@))"
	set +x
	source "./.env"
	export DOCKER_PASS
	set -x
	printenv "DOCKER_PASS" | docker login -u "merpatterson" --password-stdin
	date | tee -a "$(@)"


## Utility Targets:
#
# Recipes used to make similar changes across targets where using Make's basic syntax
# can't be used.

.PHONY: expand-template
## Create a file from a template replacing environment variables
expand-template:
	$(MAKE) "$(HOME)/.local/var/log/python-project-structure-host-install.log"
	set +x
	if [ -e "$(target)" ]
	then
ifeq ($(TEMPLATE_IGNORE_EXISTING),true)
	    exit
else
	    envsubst <"$(template)" | diff -u "$(target)" "-" || true
	    echo "ERROR: Template $(template) has been updated:"
	    echo "       Reconcile changes and \`$$ touch $(target)\`:"
	    false
endif
	fi
	envsubst <"$(template)" >"$(target)"

# TEMPLATE: Run this once for your project.  See the `./var/log/docker-login*.log`
# targets for the authentication environment variables that need to be set or just login
# to those container registries manually and touch these targets.
.PHONY: bootstrap-project
### Run any tasks needed to be run once for a given project by a maintainer
bootstrap-project: ./var/log/docker-login-DOCKER.log
# Initially seed the build host Docker image to bootstrap CI/CD environments
	$(MAKE) -C "./build-host/" release


## Makefile Development:
#
# Development primarily requires a balance of 2 priorities:
#
# - Ensure the correctness of the code and build artifacts
# - Minimize iteration time overhead in the inner loop of development
#
# This project uses Make to balance those priorities.  Target recipes capture the
# commands necessary to build artifacts, run tests, and check the code.  Top-level
# targets assemble those recipes to put it all together and ensure correctness.  Target
# prerequisites are used to define when build artifacts need to be updated so that
# time isn't wasted on unnecessary updates in the inner loop of development.
#
# The most important Make concept to understand if making changes here is that of real
# targets and prerequisites, as opposed to "phony" targets.  The target is only updated
# if any of its prerequisites are newer, IOW have a more recent modification time, than
# the target.  For example, if a new feature adds library as a new project dependency
# then correctness requires that the fixed/pinned versions be updated to include the new
# library.  Most of the time, however, the fixed/pinned versions don't need to be
# updated and it would waste significant time to always update them in the inner loop of
# development.  We express this relationship in Make by defining the files containing
# the fixed/pinned versions as targets and the `./setup.cfg` file where dependencies are
# defined as a prerequisite:
#
#    ./requirements.txt: setup.cfg
#        ./.tox/py310/bin/pip-compile --output-file "$(@)" "$(<)"
#
# To that end, developers should use real target files whenever possible when adding
# recipes to this file.
#
# Sometimes the task we need a recipe to accomplish should only be run when certain
# changes have been made and as such we can use those changed files as prerequisites but
# the task doesn't produce an artifact appropriate for use as the target for the recipe.
# In that case, the recipe can write "simulated" artifact such as by piping output to a
# log file:
#
#     ./var/log/foo.log:
#         mkdir -pv "$(dir $(@))"
#         ./.tox/build/bin/python "./bin/foo.py" | tee -a "$(@)"
#
# This is also useful when none of the modification times of produced artifacts can be
# counted on to correctly reflect when any subsequent targets need to be updated when
# using this target as a pre-requisite in turn.  If no output can be captured, then the
# recipe can create arbitrary output:
#
#     ./var/log/foo.log:
#         ./.tox/build/bin/python "./bin/foo.py"
#         mkdir -pv "$(dir $(@))"
#         date | tee -a "$(@)"
#
# If a target is needed by the recipe of another target but should *not* trigger updates
# when it's newer, such as one-time host install tasks, then use that target in a
# sub-make instead of as a prerequisite:
#
#     ./var/log/foo.log:
#         $(MAKE) "./var/log/bar.log"
#
# We use a few more Make features than these core features and welcome further use of
# such features:
#
# - `$(@)`:
#   The automatic variable containing the file path for the target
#
# - `$(<)`:
#   The automatic variable containing the file path for the first prerequisite
#
# - `$(FOO:%=foo-%)`:
#   Substitution references to generate transformations of space-separated values
#
# - `$ make FOO=bar ...`:
#   Overriding variables on the command-line when invoking make as "options"
#
# We want to avoid, however, using many more features of Make, particularly the more
# "magical" features, to keep it readable, discover-able, and otherwise accessible to
# developers who may not have significant familiarity with Make.  If there's a good,
# pragmatic reason to add use of further features feel free to make the case but avoid
# them if possible.<|MERGE_RESOLUTION|>--- conflicted
+++ resolved
@@ -461,17 +461,12 @@
 # end-users.
 
 .PHONY: release
-<<<<<<< HEAD
-### Publish installable Python packages to PyPI and container images to Docker Hub.
+### Publish installable Python packages and container images as required by commits.
 release: release-python release-docker
 
 .PHONY: release-python
 ### Publish installable Python packages to PyPI.
 release-python: $(HOME)/.local/var/log/python-project-structure-host-install.log \
-=======
-### Publish installable Python packages if conventional commits require a release.
-release: $(HOME)/.local/var/log/python-project-structure-host-install.log \
->>>>>>> d19dea3c
 		./var/git/refs/remotes/$(VCS_REMOTE)/$(VCS_BRANCH) build-pkgs ~/.pypirc
 # https://twine.readthedocs.io/en/latest/#using-twine
 	$(TOX_EXEC_BUILD_ARGS) twine check \
