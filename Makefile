# SPDX-FileCopyrightText: 2023 Ross Patterson <me@rpatterson.net>
#
# SPDX-License-Identifier: MIT

## Development, build and maintenance tasks:
#
# To ease discovery for new contributors, variables that act as options affecting
# behavior are at the top.  Then skip to `## Top-level targets:` below to find targets
# intended for use by developers.  The real work, however, is in the recipes for real
# targets that follow.  If making changes here, please start by reading the philosophy
# commentary at the bottom of this file.

# Variables used as options to control behavior:
export TEMPLATE_IGNORE_EXISTING=false
<<<<<<< HEAD
# https://devguide.python.org/versions/#supported-versions
PYTHON_SUPPORTED_MINORS=3.11 3.10 3.9 3.8 3.7
export DOCKER_USER=merpatterson
=======
>>>>>>> ce5e88d0


## "Private" Variables:

# Variables that aren't likely to be of concern those just using and reading top-level
# targets.  Mostly variables whose values are derived from the environment or other
# values.  If adding a variable whose value isn't a literal constant or intended for use
# on the CLI as an option, add it to the appropriate grouping below.  Unfortunately,
# variables referenced in targets or prerequisites need to be defined above those
# references (as opposed to references in recipes), which means we can't move these
# further below for readability and discover.

### Defensive settings for make:
#     https://tech.davis-hansson.com/p/make/
SHELL:=bash
.ONESHELL:
.SHELLFLAGS:=-eu -o pipefail -c
.SILENT:
.DELETE_ON_ERROR:
MAKEFLAGS+=--warn-undefined-variables
MAKEFLAGS+=--no-builtin-rules
PS1?=$$
EMPTY=
COMMA=,

# Values derived from the environment:
USER_NAME:=$(shell id -u -n)
USER_FULL_NAME:=$(shell \
    getent passwd "$(USER_NAME)" | cut -d ":" -f 5 | cut -d "," -f 1)
ifeq ($(USER_FULL_NAME),)
USER_FULL_NAME=$(USER_NAME)
endif
USER_EMAIL:=$(USER_NAME)@$(shell hostname -f)
export PUID:=$(shell id -u)
export PGID:=$(shell id -g)
export CHECKOUT_DIR=$(PWD)
TZ=Etc/UTC
ifneq ("$(wildcard /usr/share/zoneinfo/)","")
TZ=$(shell \
  realpath --relative-to=/usr/share/zoneinfo/ \
  $(firstword $(realpath /private/etc/localtime /etc/localtime)) \
)
endif
export TZ
export DOCKER_GID=$(shell getent group "docker" | cut -d ":" -f 3)

<<<<<<< HEAD
# Values concerning supported Python versions:
# Use the same Python version tox would as a default.
# https://tox.wiki/en/latest/config.html#base_python
PYTHON_HOST_MINOR:=$(shell \
    pip --version | sed -nE 's|.* \(python ([0-9]+.[0-9]+)\)$$|\1|p;q')
export PYTHON_HOST_ENV=py$(subst .,,$(PYTHON_HOST_MINOR))
# Determine the latest installed Python version of the supported versions
PYTHON_BASENAMES=$(PYTHON_SUPPORTED_MINORS:%=python%)
PYTHON_AVAIL_EXECS:=$(foreach \
    PYTHON_BASENAME,$(PYTHON_BASENAMES),$(shell which $(PYTHON_BASENAME)))
PYTHON_LATEST_EXEC=$(firstword $(PYTHON_AVAIL_EXECS))
PYTHON_LATEST_BASENAME=$(notdir $(PYTHON_LATEST_EXEC))
PYTHON_MINOR=$(PYTHON_HOST_MINOR)
ifeq ($(PYTHON_MINOR),)
# Fallback to the latest installed supported Python version
PYTHON_MINOR=$(PYTHON_LATEST_BASENAME:python%=%)
endif
PYTHON_LATEST_MINOR=$(firstword $(PYTHON_SUPPORTED_MINORS))
PYTHON_LATEST_ENV=py$(subst .,,$(PYTHON_LATEST_MINOR))
PYTHON_MINORS=$(PYTHON_SUPPORTED_MINORS)
ifeq ($(PYTHON_MINOR),)
export PYTHON_MINOR=$(firstword $(PYTHON_MINORS))
else ifeq ($(findstring $(PYTHON_MINOR),$(PYTHON_MINORS)),)
export PYTHON_MINOR=$(firstword $(PYTHON_MINORS))
endif
export PYTHON_MINOR
export PYTHON_ENV=py$(subst .,,$(PYTHON_MINOR))
PYTHON_SHORT_MINORS=$(subst .,,$(PYTHON_MINORS))
PYTHON_ENVS=$(PYTHON_SHORT_MINORS:%=py%)
PYTHON_ALL_ENVS=$(PYTHON_ENVS) build
export PYTHON_WHEEL=

=======
>>>>>>> ce5e88d0
# Values derived from VCS/git:
VCS_LOCAL_BRANCH:=$(shell git branch --show-current)
VCS_TAG=
ifeq ($(VCS_LOCAL_BRANCH),)
# Guess branch name from tag:
ifneq ($(shell echo "$(VCS_TAG)" | grep -E '^v[0-9]+\.[0-9]+\.[0-9]+$$'),)
# Final release, should be from main:
VCS_LOCAL_BRANCH=main
else ifneq ($(shell echo "$(VCS_TAG)" | grep -E '^v[0-9]+\.[0-9]+\.[0-9]+.+$$'),)
# Pre-release, should be from develop:
VCS_LOCAL_BRANCH=develop
endif
endif
# Reproduce what we need of git's branch and remote configuration and logic:
VCS_CLONE_REMOTE:=$(shell git config "clone.defaultRemoteName")
ifeq ($(VCS_CLONE_REMOTE),)
VCS_CLONE_REMOTE=origin
endif
VCS_PUSH_REMOTE:=$(shell git config "branch.$(VCS_LOCAL_BRANCH).pushRemote")
ifeq ($(VCS_PUSH_REMOTE),)
VCS_PUSH_REMOTE:=$(shell git config "remote.pushDefault")
endif
ifeq ($(VCS_PUSH_REMOTE),)
VCS_PUSH_REMOTE=$(VCS_CLONE_REMOTE)
endif
VCS_UPSTREAM_REMOTE:=$(shell git config "branch.$(VCS_LOCAL_BRANCH).remote")
ifeq ($(VCS_UPSTREAM_REMOTE),)
VCS_UPSTREAM_REMOTE:=$(shell git config "checkout.defaultRemote")
endif
VCS_UPSTREAM_REF:=$(shell git config "branch.$(VCS_LOCAL_BRANCH).merge")
VCS_UPSTREAM_BRANCH=$(VCS_UPSTREAM_REF:refs/heads/%=%)
# Determine the best remote and branch for versioning data, e.g. `v*` tags:
VCS_REMOTE=$(VCS_PUSH_REMOTE)
VCS_BRANCH=$(VCS_LOCAL_BRANCH)
# Determine the best remote and branch for release data, e.g. conventional commits:
VCS_COMPARE_REMOTE=$(VCS_UPSTREAM_REMOTE)
ifeq ($(VCS_COMPARE_REMOTE),)
VCS_COMPARE_REMOTE=$(VCS_PUSH_REMOTE)
endif
VCS_COMPARE_BRANCH=$(VCS_UPSTREAM_BRANCH)
ifeq ($(VCS_COMPARE_BRANCH),)
VCS_COMPARE_BRANCH=$(VCS_BRANCH)
endif
# If pushing to upstream release branches, get release data compared to the previous
# release:
ifeq ($(VCS_COMPARE_BRANCH),develop)
VCS_COMPARE_BRANCH=main
endif
VCS_BRANCH_SUFFIX=upgrade
VCS_MERGE_BRANCH=$(VCS_BRANCH:%-$(VCS_BRANCH_SUFFIX)=%)
# Assemble the targets used to avoid redundant fetches during release tasks:
VCS_FETCH_TARGETS=./var/git/refs/remotes/$(VCS_REMOTE)/$(VCS_BRANCH)
ifneq ($(VCS_REMOTE)/$(VCS_BRANCH),$(VCS_COMPARE_REMOTE)/$(VCS_COMPARE_BRANCH))
VCS_FETCH_TARGETS+=./var/git/refs/remotes/$(VCS_COMPARE_REMOTE)/$(VCS_COMPARE_BRANCH)
endif
# Also fetch develop for merging back in the final release:
VCS_RELEASE_FETCH_TARGETS=./var/git/refs/remotes/$(VCS_REMOTE)/$(VCS_BRANCH)
ifeq ($(VCS_BRANCH),main)
VCS_RELEASE_FETCH_TARGETS+=./var/git/refs/remotes/$(VCS_COMPARE_REMOTE)/develop
ifneq ($(VCS_REMOTE)/$(VCS_BRANCH),$(VCS_COMPARE_REMOTE)/develop)
ifneq ($(VCS_COMPARE_REMOTE)/$(VCS_COMPARE_BRANCH),$(VCS_COMPARE_REMOTE)/develop)
VCS_FETCH_TARGETS+=./var/git/refs/remotes/$(VCS_COMPARE_REMOTE)/develop
endif
endif
endif
ifneq ($(VCS_MERGE_BRANCH),$(VCS_BRANCH))
VCS_FETCH_TARGETS+=./var/git/refs/remotes/$(VCS_REMOTE)/$(VCS_MERGE_BRANCH)
endif

<<<<<<< HEAD
# Values used to run Tox:
TOX_ENV_LIST=$(subst $(EMPTY) ,$(COMMA),$(PYTHON_ENVS))
ifeq ($(words $(PYTHON_MINORS)),1)
TOX_RUN_ARGS=run
else
TOX_RUN_ARGS=run-parallel --parallel auto --parallel-live
endif
ifneq ($(PYTHON_WHEEL),)
TOX_RUN_ARGS+= --installpkg "$(PYTHON_WHEEL)"
endif
export TOX_RUN_ARGS
# The options that allow for rapid execution of arbitrary commands in the venvs managed
# by tox
=======
# Run Python tools in isolated environments managed by Tox:
>>>>>>> ce5e88d0
TOX_EXEC_OPTS=--no-recreate-pkg --skip-pkg-install
TOX_EXEC_BUILD_ARGS=tox exec $(TOX_EXEC_OPTS) -e "build"

# Values used to build Docker images:
DOCKER_FILE=./Dockerfile
export DOCKER_BUILD_ARGS=
export DOCKER_BUILD_PULL=false
# Values used to tag built images:
export DOCKER_VARIANT=
DOCKER_VARIANT_PREFIX=
ifneq ($(DOCKER_VARIANT),)
DOCKER_VARIANT_PREFIX=$(DOCKER_VARIANT)-
endif
export DOCKER_BRANCH_TAG=$(subst /,-,$(VCS_BRANCH))
DOCKER_REGISTRIES=DOCKER
export DOCKER_REGISTRY=$(firstword $(DOCKER_REGISTRIES))
DOCKER_IMAGE_DOCKER=$(DOCKER_USER)/python-project-structure
DOCKER_IMAGE=$(DOCKER_IMAGE_$(DOCKER_REGISTRY))
# Values used to run built images in containers:
DOCKER_VOLUMES=\
./var/docker/$(PYTHON_ENV)/ \
./src/python_project_structure.egg-info/ \
./var/docker/$(PYTHON_ENV)/python_project_structure.egg-info/ \
./.tox/ ./var/docker/$(PYTHON_ENV)/.tox/
DOCKER_COMPOSE_RUN_ARGS=
DOCKER_COMPOSE_RUN_ARGS+= --rm
ifeq ($(shell tty),not a tty)
DOCKER_COMPOSE_RUN_ARGS+= -T
endif

# Values used for publishing releases:
# Safe defaults for testing the release process without publishing to the final/official
# hosts/indexes/registries:
BUILD_REQUIREMENTS=true
RELEASE_PUBLISH=false
# Only publish releases from the `main` or `develop` branches:
ifeq ($(VCS_BRANCH),main)
RELEASE_PUBLISH=true
else ifeq ($(VCS_BRANCH),develop)
# Publish pre-releases from the `develop` branch:
RELEASE_PUBLISH=true
endif
<<<<<<< HEAD
ifeq ($(RELEASE_PUBLISH),true)
PYPI_REPO=pypi
ifeq ($(PYTHON_MINOR),$(PYTHON_HOST_MINOR))
# Only build and publish multi-platform images for the canonical Python version:
# TEMPLATE: Choose the platforms on which your end-users need to be able to run the
# image.  These default platforms should cover most common end-user platforms, including
# modern Apple M1 CPUs, Raspberry Pi devices, etc.:
DOCKER_PLATFORMS=linux/amd64 linux/arm64 linux/arm/v7
endif
endif
# Address undefined variables warnings when running under local development
PYPI_PASSWORD=
export PYPI_PASSWORD
TEST_PYPI_PASSWORD=
export TEST_PYPI_PASSWORD
=======
>>>>>>> ce5e88d0

# Done with `$(shell ...)`, echo recipe commands going forward
.SHELLFLAGS+= -x


## Makefile "functions":
#
# Snippets whose output is frequently used including across recipes.  Used for output
# only, not actually making any changes.
# https://www.gnu.org/software/make/manual/html_node/Call-Function.html

# Return the most recently built package:
current_pkg = $(shell ls -t ./dist/*$(1) | head -n 1)


## Top-level targets:

.PHONY: all
### The default target.
all: build

.PHONY: start
### Run the local development end-to-end stack services in the background as daemons.
start: build-docker-volumes-$(PYTHON_ENV) build-docker-$(PYTHON_MINOR) ./.env
	docker compose down
	docker compose up -d

.PHONY: run
### Run the local development end-to-end stack services in the foreground for debugging.
run: build-docker-volumes-$(PYTHON_ENV) build-docker-$(PYTHON_MINOR) ./.env
	docker compose down
	docker compose up


## Build Targets:
#
# Recipes that make artifacts needed for by end-users, development tasks, other recipes.

.PHONY: build
<<<<<<< HEAD
### Set up everything for development from a checkout, local and in containers.
build: ./.git/hooks/pre-commit \
		$(HOME)/.local/var/log/python-project-structure-host-install.log \
		build-docker

.PHONY: build-pkgs
### Ensure the built package is current when used outside of tox.
build-pkgs: ./var/git/refs/remotes/$(VCS_REMOTE)/$(VCS_BRANCH) \
		./var/docker/$(PYTHON_ENV)/log/build-devel.log build-docker-volumes-$(PYTHON_ENV)
# Defined as a .PHONY recipe so that multiple targets can depend on this as a
# pre-requisite and it will only be run once per invocation.
	rm -vf ./dist/*
# Build Python packages/distributions from the development Docker container for
# consistency/reproducibility.
	docker compose run $(DOCKER_COMPOSE_RUN_ARGS) python-project-structure-devel \
	    tox run -e "$(PYTHON_ENV)" --pkg-only
# Copy the wheel to a location accessible to all containers:
	cp -lfv "$$(
	    ls -t ./var/docker/$(PYTHON_ENV)/.tox/.pkg/dist/*.whl | head -n 1
	)" "./dist/"
# Also build the source distribution:
	docker compose run $(DOCKER_COMPOSE_RUN_ARGS) python-project-structure-devel \
	    tox run -e "$(PYTHON_ENV)" --override "testenv.package=sdist" --pkg-only
	cp -lfv "$$(
	    ls -t ./var/docker/$(PYTHON_ENV)/.tox/.pkg/dist/*.tar.gz | head -n 1
	)" "./dist/"

.PHONY: $(PYTHON_ENVS:%=build-requirements-%)
### Compile fixed/pinned dependency versions if necessary.
$(PYTHON_ENVS:%=build-requirements-%):
# Avoid parallel tox recreations stomping on each other
	$(MAKE) -e "$(@:build-requirements-%=./var/log/tox/%/build.log)"
	targets="./requirements/$(@:build-requirements-%=%)/user.txt \
	    ./requirements/$(@:build-requirements-%=%)/devel.txt \
	    ./requirements/$(@:build-requirements-%=%)/build.txt \
	    ./build-host/requirements-$(@:build-requirements-%=%).txt"
# Workaround race conditions in pip's HTTP file cache:
# https://github.com/pypa/pip/issues/6970#issuecomment-527678672
	$(MAKE) -e -j $${targets} ||
	    $(MAKE) -e -j $${targets} ||
	    $(MAKE) -e -j $${targets}

## Docker Build Targets:
#
# Strive for as much consistency as possible in development tasks between the local host
# and inside containers.  To that end, most of the `*-docker` container target recipes
# should run the corresponding `*-local` local host target recipes inside the
# development container.  Top level targets, like `test`, should run as much as possible
# inside the development container.

.PHONY: build-docker
### Set up for development in Docker containers.
build-docker: build-pkgs ./var/log/tox/build/build.log
	$(MAKE) -e -j PYTHON_WHEEL="$(call current_pkg,.whl)" \
	    DOCKER_BUILD_ARGS="$(DOCKER_BUILD_ARGS) --progress plain" \
	    $(PYTHON_MINORS:%=build-docker-%)

.PHONY: $(PYTHON_MINORS:%=build-docker-%)
### Set up for development in a Docker container for one Python version.
$(PYTHON_MINORS:%=build-docker-%):
	$(MAKE) -e \
	    PYTHON_MINORS="$(@:build-docker-%=%)" \
	    PYTHON_MINOR="$(@:build-docker-%=%)" \
	    PYTHON_ENV="py$(subst .,,$(@:build-docker-%=%))" \
	    "./var/docker/py$(subst .,,$(@:build-docker-%=%))/log/build-user.log"

.PHONY: build-docker-tags
### Print the list of image tags for the current registry and variant.
build-docker-tags:
	$(MAKE) -e $(DOCKER_REGISTRIES:%=build-docker-tags-%)

.PHONY: $(DOCKER_REGISTRIES:%=build-docker-tags-%)
### Print the list of image tags for the current registry and variant.
$(DOCKER_REGISTRIES:%=build-docker-tags-%): \
		./var/git/refs/remotes/$(VCS_REMOTE)/$(VCS_BRANCH) \
		./var/log/tox/build/build.log
	docker_image=$(DOCKER_IMAGE_$(@:build-docker-tags-%=%))
	echo $${docker_image}:$(DOCKER_VARIANT_PREFIX)$(PYTHON_ENV)-$(DOCKER_BRANCH_TAG)
ifeq ($(VCS_BRANCH),main)
# Only update tags end users may depend on to be stable from the `main` branch
	VERSION=$$(./.tox/build/bin/cz version --project)
	major_version=$$(echo $${VERSION} | sed -nE 's|([0-9]+).*|\1|p')
	minor_version=$$(
	    echo $${VERSION} | sed -nE 's|([0-9]+\.[0-9]+).*|\1|p'
	)
	echo $${docker_image}:$(DOCKER_VARIANT_PREFIX)$(PYTHON_ENV)-v$${minor_version}
	echo $${docker_image}:$(DOCKER_VARIANT_PREFIX)$(PYTHON_ENV)-v$${major_version}
	echo $${docker_image}:$(DOCKER_VARIANT_PREFIX)$(PYTHON_ENV)
endif
# This variant is the default used for tags such as `latest`
ifeq ($(PYTHON_MINOR),$(PYTHON_HOST_MINOR))
	echo $${docker_image}:$(DOCKER_VARIANT_PREFIX)$(DOCKER_BRANCH_TAG)
ifeq ($(VCS_BRANCH),main)
	echo $${docker_image}:$(DOCKER_VARIANT_PREFIX)v$${minor_version}
	echo $${docker_image}:$(DOCKER_VARIANT_PREFIX)v$${major_version}
ifeq ($(DOCKER_VARIANT),)
	echo $${docker_image}:latest
else
	echo $${docker_image}:$(DOCKER_VARIANT)
endif
endif
endif

.PHONY: build-docker-build
### Run the actual commands used to build the Docker container image.
build-docker-build: $(HOME)/.local/var/log/docker-multi-platform-host-install.log \
		./var/log/tox/build/build.log \
		./var/git/refs/remotes/$(VCS_REMOTE)/$(VCS_BRANCH) \
		./var/log/docker-login-DOCKER.log
# Workaround broken interactive session detection:
	docker pull "python:$(PYTHON_MINOR)"
	docker_image_tags=""
	for image_tag in $$(
	    $(MAKE) -e --no-print-directory build-docker-tags
	)
	do
	    docker_image_tags+="--tag $${image_tag} "
	done
# https://github.com/moby/moby/issues/39003#issuecomment-879441675
	docker buildx build $(DOCKER_BUILD_ARGS) \
	    --build-arg BUILDKIT_INLINE_CACHE="1" \
	    --build-arg PYTHON_MINOR="$(PYTHON_MINOR)" \
	    --build-arg PYTHON_ENV="$(PYTHON_ENV)" \
	    --build-arg VERSION="$$(./.tox/build/bin/cz version --project)" \
	    $${docker_image_tags} --file "$(DOCKER_FILE)" "./"

.PHONY: $(PYTHON_MINORS:%=build-docker-requirements-%)
### Pull container images and compile fixed/pinned dependency versions if necessary.
$(PYTHON_MINORS:%=build-docker-requirements-%): ./.env
	export PYTHON_MINOR="$(@:build-docker-requirements-%=%)"
	export PYTHON_ENV="py$(subst .,,$(@:build-docker-requirements-%=%))"
	$(MAKE) -e build-docker-volumes-$${PYTHON_ENV} \
	    "./var/docker/$${PYTHON_ENV}/log/build-devel.log"
	docker compose run $(DOCKER_COMPOSE_RUN_ARGS) python-project-structure-devel \
	    make -e PYTHON_MINORS="$(@:build-docker-requirements-%=%)" \
	    build-requirements-py$(subst .,,$(@:build-docker-requirements-%=%))

.PHONY: $(PYTHON_ENVS:%=build-docker-volumes-%)
### Ensure access permissions to build artifacts in Python version container volumes.
# If created by `# dockerd`, they end up owned by `root`.
$(PYTHON_ENVS:%=build-docker-volumes-%): \
		./src/python_project_structure.egg-info/ ./.tox/
	$(MAKE) -e \
	    $(@:build-docker-volumes-%=./var/docker/%/) \
	    $(@:build-docker-volumes-%=./var/docker/%/python_project_structure.egg-info/) \
	    $(@:build-docker-volumes-%=./var/docker/%/.tox/)
=======
### Perform any currently necessary local set-up common to most operations.
build: \
	./.git/hooks/pre-commit \
	$(HOME)/.local/var/log/project-structure-host-install.log

.PHONY: build-pkgs
### Ensure the built package is current when used outside of tox.
build-pkgs: ./var/git/refs/remotes/$(VCS_REMOTE)/$(VCS_BRANCH)
	true "TEMPLATE: Always specific to the type of project"
>>>>>>> ce5e88d0


## Test Targets:
#
# Recipes that run the test suite.

.PHONY: test
<<<<<<< HEAD
### Format the code and run the full suite of tests, coverage checks, and linters.
test: test-docker-lint test-docker

.PHONY: test-local
### Run the full suite of tests on the local host.
test-local:
	tox $(TOX_RUN_ARGS) -e "$(TOX_ENV_LIST)"

.PHONY: test-debug
### Run tests in the host environment and invoke the debugger on errors/failures.
test-debug: ./var/log/tox/$(PYTHON_ENV)/editable.log
	$(TOX_EXEC_ARGS) -- pytest --pdb
=======
### Run the full suite of tests, coverage checks, and linters.
test: build
	true "TEMPLATE: Always specific to the type of project"

.PHONY: test-lint
### Perform any linter or style checks, including non-code checks.
test-lint: $(HOME)/.local/var/log/project-structure-host-install.log
# Run non-code checks, e.g. documentation:
	tox run -e "build"

.PHONY: test-debug
### Run tests directly on the host and invoke the debugger on errors/failures.
test-debug:
	true "TEMPLATE: Always specific to the type of project"
>>>>>>> ce5e88d0

.PHONY: test-docker
### Run the full suite of tests, coverage checks, and code linters in containers.
test-docker: build-pkgs ./var/log/tox/build/build.log
	$(MAKE) -e -j PYTHON_WHEEL="$(call current_pkg,.whl)" \
	    DOCKER_BUILD_ARGS="$(DOCKER_BUILD_ARGS) --progress plain" \
	    DOCKER_COMPOSE_RUN_ARGS="$(DOCKER_COMPOSE_RUN_ARGS) -T" \
	    $(PYTHON_MINORS:%=test-docker-%)

.PHONY: $(PYTHON_MINORS:%=test-docker-%)
### Run the full suite of tests inside a docker container for one Python version.
$(PYTHON_MINORS:%=test-docker-%):
	$(MAKE) -e \
	    PYTHON_MINORS="$(@:test-docker-%=%)" \
	    PYTHON_MINOR="$(@:test-docker-%=%)" \
	    PYTHON_ENV="py$(subst .,,$(@:test-docker-%=%))" \
	    test-docker-pyminor

.PHONY: test-docker-pyminor
### Run the full suite of tests inside a docker container for this Python version.
test-docker-pyminor: build-docker-volumes-$(PYTHON_ENV) build-docker-$(PYTHON_MINOR)
	docker_run_args="--rm"
	if [ ! -t 0 ]
	then
# No fancy output when running in parallel
	    docker_run_args+=" -T"
	fi
# Ensure the dist/package has been correctly installed in the image
	docker compose run --no-deps $${docker_run_args} python-project-structure \
	    python -c 'import pythonprojectstructure; print(pythonprojectstructure)'
# Run from the development Docker container for consistency
	docker compose run $${docker_run_args} python-project-structure-devel \
	    make -e PYTHON_MINORS="$(PYTHON_MINORS)" PYTHON_WHEEL="$(PYTHON_WHEEL)" \
	        test-local

.PHONY: test-docker-lint
### Check the style and content of the `./Dockerfile*` files
test-docker-lint: ./.env build-docker-volumes-$(PYTHON_ENV) \
		./var/log/docker-login-DOCKER.log
	docker compose pull --quiet hadolint
	docker compose run $(DOCKER_COMPOSE_RUN_ARGS) hadolint
	docker compose run $(DOCKER_COMPOSE_RUN_ARGS) hadolint \
	    hadolint "./Dockerfile.devel"
	docker compose run $(DOCKER_COMPOSE_RUN_ARGS) hadolint \
	    hadolint "./build-host/Dockerfile"

.PHONY: test-push
### Perform any checks that should only be run before pushing.
test-push: $(VCS_FETCH_TARGETS) \
<<<<<<< HEAD
		$(HOME)/.local/var/log/python-project-structure-host-install.log \
		./var/docker/$(PYTHON_ENV)/log/build-devel.log \
		build-docker-volumes-$(PYTHON_ENV) ./.env
=======
		$(HOME)/.local/var/log/project-structure-host-install.log
>>>>>>> ce5e88d0
	vcs_compare_rev="$(VCS_COMPARE_REMOTE)/$(VCS_COMPARE_BRANCH)"
	if ! git fetch "$(VCS_COMPARE_REMOTE)" "$(VCS_COMPARE_BRANCH)"
	then
# Compare with the pre-release branch if this branch hasn't been pushed yet:
	    vcs_compare_rev="$(VCS_COMPARE_REMOTE)/develop"
	fi
	exit_code=0
	(
	    $(TOX_EXEC_BUILD_ARGS) -- \
	        cz check --rev-range "$${vcs_compare_rev}..HEAD" &&
	    $(TOX_EXEC_BUILD_ARGS) -- \
	        python ./bin/cz-check-bump --compare-ref "$${vcs_compare_rev}"
	) || exit_code=$$?
	if (( $$exit_code == 3 || $$exit_code == 21 ))
	then
	    exit
	elif (( $$exit_code != 0 ))
	then
	    exit $$exit_code
	else
<<<<<<< HEAD
	    docker compose run $(DOCKER_COMPOSE_RUN_ARGS) \
	        python-project-structure-devel $(TOX_EXEC_ARGS) -- \
=======
	    $(TOX_EXEC_BUILD_ARGS) -- \
>>>>>>> ce5e88d0
	        towncrier check --compare-with "$${vcs_compare_rev}"
	fi

.PHONY: test-clean
### Confirm that the checkout is free of uncommitted VCS changes.
test-clean:
	if [ -n "$$(git status --porcelain)" ]
	then
	    set +x
	    echo "Checkout is not clean"
	    false
	fi


## Release Targets:
#
# Recipes that make an changes needed for releases and publish built artifacts to
# end-users.

.PHONY: release
<<<<<<< HEAD
### Publish installable Python packages and container images as required by commits.
release: release-python release-docker

.PHONY: release-python
### Publish installable Python packages to PyPI.
release-python: $(HOME)/.local/var/log/python-project-structure-host-install.log \
		~/.pypirc
=======
### Publish installable packages if conventional commits require a release.
release: $(HOME)/.local/var/log/project-structure-host-install.log
>>>>>>> ce5e88d0
# Only release from the `main` or `develop` branches:
ifeq ($(RELEASE_PUBLISH),true)
	$(MAKE) -e build-pkgs
	true "TEMPLATE: Always specific to the type of project"
	$(MAKE) -e test-clean
endif

.PHONY: release-docker
### Publish all container images to all container registries.
release-docker: build-docker-volumes-$(PYTHON_ENV) build-docker \
		$(DOCKER_REGISTRIES:%=./var/log/docker-login-%.log)
	$(MAKE) -e -j DOCKER_COMPOSE_RUN_ARGS="$(DOCKER_COMPOSE_RUN_ARGS) -T" \
	    $(PYTHON_MINORS:%=release-docker-%)

.PHONY: $(PYTHON_MINORS:%=release-docker-%)
### Publish the container images for one Python version to all container registries.
$(PYTHON_MINORS:%=release-docker-%): \
		$(DOCKER_REGISTRIES:%=./var/log/docker-login-%.log) \
		$(HOME)/.local/var/log/docker-multi-platform-host-install.log
	export PYTHON_ENV="py$(subst .,,$(@:release-docker-%=%))"
# Build other platforms in emulation and rely on the layer cache for bundling the
# previously built native images into the manifests.
	DOCKER_BUILD_ARGS="$(DOCKER_BUILD_ARGS) --push"
ifneq ($(DOCKER_PLATFORMS),)
	DOCKER_BUILD_ARGS+=" --platform $(subst $(EMPTY) ,$(COMMA),$(DOCKER_PLATFORMS))"
else
endif
	export DOCKER_BUILD_ARGS
# Push the development manifest and images:
	$(MAKE) -e DOCKER_FILE="./Dockerfile.devel" DOCKER_VARIANT="devel" \
	    build-docker-build
# Push the end-user manifest and images:
	PYTHON_WHEEL="$$(ls -t ./dist/*.whl | head -n 1)"
	$(MAKE) -e DOCKER_BUILD_ARGS="$${DOCKER_BUILD_ARGS}\
	    --build-arg PYTHON_WHEEL=$${PYTHON_WHEEL}" build-docker-build
# Update Docker Hub `README.md` from the official/canonical Python version:
ifeq ($(VCS_BRANCH),main)
	if [ "$${PYTHON_ENV}" == "$(PYTHON_HOST_ENV)" ]
	then
	    $(MAKE) -e "./var/log/docker-login-DOCKER.log"
	    docker compose pull --quiet pandoc docker-pushrm
	    docker compose run $(DOCKER_COMPOSE_RUN_ARGS) docker-pushrm
	fi
endif

.PHONY: release-bump
### Bump the package version if on a branch that should trigger a release.
release-bump: ~/.gitconfig $(VCS_RELEASE_FETCH_TARGETS) \
<<<<<<< HEAD
		./var/log/git-remotes.log ./var/log/tox/build/build.log \
		./var/docker/$(PYTHON_ENV)/log/build-devel.log \
		./.env build-docker-volumes-$(PYTHON_ENV)
=======
		$(HOME)/.local/var/log/project-structure-host-install.log
>>>>>>> ce5e88d0
	if ! git diff --cached --exit-code
	then
	    set +x
	    echo "CRITICAL: Cannot bump version with staged changes"
	    false
	fi
# Ensure the local branch is updated to the forthcoming version bump commit:
	git switch -C "$(VCS_BRANCH)" "$$(git rev-parse HEAD)" --
# Check if a release is required:
	exit_code=0
	if [ "$(VCS_BRANCH)" = "main" ] &&
	    $(TOX_EXEC_BUILD_ARGS) -- python ./bin/get-base-version $$(
	        $(TOX_EXEC_BUILD_ARGS) -qq -- cz version --project
	    )
	then
# Release a previous pre-release as final regardless of whether commits since then
# require a release:
	    true
	else
# Is a release required by conventional commits:
	    $(TOX_EXEC_BUILD_ARGS) -- python ./bin/cz-check-bump || exit_code=$$?
	    if (( $$exit_code == 3 || $$exit_code == 21 ))
	    then
# No commits require a release:
	        exit
	    elif (( $$exit_code != 0 ))
	    then
	        exit $$exit_code
	    fi
	fi
# Collect the versions involved in this release according to conventional commits:
	cz_bump_args="--check-consistency --no-verify"
ifneq ($(VCS_BRANCH),main)
	cz_bump_args+=" --prerelease beta"
endif
# Build and stage the release notes to be commited by `$ cz bump`
	next_version=$$(
	    $(TOX_EXEC_BUILD_ARGS) -qq -- cz bump $${cz_bump_args} --yes --dry-run |
	    sed -nE 's|.* ([^ ]+) *→ *([^ ]+).*|\2|p;q'
	) || true
<<<<<<< HEAD
	docker compose run $(DOCKER_COMPOSE_RUN_ARGS) python-project-structure-devel \
	    $(TOX_EXEC_ARGS) -qq -- \
	    towncrier build --version "$${next_version}" --draft --yes \
	    >"./NEWS-VERSION.rst"
	git add -- "./NEWS-VERSION.rst"
	docker compose run $(DOCKER_COMPOSE_RUN_ARGS) python-project-structure-devel \
	    $(TOX_EXEC_ARGS) -- towncrier build --version "$${next_version}" --yes
=======
	$(TOX_EXEC_BUILD_ARGS) -qq -- \
	    towncrier build --version "$${next_version}" --draft --yes \
	    >"./NEWS-VERSION.rst"
	git add -- "./NEWS-VERSION.rst"
	$(TOX_EXEC_BUILD_ARGS) -- towncrier build --version "$${next_version}" --yes
>>>>>>> ce5e88d0
# Increment the version in VCS
	$(TOX_EXEC_BUILD_ARGS) -- cz bump $${cz_bump_args}
# Ensure the container image reflects the version bump but we don't need to update the
# requirements again.
	touch \
	    $(PYTHON_ENVS:%=./requirements/%/user.txt) \
	    $(PYTHON_ENVS:%=./requirements/%/devel.txt) \
	    $(PYTHON_ENVS:%=./build-host/requirements-%.txt)
ifeq ($(VCS_BRANCH),main)
# Merge the bumped version back into `develop`:
	bump_rev="$$(git rev-parse HEAD)"
	git switch -C "develop" --track "$(VCS_COMPARE_REMOTE)/develop" --
	git merge --ff --gpg-sign \
	    -m "Merge branch 'main' release back into develop" "$${bump_rev}"
	git switch -C "$(VCS_BRANCH)" "$${bump_rev}" --
endif


## Development Targets:
#
# Recipes used by developers to make changes to the code.

.PHONY: devel-format
### Automatically correct code in this checkout according to linters and style checkers.
devel-format: $(HOME)/.local/var/log/project-structure-host-install.log
	true "TEMPLATE: Always specific to the type of project"
	$(TOX_EXEC_BUILD_ARGS) -- reuse annotate -r --skip-unrecognised \
	    --copyright "Ross Patterson <me@rpatterson.net>" --license "MIT" "./"

.PHONY: devel-upgrade
### Update all fixed/pinned dependencies to their latest available versions.
<<<<<<< HEAD
devel-upgrade: ./.env build-docker-volumes-$(PYTHON_ENV) \
		./var/docker/$(PYTHON_ENV)/log/build-devel.log \
		./var/log/tox/build/build.log
	touch "./setup.cfg" "./requirements/build.txt.in" \
	    "./build-host/requirements.txt.in"
# Ensure the network is create first to avoid race conditions
	docker compose create python-project-structure-devel
	$(MAKE) -e -j DOCKER_COMPOSE_RUN_ARGS="$(DOCKER_COMPOSE_RUN_ARGS) -T" \
	    $(PYTHON_MINORS:%=build-docker-requirements-%)
=======
devel-upgrade:
>>>>>>> ce5e88d0
# Update VCS hooks from remotes to the latest tag.
	$(TOX_EXEC_BUILD_ARGS) -- pre-commit autoupdate

.PHONY: devel-upgrade-branch
### Reset an upgrade branch, commit upgraded dependencies on it, and push for review.
devel-upgrade-branch: ~/.gitconfig ./var/git/refs/remotes/$(VCS_REMOTE)/$(VCS_BRANCH)
	git switch -C "$(VCS_BRANCH)-upgrade" --track "$(VCS_BRANCH)" --
	now=$$(date -u)
	$(MAKE) -e devel-upgrade
	if $(MAKE) -e "test-clean"
	then
# No changes from upgrade, exit successfully but push nothing
	    exit
	fi
# Commit the upgrade changes
	echo "Upgrade all requirements to the latest versions as of $${now}." \
	    >"./newsfragments/+upgrade-requirements.bugfix.rst"
	git add --update "./.pre-commit-config.yaml"
	git add "./newsfragments/+upgrade-requirements.bugfix.rst"
	git commit --all --gpg-sign -m \
	    "fix(deps): Upgrade requirements latest versions"
# Fail if upgrading left untracked files in VCS
	$(MAKE) -e "test-clean"

.PHONY: devel-merge
### Merge this branch with a suffix back into it's un-suffixed upstream.
devel-merge: ~/.gitconfig ./var/git/refs/remotes/$(VCS_REMOTE)/$(VCS_MERGE_BRANCH)
	merge_rev="$$(git rev-parse HEAD)"
	git switch -C "$(VCS_MERGE_BRANCH)" --track "$(VCS_REMOTE)/$(VCS_MERGE_BRANCH)"
	git merge --ff --gpg-sign -m \
	    $$'Merge branch \'$(VCS_BRANCH)\' into $(VCS_MERGE_BRANCH)\n\n[ci merge]' \
	    "$${merge_rev}"


## Clean Targets:
#
# Recipes used to restore the checkout to initial conditions.

.PHONY: clean
### Restore the checkout to a state as close to an initial clone as possible.
clean:
	docker compose down --remove-orphans --rmi "all" -v || true
	$(TOX_EXEC_BUILD_ARGS) -- pre-commit uninstall \
	    --hook-type "pre-commit" --hook-type "commit-msg" --hook-type "pre-push" \
	    || true
	$(TOX_EXEC_BUILD_ARGS) -- pre-commit clean || true
	git clean -dfx -e "var/" -e ".env"
	rm -rfv "./var/log/"
	rm -rf "./var/docker/"


## Real Targets:
#
# Recipes that make actual changes and create and update files for the target.

<<<<<<< HEAD
# Manage fixed/pinned versions in `./requirements/**.txt` files.  Has to be run for each
# python version in the virtual environment for that Python version:
# https://github.com/jazzband/pip-tools#cross-environment-usage-of-requirementsinrequirementstxt-and-pip-compile
$(PYTHON_ENVS:%=./requirements/%/devel.txt): ./pyproject.toml ./setup.cfg ./tox.ini
	true DEBUG Updated prereqs: $(?)
	$(MAKE) -e "$(@:requirements/%/devel.txt=./var/log/tox/%/build.log)"
	./.tox/$(@:requirements/%/devel.txt=%)/bin/pip-compile \
	    --resolver "backtracking" --upgrade --extra "devel" \
	    --output-file "$(@)" "$(<)"
	mkdir -pv "./var/log/"
	touch "./var/log/rebuild.log"
$(PYTHON_ENVS:%=./requirements/%/user.txt): ./pyproject.toml ./setup.cfg ./tox.ini
	true DEBUG Updated prereqs: $(?)
	$(MAKE) -e "$(@:requirements/%/user.txt=./var/log/tox/%/build.log)"
	./.tox/$(@:requirements/%/user.txt=%)/bin/pip-compile \
	    --resolver "backtracking" --upgrade --output-file "$(@)" "$(<)"
	mkdir -pv "./var/log/"
	touch "./var/log/rebuild.log"
$(PYTHON_ENVS:%=./build-host/requirements-%.txt): ./build-host/requirements.txt.in
	true DEBUG Updated prereqs: $(?)
	$(MAKE) -e "$(@:build-host/requirements-%.txt=./var/log/tox/%/build.log)"
	./.tox/$(@:build-host/requirements-%.txt=%)/bin/pip-compile \
	    --resolver "backtracking" --upgrade --output-file "$(@)" "$(<)"
# Only update the installed tox version for the latest/host/main/default Python version
	if [ "$(@:build-host/requirements-%.txt=%)" = "$(PYTHON_ENV)" ]
	then
# Don't install tox into one of it's own virtual environments
	    if [ -n "$${VIRTUAL_ENV:-}" ]
	    then
	        pip_bin="$$(which -a pip | grep -v "^$${VIRTUAL_ENV}/bin/" | head -n 1)"
	    else
	        pip_bin="pip"
	    fi
	    "$${pip_bin}" install -r "$(@)"
	fi
	mkdir -pv "./var/log/"
	touch "./var/log/rebuild.log"
$(PYTHON_ENVS:%=./requirements/%/build.txt): ./requirements/build.txt.in
	true DEBUG Updated prereqs: $(?)
	$(MAKE) -e "$(@:requirements/%/build.txt=./var/log/tox/%/build.log)"
	./.tox/$(@:requirements/%/build.txt=%)/bin/pip-compile \
	    --resolver "backtracking" --upgrade --output-file "$(@)" "$(<)"

# Targets used as pre-requisites to ensure virtual environments managed by tox have been
# created and can be used directly to save time on Tox's overhead when we don't need
# Tox's logic about when to update/recreate them, e.g.:
#     $ ./.tox/build/bin/cz --help
# Mostly useful for build/release tools.
$(PYTHON_ALL_ENVS:%=./var/log/tox/%/build.log):
	$(MAKE) -e "$(HOME)/.local/var/log/python-project-structure-host-install.log"
	mkdir -pv "$(dir $(@))"
	tox run $(TOX_EXEC_OPTS) -e "$(@:var/log/tox/%/build.log=%)" --notest |&
	    tee -a "$(@)"
# Workaround tox's `usedevelop = true` not working with `./pyproject.toml`.  Use as a
# prerequisite when using Tox-managed virtual environments directly and changes to code
# need to take effect immediately.
$(PYTHON_ENVS:%=./var/log/tox/%/editable.log):
	$(MAKE) -e "$(HOME)/.local/var/log/python-project-structure-host-install.log"
	mkdir -pv "$(dir $(@))"
	tox exec $(TOX_EXEC_OPTS) -e "$(@:var/log/tox/%/editable.log=%)" -- \
	    pip install -e "./" |& tee -a "$(@)"
=======
./README.md: README.rst
	docker compose run --rm "pandoc"
>>>>>>> ce5e88d0

## Docker real targets:

# Build the development image:
./var/docker/$(PYTHON_ENV)/log/build-devel.log: \
		./Dockerfile.devel ./.dockerignore ./bin/entrypoint \
		./pyproject.toml ./setup.cfg ./tox.ini \
		./build-host/requirements.txt.in ./docker-compose.yml \
		./docker-compose.override.yml ./.env \
		./var/docker/$(PYTHON_ENV)/log/rebuild.log
	true DEBUG Updated prereqs: $(?)
	$(MAKE) -e build-docker-volumes-$(PYTHON_ENV)
	mkdir -pv "$(dir $(@))"
ifeq ($(DOCKER_BUILD_PULL),true)
# Pull the development image and simulate as if it had been built here.
	if docker compose pull --quiet python-project-structure-devel
	then
	    touch "$(@)" "./var/docker/$(PYTHON_ENV)/log/rebuild.log"
# Ensure the virtualenv in the volume is also current:
	    docker compose run $(DOCKER_COMPOSE_RUN_ARGS) \
	        python-project-structure-devel make -e PYTHON_MINORS="$(PYTHON_MINOR)" \
	        "./var/log/tox/$(PYTHON_ENV)/build.log"
	    exit
	fi
endif
	$(MAKE) -e DOCKER_FILE="./Dockerfile.devel" DOCKER_VARIANT="devel" \
	    DOCKER_BUILD_ARGS="--load" build-docker-build >>"$(@)"
# Update the pinned/frozen versions, if needed, using the container.  If changed, then
# we may need to re-build the container image again to ensure it's current and correct.
ifeq ($(BUILD_REQUIREMENTS),true)
	docker compose run $(DOCKER_COMPOSE_RUN_ARGS) python-project-structure-devel \
	    make -e PYTHON_MINORS="$(PYTHON_MINOR)" build-requirements-$(PYTHON_ENV)
	$(MAKE) -e "$(@)"
endif

# Build the end-user image:
./var/docker/$(PYTHON_ENV)/log/build-user.log: \
		./var/docker/$(PYTHON_ENV)/log/build-devel.log ./Dockerfile \
		./var/docker/$(PYTHON_ENV)/log/rebuild.log
	true DEBUG Updated prereqs: $(?)
ifeq ($(PYTHON_WHEEL),)
	$(MAKE) -e "build-pkgs"
	PYTHON_WHEEL="$$(ls -t ./dist/*.whl | head -n 1)"
endif
# Build the end-user image now that all required artifacts are built"
	mkdir -pv "$(dir $(@))"
	$(MAKE) -e DOCKER_BUILD_ARGS="$(DOCKER_BUILD_ARGS) --load \
	--build-arg PYTHON_WHEEL=$${PYTHON_WHEEL}" build-docker-build >>"$(@)"
# The image installs the host requirements, reflect that in the bind mount volumes
	date >>"$(@:%/build-user.log=%/host-install.log)"

./var/ $(PYTHON_ENVS:%=./var/docker/%/) \
./src/python_project_structure.egg-info/ \
$(PYTHON_ENVS:%=./var/docker/%/python_project_structure.egg-info/) \
./.tox/ $(PYTHON_ENVS:%=./var/docker/%/.tox/):
	mkdir -pv "$(@)"

# Marker file used to trigger the rebuild of the image for just one Python version.
# Useful to workaround async timestamp issues when running jobs in parallel:
./var/docker/$(PYTHON_ENV)/log/rebuild.log:
	mkdir -pv "$(dir $(@))"
	date >>"$(@)"

# Local environment variables from a template:
./.env: ./.env.in
	$(MAKE) -e "template=$(<)" "target=$(@)" expand-template

# Install all tools required by recipes that have to be installed externally on the
# host.  Use a target file outside this checkout to support multiple checkouts.  Use a
# target specific to this project so that other projects can use the same approach but
# with different requirements.
$(HOME)/.local/var/log/project-structure-host-install.log:
	mkdir -pv "$(dir $(@))"
	(
	    if ! which pip
	    then
	        if which apk
	        then
	            apk update
	            apk add \
# We need `$ envsubst` in the `expand-template:` target recipe:
	                "gettext" \
# We need `$ pip3` to install the project's Python tools:
	                "py3-pip" \
# Needed for dependencies we can't get current versions for locally:
	                "docker-cli-compose"
	        else
	            sudo apt-get update
	            sudo apt-get install -y "gettext-base" "python3-pip" \
	                "docker-compose-plugin"
	        fi
	    fi
	    pip install -r "./build-host/requirements.txt.in"
	) |& tee -a "$(@)"

# https://docs.docker.com/build/building/multi-platform/#building-multi-platform-images
$(HOME)/.local/var/log/docker-multi-platform-host-install.log:
	mkdir -pv "$(dir $(@))"
	if ! docker context inspect "multi-platform" |& tee -a "$(@)"
	then
	    docker context create "multi-platform" |& tee -a "$(@)"
	fi
	if ! docker buildx inspect |& tee -a "$(@)" |
	    grep -q '^ *Endpoint: *multi-platform *'
	then
	    (
	        docker buildx create --use "multi-platform" || true
	    ) |& tee -a "$(@)"
	fi

# Retrieve VCS data needed for versioning (tags) and release (release notes).
$(VCS_FETCH_TARGETS): ./.git/logs/HEAD
	git_fetch_args=--tags
	if [ "$$(git rev-parse --is-shallow-repository)" == "true" ]
	then
	    git_fetch_args+=" --unshallow"
	fi
	branch_path="$(@:var/git/refs/remotes/%=%)"
	mkdir -pv "$(dir $(@))"
	if ! git fetch $${git_fetch_args} "$${branch_path%%/*}" "$${branch_path#*/}" |&
	    tee -a "$(@)"
	then
# If the local branch doesn't exist, fall back to the pre-release branch:
	    git fetch $${git_fetch_args} "$${branch_path%%/*}" "develop" |&
	        tee -a "$(@)"
	fi

./.git/hooks/pre-commit:
	$(MAKE) -e "$(HOME)/.local/var/log/project-structure-host-install.log"
	$(TOX_EXEC_BUILD_ARGS) -- pre-commit install \
	    --hook-type "pre-commit" --hook-type "commit-msg" --hook-type "pre-push"

# Tell Emacs where to find checkout-local tools needed to check the code.
./.dir-locals.el: ./.dir-locals.el.in
	$(MAKE) -e "template=$(<)" "target=$(@)" expand-template

# Ensure minimal VCS configuration, mostly useful in automation such as CI.
~/.gitconfig:
	git config --global user.name "$(USER_FULL_NAME)"
	git config --global user.email "$(USER_EMAIL)"

<<<<<<< HEAD
# Ensure release publishing authentication, mostly useful in automation such as CI.
~/.pypirc: ./home/.pypirc.in
	$(MAKE) -e "template=$(<)" "target=$(@)" expand-template

./var/log/docker-login-DOCKER.log: ./.env
	mkdir -pv "$(dir $(@))"
	set +x
	source "./.env"
	export DOCKER_PASS
	set -x
	printenv "DOCKER_PASS" | docker login -u "merpatterson" --password-stdin
	date | tee -a "$(@)"

=======
>>>>>>> ce5e88d0

## Utility Targets:
#
# Recipes used to make similar changes across targets where using Make's basic syntax
# can't be used.

.PHONY: expand-template
## Create a file from a template replacing environment variables
expand-template:
	$(MAKE) -e "$(HOME)/.local/var/log/project-structure-host-install.log"
	set +x
	if [ -e "$(target)" ]
	then
ifeq ($(TEMPLATE_IGNORE_EXISTING),true)
	    exit
else
	    envsubst <"$(template)" | diff -u "$(target)" "-" || true
	    echo "ERROR: Template $(template) has been updated:"
	    echo "       Reconcile changes and \`$$ touch $(target)\`:"
	    false
endif
	fi
	envsubst <"$(template)" >"$(target)"

# TEMPLATE: Run this once for your project.  See the `./var/log/docker-login*.log`
# targets for the authentication environment variables that need to be set or just login
# to those container registries manually and touch these targets.
.PHONY: bootstrap-project
### Run any tasks needed to be run once for a given project by a maintainer
bootstrap-project: ./var/log/docker-login-DOCKER.log
# Initially seed the build host Docker image to bootstrap CI/CD environments
	$(MAKE) -e -C "./build-host/" release


## Makefile Development:
#
# Development primarily requires a balance of 2 priorities:
#
# - Ensure the correctness of the code and build artifacts
# - Minimize iteration time overhead in the inner loop of development
#
# This project uses Make to balance those priorities.  Target recipes capture the
# commands necessary to build artifacts, run tests, and check the code.  Top-level
# targets assemble those recipes to put it all together and ensure correctness.  Target
# prerequisites are used to define when build artifacts need to be updated so that
# time isn't wasted on unnecessary updates in the inner loop of development.
#
# The most important Make concept to understand if making changes here is that of real
# targets and prerequisites, as opposed to "phony" targets.  The target is only updated
# if any of its prerequisites are newer, IOW have a more recent modification time, than
# the target.  For example, if a new feature adds library as a new project dependency
# then correctness requires that the fixed/pinned versions be updated to include the new
# library.  Most of the time, however, the fixed/pinned versions don't need to be
# updated and it would waste significant time to always update them in the inner loop of
# development.  We express this relationship in Make by defining the files containing
# the fixed/pinned versions as targets and the `./setup.cfg` file where dependencies are
# defined as a prerequisite:
#
#    ./build/foo.txt: ./foo.txt.in
#    	envsubst <"$(<)" >"$(@)"
#
# To that end, developers should use real target files whenever possible when adding
# recipes to this file.
#
# Sometimes the task we need a recipe to accomplish should only be run when certain
# changes have been made and as such we can use those changed files as prerequisites but
# the task doesn't produce an artifact appropriate for use as the target for the recipe.
# In that case, the recipe can write "simulated" artifact such as by piping output to a
# log file:
#
#     ./var/log/foo.log:
#         mkdir -pv "$(dir $(@))"
#         echo "Do some work here" | tee -a "$(@)"
#
# This is also useful when none of the modification times of produced artifacts can be
# counted on to correctly reflect when any subsequent targets need to be updated when
# using this target as a pre-requisite in turn.  If no output can be captured, then the
# recipe can create arbitrary output:
#
#     ./var/log/foo.log:
#         echo "Do some work here"
#         mkdir -pv "$(dir $(@))"
#         date | tee -a "$(@)"
#
# If a target is needed by the recipe of another target but should *not* trigger updates
# when it's newer, such as one-time host install tasks, then use that target in a
# sub-make instead of as a prerequisite:
#
#     ./var/log/foo.log:
#         $(MAKE) "./var/log/bar.log"
#
# We use a few more Make features than these core features and welcome further use of
# such features:
#
# - `$(@)`:
#   The automatic variable containing the file path for the target
#
# - `$(<)`:
#   The automatic variable containing the file path for the first prerequisite
#
# - `$(FOO:%=foo-%)`:
#   Substitution references to generate transformations of space-separated values
#
# - `$ make FOO=bar ...`:
#   Overriding variables on the command-line when invoking make as "options"
#
# We want to avoid, however, using many more features of Make, particularly the more
# "magical" features, to keep it readable, discover-able, and otherwise accessible to
# developers who may not have significant familiarity with Make.  If there's a good,
# pragmatic reason to add use of further features feel free to make the case but avoid
# them if possible.<|MERGE_RESOLUTION|>--- conflicted
+++ resolved
@@ -12,12 +12,7 @@
 
 # Variables used as options to control behavior:
 export TEMPLATE_IGNORE_EXISTING=false
-<<<<<<< HEAD
-# https://devguide.python.org/versions/#supported-versions
-PYTHON_SUPPORTED_MINORS=3.11 3.10 3.9 3.8 3.7
 export DOCKER_USER=merpatterson
-=======
->>>>>>> ce5e88d0
 
 
 ## "Private" Variables:
@@ -64,41 +59,6 @@
 export TZ
 export DOCKER_GID=$(shell getent group "docker" | cut -d ":" -f 3)
 
-<<<<<<< HEAD
-# Values concerning supported Python versions:
-# Use the same Python version tox would as a default.
-# https://tox.wiki/en/latest/config.html#base_python
-PYTHON_HOST_MINOR:=$(shell \
-    pip --version | sed -nE 's|.* \(python ([0-9]+.[0-9]+)\)$$|\1|p;q')
-export PYTHON_HOST_ENV=py$(subst .,,$(PYTHON_HOST_MINOR))
-# Determine the latest installed Python version of the supported versions
-PYTHON_BASENAMES=$(PYTHON_SUPPORTED_MINORS:%=python%)
-PYTHON_AVAIL_EXECS:=$(foreach \
-    PYTHON_BASENAME,$(PYTHON_BASENAMES),$(shell which $(PYTHON_BASENAME)))
-PYTHON_LATEST_EXEC=$(firstword $(PYTHON_AVAIL_EXECS))
-PYTHON_LATEST_BASENAME=$(notdir $(PYTHON_LATEST_EXEC))
-PYTHON_MINOR=$(PYTHON_HOST_MINOR)
-ifeq ($(PYTHON_MINOR),)
-# Fallback to the latest installed supported Python version
-PYTHON_MINOR=$(PYTHON_LATEST_BASENAME:python%=%)
-endif
-PYTHON_LATEST_MINOR=$(firstword $(PYTHON_SUPPORTED_MINORS))
-PYTHON_LATEST_ENV=py$(subst .,,$(PYTHON_LATEST_MINOR))
-PYTHON_MINORS=$(PYTHON_SUPPORTED_MINORS)
-ifeq ($(PYTHON_MINOR),)
-export PYTHON_MINOR=$(firstword $(PYTHON_MINORS))
-else ifeq ($(findstring $(PYTHON_MINOR),$(PYTHON_MINORS)),)
-export PYTHON_MINOR=$(firstword $(PYTHON_MINORS))
-endif
-export PYTHON_MINOR
-export PYTHON_ENV=py$(subst .,,$(PYTHON_MINOR))
-PYTHON_SHORT_MINORS=$(subst .,,$(PYTHON_MINORS))
-PYTHON_ENVS=$(PYTHON_SHORT_MINORS:%=py%)
-PYTHON_ALL_ENVS=$(PYTHON_ENVS) build
-export PYTHON_WHEEL=
-
-=======
->>>>>>> ce5e88d0
 # Values derived from VCS/git:
 VCS_LOCAL_BRANCH:=$(shell git branch --show-current)
 VCS_TAG=
@@ -168,23 +128,7 @@
 VCS_FETCH_TARGETS+=./var/git/refs/remotes/$(VCS_REMOTE)/$(VCS_MERGE_BRANCH)
 endif
 
-<<<<<<< HEAD
-# Values used to run Tox:
-TOX_ENV_LIST=$(subst $(EMPTY) ,$(COMMA),$(PYTHON_ENVS))
-ifeq ($(words $(PYTHON_MINORS)),1)
-TOX_RUN_ARGS=run
-else
-TOX_RUN_ARGS=run-parallel --parallel auto --parallel-live
-endif
-ifneq ($(PYTHON_WHEEL),)
-TOX_RUN_ARGS+= --installpkg "$(PYTHON_WHEEL)"
-endif
-export TOX_RUN_ARGS
-# The options that allow for rapid execution of arbitrary commands in the venvs managed
-# by tox
-=======
 # Run Python tools in isolated environments managed by Tox:
->>>>>>> ce5e88d0
 TOX_EXEC_OPTS=--no-recreate-pkg --skip-pkg-install
 TOX_EXEC_BUILD_ARGS=tox exec $(TOX_EXEC_OPTS) -e "build"
 
@@ -201,14 +145,10 @@
 export DOCKER_BRANCH_TAG=$(subst /,-,$(VCS_BRANCH))
 DOCKER_REGISTRIES=DOCKER
 export DOCKER_REGISTRY=$(firstword $(DOCKER_REGISTRIES))
-DOCKER_IMAGE_DOCKER=$(DOCKER_USER)/python-project-structure
+DOCKER_IMAGE_DOCKER=$(DOCKER_USER)/project-structure
 DOCKER_IMAGE=$(DOCKER_IMAGE_$(DOCKER_REGISTRY))
 # Values used to run built images in containers:
-DOCKER_VOLUMES=\
-./var/docker/$(PYTHON_ENV)/ \
-./src/python_project_structure.egg-info/ \
-./var/docker/$(PYTHON_ENV)/python_project_structure.egg-info/ \
-./.tox/ ./var/docker/$(PYTHON_ENV)/.tox/
+DOCKER_VOLUMES=./var/docker/
 DOCKER_COMPOSE_RUN_ARGS=
 DOCKER_COMPOSE_RUN_ARGS+= --rm
 ifeq ($(shell tty),not a tty)
@@ -227,24 +167,12 @@
 # Publish pre-releases from the `develop` branch:
 RELEASE_PUBLISH=true
 endif
-<<<<<<< HEAD
 ifeq ($(RELEASE_PUBLISH),true)
-PYPI_REPO=pypi
-ifeq ($(PYTHON_MINOR),$(PYTHON_HOST_MINOR))
-# Only build and publish multi-platform images for the canonical Python version:
 # TEMPLATE: Choose the platforms on which your end-users need to be able to run the
 # image.  These default platforms should cover most common end-user platforms, including
 # modern Apple M1 CPUs, Raspberry Pi devices, etc.:
 DOCKER_PLATFORMS=linux/amd64 linux/arm64 linux/arm/v7
 endif
-endif
-# Address undefined variables warnings when running under local development
-PYPI_PASSWORD=
-export PYPI_PASSWORD
-TEST_PYPI_PASSWORD=
-export TEST_PYPI_PASSWORD
-=======
->>>>>>> ce5e88d0
 
 # Done with `$(shell ...)`, echo recipe commands going forward
 .SHELLFLAGS+= -x
@@ -268,13 +196,13 @@
 
 .PHONY: start
 ### Run the local development end-to-end stack services in the background as daemons.
-start: build-docker-volumes-$(PYTHON_ENV) build-docker-$(PYTHON_MINOR) ./.env
+start: build-docker-volumes build-docker ./.env
 	docker compose down
 	docker compose up -d
 
 .PHONY: run
 ### Run the local development end-to-end stack services in the foreground for debugging.
-run: build-docker-volumes-$(PYTHON_ENV) build-docker-$(PYTHON_MINOR) ./.env
+run: build-docker-volumes build-docker ./.env
 	docker compose down
 	docker compose up
 
@@ -284,48 +212,16 @@
 # Recipes that make artifacts needed for by end-users, development tasks, other recipes.
 
 .PHONY: build
-<<<<<<< HEAD
 ### Set up everything for development from a checkout, local and in containers.
 build: ./.git/hooks/pre-commit \
-		$(HOME)/.local/var/log/python-project-structure-host-install.log \
+		$(HOME)/.local/var/log/project-structure-host-install.log \
 		build-docker
 
 .PHONY: build-pkgs
-### Ensure the built package is current when used outside of tox.
+### Ensure the built package is current.
 build-pkgs: ./var/git/refs/remotes/$(VCS_REMOTE)/$(VCS_BRANCH) \
-		./var/docker/$(PYTHON_ENV)/log/build-devel.log build-docker-volumes-$(PYTHON_ENV)
-# Defined as a .PHONY recipe so that multiple targets can depend on this as a
-# pre-requisite and it will only be run once per invocation.
-	rm -vf ./dist/*
-# Build Python packages/distributions from the development Docker container for
-# consistency/reproducibility.
-	docker compose run $(DOCKER_COMPOSE_RUN_ARGS) python-project-structure-devel \
-	    tox run -e "$(PYTHON_ENV)" --pkg-only
-# Copy the wheel to a location accessible to all containers:
-	cp -lfv "$$(
-	    ls -t ./var/docker/$(PYTHON_ENV)/.tox/.pkg/dist/*.whl | head -n 1
-	)" "./dist/"
-# Also build the source distribution:
-	docker compose run $(DOCKER_COMPOSE_RUN_ARGS) python-project-structure-devel \
-	    tox run -e "$(PYTHON_ENV)" --override "testenv.package=sdist" --pkg-only
-	cp -lfv "$$(
-	    ls -t ./var/docker/$(PYTHON_ENV)/.tox/.pkg/dist/*.tar.gz | head -n 1
-	)" "./dist/"
-
-.PHONY: $(PYTHON_ENVS:%=build-requirements-%)
-### Compile fixed/pinned dependency versions if necessary.
-$(PYTHON_ENVS:%=build-requirements-%):
-# Avoid parallel tox recreations stomping on each other
-	$(MAKE) -e "$(@:build-requirements-%=./var/log/tox/%/build.log)"
-	targets="./requirements/$(@:build-requirements-%=%)/user.txt \
-	    ./requirements/$(@:build-requirements-%=%)/devel.txt \
-	    ./requirements/$(@:build-requirements-%=%)/build.txt \
-	    ./build-host/requirements-$(@:build-requirements-%=%).txt"
-# Workaround race conditions in pip's HTTP file cache:
-# https://github.com/pypa/pip/issues/6970#issuecomment-527678672
-	$(MAKE) -e -j $${targets} ||
-	    $(MAKE) -e -j $${targets} ||
-	    $(MAKE) -e -j $${targets}
+		./var/docker/log/build-devel.log build-docker-volumes
+	true "TEMPLATE: Always specific to the type of project"
 
 ## Docker Build Targets:
 #
@@ -337,19 +233,7 @@
 
 .PHONY: build-docker
 ### Set up for development in Docker containers.
-build-docker: build-pkgs ./var/log/tox/build/build.log
-	$(MAKE) -e -j PYTHON_WHEEL="$(call current_pkg,.whl)" \
-	    DOCKER_BUILD_ARGS="$(DOCKER_BUILD_ARGS) --progress plain" \
-	    $(PYTHON_MINORS:%=build-docker-%)
-
-.PHONY: $(PYTHON_MINORS:%=build-docker-%)
-### Set up for development in a Docker container for one Python version.
-$(PYTHON_MINORS:%=build-docker-%):
-	$(MAKE) -e \
-	    PYTHON_MINORS="$(@:build-docker-%=%)" \
-	    PYTHON_MINOR="$(@:build-docker-%=%)" \
-	    PYTHON_ENV="py$(subst .,,$(@:build-docker-%=%))" \
-	    "./var/docker/py$(subst .,,$(@:build-docker-%=%))/log/build-user.log"
+build-docker: build-pkgs ./var/log/tox/build/build.log ./var/docker/log/build-user.log
 
 .PHONY: build-docker-tags
 ### Print the list of image tags for the current registry and variant.
@@ -362,7 +246,7 @@
 		./var/git/refs/remotes/$(VCS_REMOTE)/$(VCS_BRANCH) \
 		./var/log/tox/build/build.log
 	docker_image=$(DOCKER_IMAGE_$(@:build-docker-tags-%=%))
-	echo $${docker_image}:$(DOCKER_VARIANT_PREFIX)$(PYTHON_ENV)-$(DOCKER_BRANCH_TAG)
+	echo $${docker_image}:$(DOCKER_VARIANT_PREFIX)$(DOCKER_BRANCH_TAG)
 ifeq ($(VCS_BRANCH),main)
 # Only update tags end users may depend on to be stable from the `main` branch
 	VERSION=$$(./.tox/build/bin/cz version --project)
@@ -370,12 +254,11 @@
 	minor_version=$$(
 	    echo $${VERSION} | sed -nE 's|([0-9]+\.[0-9]+).*|\1|p'
 	)
-	echo $${docker_image}:$(DOCKER_VARIANT_PREFIX)$(PYTHON_ENV)-v$${minor_version}
-	echo $${docker_image}:$(DOCKER_VARIANT_PREFIX)$(PYTHON_ENV)-v$${major_version}
-	echo $${docker_image}:$(DOCKER_VARIANT_PREFIX)$(PYTHON_ENV)
+	echo $${docker_image}:$(DOCKER_VARIANT_PREFIX)v$${minor_version}
+	echo $${docker_image}:$(DOCKER_VARIANT_PREFIX)v$${major_version}
+	echo $${docker_image}:$(DOCKER_VARIANT_PREFIX)
 endif
 # This variant is the default used for tags such as `latest`
-ifeq ($(PYTHON_MINOR),$(PYTHON_HOST_MINOR))
 	echo $${docker_image}:$(DOCKER_VARIANT_PREFIX)$(DOCKER_BRANCH_TAG)
 ifeq ($(VCS_BRANCH),main)
 	echo $${docker_image}:$(DOCKER_VARIANT_PREFIX)v$${minor_version}
@@ -386,7 +269,6 @@
 	echo $${docker_image}:$(DOCKER_VARIANT)
 endif
 endif
-endif
 
 .PHONY: build-docker-build
 ### Run the actual commands used to build the Docker container image.
@@ -395,7 +277,7 @@
 		./var/git/refs/remotes/$(VCS_REMOTE)/$(VCS_BRANCH) \
 		./var/log/docker-login-DOCKER.log
 # Workaround broken interactive session detection:
-	docker pull "python:$(PYTHON_MINOR)"
+	docker pull "buildpack-deps"
 	docker_image_tags=""
 	for image_tag in $$(
 	    $(MAKE) -e --no-print-directory build-docker-tags
@@ -406,42 +288,13 @@
 # https://github.com/moby/moby/issues/39003#issuecomment-879441675
 	docker buildx build $(DOCKER_BUILD_ARGS) \
 	    --build-arg BUILDKIT_INLINE_CACHE="1" \
-	    --build-arg PYTHON_MINOR="$(PYTHON_MINOR)" \
-	    --build-arg PYTHON_ENV="$(PYTHON_ENV)" \
 	    --build-arg VERSION="$$(./.tox/build/bin/cz version --project)" \
 	    $${docker_image_tags} --file "$(DOCKER_FILE)" "./"
 
-.PHONY: $(PYTHON_MINORS:%=build-docker-requirements-%)
-### Pull container images and compile fixed/pinned dependency versions if necessary.
-$(PYTHON_MINORS:%=build-docker-requirements-%): ./.env
-	export PYTHON_MINOR="$(@:build-docker-requirements-%=%)"
-	export PYTHON_ENV="py$(subst .,,$(@:build-docker-requirements-%=%))"
-	$(MAKE) -e build-docker-volumes-$${PYTHON_ENV} \
-	    "./var/docker/$${PYTHON_ENV}/log/build-devel.log"
-	docker compose run $(DOCKER_COMPOSE_RUN_ARGS) python-project-structure-devel \
-	    make -e PYTHON_MINORS="$(@:build-docker-requirements-%=%)" \
-	    build-requirements-py$(subst .,,$(@:build-docker-requirements-%=%))
-
-.PHONY: $(PYTHON_ENVS:%=build-docker-volumes-%)
-### Ensure access permissions to build artifacts in Python version container volumes.
+.PHONY: build-docker-volumes
+### Ensure access permissions to build artifacts in container volumes.
 # If created by `# dockerd`, they end up owned by `root`.
-$(PYTHON_ENVS:%=build-docker-volumes-%): \
-		./src/python_project_structure.egg-info/ ./.tox/
-	$(MAKE) -e \
-	    $(@:build-docker-volumes-%=./var/docker/%/) \
-	    $(@:build-docker-volumes-%=./var/docker/%/python_project_structure.egg-info/) \
-	    $(@:build-docker-volumes-%=./var/docker/%/.tox/)
-=======
-### Perform any currently necessary local set-up common to most operations.
-build: \
-	./.git/hooks/pre-commit \
-	$(HOME)/.local/var/log/project-structure-host-install.log
-
-.PHONY: build-pkgs
-### Ensure the built package is current when used outside of tox.
-build-pkgs: ./var/git/refs/remotes/$(VCS_REMOTE)/$(VCS_BRANCH)
-	true "TEMPLATE: Always specific to the type of project"
->>>>>>> ce5e88d0
+build-docker-volumes: $(DOCKER_VOLUMES)
 
 
 ## Test Targets:
@@ -449,22 +302,12 @@
 # Recipes that run the test suite.
 
 .PHONY: test
-<<<<<<< HEAD
 ### Format the code and run the full suite of tests, coverage checks, and linters.
 test: test-docker-lint test-docker
 
 .PHONY: test-local
-### Run the full suite of tests on the local host.
+### Run the full suite of tests, coverage checks, and linters.
 test-local:
-	tox $(TOX_RUN_ARGS) -e "$(TOX_ENV_LIST)"
-
-.PHONY: test-debug
-### Run tests in the host environment and invoke the debugger on errors/failures.
-test-debug: ./var/log/tox/$(PYTHON_ENV)/editable.log
-	$(TOX_EXEC_ARGS) -- pytest --pdb
-=======
-### Run the full suite of tests, coverage checks, and linters.
-test: build
 	true "TEMPLATE: Always specific to the type of project"
 
 .PHONY: test-lint
@@ -477,46 +320,25 @@
 ### Run tests directly on the host and invoke the debugger on errors/failures.
 test-debug:
 	true "TEMPLATE: Always specific to the type of project"
->>>>>>> ce5e88d0
 
 .PHONY: test-docker
 ### Run the full suite of tests, coverage checks, and code linters in containers.
-test-docker: build-pkgs ./var/log/tox/build/build.log
-	$(MAKE) -e -j PYTHON_WHEEL="$(call current_pkg,.whl)" \
-	    DOCKER_BUILD_ARGS="$(DOCKER_BUILD_ARGS) --progress plain" \
-	    DOCKER_COMPOSE_RUN_ARGS="$(DOCKER_COMPOSE_RUN_ARGS) -T" \
-	    $(PYTHON_MINORS:%=test-docker-%)
-
-.PHONY: $(PYTHON_MINORS:%=test-docker-%)
-### Run the full suite of tests inside a docker container for one Python version.
-$(PYTHON_MINORS:%=test-docker-%):
-	$(MAKE) -e \
-	    PYTHON_MINORS="$(@:test-docker-%=%)" \
-	    PYTHON_MINOR="$(@:test-docker-%=%)" \
-	    PYTHON_ENV="py$(subst .,,$(@:test-docker-%=%))" \
-	    test-docker-pyminor
-
-.PHONY: test-docker-pyminor
-### Run the full suite of tests inside a docker container for this Python version.
-test-docker-pyminor: build-docker-volumes-$(PYTHON_ENV) build-docker-$(PYTHON_MINOR)
+test-docker: build-pkgs ./var/log/tox/build/build.log build-docker-volumes build-docker
 	docker_run_args="--rm"
 	if [ ! -t 0 ]
 	then
 # No fancy output when running in parallel
 	    docker_run_args+=" -T"
 	fi
-# Ensure the dist/package has been correctly installed in the image
-	docker compose run --no-deps $${docker_run_args} python-project-structure \
-	    python -c 'import pythonprojectstructure; print(pythonprojectstructure)'
-# Run from the development Docker container for consistency
-	docker compose run $${docker_run_args} python-project-structure-devel \
-	    make -e PYTHON_MINORS="$(PYTHON_MINORS)" PYTHON_WHEEL="$(PYTHON_WHEEL)" \
-	        test-local
+# Ensure the end-user image runs successfully:
+	docker compose run --no-deps $${docker_run_args} project-structure true
+# Run from the development Docker container for consistency:
+	docker compose run $${docker_run_args} project-structure-devel \
+	    make -e test-local
 
 .PHONY: test-docker-lint
 ### Check the style and content of the `./Dockerfile*` files
-test-docker-lint: ./.env build-docker-volumes-$(PYTHON_ENV) \
-		./var/log/docker-login-DOCKER.log
+test-docker-lint: ./.env build-docker-volumes ./var/log/docker-login-DOCKER.log
 	docker compose pull --quiet hadolint
 	docker compose run $(DOCKER_COMPOSE_RUN_ARGS) hadolint
 	docker compose run $(DOCKER_COMPOSE_RUN_ARGS) hadolint \
@@ -527,13 +349,8 @@
 .PHONY: test-push
 ### Perform any checks that should only be run before pushing.
 test-push: $(VCS_FETCH_TARGETS) \
-<<<<<<< HEAD
-		$(HOME)/.local/var/log/python-project-structure-host-install.log \
-		./var/docker/$(PYTHON_ENV)/log/build-devel.log \
-		build-docker-volumes-$(PYTHON_ENV) ./.env
-=======
-		$(HOME)/.local/var/log/project-structure-host-install.log
->>>>>>> ce5e88d0
+		$(HOME)/.local/var/log/project-structure-host-install.log \
+		./var/docker/log/build-devel.log build-docker-volumes ./.env
 	vcs_compare_rev="$(VCS_COMPARE_REMOTE)/$(VCS_COMPARE_BRANCH)"
 	if ! git fetch "$(VCS_COMPARE_REMOTE)" "$(VCS_COMPARE_BRANCH)"
 	then
@@ -554,12 +371,8 @@
 	then
 	    exit $$exit_code
 	else
-<<<<<<< HEAD
 	    docker compose run $(DOCKER_COMPOSE_RUN_ARGS) \
-	        python-project-structure-devel $(TOX_EXEC_ARGS) -- \
-=======
-	    $(TOX_EXEC_BUILD_ARGS) -- \
->>>>>>> ce5e88d0
+	        project-structure-devel $(TOX_EXEC_BUILD_ARGS) -- \
 	        towncrier check --compare-with "$${vcs_compare_rev}"
 	fi
 
@@ -580,18 +393,12 @@
 # end-users.
 
 .PHONY: release
-<<<<<<< HEAD
-### Publish installable Python packages and container images as required by commits.
-release: release-python release-docker
-
-.PHONY: release-python
-### Publish installable Python packages to PyPI.
-release-python: $(HOME)/.local/var/log/python-project-structure-host-install.log \
-		~/.pypirc
-=======
+### Publish installable packages and container images as required by commits.
+release: release-pkgs release-docker
+
+.PHONY: release-pkgs
 ### Publish installable packages if conventional commits require a release.
-release: $(HOME)/.local/var/log/project-structure-host-install.log
->>>>>>> ce5e88d0
+release-pkgs: $(HOME)/.local/var/log/project-structure-host-install.log
 # Only release from the `main` or `develop` branches:
 ifeq ($(RELEASE_PUBLISH),true)
 	$(MAKE) -e build-pkgs
@@ -601,17 +408,9 @@
 
 .PHONY: release-docker
 ### Publish all container images to all container registries.
-release-docker: build-docker-volumes-$(PYTHON_ENV) build-docker \
-		$(DOCKER_REGISTRIES:%=./var/log/docker-login-%.log)
-	$(MAKE) -e -j DOCKER_COMPOSE_RUN_ARGS="$(DOCKER_COMPOSE_RUN_ARGS) -T" \
-	    $(PYTHON_MINORS:%=release-docker-%)
-
-.PHONY: $(PYTHON_MINORS:%=release-docker-%)
-### Publish the container images for one Python version to all container registries.
-$(PYTHON_MINORS:%=release-docker-%): \
+release-docker: build-docker-volumes build-docker \
 		$(DOCKER_REGISTRIES:%=./var/log/docker-login-%.log) \
 		$(HOME)/.local/var/log/docker-multi-platform-host-install.log
-	export PYTHON_ENV="py$(subst .,,$(@:release-docker-%=%))"
 # Build other platforms in emulation and rely on the layer cache for bundling the
 # previously built native images into the manifests.
 	DOCKER_BUILD_ARGS="$(DOCKER_BUILD_ARGS) --push"
@@ -624,29 +423,20 @@
 	$(MAKE) -e DOCKER_FILE="./Dockerfile.devel" DOCKER_VARIANT="devel" \
 	    build-docker-build
 # Push the end-user manifest and images:
-	PYTHON_WHEEL="$$(ls -t ./dist/*.whl | head -n 1)"
-	$(MAKE) -e DOCKER_BUILD_ARGS="$${DOCKER_BUILD_ARGS}\
-	    --build-arg PYTHON_WHEEL=$${PYTHON_WHEEL}" build-docker-build
-# Update Docker Hub `README.md` from the official/canonical Python version:
+	$(MAKE) -e build-docker-build
+# Update Docker Hub `README.md` using the `./README.rst` reStructuredText version:
 ifeq ($(VCS_BRANCH),main)
-	if [ "$${PYTHON_ENV}" == "$(PYTHON_HOST_ENV)" ]
-	then
-	    $(MAKE) -e "./var/log/docker-login-DOCKER.log"
-	    docker compose pull --quiet pandoc docker-pushrm
-	    docker compose run $(DOCKER_COMPOSE_RUN_ARGS) docker-pushrm
-	fi
+	$(MAKE) -e "./var/log/docker-login-DOCKER.log"
+	docker compose pull --quiet pandoc docker-pushrm
+	docker compose run $(DOCKER_COMPOSE_RUN_ARGS) docker-pushrm
 endif
 
 .PHONY: release-bump
 ### Bump the package version if on a branch that should trigger a release.
 release-bump: ~/.gitconfig $(VCS_RELEASE_FETCH_TARGETS) \
-<<<<<<< HEAD
-		./var/log/git-remotes.log ./var/log/tox/build/build.log \
-		./var/docker/$(PYTHON_ENV)/log/build-devel.log \
-		./.env build-docker-volumes-$(PYTHON_ENV)
-=======
-		$(HOME)/.local/var/log/project-structure-host-install.log
->>>>>>> ce5e88d0
+		./var/log/git-remotes.log \
+		$(HOME)/.local/var/log/project-structure-host-install.log \
+		./var/docker/log/build-devel.log ./.env build-docker-volumes
 	if ! git diff --cached --exit-code
 	then
 	    set +x
@@ -687,29 +477,15 @@
 	    $(TOX_EXEC_BUILD_ARGS) -qq -- cz bump $${cz_bump_args} --yes --dry-run |
 	    sed -nE 's|.* ([^ ]+) *→ *([^ ]+).*|\2|p;q'
 	) || true
-<<<<<<< HEAD
-	docker compose run $(DOCKER_COMPOSE_RUN_ARGS) python-project-structure-devel \
+	docker compose run $(DOCKER_COMPOSE_RUN_ARGS) project-structure-devel \
 	    $(TOX_EXEC_ARGS) -qq -- \
 	    towncrier build --version "$${next_version}" --draft --yes \
 	    >"./NEWS-VERSION.rst"
 	git add -- "./NEWS-VERSION.rst"
-	docker compose run $(DOCKER_COMPOSE_RUN_ARGS) python-project-structure-devel \
+	docker compose run $(DOCKER_COMPOSE_RUN_ARGS) project-structure-devel \
 	    $(TOX_EXEC_ARGS) -- towncrier build --version "$${next_version}" --yes
-=======
-	$(TOX_EXEC_BUILD_ARGS) -qq -- \
-	    towncrier build --version "$${next_version}" --draft --yes \
-	    >"./NEWS-VERSION.rst"
-	git add -- "./NEWS-VERSION.rst"
-	$(TOX_EXEC_BUILD_ARGS) -- towncrier build --version "$${next_version}" --yes
->>>>>>> ce5e88d0
 # Increment the version in VCS
 	$(TOX_EXEC_BUILD_ARGS) -- cz bump $${cz_bump_args}
-# Ensure the container image reflects the version bump but we don't need to update the
-# requirements again.
-	touch \
-	    $(PYTHON_ENVS:%=./requirements/%/user.txt) \
-	    $(PYTHON_ENVS:%=./requirements/%/devel.txt) \
-	    $(PYTHON_ENVS:%=./build-host/requirements-%.txt)
 ifeq ($(VCS_BRANCH),main)
 # Merge the bumped version back into `develop`:
 	bump_rev="$$(git rev-parse HEAD)"
@@ -733,19 +509,7 @@
 
 .PHONY: devel-upgrade
 ### Update all fixed/pinned dependencies to their latest available versions.
-<<<<<<< HEAD
-devel-upgrade: ./.env build-docker-volumes-$(PYTHON_ENV) \
-		./var/docker/$(PYTHON_ENV)/log/build-devel.log \
-		./var/log/tox/build/build.log
-	touch "./setup.cfg" "./requirements/build.txt.in" \
-	    "./build-host/requirements.txt.in"
-# Ensure the network is create first to avoid race conditions
-	docker compose create python-project-structure-devel
-	$(MAKE) -e -j DOCKER_COMPOSE_RUN_ARGS="$(DOCKER_COMPOSE_RUN_ARGS) -T" \
-	    $(PYTHON_MINORS:%=build-docker-requirements-%)
-=======
 devel-upgrade:
->>>>>>> ce5e88d0
 # Update VCS hooks from remotes to the latest tag.
 	$(TOX_EXEC_BUILD_ARGS) -- pre-commit autoupdate
 
@@ -794,139 +558,64 @@
 	$(TOX_EXEC_BUILD_ARGS) -- pre-commit clean || true
 	git clean -dfx -e "var/" -e ".env"
 	rm -rfv "./var/log/"
-	rm -rf "./var/docker/"
+	rm -rf $(DOCKER_VOLUMES)
 
 
 ## Real Targets:
 #
 # Recipes that make actual changes and create and update files for the target.
-
-<<<<<<< HEAD
-# Manage fixed/pinned versions in `./requirements/**.txt` files.  Has to be run for each
-# python version in the virtual environment for that Python version:
-# https://github.com/jazzband/pip-tools#cross-environment-usage-of-requirementsinrequirementstxt-and-pip-compile
-$(PYTHON_ENVS:%=./requirements/%/devel.txt): ./pyproject.toml ./setup.cfg ./tox.ini
-	true DEBUG Updated prereqs: $(?)
-	$(MAKE) -e "$(@:requirements/%/devel.txt=./var/log/tox/%/build.log)"
-	./.tox/$(@:requirements/%/devel.txt=%)/bin/pip-compile \
-	    --resolver "backtracking" --upgrade --extra "devel" \
-	    --output-file "$(@)" "$(<)"
-	mkdir -pv "./var/log/"
-	touch "./var/log/rebuild.log"
-$(PYTHON_ENVS:%=./requirements/%/user.txt): ./pyproject.toml ./setup.cfg ./tox.ini
-	true DEBUG Updated prereqs: $(?)
-	$(MAKE) -e "$(@:requirements/%/user.txt=./var/log/tox/%/build.log)"
-	./.tox/$(@:requirements/%/user.txt=%)/bin/pip-compile \
-	    --resolver "backtracking" --upgrade --output-file "$(@)" "$(<)"
-	mkdir -pv "./var/log/"
-	touch "./var/log/rebuild.log"
-$(PYTHON_ENVS:%=./build-host/requirements-%.txt): ./build-host/requirements.txt.in
-	true DEBUG Updated prereqs: $(?)
-	$(MAKE) -e "$(@:build-host/requirements-%.txt=./var/log/tox/%/build.log)"
-	./.tox/$(@:build-host/requirements-%.txt=%)/bin/pip-compile \
-	    --resolver "backtracking" --upgrade --output-file "$(@)" "$(<)"
-# Only update the installed tox version for the latest/host/main/default Python version
-	if [ "$(@:build-host/requirements-%.txt=%)" = "$(PYTHON_ENV)" ]
-	then
-# Don't install tox into one of it's own virtual environments
-	    if [ -n "$${VIRTUAL_ENV:-}" ]
-	    then
-	        pip_bin="$$(which -a pip | grep -v "^$${VIRTUAL_ENV}/bin/" | head -n 1)"
-	    else
-	        pip_bin="pip"
-	    fi
-	    "$${pip_bin}" install -r "$(@)"
-	fi
-	mkdir -pv "./var/log/"
-	touch "./var/log/rebuild.log"
-$(PYTHON_ENVS:%=./requirements/%/build.txt): ./requirements/build.txt.in
-	true DEBUG Updated prereqs: $(?)
-	$(MAKE) -e "$(@:requirements/%/build.txt=./var/log/tox/%/build.log)"
-	./.tox/$(@:requirements/%/build.txt=%)/bin/pip-compile \
-	    --resolver "backtracking" --upgrade --output-file "$(@)" "$(<)"
 
 # Targets used as pre-requisites to ensure virtual environments managed by tox have been
 # created and can be used directly to save time on Tox's overhead when we don't need
 # Tox's logic about when to update/recreate them, e.g.:
 #     $ ./.tox/build/bin/cz --help
 # Mostly useful for build/release tools.
-$(PYTHON_ALL_ENVS:%=./var/log/tox/%/build.log):
-	$(MAKE) -e "$(HOME)/.local/var/log/python-project-structure-host-install.log"
+./var/log/tox/build/build.log:
+	$(MAKE) -e "$(HOME)/.local/var/log/project-structure-host-install.log"
 	mkdir -pv "$(dir $(@))"
 	tox run $(TOX_EXEC_OPTS) -e "$(@:var/log/tox/%/build.log=%)" --notest |&
 	    tee -a "$(@)"
-# Workaround tox's `usedevelop = true` not working with `./pyproject.toml`.  Use as a
-# prerequisite when using Tox-managed virtual environments directly and changes to code
-# need to take effect immediately.
-$(PYTHON_ENVS:%=./var/log/tox/%/editable.log):
-	$(MAKE) -e "$(HOME)/.local/var/log/python-project-structure-host-install.log"
-	mkdir -pv "$(dir $(@))"
-	tox exec $(TOX_EXEC_OPTS) -e "$(@:var/log/tox/%/editable.log=%)" -- \
-	    pip install -e "./" |& tee -a "$(@)"
-=======
-./README.md: README.rst
-	docker compose run --rm "pandoc"
->>>>>>> ce5e88d0
 
 ## Docker real targets:
 
 # Build the development image:
-./var/docker/$(PYTHON_ENV)/log/build-devel.log: \
+./var/docker/log/build-devel.log: \
 		./Dockerfile.devel ./.dockerignore ./bin/entrypoint \
-		./pyproject.toml ./setup.cfg ./tox.ini \
 		./build-host/requirements.txt.in ./docker-compose.yml \
 		./docker-compose.override.yml ./.env \
-		./var/docker/$(PYTHON_ENV)/log/rebuild.log
+		./var/docker/log/rebuild.log
 	true DEBUG Updated prereqs: $(?)
-	$(MAKE) -e build-docker-volumes-$(PYTHON_ENV)
+	$(MAKE) -e build-docker-volumes
 	mkdir -pv "$(dir $(@))"
 ifeq ($(DOCKER_BUILD_PULL),true)
 # Pull the development image and simulate as if it had been built here.
-	if docker compose pull --quiet python-project-structure-devel
-	then
-	    touch "$(@)" "./var/docker/$(PYTHON_ENV)/log/rebuild.log"
-# Ensure the virtualenv in the volume is also current:
-	    docker compose run $(DOCKER_COMPOSE_RUN_ARGS) \
-	        python-project-structure-devel make -e PYTHON_MINORS="$(PYTHON_MINOR)" \
-	        "./var/log/tox/$(PYTHON_ENV)/build.log"
+	if docker compose pull --quiet project-structure-devel
+	then
+	    touch "$(@)" "./var/docker/log/rebuild.log"
 	    exit
 	fi
 endif
 	$(MAKE) -e DOCKER_FILE="./Dockerfile.devel" DOCKER_VARIANT="devel" \
 	    DOCKER_BUILD_ARGS="--load" build-docker-build >>"$(@)"
-# Update the pinned/frozen versions, if needed, using the container.  If changed, then
-# we may need to re-build the container image again to ensure it's current and correct.
-ifeq ($(BUILD_REQUIREMENTS),true)
-	docker compose run $(DOCKER_COMPOSE_RUN_ARGS) python-project-structure-devel \
-	    make -e PYTHON_MINORS="$(PYTHON_MINOR)" build-requirements-$(PYTHON_ENV)
-	$(MAKE) -e "$(@)"
-endif
 
 # Build the end-user image:
-./var/docker/$(PYTHON_ENV)/log/build-user.log: \
-		./var/docker/$(PYTHON_ENV)/log/build-devel.log ./Dockerfile \
-		./var/docker/$(PYTHON_ENV)/log/rebuild.log
+./var/docker/log/build-user.log: \
+		./var/docker/log/build-devel.log ./Dockerfile \
+		./var/docker/log/rebuild.log
 	true DEBUG Updated prereqs: $(?)
-ifeq ($(PYTHON_WHEEL),)
-	$(MAKE) -e "build-pkgs"
-	PYTHON_WHEEL="$$(ls -t ./dist/*.whl | head -n 1)"
-endif
 # Build the end-user image now that all required artifacts are built"
 	mkdir -pv "$(dir $(@))"
-	$(MAKE) -e DOCKER_BUILD_ARGS="$(DOCKER_BUILD_ARGS) --load \
-	--build-arg PYTHON_WHEEL=$${PYTHON_WHEEL}" build-docker-build >>"$(@)"
+	$(MAKE) -e DOCKER_BUILD_ARGS="$(DOCKER_BUILD_ARGS) --load" \
+	    build-docker-build >>"$(@)"
 # The image installs the host requirements, reflect that in the bind mount volumes
 	date >>"$(@:%/build-user.log=%/host-install.log)"
 
-./var/ $(PYTHON_ENVS:%=./var/docker/%/) \
-./src/python_project_structure.egg-info/ \
-$(PYTHON_ENVS:%=./var/docker/%/python_project_structure.egg-info/) \
-./.tox/ $(PYTHON_ENVS:%=./var/docker/%/.tox/):
+./var/ $(DOCKER_VOLUMES):
 	mkdir -pv "$(@)"
 
-# Marker file used to trigger the rebuild of the image for just one Python version.
+# Marker file used to trigger the rebuild of the image.
 # Useful to workaround async timestamp issues when running jobs in parallel:
-./var/docker/$(PYTHON_ENV)/log/rebuild.log:
+./var/docker/log/rebuild.log:
 	mkdir -pv "$(dir $(@))"
 	date >>"$(@)"
 
@@ -1008,11 +697,6 @@
 	git config --global user.name "$(USER_FULL_NAME)"
 	git config --global user.email "$(USER_EMAIL)"
 
-<<<<<<< HEAD
-# Ensure release publishing authentication, mostly useful in automation such as CI.
-~/.pypirc: ./home/.pypirc.in
-	$(MAKE) -e "template=$(<)" "target=$(@)" expand-template
-
 ./var/log/docker-login-DOCKER.log: ./.env
 	mkdir -pv "$(dir $(@))"
 	set +x
@@ -1022,8 +706,6 @@
 	printenv "DOCKER_PASS" | docker login -u "merpatterson" --password-stdin
 	date | tee -a "$(@)"
 
-=======
->>>>>>> ce5e88d0
 
 ## Utility Targets:
 #
