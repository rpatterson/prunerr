# SPDX-FileCopyrightText: 2023 Ross Patterson <me@rpatterson.net>
#
# SPDX-License-Identifier: MIT

## Development, build, and maintenance tasks:
#
# To ease discovery for contributors, place option variables affecting behavior at the
# top. Skip down to `## Top-level targets:` to find targets intended for use by
# developers. The recipes for real targets that follow the top-level targets do the real
# work. If making changes here, start by reading the philosophy commentary at the bottom
# of this file.

# Project specific values:
export PROJECT_NAMESPACE=rpatterson
export PROJECT_NAME=project-structure
# TEMPLATE: Create an Node Package Manager (NPM) organization and set its name here:
NPM_SCOPE=$(PROJECT_NAMESPACE)
export DOCKER_USER=merpatterson

# Option variables that control behavior:
export TEMPLATE_IGNORE_EXISTING=false


## "Private" Variables:

# Variables not of concern those running and reading top-level targets. These variables
# most often derive from the environment or other values. Place variables holding
# literal constants or option variables intended for use on the command-line towards the
# top. Otherwise, add variables to the appropriate following grouping. Make requires
# defining variables referenced in targets or prerequisites before those references, in
# contrast with references in recipes. As a result, the Makefile can't place these
# further down for readability and discover.

### Defensive settings for make:
#     https://tech.davis-hansson.com/p/make/
SHELL:=bash
.ONESHELL:
.SHELLFLAGS:=-eu -o pipefail -c
.SILENT:
.DELETE_ON_ERROR:
MAKEFLAGS+=--warn-undefined-variables
MAKEFLAGS+=--no-builtin-rules
PS1?=$$
EMPTY=
COMMA=,

# Values derived from the environment:
USER_NAME:=$(shell id -u -n)
USER_FULL_NAME:=$(shell \
    getent passwd "$(USER_NAME)" | cut -d ":" -f 5 | cut -d "," -f 1)
ifeq ($(USER_FULL_NAME),)
USER_FULL_NAME=$(USER_NAME)
endif
USER_EMAIL:=$(USER_NAME)@$(shell hostname -f)
export PUID:=$(shell id -u)
export PGID:=$(shell id -g)
export CHECKOUT_DIR=$(PWD)
# Managed user-specific directory out of the checkout:
# https://specifications.freedesktop.org/basedir-spec/0.8/ar01s03.html
STATE_DIR=$(HOME)/.local/state/$(PROJECT_NAME)
TZ=Etc/UTC
ifneq ("$(wildcard /usr/share/zoneinfo/)","")
TZ=$(shell \
  realpath --relative-to=/usr/share/zoneinfo/ \
  $(firstword $(realpath /private/etc/localtime /etc/localtime)) \
)
endif
export TZ
export DOCKER_GID=$(shell getent group "docker" | cut -d ":" -f 3)

# Values derived from Version Control Systems (VCS):
VCS_LOCAL_BRANCH:=$(shell git branch --show-current)
VCS_TAG=
ifeq ($(VCS_LOCAL_BRANCH),)
# Guess branch name from tag:
ifneq ($(shell echo "$(VCS_TAG)" | grep -E '^v[0-9]+\.[0-9]+\.[0-9]+$$'),)
# Publish final releases from the `main` branch:
VCS_LOCAL_BRANCH=main
else ifneq ($(shell echo "$(VCS_TAG)" | grep -E '^v[0-9]+\.[0-9]+\.[0-9]+.+$$'),)
# Publish pre-releases from the `develop` branch:
VCS_LOCAL_BRANCH=develop
endif
endif
# Reproduce Git branch and remote configuration and logic:
VCS_CLONE_REMOTE:=$(shell git config "clone.defaultRemoteName")
ifeq ($(VCS_CLONE_REMOTE),)
VCS_CLONE_REMOTE=origin
endif
VCS_PUSH_REMOTE:=$(shell git config "branch.$(VCS_LOCAL_BRANCH).pushRemote")
ifeq ($(VCS_PUSH_REMOTE),)
VCS_PUSH_REMOTE:=$(shell git config "remote.pushDefault")
endif
ifeq ($(VCS_PUSH_REMOTE),)
VCS_PUSH_REMOTE=$(VCS_CLONE_REMOTE)
endif
VCS_UPSTREAM_REMOTE:=$(shell git config "branch.$(VCS_LOCAL_BRANCH).remote")
ifeq ($(VCS_UPSTREAM_REMOTE),)
VCS_UPSTREAM_REMOTE:=$(shell git config "checkout.defaultRemote")
endif
VCS_UPSTREAM_REF:=$(shell git config "branch.$(VCS_LOCAL_BRANCH).merge")
VCS_UPSTREAM_BRANCH=$(VCS_UPSTREAM_REF:refs/heads/%=%)
# Find the remote and branch for `v*` tags versioning data:
VCS_REMOTE=$(VCS_PUSH_REMOTE)
VCS_BRANCH=$(VCS_LOCAL_BRANCH)
# Find the remote and branch for conventional commits release data:
VCS_COMPARE_REMOTE=$(VCS_UPSTREAM_REMOTE)
ifeq ($(VCS_COMPARE_REMOTE),)
VCS_COMPARE_REMOTE=$(VCS_PUSH_REMOTE)
endif
VCS_COMPARE_BRANCH=$(VCS_UPSTREAM_BRANCH)
ifeq ($(VCS_COMPARE_BRANCH),)
VCS_COMPARE_BRANCH=$(VCS_BRANCH)
endif
# If pushing to upstream release branches, get release data compared to the preceding
# release:
ifeq ($(VCS_COMPARE_BRANCH),develop)
VCS_COMPARE_BRANCH=main
endif
VCS_BRANCH_SUFFIX=upgrade
VCS_MERGE_BRANCH=$(VCS_BRANCH:%-$(VCS_BRANCH_SUFFIX)=%)
# Tolerate detached `HEAD`, such as during a rebase:
VCS_FETCH_TARGETS=
ifneq ($(VCS_BRANCH),)
# Assemble the targets used to avoid redundant fetches during release tasks:
VCS_FETCH_TARGETS+=./var/git/refs/remotes/$(VCS_REMOTE)/$(VCS_BRANCH)
ifneq ($(VCS_REMOTE)/$(VCS_BRANCH),$(VCS_COMPARE_REMOTE)/$(VCS_COMPARE_BRANCH))
VCS_FETCH_TARGETS+=./var/git/refs/remotes/$(VCS_COMPARE_REMOTE)/$(VCS_COMPARE_BRANCH)
endif
# Also fetch develop for merging back in the final release:
VCS_RELEASE_FETCH_TARGETS=./var/git/refs/remotes/$(VCS_REMOTE)/$(VCS_BRANCH)
ifeq ($(VCS_BRANCH),main)
VCS_RELEASE_FETCH_TARGETS+=./var/git/refs/remotes/$(VCS_COMPARE_REMOTE)/develop
ifneq ($(VCS_REMOTE)/$(VCS_BRANCH),$(VCS_COMPARE_REMOTE)/develop)
ifneq ($(VCS_COMPARE_REMOTE)/$(VCS_COMPARE_BRANCH),$(VCS_COMPARE_REMOTE)/develop)
VCS_FETCH_TARGETS+=./var/git/refs/remotes/$(VCS_COMPARE_REMOTE)/develop
endif
endif
endif
ifneq ($(VCS_MERGE_BRANCH),$(VCS_BRANCH))
VCS_FETCH_TARGETS+=./var/git/refs/remotes/$(VCS_REMOTE)/$(VCS_MERGE_BRANCH)
endif
endif

# Run Python tools in isolated environments managed by Tox:
export PATH:=$(STATE_DIR)/bin:$(PATH)
TOX_EXEC_OPTS=--no-recreate-pkg --skip-pkg-install
TOX_EXEC_BUILD_ARGS=tox exec $(TOX_EXEC_OPTS) -e "build"

# Values used to build Docker images:
DOCKER_FILE=./Dockerfile
export DOCKER_BUILD_ARGS=
export DOCKER_BUILD_PULL=false
# Values used to tag built images:
export DOCKER_VARIANT=
DOCKER_VARIANT_PREFIX=
ifneq ($(DOCKER_VARIANT),)
DOCKER_VARIANT_PREFIX=$(DOCKER_VARIANT)-
endif
export DOCKER_BRANCH_TAG=$(subst /,-,$(VCS_BRANCH))
DOCKER_REGISTRIES=DOCKER
export DOCKER_REGISTRY=$(firstword $(DOCKER_REGISTRIES))
DOCKER_IMAGE_DOCKER=$(DOCKER_USER)/$(PROJECT_NAME)
DOCKER_IMAGE=$(DOCKER_IMAGE_$(DOCKER_REGISTRY))
# Values used to run built images in containers:
DOCKER_COMPOSE_RUN_ARGS=
DOCKER_COMPOSE_RUN_ARGS+= --rm
ifeq ($(shell tty),not a tty)
DOCKER_COMPOSE_RUN_ARGS+= -T
endif
export DOCKER_PASS

# Values used for publishing releases:
# Safe defaults for testing the release process without publishing to the official
# project hosting services, indexes, and registries:
RELEASE_PUBLISH=false
# Publish releases from the `main` or `develop` branches:
ifeq ($(VCS_BRANCH),main)
RELEASE_PUBLISH=true
else ifeq ($(VCS_BRANCH),develop)
# Publish pre-releases from the `develop` branch:
RELEASE_PUBLISH=true
endif
DOCKER_PLATFORMS=
ifeq ($(RELEASE_PUBLISH),true)
# TEMPLATE: Choose the platforms on which your users run the image. These default
# platforms should cover most common end-user platforms, including modern Apple M1 CPUs,
# Raspberry Pi devices, and AWS Graviton instances:
DOCKER_PLATFORMS=linux/amd64 linux/arm64 linux/arm/v7
endif

# Override variable values if present in `./.env` and if not overridden on the
# command-line:
include $(wildcard .env)

# Finished with `$(shell)`, echo recipe commands going forward
.SHELLFLAGS+= -x

# <!--alex disable hooks-->


## Top-level targets:

.PHONY: all
### The default target.
all: build

.PHONY: start
### Run the local development end-to-end stack services in the background as daemons.
start: build-docker ./.env.~out~
	docker compose down
	docker compose up -d

.PHONY: run
### Run the local development end-to-end stack services in the foreground for debugging.
run: build-docker ./.env.~out~
	docker compose down
	docker compose up


## Build Targets:
#
# Recipes that make artifacts needed for by end-users, development tasks, other recipes.

.PHONY: build
### Set up everything for development from a checkout, local and in containers.
build: ./.git/hooks/pre-commit ./.env.~out~ $(STATE_DIR)/log/host-install.log \
		$(STATE_DIR)/bin/tox ./var/log/npm-install.log build-docker

.PHONY: build-pkgs
### Ensure the built package is current.
build-pkgs: ./var/git/refs/remotes/$(VCS_REMOTE)/$(VCS_BRANCH) \
		./var-docker/log/build-devel.log
	true "TEMPLATE: Always specific to the project type"

.PHONY: build-docs
### Render the static HTML form of the Sphinx documentation
build-docs: build-docs-html

.PHONY: build-docs-watch
### Serve the Sphinx documentation with live updates
build-docs-watch: $(STATE_DIR)/bin/tox
	tox exec -e "build" -- sphinx-watch "./docs/" "./build/docs/html/" "html" --httpd

.PHONY: build-docs-%
build-docs-%: $(STATE_DIR)/bin/tox
	tox exec -e "build" -- sphinx-build -M "$(@:build-docs-%=%)" \
	    "./docs/" "./build/docs/"

## Docker Build Targets:
#
# Strive for as much consistency as possible in development tasks between the local host
# and inside containers. To that end, most of the `*-docker` container target recipes
# should run the corresponding `*-local` local host target recipes inside the
# development container. Top level targets, such as `test`, should run as much as
# possible inside the development container.

.PHONY: build-docker
### Set up for development in Docker containers.
build-docker: build-pkgs ./var-docker/log/build-user.log

.PHONY: build-docker-tags
### Print the list of image tags for the current registry and variant.
build-docker-tags:
	$(MAKE) -e $(DOCKER_REGISTRIES:%=build-docker-tags-%)

.PHONY: $(DOCKER_REGISTRIES:%=build-docker-tags-%)
### Print the list of image tags for the current registry and variant.
$(DOCKER_REGISTRIES:%=build-docker-tags-%): $(STATE_DIR)/bin/tox
	test -e "./var/git/refs/remotes/$(VCS_REMOTE)/$(VCS_BRANCH)"
	docker_image=$(DOCKER_IMAGE_$(@:build-docker-tags-%=%))
	echo $${docker_image}:$(DOCKER_VARIANT_PREFIX)$(DOCKER_BRANCH_TAG)
ifeq ($(VCS_BRANCH),main)
# Update tags users depend on to be stable from the `main` branch:
	VERSION=$$($(TOX_EXEC_BUILD_ARGS) -qq -- cz version --project)
	major_version=$$(echo $${VERSION} | sed -nE 's|([0-9]+).*|\1|p')
	minor_version=$$(
	    echo $${VERSION} | sed -nE 's|([0-9]+\.[0-9]+).*|\1|p'
	)
	echo $${docker_image}:$(DOCKER_VARIANT_PREFIX)v$${minor_version}
	echo $${docker_image}:$(DOCKER_VARIANT_PREFIX)v$${major_version}
	echo $${docker_image}:$(DOCKER_VARIANT_PREFIX)
endif
# Use this variant as the default used for tags such as `latest`
	echo $${docker_image}:$(DOCKER_VARIANT_PREFIX)$(DOCKER_BRANCH_TAG)
ifeq ($(VCS_BRANCH),main)
	echo $${docker_image}:$(DOCKER_VARIANT_PREFIX)v$${minor_version}
	echo $${docker_image}:$(DOCKER_VARIANT_PREFIX)v$${major_version}
ifeq ($(DOCKER_VARIANT),)
	echo $${docker_image}:latest
else
	echo $${docker_image}:$(DOCKER_VARIANT)
endif
endif

.PHONY: build-docker-build
### Run the actual commands used to build the Docker container image.
build-docker-build: ./Dockerfile $(STATE_DIR)/log/host-install.log \
		$(STATE_DIR)/bin/tox \
		$(HOME)/.local/state/docker-multi-platform/log/host-install.log \
		./var/git/refs/remotes/$(VCS_REMOTE)/$(VCS_BRANCH) \
		./var/log/docker-login-DOCKER.log
# Workaround broken interactive session detection:
	docker pull "buildpack-deps"
# Assemble the tags for all the variant permutations:
	$(MAKE) "./var/git/refs/remotes/$(VCS_REMOTE)/$(VCS_BRANCH)"
	docker_build_args=""
	for image_tag in $$(
	    $(MAKE) -e --no-print-directory build-docker-tags
	)
	do
	    docker_build_args+=" --tag $${image_tag}"
	done
ifeq ($(DOCKER_VARIANT),)
	docker_build_args+=" --target user"
else
	docker_build_args+=" --target $(DOCKER_VARIANT)"
endif
# https://github.com/moby/moby/issues/39003#issuecomment-879441675
	docker buildx build $(DOCKER_BUILD_ARGS) \
	    --build-arg BUILDKIT_INLINE_CACHE="1" \
	    --build-arg VERSION="$$(
	        $(TOX_EXEC_BUILD_ARGS) -qq -- cz version --project
	    )" \
	    $${docker_build_args} --file "$(<)" "./"


## Test Targets:
#
# Recipes that run the test suite.

.PHONY: test
### Format the code and run the full suite of tests, coverage checks, and linters.
test: test-lint test-docker-lint test-docker

.PHONY: test-local
### Run the full suite of tests, coverage checks, and linters.
test-local:
	true "TEMPLATE: Always specific to the project type"

.PHONY: test-lint
### Perform any linter or style checks, including non-code checks.
test-lint: $(STATE_DIR)/log/host-install.log $(STATE_DIR)/bin/tox \
		./var/log/npm-install.log build-docs test-lint-prose
# Run linters implemented in Python:
	tox run -e "build"
# Lint copyright and licensing:
	docker compose run --rm -T "reuse"
# Run linters implemented in JavaScript:
	~/.nvm/nvm-exec npm run lint

.PHONY: test-lint-prose
### Lint prose text for spelling, grammar, and style
test-lint-prose: $(STATE_DIR)/log/host-install.log ./var/log/vale-sync.log ./.vale.ini \
		./styles/code.ini
# Lint all markup files tracked in VCS with Vale:
# https://vale.sh/docs/topics/scoping/#formats
	git ls-files -co --exclude-standard -z |
	    xargs -r -0 -t -- docker compose run --rm -T vale
# Lint all source code files tracked in VCS with Vale:
	git ls-files -co --exclude-standard -z |
	    xargs -r -0 -t -- \
	    docker compose run --rm -T vale --config="./styles/code.ini"
# Lint source code files tracked in VCS but without extensions with Vale:
	git ls-files -co --exclude-standard -z | grep -Ez '^[^.]+$$' |
	    while read -d $$'\0'
	    do
	        cat "$${REPLY}" |
	            docker compose run --rm -T vale --config="./styles/code.ini" \
	                --ext=".pl"
	    done

.PHONY: test-debug
### Run tests directly on the system and start the debugger on errors or failures.
test-debug:
	true "TEMPLATE: Always specific to the project type"

.PHONY: test-docker
### Run the full suite of tests, coverage checks, and code linters in containers.
test-docker: $(STATE_DIR)/log/host-install.log build-pkgs
	docker_run_args="--rm"
	if [ ! -t 0 ]
	then
# No fancy output when running in parallel
	    docker_run_args+=" -T"
	fi
# Test that the end-user image can run commands:
	docker compose run --no-deps $${docker_run_args} $(PROJECT_NAME) true
# Run from the development Docker container for consistency:
	docker compose run $${docker_run_args} $(PROJECT_NAME)-devel \
	    make -e test-local

.PHONY: test-docker-lint
### Check the style and content of the `./Dockerfile*` files
test-docker-lint: $(STATE_DIR)/log/host-install.log ./.env.~out~ \
		./var/log/docker-login-DOCKER.log
	docker compose pull --quiet hadolint
	docker compose run $(DOCKER_COMPOSE_RUN_ARGS) hadolint
	docker compose run $(DOCKER_COMPOSE_RUN_ARGS) hadolint \
	    hadolint "./build-host/Dockerfile"

.PHONY: test-push
### Verify commits before pushing to the remote.
test-push: $(VCS_FETCH_TARGETS) $(STATE_DIR)/bin/tox ./var-docker/log/build-devel.log \
		./.env.~out~
	vcs_compare_rev="$(VCS_COMPARE_REMOTE)/$(VCS_COMPARE_BRANCH)"
	if ! git fetch "$(VCS_COMPARE_REMOTE)" "$(VCS_COMPARE_BRANCH)"
	then
# For a newly created branch not yet on the remote, compare with the pre-release branch:
	    vcs_compare_rev="$(VCS_COMPARE_REMOTE)/develop"
	fi
	exit_code=0
	(
	    $(TOX_EXEC_BUILD_ARGS) -- \
	        cz check --rev-range "$${vcs_compare_rev}..HEAD" &&
	    $(TOX_EXEC_BUILD_ARGS) -- \
	        python ./bin/cz-check-bump.py --compare-ref "$${vcs_compare_rev}"
	) || exit_code=$$?
	if (( $$exit_code == 3 || $$exit_code == 21 ))
	then
	    exit
	elif (( $$exit_code != 0 ))
	then
	    exit $$exit_code
	else
	    $(TOX_EXEC_BUILD_ARGS) -- \
	        towncrier check --compare-with "$${vcs_compare_rev}"
	fi

.PHONY: test-clean
### Confirm that the checkout has no uncommitted VCS changes.
test-clean:
	if [ -n "$$(git status --porcelain)" ]
	then
	    set +x
	    echo "Checkout is not clean"
	    false
	fi


## Release Targets:
#
# Recipes that make an changes needed for releases and publish built artifacts to
# end-users.

.PHONY: release
### Publish installable packages and container images as required by commits.
release: release-pkgs release-docker

.PHONY: release-pkgs
### Publish installable packages if conventional commits require a release.
release-pkgs:
# Don't release unless from the `main` or `develop` branches:
ifeq ($(RELEASE_PUBLISH),true)
	$(MAKE) -e build-pkgs
	true "TEMPLATE: Always specific to the project type"
	$(MAKE) -e test-clean
endif

.PHONY: release-docker
### Publish all container images to all container registries.
release-docker: $(STATE_DIR)/log/host-install.log build-docker \
		$(DOCKER_REGISTRIES:%=./var/log/docker-login-%.log) \
		$(HOME)/.local/state/docker-multi-platform/log/host-install.log
# Build other platforms in emulation and rely on the layer cache for bundling the
# native images built before into the manifests:
	DOCKER_BUILD_ARGS="$(DOCKER_BUILD_ARGS) --push"
ifneq ($(DOCKER_PLATFORMS),)
	DOCKER_BUILD_ARGS+=" --platform $(subst $(EMPTY) ,$(COMMA),$(DOCKER_PLATFORMS))"
else
endif
	export DOCKER_BUILD_ARGS
# Push the end-user manifest and images:
	$(MAKE) -e build-docker-build
# Push the development manifest and images:
	$(MAKE) -e DOCKER_VARIANT="devel" build-docker-build
# Update Docker Hub `README.md` using the `./README.rst` reStructuredText version:
ifeq ($(VCS_BRANCH),main)
	$(MAKE) -e "./var/log/docker-login-DOCKER.log"
	docker compose pull --quiet pandoc docker-pushrm
	docker compose up docker-pushrm
endif

.PHONY: release-bump
### Bump the package version if conventional commits require a release.
<<<<<<< HEAD
release-bump: ~/.gitconfig $(VCS_RELEASE_FETCH_TARGETS) $(STATE_DIR)/bin/tox
		./var/log/npm-install.log ./var/log/git-remotes.log
		./var-docker/log/build-devel.log ./.env.~out~
=======
release-bump: ~/.gitconfig $(VCS_RELEASE_FETCH_TARGETS) $(STATE_DIR)/bin/tox \
		./var/log/npm-install.log
>>>>>>> 32266854
	if ! git diff --cached --exit-code
	then
	    set +x
	    echo "CRITICAL: Cannot bump version with staged changes"
	    false
	fi
# Update the local branch to the forthcoming version bump commit:
	git switch -C "$(VCS_BRANCH)" "$$(git rev-parse HEAD)"
	exit_code=0
	if [ "$(VCS_BRANCH)" = "main" ] &&
	    $(TOX_EXEC_BUILD_ARGS) -- python ./bin/get-base-version.py $$(
	        $(TOX_EXEC_BUILD_ARGS) -qq -- cz version --project
	    )
	then
# Make a final release from the last pre-release:
	    true
	else
# Do the conventional commits require a release?:
	    $(TOX_EXEC_BUILD_ARGS) -- python ./bin/cz-check-bump.py || exit_code=$$?
	    if (( $$exit_code == 3 || $$exit_code == 21 ))
	    then
# No commits require a release:
	        exit
	    elif (( $$exit_code != 0 ))
	    then
	        exit $$exit_code
	    fi
	fi
# Collect the versions involved in this release according to conventional commits:
	cz_bump_args="--check-consistency --no-verify"
ifneq ($(VCS_BRANCH),main)
	cz_bump_args+=" --prerelease beta"
endif
# Build and stage the release notes:
	next_version=$$(
	    $(TOX_EXEC_BUILD_ARGS) -qq -- cz bump $${cz_bump_args} --yes --dry-run |
	    sed -nE 's|.* ([^ ]+) *→ *([^ ]+).*|\2|p;q'
	) || true
# Assemble the release notes for this next version:
	$(TOX_EXEC_BUILD_ARGS) -qq -- \
	    towncrier build --version "$${next_version}" --draft --yes \
	    >"./NEWS-VERSION.rst"
	git add -- "./NEWS-VERSION.rst"
	$(TOX_EXEC_BUILD_ARGS) -- towncrier build --version "$${next_version}" --yes
# Bump the version in the NPM package metadata:
	~/.nvm/nvm-exec npm --no-git-tag-version version "$${next_version}"
	git add -- "./package*.json"
# Increment the version in VCS
	$(TOX_EXEC_BUILD_ARGS) -- cz bump $${cz_bump_args}
ifeq ($(VCS_BRANCH),main)
# Merge the bumped version back into `develop`:
	$(MAKE) VCS_BRANCH="main" VCS_MERGE_BRANCH="develop" \
	    VCS_REMOTE="$(VCS_COMPARE_REMOTE)" VCS_MERGE_BRANCH="develop" devel-merge
	git switch -C "$(VCS_BRANCH)" "$$(git rev-parse HEAD)"
endif


## Development Targets:
#
# Recipes used by developers to make changes to the code.

.PHONY: devel-format
### Automatically correct code in this checkout according to linters and style checkers.
devel-format: $(STATE_DIR)/log/host-install.log ./var/log/npm-install.log
	true "TEMPLATE: Always specific to the project type"
# Add license and copyright header to files missing them:
	git ls-files -co --exclude-standard -z |
	grep -Ezv '\.license$$|^(\.reuse|LICENSES)/' |
	while read -d $$'\0'
	do
	    if ! (
	        test -e  "$${REPLY}.license" ||
	        grep -Eq 'SPDX-License-Identifier:' "$${REPLY}"
	    )
	    then
	        echo "$${REPLY}"
	    fi
	done | xargs -r -t -- \
	    docker compose run --rm -T "reuse" annotate --skip-unrecognised \
	        --copyright "Ross Patterson <me@rpatterson.net>" --license "MIT"
# Run source code formatting tools implemented in JavaScript:
	~/.nvm/nvm-exec npm run format

.PHONY: devel-upgrade
### Update all locked or frozen dependencies to their most recent available versions.
devel-upgrade: $(STATE_DIR)/bin/tox
# Update VCS integration from remotes to the most recent tag:
	$(TOX_EXEC_BUILD_ARGS) -- pre-commit autoupdate

.PHONY: devel-upgrade-branch
### Reset an upgrade branch, commit upgraded dependencies on it, and push for review.
devel-upgrade-branch: ~/.gitconfig ./var/git/refs/remotes/$(VCS_REMOTE)/$(VCS_BRANCH)
	git switch -C "$(VCS_BRANCH)-upgrade"
	now=$$(date -u)
	$(MAKE) -e devel-upgrade
	if $(MAKE) -e "test-clean"
	then
# No changes from upgrade, exit signaling success but push nothing:
	    exit
	fi
# Commit the upgrade changes
	echo "Upgrade all requirements to the most recent versions as of $${now}." \
	    >"./newsfragments/+upgrade-requirements.bugfix.rst"
	git add --update "./.pre-commit-config.yaml"
	git add "./newsfragments/+upgrade-requirements.bugfix.rst"
	git commit --all --gpg-sign -m \
	    "fix(deps): Upgrade to most recent versions"
# Fail if upgrading left un-tracked files in VCS:
	$(MAKE) -e "test-clean"

.PHONY: devel-merge
### Merge this branch with a suffix back into its un-suffixed upstream.
devel-merge: ~/.gitconfig ./var/git/refs/remotes/$(VCS_REMOTE)/$(VCS_MERGE_BRANCH)
	merge_rev="$$(git rev-parse HEAD)"
	git switch -C "$(VCS_MERGE_BRANCH)" --track "$(VCS_REMOTE)/$(VCS_MERGE_BRANCH)"
	git merge --ff --gpg-sign -m \
	    $$'Merge branch \'$(VCS_BRANCH)\' into $(VCS_MERGE_BRANCH)\n\n[ci merge]' \
	    "$${merge_rev}"


## Clean Targets:
#
# Recipes used to restore the checkout to initial conditions.

.PHONY: clean
### Restore the checkout to an initial clone state.
clean:
	docker compose down --remove-orphans --rmi "all" -v || true
	$(TOX_EXEC_BUILD_ARGS) -- pre-commit uninstall \
	    --hook-type "pre-commit" --hook-type "commit-msg" --hook-type "pre-push" \
	    || true
	$(TOX_EXEC_BUILD_ARGS) -- pre-commit clean || true
	git clean -dfx -e "/var" -e "var-docker/" -e "/.env" -e "*~"
	rm -rfv "./var/log/" "./var-docker/log/"


## Real Targets:
#
# Recipes that make actual changes and create and update files for the target.

## Docker real targets:

# Build the development image:
./var-docker/log/build-devel.log: ./Dockerfile ./.dockerignore ./bin/entrypoint \
		./docker-compose.yml ./docker-compose.override.yml ./.env.~out~ \
		./var-docker/log/rebuild.log $(STATE_DIR)/log/host-install.log
	true DEBUG Updated prereqs: $(?)
	mkdir -pv "$(dir $(@))"
ifeq ($(DOCKER_BUILD_PULL),true)
# Pull the development image and simulate building it here:
	if docker compose pull --quiet $(PROJECT_NAME)-devel
	then
	    touch "$(@)" "./var-docker/log/rebuild.log"
	    exit
	fi
endif
	$(MAKE) -e DOCKER_VARIANT="devel" DOCKER_BUILD_ARGS="--load" \
	    build-docker-build | tee -a "$(@)"

# Build the end-user image:
./var-docker/log/build-user.log: ./var-docker/log/build-devel.log ./Dockerfile \
		./.dockerignore ./bin/entrypoint ./var-docker/log/rebuild.log
	true DEBUG Updated prereqs: $(?)
# Build the user image after building all required artifacts:
	mkdir -pv "$(dir $(@))"
	$(MAKE) -e DOCKER_BUILD_ARGS="$(DOCKER_BUILD_ARGS) --load" \
	    build-docker-build >>"$(@)"

# Marker file used to trigger the rebuild of the image.

# Useful to workaround asynchronous timestamp issues when running jobs in parallel:
./var-docker/log/rebuild.log:
	mkdir -pv "$(dir $(@))"
	date >>"$(@)"

./README.md: README.rst
	$(MAKE) "$(STATE_DIR)/log/host-install.log"
	docker compose run --rm "pandoc"

# Local environment variables and secrets from a template:
./.env.~out~: ./.env.in
	$(call expand_template,$(<),$(@))

./var/log/npm-install.log: ./package.json
	$(MAKE) "$(STATE_DIR)/log/host-install.log"
	mkdir -pv "$(dir $(@))"
	~/.nvm/nvm-exec npm install | tee -a "$(@)"

./package.json:
	$(MAKE) "$(STATE_DIR)/log/host-install.log" "$(HOME)/.npmrc"
# https://docs.npmjs.com/creating-a-package-json-file#creating-a-default-packagejson-file
	~/.nvm/nvm-exec npm init --yes --scope="@$(NPM_SCOPE)"

$(HOME)/.npmrc:
	$(MAKE) "$(STATE_DIR)/log/host-install.log"
# https://docs.npmjs.com/creating-a-package-json-file#setting-config-options-for-the-init-command
	~/.nvm/nvm-exec npm set init-author-email "$(USER_EMAIL)"
	~/.nvm/nvm-exec npm set init-author-name "$(USER_FULL_NAME)"
	~/.nvm/nvm-exec npm set init-license "MIT"

# Bootstrap the right version of Tox for this checkout:
$(STATE_DIR)/bin/tox: ./build-host/requirements.txt.in $(STATE_DIR)/bin/activate
	"$(STATE_DIR)/bin/pip" install --force-reinstall -r "$(<)"
$(STATE_DIR)/bin/activate: $(STATE_DIR)/log/host-install.log
	python3 -m venv "$(@:%/bin/activate=%/)"

# Install all tools required by recipes installed outside the checkout on the
# system. Use a target file outside this checkout to support more than one
# checkout. Support other projects that use the same approach but with different
# requirements, use a target specific to this project:
$(STATE_DIR)/log/host-install.log: ./bin/host-install.sh
	mkdir -pv "$(dir $(@))"
	"$(<)" |& tee -a "$(@)"

# https://docs.docker.com/build/building/multi-platform/#building-multi-platform-images
$(HOME)/.local/state/docker-multi-platform/log/host-install.log:
	$(MAKE) "$(STATE_DIR)/log/host-install.log"
	mkdir -pv "$(dir $(@))"
	if ! docker context inspect "multi-platform" |& tee -a "$(@)"
	then
	    docker context create "multi-platform" |& tee -a "$(@)"
	fi
	if ! docker buildx inspect |& tee -a "$(@)" |
	    grep -q '^ *Endpoint: *multi-platform *'
	then
	    (
	        docker buildx create --use "multi-platform" || true
	    ) |& tee -a "$(@)"
	fi

# Retrieve VCS data needed for versioning, tags, and releases, release notes:
$(VCS_FETCH_TARGETS): ./.git/logs/HEAD
	git_fetch_args="--tags --prune --prune-tags --force"
	if [ "$$(git rev-parse --is-shallow-repository)" == "true" ]
	then
	    git_fetch_args+=" --unshallow"
	fi
	branch_path="$(@:var/git/refs/remotes/%=%)"
	mkdir -pv "$(dir $(@))"
	if ! git fetch $${git_fetch_args} "$${branch_path%%/*}" "$${branch_path#*/}" |&
	    tee -a "$(@)"
	then
# If the local branch doesn't exist, fall back to the pre-release branch:
	    git fetch $${git_fetch_args} "$${branch_path%%/*}" "develop" |&
	        tee -a "$(@)"
	fi

./.git/hooks/pre-commit:
	$(MAKE) -e "$(STATE_DIR)/bin/tox"
	$(TOX_EXEC_BUILD_ARGS) -- pre-commit install \
	    --hook-type "pre-commit" --hook-type "commit-msg" --hook-type "pre-push"

# Set Vale levels for added style rules:
./.vale.ini ./styles/code.ini:
	$(MAKE)-e "$(STATE_DIR)/bin/tox" "./var/log/vale-sync.log"
	$(TOX_EXEC_BUILD_ARGS) -- python ./bin/vale-set-rule-levels.py --input="$(@)"

./var/log/vale-sync.log: ./.env.~out~ ./.vale.ini ./styles/code.ini
	$(MAKE) "$(STATE_DIR)/log/host-install.log"
	mkdir -pv "$(dir $(@))"
	docker compose run --rm vale sync | tee -a "$(@)"

# Tell editors where to find tools in the checkout needed to verify the code:
./.dir-locals.el.~out~: ./.dir-locals.el.in
	$(call expand_template,$(<),$(@))

# Initialize minimal VCS configuration, useful in automation such as CI:
~/.gitconfig:
	git config --global user.name "$(USER_FULL_NAME)"
	git config --global user.email "$(USER_EMAIL)"

./var/log/docker-login-DOCKER.log:
	$(MAKE) "$(STATE_DIR)/log/host-install.log" "./.env.~out~"
	mkdir -pv "$(dir $(@))"
	if [ -n "$${DOCKER_PASS}" ]
	then
	    printenv "DOCKER_PASS" | docker login -u "$(DOCKER_USER)" --password-stdin
	elif [ "$(CI_IS_FORK)" != "true" ]
	then
	    echo "ERROR: DOCKER_PASS missing from ./.env"
	    false
	fi
	date | tee -a "$(@)"


## Makefile "functions":
#
# Snippets used several times, including in different recipes:
# https://www.gnu.org/software/make/manual/html_node/Call-Function.html

# Return the most recent built package:
current_pkg=$(shell ls -t ./dist/*$(1) | head -n 1)

# Have to use a placeholder `*.~out~` target instead of the real expanded template
# because targets can't disable `.DELETE_ON_ERROR` on a per-target basis.
#
# Copy and short-circuit the host-install recipe. Don't update expanded templates when
# `./bin/host-install.sh` changes but expanding a template requires the host-install
# recipe. The recipe can't use a sub-make because Make updates any expanded template
# targets used in `include` directives when reading the `./Makefile`, for example
# `./.env`, leading to endless recursion:
define expand_template=
if ! which envsubst
then
    mkdir -pv "$(STATE_DIR)/log/"
    ./bin/host-install.sh >"$(STATE_DIR)/log/host-install.log"
fi
if [ "$(2:%.~out~=%)" -nt "$(1)" ]
then
    envsubst <"$(1)" >"$(2)"
    exit
fi
if [ ! -e "$(2:%.~out~=%)" ]
then
    touch -d "@0" "$(2:%.~out~=%)"
fi
envsubst <"$(1)" | diff -u "$(2:%.~out~=%)" "-" || true
set +x
echo "WARNING:Template $(1) changed, reconcile and \`$$ touch $(2:%.~out~=%)\`."
set -x
if [ ! -s "$(2:%.~out~=%)" ]
then
    envsubst <"$(1)" >"$(2:%.~out~=%)"
    touch -d "@0" "$(2:%.~out~=%)"
fi
if [ "$(TEMPLATE_IGNORE_EXISTING)" == "true" ]
then
    envsubst <"$(1)" >"$(2)"
    exit
fi
exit 1
endef


## Makefile Development:
#
# Development primarily requires a balance of 2 priorities:
#
# - Correctness of the source code and build artifacts
# - Reduce iteration time in the inner loop of development
#
# This project uses Make to balance those priorities. Target recipes capture the
# commands necessary to build artifacts, run tests, and verify the code. Top-level
# targets compose related target recipes for often needed tasks. Targets use
# prerequisites to define when to update build artifacts prevent time wasted on
# unnecessary updates in the inner loop of development.
#
# Make provides an important feature to achieve that second priority, a framework for
# determining when to do work. Targets define build artifact paths. The target's recipe
# lists the commands that create or update that build artifact. The target's
# prerequisites define when to update that target. Make runs the recipe when any of the
# prerequisites have more recent modification times than the target to update the
# target.
#
# For example, if a feature adds library to the project's dependencies, correctness
# requires the project to update the frozen, or locked versions to include the added
# library. The rest of the time the locked or frozen versions don't need updating and it
# wastes significant time to always update them in the inner loop of development. To
# express such relationships in Make, define targets for the files containing the locked
# or frozen versions and add a prerequisite for the file that defines dependencies:
#
#    ./build/bar.txt: ./bar.txt.in
#    	envsubst <"$(<)" >"$(@)"
#
# To that end, use real target and prerequisite files whenever possible when adding
# recipes to this file. Make calls targets whose name doesn't correspond to a real build
# artifact `.PHONY:` targets. Use `.PHONY:` targets to compose sets or real targets and
# define recipes for tasks that don't produce build artifacts, for example, the
# top-level targets.

# If a recipe doesn't produce an appropriate build artifact, define an arbitrary target
# the recipe writes to, such as piping output to a log file. Also use this approach when
# none of the modification times of produced artifacts reflect when any downstream
# targets need updating:
#
#     ./var/log/bar.log:
#         mkdir -pv "$(dir $(@))"
#         echo "Do some work here" | tee -a "$(@)"
#
# If the recipe produces no output, the recipe can create arbitrary output:
#
#     ./var/log/bar.log:
#         echo "Do some work here"
#         mkdir -pv "$(dir $(@))"
#         date | tee -a "$(@)"
#
# If the recipe of a target needs another target but updating that other target doesn't
# mean that this target's recipe needs to re-run, such as one-time system install tasks,
# use that target in a sub-make instead of a prerequisite:
#
#     ./var/log/bar.log:
#         $(MAKE) "./var/log/qux.log"
#
# This project uses some more Make features than these core features and welcome further
# use of such features:
#
# - `$(@)`:
#   The automatic variable containing the path for the target
#
# - `$(<)`:
#   The automatic variable containing the path for the first prerequisite
#
# - `$(VARIABLE_FOO:%=bar-%)`:
#   Substitution references to generate transformations of space-separated values
#
# - `$ make OPTION_FOO=bar`:
#   Use "option" variables and support overriding on the command-line
#
# Avoid the more "magical" features of Make, to keep it readable, discover-able, and
# otherwise approachable to developers who might not have significant familiarity with
# Make. If you have good, pragmatic reasons to add use of further features, make the
# case for them but avoid them if possible.


## Maintainer targets:
#
# Recipes not used during the usual course of development.

# TEMPLATE: Run this a single time for your project or when the `./build-host/` image
# changes. See the `./var/log/docker-login*.log` targets for the authentication
# environment variables to set or login to those container registries manually and `$
# touch` these targets.
.PHONY: bootstrap-project
### Run any tasks needed a single time for a given project by a maintainer.
bootstrap-project: ./var/log/docker-login-DOCKER.log
# Initially seed the build host Docker image to bootstrap CI/CD environments
	$(MAKE) -e -C "./build-host/" release<|MERGE_RESOLUTION|>--- conflicted
+++ resolved
@@ -482,14 +482,9 @@
 
 .PHONY: release-bump
 ### Bump the package version if conventional commits require a release.
-<<<<<<< HEAD
-release-bump: ~/.gitconfig $(VCS_RELEASE_FETCH_TARGETS) $(STATE_DIR)/bin/tox
-		./var/log/npm-install.log ./var/log/git-remotes.log
+release-bump: ~/.gitconfig $(VCS_RELEASE_FETCH_TARGETS) $(STATE_DIR)/bin/tox \
+		./var/log/npm-install.log ./var/log/git-remotes.log \
 		./var-docker/log/build-devel.log ./.env.~out~
-=======
-release-bump: ~/.gitconfig $(VCS_RELEASE_FETCH_TARGETS) $(STATE_DIR)/bin/tox \
-		./var/log/npm-install.log
->>>>>>> 32266854
 	if ! git diff --cached --exit-code
 	then
 	    set +x
