## Development, build and maintenance tasks:
#
# To ease discovery for new contributors, variables that act as options affecting
# behavior are at the top.  Then skip to `## Top-level targets:` below to find targets
# intended for use by developers.  The real work, however, is in the recipes for real
# targets that follow.  If making changes here, please start by reading the philosophy
# commentary at the bottom of this file.

# Variables used as options to control behavior:
export TEMPLATE_IGNORE_EXISTING=false
# https://devguide.python.org/versions/#supported-versions
PYTHON_SUPPORTED_MINORS=3.11 3.10 3.9 3.8 3.7
export DOCKER_USER=merpatterson


## "Private" Variables:

# Variables that aren't likely to be of concern those just using and reading top-level
# targets.  Mostly variables whose values are derived from the environment or other
# values.  If adding a variable whose value isn't a literal constant or intended for use
# on the CLI as an option, add it to the appropriate grouping below.  Unfortunately,
# variables referenced in targets or prerequisites need to be defined above those
# references (as opposed to references in recipes), which means we can't move these
# further below for readability and discover.

### Defensive settings for make:
#     https://tech.davis-hansson.com/p/make/
SHELL:=bash
.ONESHELL:
.SHELLFLAGS:=-eu -o pipefail -c
.SILENT:
.DELETE_ON_ERROR:
MAKEFLAGS+=--warn-undefined-variables
MAKEFLAGS+=--no-builtin-rules
PS1?=$$
EMPTY=
COMMA=,

# Values derived from the environment:
USER_NAME:=$(shell id -u -n)
USER_FULL_NAME:=$(shell \
    getent passwd "$(USER_NAME)" | cut -d ":" -f 5 | cut -d "," -f 1)
ifeq ($(USER_FULL_NAME),)
USER_FULL_NAME=$(USER_NAME)
endif
USER_EMAIL:=$(USER_NAME)@$(shell hostname -f)
export PUID:=$(shell id -u)
export PGID:=$(shell id -g)
export CHECKOUT_DIR=$(PWD)
TZ=Etc/UTC
ifneq ("$(wildcard /usr/share/zoneinfo/)","")
TZ=$(shell \
  realpath --relative-to=/usr/share/zoneinfo/ \
  $(firstword $(realpath /private/etc/localtime /etc/localtime)) \
)
endif
export TZ
export DOCKER_GID=$(shell getent group "docker" | cut -d ":" -f 3)

# Values concerning supported Python versions:
# Use the same Python version tox would as a default.
# https://tox.wiki/en/latest/config.html#base_python
PYTHON_HOST_MINOR:=$(shell \
    pip --version | sed -nE 's|.* \(python ([0-9]+.[0-9]+)\)$$|\1|p')
export PYTHON_HOST_ENV=py$(subst .,,$(PYTHON_HOST_MINOR))
# Determine the latest installed Python version of the supported versions
PYTHON_BASENAMES=$(PYTHON_SUPPORTED_MINORS:%=python%)
PYTHON_AVAIL_EXECS:=$(foreach \
    PYTHON_BASENAME,$(PYTHON_BASENAMES),$(shell which $(PYTHON_BASENAME)))
PYTHON_LATEST_EXEC=$(firstword $(PYTHON_AVAIL_EXECS))
PYTHON_LATEST_BASENAME=$(notdir $(PYTHON_LATEST_EXEC))
PYTHON_MINOR=$(PYTHON_HOST_MINOR)
ifeq ($(PYTHON_MINOR),)
# Fallback to the latest installed supported Python version
PYTHON_MINOR=$(PYTHON_LATEST_BASENAME:python%=%)
endif
PYTHON_LATEST_MINOR=$(firstword $(PYTHON_SUPPORTED_MINORS))
PYTHON_LATEST_ENV=py$(subst .,,$(PYTHON_LATEST_MINOR))
PYTHON_MINORS=$(PYTHON_SUPPORTED_MINORS)
ifeq ($(PYTHON_MINOR),)
export PYTHON_MINOR=$(firstword $(PYTHON_MINORS))
else ifeq ($(findstring $(PYTHON_MINOR),$(PYTHON_MINORS)),)
export PYTHON_MINOR=$(firstword $(PYTHON_MINORS))
endif
export PYTHON_MINOR
export PYTHON_ENV=py$(subst .,,$(PYTHON_MINOR))
PYTHON_SHORT_MINORS=$(subst .,,$(PYTHON_MINORS))
PYTHON_ENVS=$(PYTHON_SHORT_MINORS:%=py%)
PYTHON_ALL_ENVS=$(PYTHON_ENVS) build
export PYTHON_WHEEL=

# Values derived from VCS/git:
VCS_BRANCH:=$(shell git branch --show-current)
# Make best guess at the right remote to use for comparison to determine release data:
VCS_REMOTE:=$(shell git config "branch.$(VCS_BRANCH).remote")
ifeq ($(VCS_REMOTE),)
VCS_REMOTE:=$(shell git config "branch.$(VCS_BRANCH).pushRemote")
endif
ifeq ($(VCS_REMOTE),)
VCS_REMOTE:=$(shell git config "remote.pushDefault")
endif
ifeq ($(VCS_REMOTE),)
VCS_REMOTE:=$(shell git config "checkout.defaultRemote")
endif
ifeq ($(VCS_REMOTE),)
VCS_REMOTE=origin
endif
# Support using a different remote and branch for comparison to determine release data:
VCS_COMPARE_BRANCH=$(VCS_BRANCH)
VCS_COMPARE_REMOTE=$(VCS_REMOTE)
# Assemble the targets used to avoid redundant fetches during release tasks:
VCS_FETCH_TARGETS=./var/git/refs/remotes/$(VCS_REMOTE)/$(VCS_BRANCH)
ifneq ($(VCS_REMOTE)/$(VCS_BRANCH),$(VCS_COMPARE_REMOTE)/$(VCS_COMPARE_BRANCH))
VCS_FETCH_TARGETS+=./var/git/refs/remotes/$(VCS_COMPARE_REMOTE)/$(VCS_COMPARE_BRANCH)
endif

# Values used to run Tox:
TOX_ENV_LIST=$(subst $(EMPTY) ,$(COMMA),$(PYTHON_ENVS))
ifeq ($(words $(PYTHON_MINORS)),1)
TOX_RUN_ARGS=run
else
TOX_RUN_ARGS=run-parallel --parallel auto --parallel-live
endif
ifneq ($(PYTHON_WHEEL),)
TOX_RUN_ARGS+= --installpkg "$(PYTHON_WHEEL)"
endif
export TOX_RUN_ARGS
# The options that allow for rapid execution of arbitrary commands in the venvs managed
# by tox
TOX_EXEC_OPTS=--no-recreate-pkg --skip-pkg-install
TOX_EXEC_ARGS=tox exec $(TOX_EXEC_OPTS) -e "$(PYTHON_ENV)" --
TOX_EXEC_BUILD_ARGS=tox exec $(TOX_EXEC_OPTS) -e "build" --

# Values used to build Docker images and run containers:
DOCKER_COMPOSE_RUN_ARGS=--rm
ifneq ($(CI),true)
DOCKER_COMPOSE_RUN_ARGS+= --quiet-pull
endif
DOCKER_BUILD_ARGS=
DOCKER_REGISTRIES=DOCKER
export DOCKER_REGISTRY=$(firstword $(DOCKER_REGISTRIES))
DOCKER_IMAGE_DOCKER=$(DOCKER_USER)/python-project-structure
DOCKER_IMAGE=$(DOCKER_IMAGE_$(DOCKER_REGISTRY))
export DOCKER_VARIANT=
DOCKER_VARIANT_PREFIX=
ifneq ($(DOCKER_VARIANT),)
DOCKER_VARIANT_PREFIX=$(DOCKER_VARIANT)-
endif
export DOCKER_BRANCH_TAG=$(subst /,-,$(VCS_BRANCH))
DOCKER_VOLUMES=\
./var/docker/$(PYTHON_ENV)/ \
./src/python_project_structure.egg-info/ \
./var/docker/$(PYTHON_ENV)/python_project_structure.egg-info/ \
./.tox/ ./var/docker/$(PYTHON_ENV)/.tox/
export DOCKER_BUILD_PULL=false

# Values used for publishing releases:
# Safe defaults for testing the release process without publishing to the final/official
# hosts/indexes/registries:
BUILD_REQUIREMENTS=true
RELEASE_PUBLISH=false
PYPI_REPO=testpypi
CI=false
# Only publish releases from the `master` or `develop` branches:
ifeq ($(VCS_BRANCH),master)
RELEASE_PUBLISH=true
PYPI_REPO=pypi
else ifeq ($(VCS_BRANCH),develop)
# Publish pre-releases from the `develop` branch:
RELEASE_PUBLISH=true
PYPI_REPO=pypi
endif
# Address undefined variables warnings when running under local development
PYPI_PASSWORD=
export PYPI_PASSWORD
TEST_PYPI_PASSWORD=
export TEST_PYPI_PASSWORD

# Done with `$(shell ...)`, echo recipe commands going forward
.SHELLFLAGS+= -x


## Makefile "functions":
#
# Snippets whose output is frequently used including across recipes.  Used for output
# only, not actually making any changes.
# https://www.gnu.org/software/make/manual/html_node/Call-Function.html

# Return the most recently built package:
current_pkg = $(shell ls -t ./dist/*$(1) | head -n 1)


## Top-level targets:

.PHONY: all
### The default target.
all: build

.PHONY: start
### Run the local development end-to-end stack services in the background as daemons.
start: build-docker-volumes-$(PYTHON_ENV) build-docker-$(PYTHON_MINOR) ./.env
	docker compose down
	docker compose up -d

.PHONY: run
### Run the local development end-to-end stack services in the foreground for debugging.
run: build-docker-volumes-$(PYTHON_ENV) build-docker-$(PYTHON_MINOR) ./.env
	docker compose down
	docker compose up


## Build Targets:
#
# Recipes that make artifacts needed for by end-users, development tasks, other recipes.

.PHONY: build
### Set up everything for development from a checkout, local and in containers.
build: ./.git/hooks/pre-commit \
		$(HOME)/.local/var/log/python-project-structure-host-install.log \
		build-docker

.PHONY: build-pkgs
### Ensure the built package is current when used outside of tox.
build-pkgs: ./var/git/refs/remotes/$(VCS_REMOTE)/$(VCS_BRANCH) \
		./var/docker/$(PYTHON_ENV)/log/build-devel.log build-docker-volumes-$(PYTHON_ENV)
# Defined as a .PHONY recipe so that multiple targets can depend on this as a
# pre-requisite and it will only be run once per invocation.
	mkdir -pv "./dist/"
# Build Python packages/distributions from the development Docker container for
# consistency/reproducibility.
	docker compose run $(DOCKER_COMPOSE_RUN_ARGS) -T \
	    python-project-structure-devel tox run -e "$(PYTHON_ENV)" --pkg-only
# Copy the wheel to a location accessible to all containers:
	cp -lfv "$$(
	    ls -t ./var/docker/$(PYTHON_ENV)/.tox/.pkg/dist/*.whl | head -n 1
	)" "./dist/"
# Also build the source distribution:
	docker compose run $(DOCKER_COMPOSE_RUN_ARGS) -T \
	    python-project-structure-devel \
	    tox run -e "$(PYTHON_ENV)" --override "testenv.package=sdist" --pkg-only
	cp -lfv "$$(
	    ls -t ./var/docker/$(PYTHON_ENV)/.tox/.pkg/dist/*.tar.gz | head -n 1
	)" "./dist/"

.PHONY: $(PYTHON_ENVS:%=build-requirements-%)
### Compile fixed/pinned dependency versions if necessary.
$(PYTHON_ENVS:%=build-requirements-%):
# Avoid parallel tox recreations stomping on each other
	$(MAKE) -e "$(@:build-requirements-%=./var/log/tox/%/build.log)"
	targets="./requirements/$(@:build-requirements-%=%)/user.txt \
	    ./requirements/$(@:build-requirements-%=%)/devel.txt \
	    ./requirements/$(@:build-requirements-%=%)/build.txt \
	    ./build-host/requirements-$(@:build-requirements-%=%).txt"
# Workaround race conditions in pip's HTTP file cache:
# https://github.com/pypa/pip/issues/6970#issuecomment-527678672
	$(MAKE) -e -j $${targets} ||
	    $(MAKE) -e -j $${targets} ||
	    $(MAKE) -e -j $${targets}

<<<<<<< HEAD
## Docker Build Targets:
#
# Strive for as much consistency as possible in development tasks between the local host
# and inside containers.  To that end, most of the `*-docker` container target recipes
# should run the corresponding `*-local` local host target recipes inside the
# development container.  Top level targets, like `test`, should run as much as possible
# inside the development container.

.PHONY: build-docker
### Set up for development in Docker containers.
build-docker: build-pkgs
	$(MAKE) -e -j PYTHON_WHEEL="$(call current_pkg,.whl)" \
	    DOCKER_BUILD_ARGS="--progress plain" \
	    $(PYTHON_MINORS:%=build-docker-%)

.PHONY: $(PYTHON_MINORS:%=build-docker-%)
### Set up for development in a Docker container for one Python version.
$(PYTHON_MINORS:%=build-docker-%):
	$(MAKE) -e \
	    PYTHON_MINORS="$(@:build-docker-%=%)" \
	    PYTHON_MINOR="$(@:build-docker-%=%)" \
	    PYTHON_ENV="py$(subst .,,$(@:build-docker-%=%))" \
	    "./var/docker/py$(subst .,,$(@:build-docker-%=%))/log/build-user.log"

.PHONY: build-docker-tags
### Print the list of image tags for the current registry and variant.
build-docker-tags:
	$(MAKE) -e $(DOCKER_REGISTRIES:%=build-docker-tags-%)

.PHONY: $(DOCKER_REGISTRIES:%=build-docker-tags-%)
### Print the list of image tags for the current registry and variant.
$(DOCKER_REGISTRIES:%=build-docker-tags-%): \
		./var/git/refs/remotes/$(VCS_REMOTE)/$(VCS_BRANCH) \
		./var/log/tox/build/build.log
	docker_image=$(DOCKER_IMAGE_$(@:build-docker-tags-%=%))
	VERSION=$$(./.tox/build/bin/cz version --project)
	major_version=$$(echo $${VERSION} | sed -nE 's|([0-9]+).*|\1|p')
	minor_version=$$(
	    echo $${VERSION} | sed -nE 's|([0-9]+\.[0-9]+).*|\1|p'
	)
	echo $${docker_image}:$(DOCKER_VARIANT_PREFIX)$(PYTHON_ENV)-$(DOCKER_BRANCH_TAG)
ifeq ($(VCS_BRANCH),master)
# Only update tags end users may depend on to be stable from the `master` branch
	echo $${docker_image}:$(DOCKER_VARIANT_PREFIX)$(PYTHON_ENV)-$${minor_version}
	echo $${docker_image}:$(DOCKER_VARIANT_PREFIX)$(PYTHON_ENV)-$${major_version}
	echo $${docker_image}:$(DOCKER_VARIANT_PREFIX)$(PYTHON_ENV)
endif
# This variant is the default used for tags such as `latest`
ifeq ($(PYTHON_ENV),$(PYTHON_LATEST_ENV))
	echo $${docker_image}:$(DOCKER_VARIANT_PREFIX)$(DOCKER_BRANCH_TAG)
ifeq ($(VCS_BRANCH),master)
	echo $${docker_image}:$(DOCKER_VARIANT_PREFIX)$${minor_version}
	echo $${docker_image}:$(DOCKER_VARIANT_PREFIX)$${major_version}
ifeq ($(DOCKER_VARIANT),)
	echo $${docker_image}:latest
else
	echo $${docker_image}:$(DOCKER_VARIANT)
endif
endif
endif

.PHONY: $(PYTHON_MINORS:%=build-docker-requirements-%)
### Pull container images and compile fixed/pinned dependency versions if necessary.
$(PYTHON_MINORS:%=build-docker-requirements-%): ./.env
	export PYTHON_MINOR="$(@:build-docker-requirements-%=%)"
	export PYTHON_ENV="py$(subst .,,$(@:build-docker-requirements-%=%))"
	$(MAKE) -e build-docker-volumes-$${PYTHON_ENV} \
	    "./var/docker/$(PYTHON_ENV)/log/build-devel.log"
	docker compose run $(DOCKER_COMPOSE_RUN_ARGS) -T \
	    python-project-structure-devel make -e \
	    PYTHON_MINORS="$(@:build-docker-requirements-%=%)" \
	    build-requirements-py$(subst .,,$(@:build-docker-requirements-%=%))

.PHONY: $(PYTHON_ENVS:%=build-docker-volumes-%)
### Ensure access permissions to build artifacts in Python version container volumes.
# If created by `# dockerd`, they end up owned by `root`.
$(PYTHON_ENVS:%=build-docker-volumes-%): \
		./src/python_project_structure.egg-info/ ./.tox/
	$(MAKE) -e \
	    $(@:build-docker-volumes-%=./var/docker/%/) \
	    $(@:build-docker-volumes-%=./var/docker/%/python_project_structure.egg-info/) \
	    $(@:build-docker-volumes-%=./var/docker/%/.tox/)
=======
.PHONY: build-pkgs
### Ensure the built package is current when used outside of tox.
build-pkgs: ./var/git/refs/remotes/$(VCS_REMOTE)/$(VCS_BRANCH)
# Defined as a .PHONY recipe so that multiple targets can depend on this as a
# pre-requisite and it will only be run once per invocation.
	rm -vf ./dist/*
	tox run -e "$(PYTHON_ENV)" --pkg-only
# Copy the wheel to a location not managed by tox:
	cp -lfv "$$(ls -t ./.tox/.pkg/dist/*.whl | head -n 1)" "./dist/"
# Also build the source distribution:
	tox run -e "$(PYTHON_ENV)" --override "testenv.package=sdist" --pkg-only
	cp -lfv "$$(ls -t ./.tox/.pkg/dist/*.tar.gz | head -n 1)" "./dist/"
>>>>>>> e932e1e3


## Test Targets:
#
# Recipes that run the test suite.

.PHONY: test
### Format the code and run the full suite of tests, coverage checks, and linters.
test: test-docker-lint test-docker

.PHONY: test-local
### Run the full suite of tests on the local host.
test-local:
	tox $(TOX_RUN_ARGS) -e "$(TOX_ENV_LIST)"

.PHONY: test-debug
### Run tests in the host environment and invoke the debugger on errors/failures.
test-debug: ./var/log/tox/$(PYTHON_ENV)/editable.log
	$(TOX_EXEC_ARGS) pytest --pdb

.PHONY: test-docker
### Run the full suite of tests, coverage checks, and code linters in containers.
test-docker: build-pkgs
	$(MAKE) -e -j PYTHON_WHEEL="$(call current_pkg,.whl)" \
	    DOCKER_BUILD_ARGS="--progress plain" \
	    $(PYTHON_MINORS:%=test-docker-%)

.PHONY: $(PYTHON_MINORS:%=test-docker-%)
### Run the full suite of tests inside a docker container for one Python version.
$(PYTHON_MINORS:%=test-docker-%):
	$(MAKE) -e \
	    PYTHON_MINORS="$(@:test-docker-%=%)" \
	    PYTHON_MINOR="$(@:test-docker-%=%)" \
	    PYTHON_ENV="py$(subst .,,$(@:test-docker-%=%))" \
	    test-docker-pyminor

.PHONY: test-docker-pyminor
### Run the full suite of tests inside a docker container for this Python version.
test-docker-pyminor: build-docker-volumes-$(PYTHON_ENV) build-docker-$(PYTHON_MINOR)
	docker_run_args="--rm"
	if [ ! -t 0 ]
	then
# No fancy output when running in parallel
	    docker_run_args+=" -T"
	fi
# Ensure the dist/package has been correctly installed in the image
	docker compose run --no-deps $${docker_run_args} python-project-structure \
	    python -c 'import pythonprojectstructure; print(pythonprojectstructure)'
# Run from the development Docker container for consistency
	docker compose run $${docker_run_args} python-project-structure-devel \
	    make -e PYTHON_MINORS="$(PYTHON_MINORS)" PYTHON_WHEEL="$(PYTHON_WHEEL)" \
	        test-local

.PHONY: test-docker-lint
### Check the style and content of the `./Dockerfile*` files
test-docker-lint: ./.env build-docker-volumes-$(PYTHON_ENV)
	docker compose pull hadolint
	docker compose run $(DOCKER_COMPOSE_RUN_ARGS) hadolint \
	    hadolint "./Dockerfile"
	docker compose run $(DOCKER_COMPOSE_RUN_ARGS) hadolint \
	    hadolint "./Dockerfile.devel"
	docker compose run $(DOCKER_COMPOSE_RUN_ARGS) hadolint \
	    hadolint "./build-host/Dockerfile"

.PHONY: test-push
### Perform any checks that should only be run before pushing.
test-push: $(VCS_FETCH_TARGETS) \
		$(HOME)/.local/var/log/python-project-structure-host-install.log \
		./var/docker/$(PYTHON_ENV)/log/build-devel.log \
		build-docker-volumes-$(PYTHON_ENV) ./.env
	exit_code=0
	$(TOX_EXEC_BUILD_ARGS) cz check --rev-range \
	    "$(VCS_COMPARE_REMOTE)/$(VCS_COMPARE_BRANCH)..HEAD" || exit_code=$$?
	if ! (( $$exit_code == 0 ||  $$exit_code == 3 || $$exit_code == 21 ))
	then
	    exit $$exit_code
	fi
ifneq ($(VCS_BRANCH),master)
	if $(TOX_EXEC_BUILD_ARGS) python ./bin/cz-check-bump --compare-ref \
	    "$(VCS_COMPARE_REMOTE)/$(VCS_COMPARE_BRANCH)"
	then
	    docker compose run $(DOCKER_COMPOSE_RUN_ARGS) \
	        python-project-structure-devel $(TOX_EXEC_ARGS) \
	        towncrier check --compare-with \
		"$(VCS_COMPARE_REMOTE)/$(VCS_COMPARE_BRANCH)"
	fi
else
	docker compose run $(DOCKER_COMPOSE_RUN_ARGS) \
	    python-project-structure-devel $(TOX_EXEC_ARGS) \
	    towncrier check --compare-with \
	        "$(VCS_COMPARE_REMOTE)/$(VCS_COMPARE_BRANCH)"
endif

.PHONY: test-clean
### Confirm that the checkout is free of uncommitted VCS changes.
test-clean:
	if [ -n "$$(git status --porcelain)" ]
	then
	    set +x
	    echo "Checkout is not clean"
	    false
	fi


## Release Targets:
#
# Recipes that make an changes needed for releases and publish built artifacts to
# end-users.

.PHONY: release
### Publish installable Python packages and container images as required by commits.
release: release-python release-docker

.PHONY: release-python
### Publish installable Python packages to PyPI.
release-python: $(HOME)/.local/var/log/python-project-structure-host-install.log \
		./var/git/refs/remotes/$(VCS_REMOTE)/$(VCS_BRANCH) ~/.pypirc
# Only release from the `master` or `develop` branches:
ifeq ($(RELEASE_PUBLISH),true)
# Only release if required by conventional commits and the version bump is committed:
	if $(MAKE) -e release-bump
	then
	    $(MAKE) -e build-pkgs
# https://twine.readthedocs.io/en/latest/#using-twine
	    $(TOX_EXEC_BUILD_ARGS) twine check ./dist/python?project?structure-*
# The VCS remote should reflect the release before the release is published to ensure
# that a published release is never *not* reflected in VCS.
	    $(MAKE) -e test-clean
	    git push --no-verify --tags "$(VCS_REMOTE)" "HEAD:$(VCS_BRANCH)"
	    $(TOX_EXEC_BUILD_ARGS) twine upload -s -r "$(PYPI_REPO)" \
	        ./dist/python?project?structure-*
	fi
endif

.PHONY: release-docker
### Publish all container images to all container registries.
release-docker: build-docker-volumes-$(PYTHON_ENV) build-docker \
		$(DOCKER_REGISTRIES:%=./var/log/docker-login-%.log)
	$(MAKE) -e -j $(PYTHON_MINORS:%=release-docker-%)

.PHONY: $(PYTHON_MINORS:%=release-docker-%)
### Publish the container images for one Python version to all container registry.
$(PYTHON_MINORS:%=release-docker-%): $(DOCKER_REGISTRIES:%=./var/log/docker-login-%.log)
	export PYTHON_ENV="py$(subst .,,$(@:release-docker-%=%))"
	$(MAKE) -e -j $(DOCKER_REGISTRIES:%=release-docker-registry-%)
ifeq ($${PYTHON_ENV},$(PYTHON_LATEST_ENV))
	docker compose pull pandoc docker-pushrm
	docker compose run $(DOCKER_COMPOSE_RUN_ARGS) docker-pushrm
endif

.PHONY: $(DOCKER_REGISTRIES:%=release-docker-registry-%)
### Publish all container images to one container registry.
$(DOCKER_REGISTRIES:%=release-docker-registry-%):
# https://docs.docker.com/docker-hub/#step-5-build-and-push-a-container-image-to-docker-hub-from-your-computer
	$(MAKE) -e "./var/log/docker-login-$(@:release-docker-registry-%=%).log"
	for user_tag in $$(
	    $(MAKE) -e --no-print-directory \
	        build-docker-tags-$(@:release-docker-registry-%=%)
	)
	do
	    docker push "$${user_tag}"
	done
	for devel_tag in $$(
	    $(MAKE) -e DOCKER_VARIANT="devel" --no-print-directory \
	        build-docker-tags-$(@:release-docker-registry-%=%)
	)
	do
	    docker push "$${devel_tag}"
	done

.PHONY: release-bump
### Bump the package version if on a branch that should trigger a release.
release-bump: ~/.gitconfig ./var/git/refs/remotes/$(VCS_REMOTE)/$(VCS_BRANCH) \
		./var/log/git-remotes.log ./var/log/tox/build/build.log \
		./var/docker/$(PYTHON_ENV)/log/build-devel.log \
		./.env build-docker-volumes-$(PYTHON_ENV)
	if ! git diff --cached --exit-code
	then
	    set +x
	    echo "CRITICAL: Cannot bump version with staged changes"
	    false
	fi
# Check if the conventional commits since the last release require new release and thus
# a version bump:
ifneq ($(VCS_BRANCH),master)
	$(TOX_EXEC_BUILD_ARGS) python ./bin/cz-check-bump
endif
# Collect the versions involved in this release according to conventional commits:
	cz_bump_args="--check-consistency --no-verify"
ifneq ($(VCS_BRANCH),master)
	cz_bump_args+=" --prerelease beta"
endif
# Build and stage the release notes to be commited by `$ cz bump`
	next_version=$$(
	    $(TOX_EXEC_BUILD_ARGS) cz bump $${cz_bump_args} --yes --dry-run |
	    sed -nE 's|.* ([^ ]+) *→ *([^ ]+).*|\2|p'
	) || true
	docker compose run $(DOCKER_COMPOSE_RUN_ARGS) python-project-structure-devel \
	    $(TOX_EXEC_ARGS) towncrier build --version "$${next_version}" --yes
# Increment the version in VCS
	$(TOX_EXEC_BUILD_ARGS) cz bump $${cz_bump_args}
# Ensure the container image reflects the version bump but we don't need to update the
# requirements again.
	touch \
	    $(PYTHON_ENVS:%=./requirements/%/user.txt) \
	    $(PYTHON_ENVS:%=./requirements/%/devel.txt) \
	    $(PYTHON_ENVS:%=./build-host/requirements-%.txt)
ifneq ($(CI),true)
# If running under CI/CD then the image will be updated in the next pipeline stage.
# For testing locally, however, ensure the image is up-to-date for subsequent recipes.
	$(MAKE) -e "./var/docker/$(PYTHON_ENV)/log/build-user.log"
endif


## Development Targets:
#
# Recipes used by developers to make changes to the code.

.PHONY: devel-format
### Automatically correct code in this checkout according to linters and style checkers.
devel-format: $(HOME)/.local/var/log/python-project-structure-host-install.log
	$(TOX_EXEC_ARGS) autoflake -r -i --remove-all-unused-imports \
		--remove-duplicate-keys --remove-unused-variables \
		--remove-unused-variables "./src/pythonprojectstructure/"
	$(TOX_EXEC_ARGS) autopep8 -v -i -r "./src/pythonprojectstructure/"
	$(TOX_EXEC_ARGS) black "./src/pythonprojectstructure/"

.PHONY: devel-upgrade
### Update all fixed/pinned dependencies to their latest available versions.
devel-upgrade: ./.env build-docker-volumes-$(PYTHON_ENV)
	touch "./setup.cfg" "./requirements/build.txt.in" \
	    "./build-host/requirements.txt.in"
# Ensure the network is create first to avoid race conditions
	docker compose create python-project-structure-devel
	$(MAKE) -e -j $(PYTHON_MINORS:%=build-docker-requirements-%)
# Update VCS hooks from remotes to the latest tag.
	$(TOX_EXEC_BUILD_ARGS) pre-commit autoupdate

.PHONY: devel-upgrade-branch
### Reset an upgrade branch, commit upgraded dependencies on it, and push for review.
devel-upgrade-branch: ~/.gitconfig ./var/git/refs/remotes/$(VCS_REMOTE)/$(VCS_BRANCH)
	remote_branch_exists=false
	if git fetch "$(VCS_REMOTE)" "$(VCS_BRANCH)-upgrade"
	then
	    remote_branch_exists=true
	fi
	if git show-ref -q --heads "$(VCS_BRANCH)-upgrade"
	then
# Reset an existing local branch to the latest upstream before upgrading
	    git checkout "$(VCS_BRANCH)-upgrade"
	    git reset --hard "$(VCS_BRANCH)" --
	else
# Create a new local branch from the latest upstream before upgrading
	    git checkout -b "$(VCS_BRANCH)-upgrade" "$(VCS_BRANCH)"
	fi
	now=$$(date -u)
	$(MAKE) -e devel-upgrade
	if $(MAKE) -e "test-clean"
	then
# No changes from upgrade, exit successfully but push nothing
	    exit
	fi
# Commit the upgrade changes
	echo "Upgrade all requirements to the latest versions as of $${now}." \
	    >"./src/pythonprojectstructure/newsfragments/upgrade-requirements.bugfix.rst"
	git add --update './build-host/requirements-*.txt' './requirements/*/*.txt' \
	    "./.pre-commit-config.yaml"
	git add \
	    "./src/pythonprojectstructure/newsfragments/upgrade-requirements.bugfix.rst"
	git commit --all --signoff -m \
	    "fix(deps): Upgrade requirements latest versions"
# Fail if upgrading left untracked files in VCS
	$(MAKE) -e "test-clean"
# Push any upgrades to the remote for review.  Specify both the ref and the expected ref
# for `--force-with-lease=...` to support pushing to multiple mirrors/remotes via
# multiple `pushUrl`:
	git_push_args="--no-verify"
	if [ "$${remote_branch_exists=true}" == "true" ]
	then
	    git_push_args+=" --force-with-lease=\
	$(VCS_BRANCH)-upgrade:$(VCS_REMOTE)/$(VCS_BRANCH)-upgrade"
	fi
	git push $${git_push_args} "$(VCS_REMOTE)" "HEAD:$(VCS_BRANCH)-upgrade"


## Clean Targets:
#
# Recipes used to restore the checkout to initial conditions.

.PHONY: clean
### Restore the checkout to a state as close to an initial clone as possible.
clean:
	docker compose down --remove-orphans --rmi "all" -v || true
	$(TOX_EXEC_BUILD_ARGS) pre-commit uninstall \
	    --hook-type "pre-commit" --hook-type "commit-msg" --hook-type "pre-push" \
	    || true
	$(TOX_EXEC_BUILD_ARGS) pre-commit clean || true
	git clean -dfx -e "var/" -e ".env"
	rm -rfv "./var/log/"
	rm -rf "./var/docker/"


## Real Targets:
#
# Recipes that make actual changes and create and update files for the target.

# Manage fixed/pinned versions in `./requirements/**.txt` files.  Has to be run for each
# python version in the virtual environment for that Python version:
# https://github.com/jazzband/pip-tools#cross-environment-usage-of-requirementsinrequirementstxt-and-pip-compile
$(PYTHON_ENVS:%=./requirements/%/devel.txt): ./pyproject.toml ./setup.cfg ./tox.ini
	true DEBUG Updated prereqs: $(?)
	$(MAKE) -e "$(@:requirements/%/devel.txt=./var/log/tox/%/build.log)"
	./.tox/$(@:requirements/%/devel.txt=%)/bin/pip-compile \
	    --resolver "backtracking" --upgrade --extra "devel" \
	    --output-file "$(@)" "$(<)"
	mkdir -pv "./var/log/"
	touch "./var/log/rebuild.log"
$(PYTHON_ENVS:%=./requirements/%/user.txt): ./pyproject.toml ./setup.cfg ./tox.ini
	true DEBUG Updated prereqs: $(?)
	$(MAKE) -e "$(@:requirements/%/user.txt=./var/log/tox/%/build.log)"
	./.tox/$(@:requirements/%/user.txt=%)/bin/pip-compile \
	    --resolver "backtracking" --upgrade --output-file "$(@)" "$(<)"
	mkdir -pv "./var/log/"
	touch "./var/log/rebuild.log"
$(PYTHON_ENVS:%=./build-host/requirements-%.txt): ./build-host/requirements.txt.in
	true DEBUG Updated prereqs: $(?)
	$(MAKE) -e "$(@:build-host/requirements-%.txt=./var/log/tox/%/build.log)"
	./.tox/$(@:build-host/requirements-%.txt=%)/bin/pip-compile \
	    --resolver "backtracking" --upgrade --output-file "$(@)" "$(<)"
# Only update the installed tox version for the latest/host/main/default Python version
	if [ "$(@:build-host/requirements-%.txt=%)" = "$(PYTHON_ENV)" ]
	then
# Don't install tox into one of it's own virtual environments
	    if [ -n "$${VIRTUAL_ENV:-}" ]
	    then
	        pip_bin="$$(which -a pip | grep -v "^$${VIRTUAL_ENV}/bin/" | head -n 1)"
	    else
	        pip_bin="pip"
	    fi
	    "$${pip_bin}" install -r "$(@)"
	fi
	mkdir -pv "./var/log/"
	touch "./var/log/rebuild.log"
$(PYTHON_ENVS:%=./requirements/%/build.txt): ./requirements/build.txt.in
	true DEBUG Updated prereqs: $(?)
	$(MAKE) -e "$(@:requirements/%/build.txt=./var/log/tox/%/build.log)"
	./.tox/$(@:requirements/%/build.txt=%)/bin/pip-compile \
	    --resolver "backtracking" --upgrade --output-file "$(@)" "$(<)"

# Targets used as pre-requisites to ensure virtual environments managed by tox have been
# created and can be used directly to save time on Tox's overhead when we don't need
# Tox's logic about when to update/recreate them, e.g.:
#     $ ./.tox/build/bin/cz --help
# Mostly useful for build/release tools.
$(PYTHON_ALL_ENVS:%=./var/log/tox/%/build.log):
	$(MAKE) -e "$(HOME)/.local/var/log/python-project-structure-host-install.log"
	mkdir -pv "$(dir $(@))"
	tox run $(TOX_EXEC_OPTS) -e "$(@:var/log/tox/%/build.log=%)" --notest |
	    tee -a "$(@)"
# Workaround tox's `usedevelop = true` not working with `./pyproject.toml`.  Use as a
# prerequisite when using Tox-managed virtual environments directly and changes to code
# need to take effect immediately.
$(PYTHON_ENVS:%=./var/log/tox/%/editable.log):
	$(MAKE) -e "$(HOME)/.local/var/log/python-project-structure-host-install.log"
	mkdir -pv "$(dir $(@))"
	tox exec $(TOX_EXEC_OPTS) -e "$(@:var/log/tox/%/editable.log=%)" -- \
	    pip install -e "./" | tee -a "$(@)"

## Docker real targets:

# Build the development image:
./var/docker/$(PYTHON_ENV)/log/build-devel.log: \
		./Dockerfile.devel ./.dockerignore ./bin/entrypoint \
		./pyproject.toml ./setup.cfg ./tox.ini \
		./build-host/requirements.txt.in ./docker-compose.yml \
		./docker-compose.override.yml ./.env \
		./var/docker/$(PYTHON_ENV)/log/rebuild.log
	true DEBUG Updated prereqs: $(?)
	$(MAKE) -e "./var/git/refs/remotes/$(VCS_REMOTE)/$(VCS_BRANCH)" \
	    build-docker-volumes-$(PYTHON_ENV) "./var/log/tox/build/build.log"
	mkdir -pv "$(dir $(@))"
	export VERSION=$$(./.tox/build/bin/cz version --project)
ifeq ($(DOCKER_BUILD_PULL),true)
# Pull the development image and simulate as if it had been built here.
	if docker compose pull --quiet python-project-structure-devel
	then
	    touch "$(@)" "./var/docker/$(PYTHON_ENV)/log/rebuild.log"
# Ensure the virtualenv in the volume is also current:
	    docker compose run $(DOCKER_COMPOSE_RUN_ARGS) -T \
	        python-project-structure-devel make -e PYTHON_MINORS="$(PYTHON_MINOR)" \
	        "./var/log/tox/$(PYTHON_ENV)/build.log"
	    exit
	fi
else
# https://github.com/moby/moby/issues/39003#issuecomment-879441675
	docker_build_args="$(DOCKER_BUILD_ARGS) \
	    --build-arg BUILDKIT_INLINE_CACHE=1 \
	    --build-arg PYTHON_MINOR=$(PYTHON_MINOR) \
	    --build-arg PYTHON_ENV=$(PYTHON_ENV) \
	    --build-arg VERSION=$${VERSION}"
ifeq ($(CI),true)
# Workaround broken interactive session detection
	docker pull "python:${PYTHON_MINOR}"
endif
	docker_build_devel_tags=""
	for devel_tag in $$(
	    $(MAKE) -e DOCKER_VARIANT="devel" --no-print-directory build-docker-tags
	)
	do
	    docker_build_devel_tags+="--tag $${devel_tag} "
	done
	docker buildx build --pull $${docker_build_args} $${docker_build_devel_tags} \
	    --file "./Dockerfile.devel" "./"
	date >>"$(@)"
# Update the pinned/frozen versions, if needed, using the container.  If changed, then
# we may need to re-build the container image again to ensure it's current and correct.
ifeq ($(BUILD_REQUIREMENTS),true)
	docker compose run $(DOCKER_COMPOSE_RUN_ARGS) -T \
	    python-project-structure-devel make -e PYTHON_MINORS="$(PYTHON_MINOR)" \
	    build-requirements-$(PYTHON_ENV)
	$(MAKE) -e "$(@)"
endif
endif

# Build the end-user image:
./var/docker/$(PYTHON_ENV)/log/build-user.log: \
		./var/docker/$(PYTHON_ENV)/log/build-devel.log ./Dockerfile \
		./var/docker/$(PYTHON_ENV)/log/rebuild.log
	true DEBUG Updated prereqs: $(?)
	$(MAKE) -e "./var/git/refs/remotes/$(VCS_REMOTE)/$(VCS_BRANCH)" \
	    "./var/log/tox/build/build.log"
	mkdir -pv "$(dir $(@))"
	export VERSION=$$(./.tox/build/bin/cz version --project)
# https://github.com/moby/moby/issues/39003#issuecomment-879441675
	docker_build_args="$(DOCKER_BUILD_ARGS) \
	    --build-arg BUILDKIT_INLINE_CACHE=1 \
	    --build-arg PYTHON_MINOR=$(PYTHON_MINOR) \
	    --build-arg PYTHON_ENV=$(PYTHON_ENV) \
	    --build-arg VERSION=$${VERSION}"
# Build the end-user image now that all required artifacts are built"
ifeq ($(PYTHON_WHEEL),)
	$(MAKE) -e "build-pkgs"
	PYTHON_WHEEL="$$(ls -t ./dist/*.whl | head -n 1)"
endif
	docker_build_user_tags=""
	for user_tag in $$($(MAKE) -e --no-print-directory build-docker-tags)
	do
	    docker_build_user_tags+="--tag $${user_tag} "
	done
	docker buildx build --pull $${docker_build_args} $${docker_build_user_tags} \
	    --build-arg PYTHON_WHEEL="$${PYTHON_WHEEL}" "./"
	date >>"$(@)"
# The image installs the host requirements, reflect that in the bind mount volumes
	date >>"$(@:%/build.log=%/host-install.log)"

./var/ $(PYTHON_ENVS:%=./var/docker/%/) \
./src/python_project_structure.egg-info/ \
$(PYTHON_ENVS:%=./var/docker/%/python_project_structure.egg-info/) \
./.tox/ $(PYTHON_ENVS:%=./var/docker/%/.tox/):
	mkdir -pv "$(@)"

# Marker file used to trigger the rebuild of the image for just one Python version.
# Useful to workaround async timestamp issues when running jobs in parallel:
./var/docker/$(PYTHON_ENV)/log/rebuild.log:
	mkdir -pv "$(dir $(@))"
	date >>"$(@)"

# Local environment variables from a template:
./.env: ./.env.in
	$(MAKE) -e "template=$(<)" "target=$(@)" expand-template

# Install all tools required by recipes that have to be installed externally on the
# host.  Use a target file outside this checkout to support multiple checkouts.  Use a
# target specific to this project so that other projects can use the same approach but
# with different requirements.
$(HOME)/.local/var/log/python-project-structure-host-install.log:
	mkdir -pv "$(dir $(@))"
	(
	    if ! which pip
	    then
	        if which apk
	        then
	            apk update
	            apk add "gettext" "py3-pip"
	        else
	            sudo apt-get update
	            sudo apt-get install -y "gettext-base" "python3-pip"
	        fi
	    fi
	    if [ -e ./build-host/requirements-$(PYTHON_HOST_ENV).txt ]
	    then
	        pip install -r "./build-host/requirements-$(PYTHON_HOST_ENV).txt"
	    else
	        pip install -r "./build-host/requirements.txt.in"
	    fi
	) | tee -a "$(@)"

# Retrieve VCS data needed for versioning (tags) and release (release notes).
$(VCS_FETCH_TARGETS): ./.git/logs/HEAD
	git_fetch_args=--tags
	if [ "$$(git rev-parse --is-shallow-repository)" == "true" ]
	then
	    git_fetch_args+=" --unshallow"
	fi
	branch_path="$(@:var/git/refs/remotes/%=%)"
	mkdir -pv "$(dir $(@))"
	(
	    git fetch $${git_fetch_args} "$${branch_path%%/*}" "$${branch_path#*/}" ||
	    true
	) |& tee -a "$(@)"
./.git/hooks/pre-commit:
	$(MAKE) -e "$(HOME)/.local/var/log/python-project-structure-host-install.log"
	$(TOX_EXEC_BUILD_ARGS) pre-commit install \
	    --hook-type "pre-commit" --hook-type "commit-msg" --hook-type "pre-push"

# Capture any project initialization tasks for reference.  Not actually usable.
./pyproject.toml:
	$(MAKE) -e "$(HOME)/.local/var/log/python-project-structure-host-install.log"
	$(TOX_EXEC_BUILD_ARGS) cz init

# Tell Emacs where to find checkout-local tools needed to check the code.
./.dir-locals.el: ./.dir-locals.el.in
	$(MAKE) -e "template=$(<)" "target=$(@)" expand-template

# Ensure minimal VCS configuration, mostly useful in automation such as CI.
~/.gitconfig:
	git config --global user.name "$(USER_FULL_NAME)"
	git config --global user.email "$(USER_EMAIL)"

# Ensure release publishing authentication, mostly useful in automation such as CI.
~/.pypirc: ./home/.pypirc.in
	$(MAKE) -e "template=$(<)" "target=$(@)" expand-template

./var/log/docker-login-DOCKER.log: ./.env
	mkdir -pv "$(dir $(@))"
	set +x
	source "./.env"
	export DOCKER_PASS
	set -x
	printenv "DOCKER_PASS" | docker login -u "merpatterson" --password-stdin
	date | tee -a "$(@)"


## Utility Targets:
#
# Recipes used to make similar changes across targets where using Make's basic syntax
# can't be used.

.PHONY: expand-template
## Create a file from a template replacing environment variables
expand-template:
	$(MAKE) -e "$(HOME)/.local/var/log/python-project-structure-host-install.log"
	set +x
	if [ -e "$(target)" ]
	then
ifeq ($(TEMPLATE_IGNORE_EXISTING),true)
	    exit
else
	    envsubst <"$(template)" | diff -u "$(target)" "-" || true
	    echo "ERROR: Template $(template) has been updated:"
	    echo "       Reconcile changes and \`$$ touch $(target)\`:"
	    false
endif
	fi
	envsubst <"$(template)" >"$(target)"

# TEMPLATE: Run this once for your project.  See the `./var/log/docker-login*.log`
# targets for the authentication environment variables that need to be set or just login
# to those container registries manually and touch these targets.
.PHONY: bootstrap-project
### Run any tasks needed to be run once for a given project by a maintainer
bootstrap-project: ./var/log/docker-login-DOCKER.log
# Initially seed the build host Docker image to bootstrap CI/CD environments
	$(MAKE) -e -C "./build-host/" release


## Makefile Development:
#
# Development primarily requires a balance of 2 priorities:
#
# - Ensure the correctness of the code and build artifacts
# - Minimize iteration time overhead in the inner loop of development
#
# This project uses Make to balance those priorities.  Target recipes capture the
# commands necessary to build artifacts, run tests, and check the code.  Top-level
# targets assemble those recipes to put it all together and ensure correctness.  Target
# prerequisites are used to define when build artifacts need to be updated so that
# time isn't wasted on unnecessary updates in the inner loop of development.
#
# The most important Make concept to understand if making changes here is that of real
# targets and prerequisites, as opposed to "phony" targets.  The target is only updated
# if any of its prerequisites are newer, IOW have a more recent modification time, than
# the target.  For example, if a new feature adds library as a new project dependency
# then correctness requires that the fixed/pinned versions be updated to include the new
# library.  Most of the time, however, the fixed/pinned versions don't need to be
# updated and it would waste significant time to always update them in the inner loop of
# development.  We express this relationship in Make by defining the files containing
# the fixed/pinned versions as targets and the `./setup.cfg` file where dependencies are
# defined as a prerequisite:
#
#    ./requirements.txt: setup.cfg
#        ./.tox/py310/bin/pip-compile --output-file "$(@)" "$(<)"
#
# To that end, developers should use real target files whenever possible when adding
# recipes to this file.
#
# Sometimes the task we need a recipe to accomplish should only be run when certain
# changes have been made and as such we can use those changed files as prerequisites but
# the task doesn't produce an artifact appropriate for use as the target for the recipe.
# In that case, the recipe can write "simulated" artifact such as by piping output to a
# log file:
#
#     ./var/log/foo.log:
#         mkdir -pv "$(dir $(@))"
#         ./.tox/build/bin/python "./bin/foo.py" | tee -a "$(@)"
#
# This is also useful when none of the modification times of produced artifacts can be
# counted on to correctly reflect when any subsequent targets need to be updated when
# using this target as a pre-requisite in turn.  If no output can be captured, then the
# recipe can create arbitrary output:
#
#     ./var/log/foo.log:
#         ./.tox/build/bin/python "./bin/foo.py"
#         mkdir -pv "$(dir $(@))"
#         date | tee -a "$(@)"
#
# If a target is needed by the recipe of another target but should *not* trigger updates
# when it's newer, such as one-time host install tasks, then use that target in a
# sub-make instead of as a prerequisite:
#
#     ./var/log/foo.log:
#         $(MAKE) "./var/log/bar.log"
#
# We use a few more Make features than these core features and welcome further use of
# such features:
#
# - `$(@)`:
#   The automatic variable containing the file path for the target
#
# - `$(<)`:
#   The automatic variable containing the file path for the first prerequisite
#
# - `$(FOO:%=foo-%)`:
#   Substitution references to generate transformations of space-separated values
#
# - `$ make FOO=bar ...`:
#   Overriding variables on the command-line when invoking make as "options"
#
# We want to avoid, however, using many more features of Make, particularly the more
# "magical" features, to keep it readable, discover-able, and otherwise accessible to
# developers who may not have significant familiarity with Make.  If there's a good,
# pragmatic reason to add use of further features feel free to make the case but avoid
# them if possible.<|MERGE_RESOLUTION|>--- conflicted
+++ resolved
@@ -225,7 +225,7 @@
 		./var/docker/$(PYTHON_ENV)/log/build-devel.log build-docker-volumes-$(PYTHON_ENV)
 # Defined as a .PHONY recipe so that multiple targets can depend on this as a
 # pre-requisite and it will only be run once per invocation.
-	mkdir -pv "./dist/"
+	rm -vf ./dist/*
 # Build Python packages/distributions from the development Docker container for
 # consistency/reproducibility.
 	docker compose run $(DOCKER_COMPOSE_RUN_ARGS) -T \
@@ -257,7 +257,6 @@
 	    $(MAKE) -e -j $${targets} ||
 	    $(MAKE) -e -j $${targets}
 
-<<<<<<< HEAD
 ## Docker Build Targets:
 #
 # Strive for as much consistency as possible in development tasks between the local host
@@ -340,20 +339,6 @@
 	    $(@:build-docker-volumes-%=./var/docker/%/) \
 	    $(@:build-docker-volumes-%=./var/docker/%/python_project_structure.egg-info/) \
 	    $(@:build-docker-volumes-%=./var/docker/%/.tox/)
-=======
-.PHONY: build-pkgs
-### Ensure the built package is current when used outside of tox.
-build-pkgs: ./var/git/refs/remotes/$(VCS_REMOTE)/$(VCS_BRANCH)
-# Defined as a .PHONY recipe so that multiple targets can depend on this as a
-# pre-requisite and it will only be run once per invocation.
-	rm -vf ./dist/*
-	tox run -e "$(PYTHON_ENV)" --pkg-only
-# Copy the wheel to a location not managed by tox:
-	cp -lfv "$$(ls -t ./.tox/.pkg/dist/*.whl | head -n 1)" "./dist/"
-# Also build the source distribution:
-	tox run -e "$(PYTHON_ENV)" --override "testenv.package=sdist" --pkg-only
-	cp -lfv "$$(ls -t ./.tox/.pkg/dist/*.tar.gz | head -n 1)" "./dist/"
->>>>>>> e932e1e3
 
 
 ## Test Targets:
