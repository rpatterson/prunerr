--- conflicted
+++ resolved
@@ -13,11 +13,8 @@
 
 # Options controlling behavior
 TWINE_UPLOAD_AGS=-r "testpypi"
-<<<<<<< HEAD
 export PUID=1000
 export PGID=100
-=======
->>>>>>> d5d9daa5
 
 # Derived values
 VENVS = $(shell tox -l)
@@ -37,7 +34,6 @@
 build-dist: build
 	./.tox/build/bin/python -m build
 
-<<<<<<< HEAD
 .PHONY: start
 ### Run the local development end-to-end stack services in the background as daemons
 start: build
@@ -50,25 +46,17 @@
 	docker compose up
 
 .PHONY: release
-### Publish installable Python packages to PyPI
+### Publish installable Python packages to PyPI and container images to Docker Hub
 release: ~/.pypirc ./var/log/docker-login.log test-docker
-=======
-.PHONY: release
-### Publish installable Python packages to PyPI
-release: test ~/.pypirc
->>>>>>> d5d9daa5
 # Prevent uploading unintended distributions
 	rm -v ./dist/*
 	$(MAKE) build-dist
 # https://twine.readthedocs.io/en/latest/#using-twine
 	./.tox/py3/bin/twine check dist/*
 	./.tox/py3/bin/twine upload -s $(TWINE_UPLOAD_AGS) dist/*
-<<<<<<< HEAD
 # https://docs.docker.com/docker-hub/#step-5-build-and-push-a-container-image-to-docker-hub-from-your-computer
 	docker push "merpatterson/python-project-structure"
 	docker compose up docker-pushrm
-=======
->>>>>>> d5d9daa5
 
 .PHONY: format
 ### Automatically correct code in this checkout according to linters and style checkers
@@ -104,18 +92,10 @@
 .PHONY: clean
 ### Restore the checkout to a state as close to an initial clone as possible
 clean:
-<<<<<<< HEAD
 	docker compose down --rmi "all" -v || true
-	test ! -x "./.tox/lint/bin/pre-commit" || (
-	    ./.tox/lint/bin/pre-commit uninstall --hook-type pre-push
-	    ./.tox/lint/bin/pre-commit uninstall
-	    ./.tox/lint/bin/pre-commit clean
-	)
-=======
 	./.tox/lint/bin/pre-commit uninstall --hook-type pre-push || true
 	./.tox/lint/bin/pre-commit uninstall || true
 	./.tox/lint/bin/pre-commit clean || true
->>>>>>> d5d9daa5
 	git clean -dfx -e "var/"
 	rm -vf "./var/log/init-setup.log" "./var/log/recreate.log" \
 	    "./var/log/editable.log" "./var/log/docker-build.log"
@@ -184,11 +164,7 @@
 ~/.pypirc:
 	echo "You must create your ~/.pypirc file:
 	    https://packaging.python.org/en/latest/specifications/pypirc/"
-<<<<<<< HEAD
 	false
 ./var/log/docker-login.log:
 	docker login
-	date | tee -a "$(@)"
-=======
-	false
->>>>>>> d5d9daa5
+	date | tee -a "$(@)"