--- conflicted
+++ resolved
@@ -251,15 +251,9 @@
 # Recipes that make artifacts needed for by end-users, development tasks, other recipes.
 
 .PHONY: build
-<<<<<<< HEAD
-## Set up everything for development from a checkout, local and in containers.
+## Setup everything for development from a checkout, local and in containers.
 build: ./.git/hooks/pre-commit ./.env.~out~ $(HOST_TARGET_DOCKER) \
 		$(HOME)/.local/bin/tox ./var/log/npm-install.log build-docker
-=======
-## Perform any necessary local setup common to most operations.
-build: ./.git/hooks/pre-commit ./.env.~out~ $(HOST_PREFIX)/bin/docker \
-		$(HOME)/.local/bin/tox ./var/log/npm-install.log
->>>>>>> f0749921
 
 .PHONY: build-pkgs
 ## Ensure the built package is current.
@@ -282,7 +276,12 @@
 	tox exec -e "build" -- sphinx-build -M "$(@:build-docs-%=%)" \
 	    "./docs/" "./build/docs/"
 
-<<<<<<< HEAD
+.PHONY: build-date
+# A prerequisite that always triggers it's target.
+build-date:
+	date
+
+
 ## Docker Build Targets:
 #
 # Strive for as much consistency as possible in development tasks between the local host
@@ -358,12 +357,6 @@
 	        $(TOX_EXEC_BUILD_ARGS) -qq -- cz version --project
 	    )" \
 	    $${docker_build_args} --file "$(<)" "./"
-=======
-.PHONY: build-date
-# A prerequisite that always triggers it's target.
-build-date:
-	date
->>>>>>> f0749921
 
 
 ### Test Targets:
@@ -392,12 +385,7 @@
 
 .PHONY: test-lint-prose
 ## Lint prose text for spelling, grammar, and style
-<<<<<<< HEAD
-test-lint-prose: $(HOST_TARGET_DOCKER) ./var/log/vale-sync.log ./.vale.ini \
-		./styles/code.ini
-=======
-test-lint-prose: $(HOST_PREFIX)/bin/docker
->>>>>>> f0749921
+test-lint-prose: $(HOST_TARGET_DOCKER)
 # Lint all markup files tracked in VCS with Vale:
 # https://vale.sh/docs/topics/scoping/#formats
 	git ls-files -co --exclude-standard -z \
@@ -797,15 +785,6 @@
 	$(MAKE) -e "$(HOME)/.local/bin/tox"
 	$(TOX_EXEC_BUILD_ARGS) -- python "$(<)" "./styles/code.ini" "./.vale.ini"
 # Set Vale levels for added style rules:
-<<<<<<< HEAD
-./.vale.ini ./styles/code.ini:
-	$(MAKE)-e "$(HOME)/.local/bin/tox" "./var/log/vale-sync.log"
-	$(TOX_EXEC_BUILD_ARGS) -- python ./bin/vale-set-rule-levels.py --input="$(@)"
-./var/log/vale-sync.log: ./.env.~out~ ./.vale.ini ./styles/code.ini
-	$(MAKE) "$(HOST_TARGET_DOCKER)"
-	mkdir -pv "$(dir $(@))"
-	docker compose run --rm vale sync | tee -a "$(@)"
-=======
 # Must be it's own target because Vale sync takes the sets of styles from the
 # configuration and the configuration needs the styles to set rule levels:
 ./var/log/vale-rule-levels.log: ./styles/RedHat/meta.json
@@ -815,10 +794,9 @@
 	    --input="./styles/code.ini"
 # Update style rule definitions from the remotes:
 ./styles/RedHat/meta.json: ./.vale.ini ./styles/code.ini ./.env.~out~
-	$(MAKE) "$(HOST_PREFIX)/bin/docker"
+	$(MAKE) "$(HOST_TARGET_DOCKER)"
 	docker compose run --rm vale sync
 	docker compose run --rm -T vale sync --config="./styles/code.ini"
->>>>>>> f0749921
 
 # Editor and IDE support and integration:
 ./.dir-locals.el.~out~: ./.dir-locals.el.in
