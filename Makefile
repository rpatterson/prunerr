# SPDX-FileCopyrightText: 2023 Ross Patterson <me@rpatterson.net>
#
# SPDX-License-Identifier: MIT

# Development, build, and maintenance tasks:
#
# To ease discovery for contributors, place option variables affecting behavior at the
# top. Skip down to `## Top-level targets:` to find targets intended for use by
# developers. The recipes for real targets that follow the top-level targets do the real
# work. If making changes here, start by reading the philosophy commentary at the bottom
# of this file.

# Project specific values:
export PROJECT_NAMESPACE=rpatterson
export PROJECT_NAME=project-structure
# TEMPLATE: Create an Node Package Manager (NPM) organization and set its name here:
NPM_SCOPE=rpattersonnet
export DOCKER_USER=merpatterson

# Option variables that control behavior:
export TEMPLATE_IGNORE_EXISTING=false


### "Private" Variables:

# Variables not of concern those running and reading top-level targets. These variables
# most often derive from the environment or other values. Place variables holding
# literal constants or option variables intended for use on the command-line towards the
# top. Otherwise, add variables to the appropriate following grouping. Make requires
# defining variables referenced in targets or prerequisites before those references, in
# contrast with references in recipes. As a result, the Makefile can't place these
# further down for readability and discover.

# Defensive settings for make:
#     https://tech.davis-hansson.com/p/make/
SHELL:=bash
.ONESHELL:
.SHELLFLAGS:=-eu -o pipefail -c
.SILENT:
.DELETE_ON_ERROR:
MAKEFLAGS+=--warn-undefined-variables
MAKEFLAGS+=--no-builtin-rules
PS1?=$$
EMPTY=
COMMA=,

# Values used to install host operating system packages:
HOST_PREFIX=/usr
HOST_PKG_CMD_PREFIX=sudo
HOST_PKG_BIN=apt-get
HOST_PKG_INSTALL_ARGS=install -y
HOST_PKG_NAMES_ENVSUBST=gettext-base
HOST_PKG_NAMES_PIP=python3-pip
HOST_PKG_NAMES_DOCKER=docker-ce-cli docker-compose-plugin
ifneq ($(shell which "brew"),)
HOST_PREFIX=/usr/local
HOST_PKG_CMD_PREFIX=
HOST_PKG_BIN=brew
HOST_PKG_INSTALL_ARGS=install
HOST_PKG_NAMES_ENVSUBST=gettext
HOST_PKG_NAMES_PIP=python
HOST_PKG_NAMES_DOCKER=docker docker-compose
else ifneq ($(shell which "apk"),)
HOST_PKG_BIN=apk
HOST_PKG_INSTALL_ARGS=add
HOST_PKG_NAMES_ENVSUBST=gettext
HOST_PKG_NAMES_PIP=py3-pip
HOST_PKG_NAMES_DOCKER=docker-cli docker-cli-compose
endif
HOST_PKG_CMD=$(HOST_PKG_CMD_PREFIX) $(HOST_PKG_BIN)
# Detect Docker command-line baked into the build-host image:
HOST_TARGET_DOCKER:=$(shell which docker)
ifeq ($(HOST_TARGET_DOCKER),)
HOST_TARGET_DOCKER=$(HOST_PREFIX)/bin/docker
endif

# Values derived from the environment:
USER_NAME:=$(shell id -u -n)
USER_FULL_NAME:=$(shell \
    getent passwd "$(USER_NAME)" | cut -d ":" -f 5 | cut -d "," -f 1)
ifeq ($(USER_FULL_NAME),)
USER_FULL_NAME=$(USER_NAME)
endif
USER_EMAIL:=$(USER_NAME)@$(shell hostname -f)
export PUID:=$(shell id -u)
export PGID:=$(shell id -g)
export CHECKOUT_DIR=$(PWD)
# Managed user-specific directory out of the checkout:
# https://specifications.freedesktop.org/basedir-spec/0.8/ar01s03.html
STATE_DIR=$(HOME)/.local/state/$(PROJECT_NAME)
TZ=Etc/UTC
ifneq ("$(wildcard /usr/share/zoneinfo/)","")
TZ:=$(shell \
  realpath --relative-to=/usr/share/zoneinfo/ \
  $(firstword $(realpath /private/etc/localtime /etc/localtime)) \
)
endif
export TZ
export DOCKER_GID:=$(shell getent group "docker" | cut -d ":" -f 3)

# Values derived from Version Control Systems (VCS):
VCS_LOCAL_BRANCH:=$(shell git branch --show-current)
VCS_TAG=
ifeq ($(VCS_LOCAL_BRANCH),)
# Guess branch name from tag:
ifneq ($(shell echo "$(VCS_TAG)" | grep -E '^v[0-9]+\.[0-9]+\.[0-9]+$$'),)
# Publish final releases from the `main` branch:
VCS_LOCAL_BRANCH=main
else ifneq ($(shell echo "$(VCS_TAG)" | grep -E '^v[0-9]+\.[0-9]+\.[0-9]+.+$$'),)
# Publish pre-releases from the `develop` branch:
VCS_LOCAL_BRANCH=develop
endif
endif
# Reproduce Git branch and remote configuration and logic:
VCS_CLONE_REMOTE:=$(shell git config "clone.defaultRemoteName")
ifeq ($(VCS_CLONE_REMOTE),)
VCS_CLONE_REMOTE=origin
endif
VCS_PUSH_REMOTE:=$(shell git config "branch.$(VCS_LOCAL_BRANCH).pushRemote")
ifeq ($(VCS_PUSH_REMOTE),)
VCS_PUSH_REMOTE:=$(shell git config "remote.pushDefault")
endif
ifeq ($(VCS_PUSH_REMOTE),)
VCS_PUSH_REMOTE=$(VCS_CLONE_REMOTE)
endif
VCS_UPSTREAM_REMOTE:=$(shell git config "branch.$(VCS_LOCAL_BRANCH).remote")
ifeq ($(VCS_UPSTREAM_REMOTE),)
VCS_UPSTREAM_REMOTE:=$(shell git config "checkout.defaultRemote")
endif
VCS_UPSTREAM_REF:=$(shell git config "branch.$(VCS_LOCAL_BRANCH).merge")
VCS_UPSTREAM_BRANCH=$(VCS_UPSTREAM_REF:refs/heads/%=%)
# Find the remote and branch for `v*` tags versioning data:
VCS_REMOTE=$(VCS_PUSH_REMOTE)
VCS_BRANCH=$(VCS_LOCAL_BRANCH)
# Find the remote and branch for conventional commits release data:
VCS_COMPARE_REMOTE=$(VCS_UPSTREAM_REMOTE)
ifeq ($(VCS_COMPARE_REMOTE),)
VCS_COMPARE_REMOTE=$(VCS_PUSH_REMOTE)
endif
VCS_COMPARE_BRANCH=$(VCS_UPSTREAM_BRANCH)
ifeq ($(VCS_COMPARE_BRANCH),)
VCS_COMPARE_BRANCH=$(VCS_BRANCH)
endif
# If pushing to upstream release branches, get release data compared to the preceding
# release:
ifeq ($(VCS_COMPARE_BRANCH),develop)
VCS_COMPARE_BRANCH=main
endif
VCS_BRANCH_SUFFIX=upgrade
VCS_MERGE_BRANCH=$(VCS_BRANCH:%-$(VCS_BRANCH_SUFFIX)=%)
# Tolerate detached `HEAD`, such as during a rebase:
VCS_FETCH_TARGETS=
ifneq ($(VCS_BRANCH),)
# Assemble the targets used to avoid redundant fetches during release tasks:
VCS_FETCH_TARGETS+=./var/git/refs/remotes/$(VCS_REMOTE)/$(VCS_BRANCH)
ifneq ($(VCS_REMOTE)/$(VCS_BRANCH),$(VCS_COMPARE_REMOTE)/$(VCS_COMPARE_BRANCH))
VCS_FETCH_TARGETS+=./var/git/refs/remotes/$(VCS_COMPARE_REMOTE)/$(VCS_COMPARE_BRANCH)
endif
# Also fetch develop for merging back in the final release:
VCS_RELEASE_FETCH_TARGETS=./var/git/refs/remotes/$(VCS_REMOTE)/$(VCS_BRANCH)
ifeq ($(VCS_BRANCH),main)
VCS_RELEASE_FETCH_TARGETS+=./var/git/refs/remotes/$(VCS_COMPARE_REMOTE)/develop
ifneq ($(VCS_REMOTE)/$(VCS_BRANCH),$(VCS_COMPARE_REMOTE)/develop)
ifneq ($(VCS_COMPARE_REMOTE)/$(VCS_COMPARE_BRANCH),$(VCS_COMPARE_REMOTE)/develop)
VCS_FETCH_TARGETS+=./var/git/refs/remotes/$(VCS_COMPARE_REMOTE)/develop
endif
endif
endif
ifneq ($(VCS_MERGE_BRANCH),$(VCS_BRANCH))
VCS_FETCH_TARGETS+=./var/git/refs/remotes/$(VCS_REMOTE)/$(VCS_MERGE_BRANCH)
endif
endif

# Run Python tools in isolated environments managed by Tox:
TOX_EXEC_OPTS=--no-recreate-pkg --skip-pkg-install
TOX_EXEC_BUILD_ARGS=tox exec $(TOX_EXEC_OPTS) -e "build"

# Values used to build Docker images:
DOCKER_FILE=./Dockerfile
export DOCKER_BUILD_ARGS=
export DOCKER_BUILD_PULL=false
# Values used to tag built images:
export DOCKER_VARIANT=
DOCKER_VARIANT_PREFIX=
ifneq ($(DOCKER_VARIANT),)
DOCKER_VARIANT_PREFIX=$(DOCKER_VARIANT)-
endif
export DOCKER_BRANCH_TAG=$(subst /,-,$(VCS_BRANCH))
DOCKER_REGISTRIES=DOCKER
export DOCKER_REGISTRY=$(firstword $(DOCKER_REGISTRIES))
DOCKER_IMAGE_DOCKER=$(DOCKER_USER)/$(PROJECT_NAME)
DOCKER_IMAGE=$(DOCKER_IMAGE_$(DOCKER_REGISTRY))
# Values used to run built images in containers:
DOCKER_COMPOSE_RUN_ARGS=
DOCKER_COMPOSE_RUN_ARGS+= --rm
ifeq ($(shell tty),not a tty)
DOCKER_COMPOSE_RUN_ARGS+= -T
endif
export DOCKER_PASS
# Find all the bind mount paths that need to exist before creating containers or else
# `# dockerd` creates them as `root`:
DOCKER_VOLUME_TARGETS:=$(shell ( \
    sed -nE -e 's#^      - "\$$\{CHECKOUT_DIR:-\.\}/([^:]+):.+"#\1#p' \
        ./docker-compose*.yml && \
    sed -nE -e 's#^      - "[^:]+:/usr/local/src/project-structure/(.+)"#\1#p' \
        ./docker-compose*.yml \
    ) | sort | uniq)

# Values used for publishing releases:
# Safe defaults for testing the release process without publishing to the official
# project hosting services, indexes, and registries:
RELEASE_PUBLISH=false
# Publish releases from the `main` or `develop` branches:
ifeq ($(VCS_BRANCH),main)
RELEASE_PUBLISH=true
else ifeq ($(VCS_BRANCH),develop)
# Publish pre-releases from the `develop` branch:
RELEASE_PUBLISH=true
endif
DOCKER_PLATFORMS=
ifeq ($(RELEASE_PUBLISH),true)
# TEMPLATE: Choose the platforms on which your users run the image. These default
# platforms should cover most common end-user platforms, including modern Apple M1 CPUs,
# Raspberry Pi devices, and AWS Graviton instances:
DOCKER_PLATFORMS=linux/amd64 linux/arm64 linux/arm/v7
endif

# Override variable values if present in `./.env` and if not overridden on the
# command-line:
include $(wildcard .env)

# Finished with `$(shell)`, echo recipe commands going forward
.SHELLFLAGS+= -x

# <!--alex disable hooks-->


### Top-level targets:

.PHONY: all
## The default target.
all: build

.PHONY: start
## Run the local development end-to-end stack services in the background as daemons.
start: build-docker ./.env.~out~
	docker compose down
	docker compose up -d

.PHONY: run
## Run the local development end-to-end stack services in the foreground for debugging.
run: build-docker ./.env.~out~
	docker compose down
	docker compose up


### Build Targets:
#
# Recipes that make artifacts needed for by end-users, development tasks, other recipes.

.PHONY: build
## Set up everything for development from a checkout, local and in containers.
build: ./.git/hooks/pre-commit ./.env.~out~ $(HOST_TARGET_DOCKER) \
		$(HOME)/.local/bin/tox ./var/log/npm-install.log build-docker

.PHONY: build-pkgs
## Ensure the built package is current.
build-pkgs: ./var/git/refs/remotes/$(VCS_REMOTE)/$(VCS_BRANCH) \
		./var-docker/log/build-devel.log
	true "TEMPLATE: Always specific to the project type"

.PHONY: build-docs
## Render the static HTML form of the Sphinx documentation
build-docs: build-docs-html

.PHONY: build-docs-watch
## Serve the Sphinx documentation with live updates
build-docs-watch: $(HOME)/.local/bin/tox
	tox exec -e "build" -- sphinx-watch "./docs/" "./build/docs/html/" "html" --httpd

.PHONY: build-docs-%
build-docs-%: $(HOME)/.local/bin/tox
	tox exec -e "build" -- sphinx-build -M "$(@:build-docs-%=%)" \
	    "./docs/" "./build/docs/"

## Docker Build Targets:
#
# Strive for as much consistency as possible in development tasks between the local host
# and inside containers. To that end, most of the `*-docker` container target recipes
# should run the corresponding `*-local` local host target recipes inside the
# development container. Top level targets, such as `test`, should run as much as
# possible inside the development container.

.PHONY: build-docker
## Set up for development in Docker containers.
build-docker: build-pkgs ./var-docker/log/build-user.log

.PHONY: build-docker-tags
## Print the list of image tags for the current registry and variant.
build-docker-tags:
	$(MAKE) -e $(DOCKER_REGISTRIES:%=build-docker-tags-%)

.PHONY: $(DOCKER_REGISTRIES:%=build-docker-tags-%)
## Print the list of image tags for the current registry and variant.
$(DOCKER_REGISTRIES:%=build-docker-tags-%): $(HOME)/.local/bin/tox
	test -e "./var/git/refs/remotes/$(VCS_REMOTE)/$(VCS_BRANCH)"
	docker_image=$(DOCKER_IMAGE_$(@:build-docker-tags-%=%))
	echo $${docker_image}:$(DOCKER_VARIANT_PREFIX)$(DOCKER_BRANCH_TAG)
ifeq ($(VCS_BRANCH),main)
# Update tags users depend on to be stable from the `main` branch:
	VERSION=$$($(TOX_EXEC_BUILD_ARGS) -qq -- cz version --project)
	major_version=$$(echo $${VERSION} | sed -nE 's|([0-9]+).*|\1|p')
	minor_version=$$(
	    echo $${VERSION} | sed -nE 's|([0-9]+\.[0-9]+).*|\1|p'
	)
	echo $${docker_image}:$(DOCKER_VARIANT_PREFIX)v$${minor_version}
	echo $${docker_image}:$(DOCKER_VARIANT_PREFIX)v$${major_version}
	echo $${docker_image}:$(DOCKER_VARIANT_PREFIX)
endif
# Use this variant as the default used for tags such as `latest`
	echo $${docker_image}:$(DOCKER_VARIANT_PREFIX)$(DOCKER_BRANCH_TAG)
ifeq ($(VCS_BRANCH),main)
	echo $${docker_image}:$(DOCKER_VARIANT_PREFIX)v$${minor_version}
	echo $${docker_image}:$(DOCKER_VARIANT_PREFIX)v$${major_version}
ifeq ($(DOCKER_VARIANT),)
	echo $${docker_image}:latest
else
	echo $${docker_image}:$(DOCKER_VARIANT)
endif
endif

.PHONY: build-docker-build
## Run the actual commands used to build the Docker container image.
build-docker-build: ./Dockerfile $(HOST_TARGET_DOCKER) $(HOME)/.local/bin/tox \
		$(HOME)/.local/state/docker-multi-platform/log/host-install.log \
		./var/git/refs/remotes/$(VCS_REMOTE)/$(VCS_BRANCH) \
		./var/log/docker-login-DOCKER.log
# Workaround broken interactive session detection:
	docker pull "buildpack-deps"
# Assemble the tags for all the variant permutations:
	$(MAKE) "./var/git/refs/remotes/$(VCS_REMOTE)/$(VCS_BRANCH)"
	docker_build_args=""
	for image_tag in $$(
	    $(MAKE) -e --no-print-directory build-docker-tags
	)
	do
	    docker_build_args+=" --tag $${image_tag}"
	done
ifeq ($(DOCKER_VARIANT),)
	docker_build_args+=" --target user"
else
	docker_build_args+=" --target $(DOCKER_VARIANT)"
endif
# https://github.com/moby/moby/issues/39003#issuecomment-879441675
	docker buildx build $(DOCKER_BUILD_ARGS) \
	    --build-arg BUILDKIT_INLINE_CACHE="1" \
	    --build-arg VERSION="$$(
	        $(TOX_EXEC_BUILD_ARGS) -qq -- cz version --project
	    )" \
	    $${docker_build_args} --file "$(<)" "./"


### Test Targets:
#
# Recipes that run the test suite.

.PHONY: test
## Run the full suite of tests, coverage checks, and linters.
test: test-lint test-docker

.PHONY: test-local
## Run the full suite of tests, coverage checks, and linters.
test-local:
	true "TEMPLATE: Always specific to the project type"

.PHONY: test-lint
## Perform any linter or style checks, including non-code checks.
test-lint: $(HOME)/.local/bin/tox $(HOST_TARGET_DOCKER) ./var/log/npm-install.log \
		build-docs test-lint-docker test-lint-prose
# Run linters implemented in Python:
	tox run -e "build"
# Lint copyright and licensing:
	docker compose run --rm -T "reuse"
# Run linters implemented in JavaScript:
	~/.nvm/nvm-exec npm run lint

.PHONY: test-lint-prose
## Lint prose text for spelling, grammar, and style
test-lint-prose: $(HOST_TARGET_DOCKER) ./var/log/vale-sync.log ./.vale.ini \
		./styles/code.ini
# Lint all markup files tracked in VCS with Vale:
# https://vale.sh/docs/topics/scoping/#formats
	git ls-files -co --exclude-standard -z |
	    xargs -r -0 -t -- docker compose run --rm -T vale
# Lint all source code files tracked in VCS with Vale:
	git ls-files -co --exclude-standard -z |
	    xargs -r -0 -t -- \
	    docker compose run --rm -T vale --config="./styles/code.ini"
# Lint source code files tracked in VCS but without extensions with Vale:
	git ls-files -co --exclude-standard -z | grep -Ez '^[^.]+$$' |
	    while read -d $$'\0'
	    do
	        cat "$${REPLY}" |
	            docker compose run --rm -T vale --config="./styles/code.ini" \
	                --ext=".pl"
	    done

.PHONY: test-debug
## Run tests directly on the system and start the debugger on errors or failures.
test-debug:
	true "TEMPLATE: Always specific to the project type"

.PHONY: test-docker
## Run the full suite of tests, coverage checks, and code linters in containers.
test-docker: $(HOST_TARGET_DOCKER) build-pkgs
	docker_run_args="--rm"
	if [ ! -t 0 ]
	then
# No fancy output when running in parallel
	    docker_run_args+=" -T"
	fi
# Test that the end-user image can run commands:
	docker compose run --no-deps $${docker_run_args} $(PROJECT_NAME) true
# Run from the development Docker container for consistency:
	docker compose run $${docker_run_args} $(PROJECT_NAME)-devel \
	    make -e test-local

.PHONY: test-lint-docker
## Check the style and content of the `./Dockerfile*` files
test-lint-docker: $(HOST_TARGET_DOCKER) ./.env.~out~ ./var/log/docker-login-DOCKER.log
	docker compose pull --quiet hadolint
	docker compose run $(DOCKER_COMPOSE_RUN_ARGS) hadolint
	docker compose run $(DOCKER_COMPOSE_RUN_ARGS) hadolint \
	    hadolint "./build-host/Dockerfile"

.PHONY: test-push
## Verify commits before pushing to the remote.
test-push: $(VCS_FETCH_TARGETS) $(HOME)/.local/bin/tox
	vcs_compare_rev="$(VCS_COMPARE_REMOTE)/$(VCS_COMPARE_BRANCH)"
	if ! git fetch "$(VCS_COMPARE_REMOTE)" "$(VCS_COMPARE_BRANCH)"
	then
# For a newly created branch not yet on the remote, compare with the pre-release branch:
	    vcs_compare_rev="$(VCS_COMPARE_REMOTE)/develop"
	fi
	exit_code=0
	(
	    $(TOX_EXEC_BUILD_ARGS) -- \
	        cz check --rev-range "$${vcs_compare_rev}..HEAD" &&
	    $(TOX_EXEC_BUILD_ARGS) -- \
	        python ./bin/cz-check-bump.py --compare-ref "$${vcs_compare_rev}"
	) || exit_code=$$?
	if (( $$exit_code == 3 || $$exit_code == 21 ))
	then
	    exit
	elif (( $$exit_code != 0 ))
	then
	    exit $$exit_code
	else
	    $(TOX_EXEC_BUILD_ARGS) -- \
	        towncrier check --compare-with "$${vcs_compare_rev}"
	fi

.PHONY: test-clean
## Confirm that the checkout has no uncommitted VCS changes.
test-clean:
	if [ -n "$$(git status --porcelain)" ]
	then
	    set +x
	    echo "Checkout is not clean"
	    false
	fi


### Release Targets:
#
# Recipes that make an changes needed for releases and publish built artifacts to
# end-users.

.PHONY: release
## Publish installable packages if conventional commits require a release.
release: release-pkgs release-docker

.PHONY: release-pkgs
## Publish installable packages if conventional commits require a release.
release-pkgs:
# Don't release unless from the `main` or `develop` branches:
ifeq ($(RELEASE_PUBLISH),true)
	$(MAKE) -e build-pkgs
	true "TEMPLATE: Always specific to the project type"
	$(MAKE) -e test-clean
endif

.PHONY: release-docker
## Publish all container images to all container registries.
release-docker: $(HOST_TARGET_DOCKER) build-docker \
		$(DOCKER_REGISTRIES:%=./var/log/docker-login-%.log) \
		$(HOME)/.local/state/docker-multi-platform/log/host-install.log
# Build other platforms in emulation and rely on the layer cache for bundling the
# native images built before into the manifests:
	DOCKER_BUILD_ARGS="$(DOCKER_BUILD_ARGS) --push"
ifneq ($(DOCKER_PLATFORMS),)
	DOCKER_BUILD_ARGS+=" --platform $(subst $(EMPTY) ,$(COMMA),$(DOCKER_PLATFORMS))"
else
endif
	export DOCKER_BUILD_ARGS
# Push the end-user manifest and images:
	$(MAKE) -e build-docker-build
# Push the development manifest and images:
	$(MAKE) -e DOCKER_VARIANT="devel" build-docker-build
# Update Docker Hub `README.md` using the `./README.rst` reStructuredText version:
ifeq ($(VCS_BRANCH),main)
	$(MAKE) -e "./var/log/docker-login-DOCKER.log"
	docker compose pull --quiet pandoc docker-pushrm
	docker compose up docker-pushrm
endif

.PHONY: release-bump
## Bump the package version if conventional commits require a release.
release-bump: ~/.gitconfig $(VCS_RELEASE_FETCH_TARGETS) $(HOME)/.local/bin/tox \
		./var/log/npm-install.log ./var/log/git-remotes.log \
		./var-docker/log/build-devel.log ./.env.~out~
	if ! git diff --cached --exit-code
	then
	    set +x
	    echo "CRITICAL: Cannot bump version with staged changes"
	    false
	fi
# Update the local branch to the forthcoming version bump commit:
	git switch -C "$(VCS_BRANCH)" "$$(git rev-parse HEAD)"
	exit_code=0
	if [ "$(VCS_BRANCH)" = "main" ] &&
	    $(TOX_EXEC_BUILD_ARGS) -- python ./bin/get-base-version.py $$(
	        $(TOX_EXEC_BUILD_ARGS) -qq -- cz version --project
	    )
	then
# Make a final release from the last pre-release:
	    true
	else
# Do the conventional commits require a release?:
	    $(TOX_EXEC_BUILD_ARGS) -- python ./bin/cz-check-bump.py || exit_code=$$?
	    if (( $$exit_code == 3 || $$exit_code == 21 ))
	    then
# No commits require a release:
	        exit
	    elif (( $$exit_code != 0 ))
	    then
	        exit $$exit_code
	    fi
	fi
# Collect the versions involved in this release according to conventional commits:
	cz_bump_args="--check-consistency --no-verify"
ifneq ($(VCS_BRANCH),main)
	cz_bump_args+=" --prerelease beta"
endif
# Build and stage the release notes:
	next_version=$$(
	    $(TOX_EXEC_BUILD_ARGS) -qq -- cz bump $${cz_bump_args} --yes --dry-run |
	    sed -nE 's|.* ([^ ]+) *→ *([^ ]+).*|\2|p;q'
	) || true
# Assemble the release notes for this next version:
	$(TOX_EXEC_BUILD_ARGS) -qq -- \
	    towncrier build --version "$${next_version}" --draft --yes \
	    >"./NEWS-VERSION.rst"
	git add -- "./NEWS-VERSION.rst"
	$(TOX_EXEC_BUILD_ARGS) -- towncrier build --version "$${next_version}" --yes
# Bump the version in the NPM package metadata:
	~/.nvm/nvm-exec npm --no-git-tag-version version "$${next_version}"
	git add -- "./package*.json"
# Increment the version in VCS
	$(TOX_EXEC_BUILD_ARGS) -- cz bump $${cz_bump_args}
ifeq ($(VCS_BRANCH),main)
# Merge the bumped version back into `develop`:
	$(MAKE) VCS_BRANCH="main" VCS_MERGE_BRANCH="develop" \
	    VCS_REMOTE="$(VCS_COMPARE_REMOTE)" VCS_MERGE_BRANCH="develop" devel-merge
	git switch -C "$(VCS_BRANCH)" "$$(git rev-parse HEAD)"
endif


### Development Targets:
#
# Recipes used by developers to make changes to the code.

.PHONY: devel-format
## Automatically correct code in this checkout according to linters and style checkers.
devel-format: $(HOST_TARGET_DOCKER) ./var/log/npm-install.log
	true "TEMPLATE: Always specific to the project type"
# Add license and copyright header to files missing them:
	git ls-files -co --exclude-standard -z |
	grep -Ezv '\.license$$|^(\.reuse|LICENSES)/' |
	while read -d $$'\0'
	do
	    if ! (
	        test -e  "$${REPLY}.license" ||
	        grep -Eq 'SPDX-License-Identifier:' "$${REPLY}"
	    )
	    then
	        echo "$${REPLY}"
	    fi
	done | xargs -r -t -- \
	    docker compose run --rm -T "reuse" annotate --skip-unrecognised \
	        --copyright "Ross Patterson <me@rpatterson.net>" --license "MIT"
# Run source code formatting tools implemented in JavaScript:
	~/.nvm/nvm-exec npm run format

.PHONY: devel-upgrade
## Update all locked or frozen dependencies to their most recent available versions.
devel-upgrade: $(HOME)/.local/bin/tox
# Update VCS integration from remotes to the most recent tag:
	$(TOX_EXEC_BUILD_ARGS) -- pre-commit autoupdate

.PHONY: devel-upgrade-branch
## Reset an upgrade branch, commit upgraded dependencies on it, and push for review.
devel-upgrade-branch: ~/.gitconfig ./var/git/refs/remotes/$(VCS_REMOTE)/$(VCS_BRANCH)
	git switch -C "$(VCS_BRANCH)-upgrade"
	now=$$(date -u)
	$(MAKE) -e devel-upgrade
	if $(MAKE) -e "test-clean"
	then
# No changes from upgrade, exit signaling success but push nothing:
	    exit
	fi
# Commit the upgrade changes
	echo "Upgrade all requirements to the most recent versions as of $${now}." \
	    >"./newsfragments/+upgrade-requirements.bugfix.rst"
	git add --update "./.pre-commit-config.yaml"
	git add "./newsfragments/+upgrade-requirements.bugfix.rst"
	git commit --all --gpg-sign -m \
	    "fix(deps): Upgrade to most recent versions"
# Fail if upgrading left un-tracked files in VCS:
	$(MAKE) -e "test-clean"

.PHONY: devel-merge
## Merge this branch with a suffix back into its un-suffixed upstream.
devel-merge: ~/.gitconfig ./var/git/refs/remotes/$(VCS_REMOTE)/$(VCS_MERGE_BRANCH)
	merge_rev="$$(git rev-parse HEAD)"
	git switch -C "$(VCS_MERGE_BRANCH)" --track "$(VCS_REMOTE)/$(VCS_MERGE_BRANCH)"
	git merge --ff --gpg-sign -m \
	    $$'Merge branch \'$(VCS_BRANCH)\' into $(VCS_MERGE_BRANCH)\n\n[ci merge]' \
	    "$${merge_rev}"


### Clean Targets:
#
# Recipes used to restore the checkout to initial conditions.

.PHONY: clean
## Restore the checkout to an initial clone state.
clean:
	docker compose down --remove-orphans --rmi "all" -v || true
	$(TOX_EXEC_BUILD_ARGS) -- pre-commit uninstall \
	    --hook-type "pre-commit" --hook-type "commit-msg" --hook-type "pre-push" \
	    || true
	$(TOX_EXEC_BUILD_ARGS) -- pre-commit clean || true
	git clean -dfx -e "/var" -e "var-docker/" -e "/.env" -e "*~"
	rm -rfv "./var/log/" "./var-docker/log/"


### Real Targets:
#
# Recipes that make actual changes and create and update files for the target.

<<<<<<< HEAD
# Build Docker container images.
# Build the development image:
./var-docker/log/build-devel.log: ./Dockerfile ./.dockerignore ./bin/entrypoint \
		./docker-compose.yml ./docker-compose.override.yml ./.env.~out~ \
		./var-docker/log/rebuild.log $(HOST_TARGET_DOCKER) \
		$(DOCKER_VOLUME_TARGETS)
	true DEBUG Updated prereqs: $(?)
	mkdir -pv "$(dir $(@))"
ifeq ($(DOCKER_BUILD_PULL),true)
# Pull the development image and simulate building it here:
	if docker compose pull --quiet $(PROJECT_NAME)-devel
	then
	    touch "$(@)" "./var-docker/log/rebuild.log"
	    exit
	fi
endif
	$(MAKE) -e DOCKER_VARIANT="devel" DOCKER_BUILD_ARGS="--load" \
	    build-docker-build | tee -a "$(@)"
# Build the end-user image:
./var-docker/log/build-user.log: ./var-docker/log/build-devel.log ./Dockerfile \
		./.dockerignore ./bin/entrypoint ./var-docker/log/rebuild.log
	true DEBUG Updated prereqs: $(?)
# Build the user image after building all required artifacts:
	mkdir -pv "$(dir $(@))"
	$(MAKE) -e DOCKER_BUILD_ARGS="$(DOCKER_BUILD_ARGS) --load" \
	    build-docker-build >>"$(@)"
# Marker file used to trigger the rebuild of the image.
# Useful to workaround asynchronous timestamp issues when running jobs in parallel:
./var-docker/log/rebuild.log:
	mkdir -pv "$(dir $(@))"
	date >>"$(@)"
$(DOCKER_VOLUME_TARGETS):
	mkdir -pv "$(@)"
	echo "# Docker bind mount placeholder" >"$(@)/.gitignore"
	git add -f "$(@)/.gitignore"
	set +x
	echo "\
	ERROR: Docker bind mount path didn't exist, force added an ignore file.
	       Review ignores above in case it needs more adjustments."
	false
# https://docs.docker.com/build/building/multi-platform/#building-multi-platform-images
$(HOME)/.local/state/docker-multi-platform/log/host-install.log:
	$(MAKE) "$(HOST_TARGET_DOCKER)"
	mkdir -pv "$(dir $(@))"
	if ! docker context inspect "multi-platform" |& tee -a "$(@)"
	then
	    docker context create "multi-platform" |& tee -a "$(@)"
	fi
	if ! docker buildx inspect |& tee -a "$(@)" |
	    grep -q '^ *Endpoint: *multi-platform *'
	then
	    (
	        docker buildx create --use "multi-platform" || true
	    ) |& tee -a "$(@)"
	fi
./var/log/docker-login-DOCKER.log:
	$(MAKE) "$(HOST_TARGET_DOCKER)" "./.env.~out~"
	mkdir -pv "$(dir $(@))"
	if [ -n "$${DOCKER_PASS}" ]
	then
	    printenv "DOCKER_PASS" | docker login -u "$(DOCKER_USER)" --password-stdin
	elif [ "$(CI_IS_FORK)" != "true" ]
	then
	    echo "ERROR: DOCKER_PASS missing from ./.env"
	    false
	fi
	date | tee -a "$(@)"


### Development Artifacts:

=======
>>>>>>> 907559e5
# Local environment variables and secrets from a template:
./.env.~out~: ./.env.in
	$(call expand_template,$(<),$(@))

./README.md: README.rst
	$(MAKE) "$(HOST_TARGET_DOCKER)"
	docker compose run --rm "pandoc"


### Development Tools:

# VCS configuration and integration:
# Retrieve VCS data needed for versioning, tags, and releases, release notes:
$(VCS_FETCH_TARGETS): ./.git/logs/HEAD
	git_fetch_args="--tags --prune --prune-tags --force"
	if [ "$$(git rev-parse --is-shallow-repository)" == "true" ]
	then
	    git_fetch_args+=" --unshallow"
	fi
	branch_path="$(@:var/git/refs/remotes/%=%)"
	mkdir -pv "$(dir $(@))"
	if ! git fetch $${git_fetch_args} "$${branch_path%%/*}" "$${branch_path#*/}" |&
	    tee -a "$(@)"
	then
# If the local branch doesn't exist, fall back to the pre-release branch:
	    git fetch $${git_fetch_args} "$${branch_path%%/*}" "develop" |&
	        tee -a "$(@)"
	fi
./.git/hooks/pre-commit:
	$(MAKE) -e "$(HOME)/.local/bin/tox"
	$(TOX_EXEC_BUILD_ARGS) -- pre-commit install \
	    --hook-type "pre-commit" --hook-type "commit-msg" --hook-type "pre-push"
# Initialize minimal VCS configuration, useful in automation such as CI:
~/.gitconfig:
	git config --global user.name "$(USER_FULL_NAME)"
	git config --global user.email "$(USER_EMAIL)"

# Prose linting:
# Set Vale levels for added style rules:
./.vale.ini ./styles/code.ini:
	$(MAKE)-e "$(HOME)/.local/bin/tox" "./var/log/vale-sync.log"
	$(TOX_EXEC_BUILD_ARGS) -- python ./bin/vale-set-rule-levels.py --input="$(@)"
./var/log/vale-sync.log: ./.env.~out~ ./.vale.ini ./styles/code.ini
	$(MAKE) "$(HOST_TARGET_DOCKER)"
	mkdir -pv "$(dir $(@))"
	docker compose run --rm vale sync | tee -a "$(@)"

# Editor and IDE support and integration:
./.dir-locals.el.~out~: ./.dir-locals.el.in
	$(call expand_template,$(<),$(@))

# Manage JavaScript tools:
./var/log/npm-install.log: ./package.json ./var/log/nvm-install.log
	mkdir -pv "$(dir $(@))"
	~/.nvm/nvm-exec npm install | tee -a "$(@)"
./package.json:
	$(MAKE) "./var/log/nvm-install.log" "$(HOME)/.npmrc"
# https://docs.npmjs.com/creating-a-package-json-file#creating-a-default-packagejson-file
	~/.nvm/nvm-exec npm init --yes --scope="@$(NPM_SCOPE)"
$(HOME)/.npmrc:
	$(MAKE) "./var/log/nvm-install.log"
# https://docs.npmjs.com/creating-a-package-json-file#setting-config-options-for-the-init-command
	~/.nvm/nvm-exec npm set init-author-email "$(USER_EMAIL)"
	~/.nvm/nvm-exec npm set init-author-name "$(USER_FULL_NAME)"
	~/.nvm/nvm-exec npm set init-license "MIT"
./var/log/nvm-install.log: ./.nvmrc
	$(MAKE) "$(HOME)/.nvm/nvm.sh"
	mkdir -pv "$(dir $(@))"
	set +x
	. "$(HOME)/.nvm/nvm.sh" || true
	nvm install | tee -a "$(@)"
# https://github.com/nvm-sh/nvm#install--update-script
$(HOME)/.nvm/nvm.sh:
	set +x
	wget -qO- "https://raw.githubusercontent.com/nvm-sh/nvm/v0.39.3/install.sh"
	    | bash

# Manage Python tools:
$(HOME)/.local/bin/tox:
	$(MAKE) "$(HOME)/.local/bin/pipx"
# https://tox.wiki/en/latest/installation.html#via-pipx
	pipx install "tox"
$(HOME)/.local/bin/pipx:
	$(MAKE) "$(HOST_PREFIX)/bin/pip3"
# https://pypa.github.io/pipx/installation/#install-pipx
	pip3 install --user "pipx"
	python3 -m pipx ensurepath
$(HOST_PREFIX)/bin/pip3:
	$(MAKE) "$(STATE_DIR)/log/host-update.log"
	$(HOST_PKG_CMD) $(HOST_PKG_INSTALL_ARGS) "$(HOST_PKG_NAMES_PIP)"

# Manage tools in containers:
$(HOST_TARGET_DOCKER):
	$(MAKE) "$(STATE_DIR)/log/host-update.log"
	$(HOST_PKG_CMD) $(HOST_PKG_INSTALL_ARGS) "$(HOST_PKG_NAMES_DOCKER)"
	docker info
ifeq ($(HOST_PKG_BIN),brew)
# https://formulae.brew.sh/formula/docker-compose#default
	mkdir -p ~/.docker/cli-plugins
	ln -sfnv "$${HOMEBREW_PREFIX}/opt/docker-compose/bin/docker-compose" \
	    "~/.docker/cli-plugins/docker-compose"
endif

# Support for installing host operating system packages:
$(STATE_DIR)/log/host-update.log:
	if ! $(HOST_PKG_CMD_PREFIX) which $(HOST_PKG_BIN)
	then
	    set +x
	    echo "ERROR: OS not supported for installing system dependencies"
	    false
	fi
	$(HOST_PKG_CMD) update | tee -a "$(@)"


### Makefile "functions":
#
# Snippets used several times, including in different recipes:
# https://www.gnu.org/software/make/manual/html_node/Call-Function.html

# Return the most recent built package:
current_pkg=$(shell ls -t ./dist/*$(1) | head -n 1)

# Have to use a placeholder `*.~out~` target instead of the real expanded template
# because targets can't disable `.DELETE_ON_ERROR` on a per-target basis.
#
# Can't use a target and recipe to install `$ envsubst`. Shouldn't update expanded
# templates when `/usr/bin/envsubst` changes but expanding a template requires it to be
# installed. The recipe can't use a sub-make because Make updates any expanded template
# targets used in `include` directives when reading the `./Makefile`, for example
# `./.env`, leading to endless recursion:
define expand_template=
if ! which envsubst
then
    $(HOST_PKG_CMD) update | tee -a "$(STATE_DIR)/log/host-update.log"
    $(HOST_PKG_CMD) $(HOST_PKG_INSTALL_ARGS) "$(HOST_PKG_NAMES_ENVSUBST)"
fi
if [ "$(2:%.~out~=%)" -nt "$(1)" ]
then
    envsubst <"$(1)" >"$(2)"
    exit
fi
if [ ! -e "$(2:%.~out~=%)" ]
then
    touch -d "@0" "$(2:%.~out~=%)"
fi
envsubst <"$(1)" | diff -u "$(2:%.~out~=%)" "-" || true
set +x
echo "WARNING:Template $(1) changed, reconcile and \`$$ touch $(2:%.~out~=%)\`."
set -x
if [ ! -s "$(2:%.~out~=%)" ]
then
    envsubst <"$(1)" >"$(2:%.~out~=%)"
    touch -d "@0" "$(2:%.~out~=%)"
fi
if [ "$(TEMPLATE_IGNORE_EXISTING)" == "true" ]
then
    envsubst <"$(1)" >"$(2)"
    exit
fi
exit 1
endef


### Makefile Development:
#
# Development primarily requires a balance of 2 priorities:
#
# - Correctness of the source code and build artifacts
# - Reduce iteration time in the inner loop of development
#
# This project uses Make to balance those priorities. Target recipes capture the
# commands necessary to build artifacts, run tests, and verify the code. Top-level
# targets compose related target recipes for often needed tasks. Targets use
# prerequisites to define when to update build artifacts prevent time wasted on
# unnecessary updates in the inner loop of development.
#
# Make provides an important feature to achieve that second priority, a framework for
# determining when to do work. Targets define build artifact paths. The target's recipe
# lists the commands that create or update that build artifact. The target's
# prerequisites define when to update that target. Make runs the recipe when any of the
# prerequisites have more recent modification times than the target to update the
# target.
#
# For example, if a feature adds library to the project's dependencies, correctness
# requires the project to update the frozen, or locked versions to include the added
# library. The rest of the time the locked or frozen versions don't need updating and it
# wastes significant time to always update them in the inner loop of development. To
# express such relationships in Make, define targets for the files containing the locked
# or frozen versions and add a prerequisite for the file that defines dependencies:
#
#    ./build/bar.txt: ./bar.txt.in
#    	envsubst <"$(<)" >"$(@)"
#
# To that end, use real target and prerequisite files whenever possible when adding
# recipes to this file. Make calls targets whose name doesn't correspond to a real build
# artifact `.PHONY:` targets. Use `.PHONY:` targets to compose sets or real targets and
# define recipes for tasks that don't produce build artifacts, for example, the
# top-level targets.

# If a recipe doesn't produce an appropriate build artifact, define an arbitrary target
# the recipe writes to, such as piping output to a log file. Also use this approach when
# none of the modification times of produced artifacts reflect when any downstream
# targets need updating:
#
#     ./var/log/bar.log:
#         mkdir -pv "$(dir $(@))"
#         echo "Do some work here" | tee -a "$(@)"
#
# If the recipe produces no output, the recipe can create arbitrary output:
#
#     ./var/log/bar.log:
#         echo "Do some work here"
#         mkdir -pv "$(dir $(@))"
#         date | tee -a "$(@)"
#
# If the recipe of a target needs another target but updating that other target doesn't
# mean that this target's recipe needs to re-run, such as one-time system install tasks,
# use that target in a sub-make instead of a prerequisite:
#
#     ./var/log/bar.log:
#         $(MAKE) "./var/log/qux.log"
#
# This project uses some more Make features than these core features and welcome further
# use of such features:
#
# - `$(@)`:
#   The automatic variable containing the path for the target
#
# - `$(<)`:
#   The automatic variable containing the path for the first prerequisite
#
# - `$(VARIABLE_FOO:%=bar-%)`:
#   Substitution references to generate transformations of space-separated values
#
# - `$ make OPTION_FOO=bar`:
#   Use "option" variables and support overriding on the command-line
#
# Avoid the more "magical" features of Make, to keep it readable, discover-able, and
# otherwise approachable to developers who might not have significant familiarity with
# Make. If you have good, pragmatic reasons to add use of further features, make the
# case for them but avoid them if possible.


### Maintainer targets:
#
# Recipes not used during the usual course of development.

# TEMPLATE: Run this a single time for your project or when the `./build-host/` image
# changes. See the `./var/log/docker-login*.log` targets for the authentication
# environment variables to set or login to those container registries manually and `$
# touch` these targets.
.PHONY: bootstrap-project
## Run any tasks needed a single time for a given project by a maintainer.
bootstrap-project: ./var/log/docker-login-DOCKER.log
# Initially seed the build host Docker image to bootstrap CI/CD environments
	$(MAKE) -e -C "./build-host/" release<|MERGE_RESOLUTION|>--- conflicted
+++ resolved
@@ -659,7 +659,6 @@
 #
 # Recipes that make actual changes and create and update files for the target.
 
-<<<<<<< HEAD
 # Build Docker container images.
 # Build the development image:
 ./var-docker/log/build-devel.log: ./Dockerfile ./.dockerignore ./bin/entrypoint \
@@ -728,11 +727,6 @@
 	fi
 	date | tee -a "$(@)"
 
-
-### Development Artifacts:
-
-=======
->>>>>>> 907559e5
 # Local environment variables and secrets from a template:
 ./.env.~out~: ./.env.in
 	$(call expand_template,$(<),$(@))
