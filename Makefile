# SPDX-FileCopyrightText: 2023 Ross Patterson <me@rpatterson.net>
#
# SPDX-License-Identifier: MIT

## Development, build, and maintenance tasks:
#
# To ease discovery for contributors, place option variables affecting behavior at the
# top. Skip down to `## Top-level targets:` to find targets intended for use by
# developers. The recipes for real targets that follow the top-level targets do the real
# work. If making changes here, start by reading the philosophy commentary at the bottom
# of this file.

# Project specific values:
export PROJECT_NAMESPACE=rpatterson
export PROJECT_NAME=project-structure
# TEMPLATE: Create an Node Package Manager (NPM) organization and set its name here:
NPM_SCOPE=rpattersonnet
export DOCKER_USER=merpatterson

# Variables used as options to control behavior:
export TEMPLATE_IGNORE_EXISTING=false
# https://devguide.python.org/versions/#supported-versions
PYTHON_SUPPORTED_MINORS=3.10 3.11 3.9 3.8 3.7


## "Private" Variables:

# Variables not of concern those running and reading top-level targets. These variables
# most often derive from the environment or other values. Place variables holding
# literal constants or option variables intended for use on the command-line towards the
# top. Otherwise, add variables to the appropriate following grouping. Make requires
# defining variables referenced in targets or prerequisites before those references, in
# contrast with references in recipes. As a result, the Makefile can't place these
# further down for readability and discover.

### Defensive settings for make:
#     https://tech.davis-hansson.com/p/make/
SHELL:=bash
.ONESHELL:
.SHELLFLAGS:=-eu -o pipefail -c
.SILENT:
.DELETE_ON_ERROR:
MAKEFLAGS+=--warn-undefined-variables
MAKEFLAGS+=--no-builtin-rules
PS1?=$$
EMPTY=
COMMA=,

# Values derived from the environment:
USER_NAME:=$(shell id -u -n)
USER_FULL_NAME:=$(shell \
    getent passwd "$(USER_NAME)" | cut -d ":" -f 5 | cut -d "," -f 1)
ifeq ($(USER_FULL_NAME),)
USER_FULL_NAME=$(USER_NAME)
endif
USER_EMAIL:=$(USER_NAME)@$(shell hostname -f)
export PUID:=$(shell id -u)
export PGID:=$(shell id -g)
export CHECKOUT_DIR=$(PWD)
# Managed user-specific directory out of the checkout:
# https://specifications.freedesktop.org/basedir-spec/0.8/ar01s03.html
STATE_DIR=$(HOME)/.local/state/$(PROJECT_NAME)
TZ=Etc/UTC
ifneq ("$(wildcard /usr/share/zoneinfo/)","")
TZ=$(shell \
  realpath --relative-to=/usr/share/zoneinfo/ \
  $(firstword $(realpath /private/etc/localtime /etc/localtime)) \
)
endif
export TZ
export DOCKER_GID=$(shell getent group "docker" | cut -d ":" -f 3)

# Values related to supported Python versions:
# Use the same Python version tox would as a default.
# https://tox.wiki/en/latest/config.html#base_python
PYTHON_HOST_MINOR:=$(shell \
    pip3 --version | sed -nE 's|.* \(python ([0-9]+.[0-9]+)\)$$|\1|p;q')
export PYTHON_HOST_ENV=py$(subst .,,$(PYTHON_HOST_MINOR))
# Find the latest installed Python version of the supported versions:
PYTHON_BASENAMES=$(PYTHON_SUPPORTED_MINORS:%=python%)
PYTHON_AVAIL_EXECS:=$(foreach \
    PYTHON_BASENAME,$(PYTHON_BASENAMES),$(shell which $(PYTHON_BASENAME)))
PYTHON_LATEST_EXEC=$(firstword $(PYTHON_AVAIL_EXECS))
PYTHON_LATEST_BASENAME=$(notdir $(PYTHON_LATEST_EXEC))
PYTHON_MINOR=$(PYTHON_HOST_MINOR)
ifeq ($(PYTHON_MINOR),)
# Fallback to the latest installed supported Python version
PYTHON_MINOR=$(PYTHON_LATEST_BASENAME:python%=%)
endif
PYTHON_LATEST_MINOR=$(firstword $(PYTHON_SUPPORTED_MINORS))
PYTHON_LATEST_ENV=py$(subst .,,$(PYTHON_LATEST_MINOR))
PYTHON_MINORS=$(PYTHON_SUPPORTED_MINORS)
ifeq ($(PYTHON_MINOR),)
PYTHON_MINOR=$(firstword $(PYTHON_MINORS))
else ifeq ($(findstring $(PYTHON_MINOR),$(PYTHON_MINORS)),)
PYTHON_MINOR=$(firstword $(PYTHON_MINORS))
endif
export PYTHON_MINOR
export PYTHON_ENV=py$(subst .,,$(PYTHON_MINOR))
PYTHON_SHORT_MINORS=$(subst .,,$(PYTHON_MINORS))
PYTHON_ENVS=$(PYTHON_SHORT_MINORS:%=py%)
PYTHON_ALL_ENVS=$(PYTHON_ENVS) build
PYTHON_EXTRAS=test devel
PYTHON_PROJECT_PACKAGE=$(subst -,,$(PROJECT_NAME))
PYTHON_PROJECT_GLOB=$(subst -,?,$(PROJECT_NAME))
export PYTHON_WHEEL=

# Values derived from Version Control Systems (VCS):
VCS_LOCAL_BRANCH:=$(shell git branch --show-current)
VCS_TAG=
ifeq ($(VCS_LOCAL_BRANCH),)
# Guess branch name from tag:
ifneq ($(shell echo "$(VCS_TAG)" | grep -E '^v[0-9]+\.[0-9]+\.[0-9]+$$'),)
# Publish final releases from the `main` branch:
VCS_LOCAL_BRANCH=main
else ifneq ($(shell echo "$(VCS_TAG)" | grep -E '^v[0-9]+\.[0-9]+\.[0-9]+.+$$'),)
# Publish pre-releases from the `develop` branch:
VCS_LOCAL_BRANCH=develop
endif
endif
# Reproduce Git branch and remote configuration and logic:
VCS_CLONE_REMOTE:=$(shell git config "clone.defaultRemoteName")
ifeq ($(VCS_CLONE_REMOTE),)
VCS_CLONE_REMOTE=origin
endif
VCS_PUSH_REMOTE:=$(shell git config "branch.$(VCS_LOCAL_BRANCH).pushRemote")
ifeq ($(VCS_PUSH_REMOTE),)
VCS_PUSH_REMOTE:=$(shell git config "remote.pushDefault")
endif
ifeq ($(VCS_PUSH_REMOTE),)
VCS_PUSH_REMOTE=$(VCS_CLONE_REMOTE)
endif
VCS_UPSTREAM_REMOTE:=$(shell git config "branch.$(VCS_LOCAL_BRANCH).remote")
ifeq ($(VCS_UPSTREAM_REMOTE),)
VCS_UPSTREAM_REMOTE:=$(shell git config "checkout.defaultRemote")
endif
VCS_UPSTREAM_REF:=$(shell git config "branch.$(VCS_LOCAL_BRANCH).merge")
VCS_UPSTREAM_BRANCH=$(VCS_UPSTREAM_REF:refs/heads/%=%)
# Find the remote and branch for `v*` tags versioning data:
VCS_REMOTE=$(VCS_PUSH_REMOTE)
VCS_BRANCH=$(VCS_LOCAL_BRANCH)
# Find the remote and branch for conventional commits release data:
VCS_COMPARE_REMOTE=$(VCS_UPSTREAM_REMOTE)
ifeq ($(VCS_COMPARE_REMOTE),)
VCS_COMPARE_REMOTE=$(VCS_PUSH_REMOTE)
endif
VCS_COMPARE_BRANCH=$(VCS_UPSTREAM_BRANCH)
ifeq ($(VCS_COMPARE_BRANCH),)
VCS_COMPARE_BRANCH=$(VCS_BRANCH)
endif
# If pushing to upstream release branches, get release data compared to the preceding
# release:
ifeq ($(VCS_COMPARE_BRANCH),develop)
VCS_COMPARE_BRANCH=main
endif
VCS_BRANCH_SUFFIX=upgrade
VCS_MERGE_BRANCH=$(VCS_BRANCH:%-$(VCS_BRANCH_SUFFIX)=%)
# Tolerate detached `HEAD`, such as during a rebase:
VCS_FETCH_TARGETS=
ifneq ($(VCS_BRANCH),)
# Assemble the targets used to avoid redundant fetches during release tasks:
VCS_FETCH_TARGETS+=./var/git/refs/remotes/$(VCS_REMOTE)/$(VCS_BRANCH)
ifneq ($(VCS_REMOTE)/$(VCS_BRANCH),$(VCS_COMPARE_REMOTE)/$(VCS_COMPARE_BRANCH))
VCS_FETCH_TARGETS+=./var/git/refs/remotes/$(VCS_COMPARE_REMOTE)/$(VCS_COMPARE_BRANCH)
endif
# Also fetch develop for merging back in the final release:
VCS_RELEASE_FETCH_TARGETS=./var/git/refs/remotes/$(VCS_REMOTE)/$(VCS_BRANCH)
ifeq ($(VCS_BRANCH),main)
VCS_RELEASE_FETCH_TARGETS+=./var/git/refs/remotes/$(VCS_COMPARE_REMOTE)/develop
ifneq ($(VCS_REMOTE)/$(VCS_BRANCH),$(VCS_COMPARE_REMOTE)/develop)
ifneq ($(VCS_COMPARE_REMOTE)/$(VCS_COMPARE_BRANCH),$(VCS_COMPARE_REMOTE)/develop)
VCS_FETCH_TARGETS+=./var/git/refs/remotes/$(VCS_COMPARE_REMOTE)/develop
endif
endif
endif
ifneq ($(VCS_MERGE_BRANCH),$(VCS_BRANCH))
VCS_FETCH_TARGETS+=./var/git/refs/remotes/$(VCS_REMOTE)/$(VCS_MERGE_BRANCH)
endif
endif

# Run Python tools in isolated environments managed by Tox:
<<<<<<< HEAD
export PATH:=./.tox/bootstrap/bin:$(PATH)
# Values used to run Tox:
TOX_ENV_LIST=$(subst $(EMPTY) ,$(COMMA),$(PYTHON_ENVS))
TOX_RUN_ARGS=run-parallel --parallel auto --parallel-live
ifeq ($(words $(PYTHON_MINORS)),1)
TOX_RUN_ARGS=run
endif
ifneq ($(PYTHON_WHEEL),)
TOX_RUN_ARGS+= --installpkg "$(PYTHON_WHEEL)"
endif
export TOX_RUN_ARGS
# The options that allow for rapid execution of arbitrary commands in the venvs managed
# by tox
# The options that support running arbitrary commands in the venvs managed by tox with
# the least overhead:
=======
export PATH:=$(STATE_DIR)/bin:$(PATH)
>>>>>>> 40d9f18d
TOX_EXEC_OPTS=--no-recreate-pkg --skip-pkg-install
TOX_EXEC_ARGS=tox exec $(TOX_EXEC_OPTS) -e "$(PYTHON_ENV)"
TOX_EXEC_BUILD_ARGS=tox exec $(TOX_EXEC_OPTS) -e "build"
PIP_COMPILE_EXTRA=

# Values used to build Docker images:
DOCKER_FILE=./Dockerfile
export DOCKER_BUILD_ARGS=
export DOCKER_BUILD_PULL=false
# Values used to tag built images:
export DOCKER_VARIANT=
DOCKER_VARIANT_PREFIX=
ifneq ($(DOCKER_VARIANT),)
DOCKER_VARIANT_PREFIX=$(DOCKER_VARIANT)-
endif
export DOCKER_BRANCH_TAG=$(subst /,-,$(VCS_BRANCH))
DOCKER_REGISTRIES=DOCKER
export DOCKER_REGISTRY=$(firstword $(DOCKER_REGISTRIES))
DOCKER_IMAGE_DOCKER=$(DOCKER_USER)/$(PROJECT_NAME)
DOCKER_IMAGE=$(DOCKER_IMAGE_$(DOCKER_REGISTRY))
# Values used to run built images in containers:
DOCKER_COMPOSE_RUN_ARGS=
DOCKER_COMPOSE_RUN_ARGS+= --rm
ifeq ($(shell tty),not a tty)
DOCKER_COMPOSE_RUN_ARGS+= -T
endif
export DOCKER_PASS

# Values used for publishing releases:
# Safe defaults for testing the release process without publishing to the official
# project hosting services, indexes, and registries:
RELEASE_PUBLISH=false
PYPI_REPO=testpypi
# Publish releases from the `main` or `develop` branches:
ifeq ($(VCS_BRANCH),main)
RELEASE_PUBLISH=true
else ifeq ($(VCS_BRANCH),develop)
# Publish pre-releases from the `develop` branch:
RELEASE_PUBLISH=true
endif
DOCKER_PLATFORMS=
ifeq ($(RELEASE_PUBLISH),true)
PYPI_REPO=pypi
# Only build and publish multi-platform images for the canonical Python version:
ifeq ($(PYTHON_MINOR),$(PYTHON_HOST_MINOR))
# TEMPLATE: Choose the platforms on which your users run the image. These default
# platforms should cover most common end-user platforms, including modern Apple M1 CPUs,
# Raspberry Pi devices, and AWS Graviton instances:
DOCKER_PLATFORMS=linux/amd64 linux/arm64 linux/arm/v7
endif
endif
# Avoid undefined variables warnings when running under local development:
PYPI_PASSWORD=
export PYPI_PASSWORD
TEST_PYPI_PASSWORD=
export TEST_PYPI_PASSWORD

# Override variable values if present in `./.env` and if not overridden on the
# command-line:
include $(wildcard .env)

# Finished with `$(shell)`, echo recipe commands going forward
.SHELLFLAGS+= -x

# <!--alex disable hooks-->


## Top-level targets:

.PHONY: all
### The default target.
all: build

.PHONY: start
### Run the local development end-to-end stack services in the background as daemons.
start: build-docker-$(PYTHON_MINOR) ./.env.~out~
	docker compose down
	docker compose up -d

.PHONY: run
### Run the local development end-to-end stack services in the foreground for debugging.
run: build-docker ./.env.~out~
	docker compose down
	docker compose up


## Build Targets:
#
# Recipes that make artifacts needed for by end-users, development tasks, other recipes.

.PHONY: build
### Set up everything for development from a checkout, local and in containers.
<<<<<<< HEAD
build: ./.git/hooks/pre-commit ./.env.~out~ \
		$(HOME)/.local/var/log/$(PROJECT_NAME)-host-install.log \
		./var/log/npm-install.log build-docker \
		$(PYTHON_ENVS:%=./.tox/%/bin/pip-compile)
	$(MAKE) -e -j $(PYTHON_ENVS:%=build-requirements-%)

.PHONY: $(PYTHON_ENVS:%=build-requirements-%)
### Compile fixed/pinned dependency versions if necessary.
$(PYTHON_ENVS:%=build-requirements-%):
# Avoid parallel tox recreations stomping on each other
	$(MAKE) -e "$(@:build-requirements-%=./.tox/%/bin/pip-compile)"
	targets="./requirements/$(@:build-requirements-%=%)/user.txt \
	    $(PYTHON_EXTRAS:%=./requirements/$(@:build-requirements-%=%)/%.txt) \
	    ./requirements/$(@:build-requirements-%=%)/build.txt"
# Workaround race conditions in pip's HTTP file cache:
# https://github.com/pypa/pip/issues/6970#issuecomment-527678672
	$(MAKE) -e -j $${targets} ||
	    $(MAKE) -e -j $${targets} ||
	    $(MAKE) -e -j $${targets}

.PHONY: build-requirements-compile
### Compile the requirements for one Python version and one type/extra.
build-requirements-compile:
	$(MAKE) -e "./.tox/$(PYTHON_ENV)/bin/pip-compile"
	pip_compile_opts="--resolver backtracking --upgrade"
ifneq ($(PIP_COMPILE_EXTRA),)
	pip_compile_opts+=" --extra $(PIP_COMPILE_EXTRA)"
endif
	./.tox/$(PYTHON_ENV)/bin/pip-compile $${pip_compile_opts} \
	    --output-file "$(PIP_COMPILE_OUT)" "$(PIP_COMPILE_SRC)"
=======
build: ./.git/hooks/pre-commit ./.env.~out~ $(STATE_DIR)/log/host-install.log \
		./var/log/npm-install.log build-docker
>>>>>>> 40d9f18d

.PHONY: build-pkgs
### Update the built package for use outside tox.
build-pkgs: ./var/git/refs/remotes/$(VCS_REMOTE)/$(VCS_BRANCH) \
		./var-docker/$(PYTHON_ENV)/log/build-devel.log
# Defined as a .PHONY recipe so that more than one target can depend on this as a
# pre-requisite and it runs one time:
	rm -vf ./dist/*
# Build Python packages/distributions from the development Docker container for
# consistency/reproducibility.
	docker compose run $(DOCKER_COMPOSE_RUN_ARGS) $(PROJECT_NAME)-devel \
	    tox run -e "$(PYTHON_ENV)" --pkg-only
# Copy the wheel to a location accessible to all containers:
	cp -lfv "$$(
	    ls -t ./var-docker/$(PYTHON_ENV)/.tox/.pkg/dist/*.whl | head -n 1
	)" "./dist/"
# Also build the source distribution:
	docker compose run $(DOCKER_COMPOSE_RUN_ARGS) $(PROJECT_NAME)-devel \
	    tox run -e "$(PYTHON_ENV)" --override "testenv.package=sdist" --pkg-only
	cp -lfv "$$(
	    ls -t ./var-docker/$(PYTHON_ENV)/.tox/.pkg/dist/*.tar.gz | head -n 1
	)" "./dist/"

.PHONY: build-docs
### Render the static HTML form of the Sphinx documentation
build-docs: build-docs-html

.PHONY: build-docs-watch
### Serve the Sphinx documentation with live updates
build-docs-watch: $(STATE_DIR)/bin/tox
	tox exec -e "build" -- sphinx-watch "./docs/" "./build/docs/html/" "html" --httpd

.PHONY: build-docs-%
build-docs-%: $(STATE_DIR)/bin/tox
	tox exec -e "build" -- sphinx-build -M "$(@:build-docs-%=%)" \
	    "./docs/" "./build/docs/"

## Docker Build Targets:
#
# Strive for as much consistency as possible in development tasks between the local host
# and inside containers. To that end, most of the `*-docker` container target recipes
# should run the corresponding `*-local` local host target recipes inside the
# development container. Top level targets, such as `test`, should run as much as
# possible inside the development container.

.PHONY: build-docker
### Set up for development in Docker containers.
build-docker: ./.tox/bootstrap/bin/tox build-pkgs ./var-docker/$(PYTHON_ENV)/log/build-user.log
	tox run $(TOX_EXEC_OPTS) --notest -e "build"
	$(MAKE) -e -j PYTHON_WHEEL="$(call current_pkg,.whl)" \
	    DOCKER_BUILD_ARGS="$(DOCKER_BUILD_ARGS) --progress plain" \
	    $(PYTHON_MINORS:%=build-docker-%)

.PHONY: $(PYTHON_MINORS:%=build-docker-%)
### Set up for development in a Docker container for one Python version.
$(PYTHON_MINORS:%=build-docker-%):
	$(MAKE) -e \
	    PYTHON_MINORS="$(@:build-docker-%=%)" \
	    PYTHON_MINOR="$(@:build-docker-%=%)" \
	    PYTHON_ENV="py$(subst .,,$(@:build-docker-%=%))" \
	    "./var-docker/py$(subst .,,$(@:build-docker-%=%))/log/build-user.log"

.PHONY: build-docker-tags
### Print the list of image tags for the current registry and variant.
build-docker-tags:
	$(MAKE) -e $(DOCKER_REGISTRIES:%=build-docker-tags-%)

.PHONY: $(DOCKER_REGISTRIES:%=build-docker-tags-%)
### Print the list of image tags for the current registry and variant.
$(DOCKER_REGISTRIES:%=build-docker-tags-%):
	test -e "./var/git/refs/remotes/$(VCS_REMOTE)/$(VCS_BRANCH)"
	docker_image=$(DOCKER_IMAGE_$(@:build-docker-tags-%=%))
	echo $${docker_image}:$(DOCKER_VARIANT_PREFIX)$(PYTHON_ENV)-$(DOCKER_BRANCH_TAG)
ifeq ($(VCS_BRANCH),main)
# Update tags users depend on to be stable from the `main` branch:
	VERSION=$$($(TOX_EXEC_BUILD_ARGS) -qq -- cz version --project)
	major_version=$$(echo $${VERSION} | sed -nE 's|([0-9]+).*|\1|p')
	minor_version=$$(
	    echo $${VERSION} | sed -nE 's|([0-9]+\.[0-9]+).*|\1|p'
	)
	echo $${docker_image}:$(DOCKER_VARIANT_PREFIX)$(PYTHON_ENV)-v$${minor_version}
	echo $${docker_image}:$(DOCKER_VARIANT_PREFIX)$(PYTHON_ENV)-v$${major_version}
	echo $${docker_image}:$(DOCKER_VARIANT_PREFIX)$(PYTHON_ENV)
endif
ifeq ($(PYTHON_MINOR),$(PYTHON_HOST_MINOR))
# Use this variant as the default used for tags such as `latest`
	echo $${docker_image}:$(DOCKER_VARIANT_PREFIX)$(DOCKER_BRANCH_TAG)
ifeq ($(VCS_BRANCH),main)
	echo $${docker_image}:$(DOCKER_VARIANT_PREFIX)v$${minor_version}
	echo $${docker_image}:$(DOCKER_VARIANT_PREFIX)v$${major_version}
ifeq ($(DOCKER_VARIANT),)
	echo $${docker_image}:latest
else
	echo $${docker_image}:$(DOCKER_VARIANT)
endif
endif
endif

.PHONY: build-docker-build
### Run the actual commands used to build the Docker container image.
build-docker-build: ./Dockerfile \
		$(HOME)/.local/state/docker-multi-platform/log/host-install.log \
		./var/git/refs/remotes/$(VCS_REMOTE)/$(VCS_BRANCH) \
		./var/log/docker-login-DOCKER.log
# Workaround broken interactive session detection:
	docker pull "python:$(PYTHON_MINOR)"
# Assemble the tags for all the variant permutations:
	$(MAKE) "./var/git/refs/remotes/$(VCS_REMOTE)/$(VCS_BRANCH)"
	docker_build_args=""
	for image_tag in $$(
	    $(MAKE) -e --no-print-directory build-docker-tags
	)
	do
	    docker_build_args+=" --tag $${image_tag}"
	done
ifeq ($(DOCKER_VARIANT),)
	docker_build_args+=" --target user"
else
	docker_build_args+=" --target $(DOCKER_VARIANT)"
endif
# https://github.com/moby/moby/issues/39003#issuecomment-879441675
	docker buildx build $(DOCKER_BUILD_ARGS) \
	    --build-arg BUILDKIT_INLINE_CACHE="1" \
	    --build-arg PYTHON_MINOR="$(PYTHON_MINOR)" \
	    --build-arg PYTHON_ENV="$(PYTHON_ENV)" \
	    --build-arg VERSION="$$(
	        $(TOX_EXEC_BUILD_ARGS) -qq -- cz version --project
	    )" $${docker_build_args} --file "$(<)" "./"

.PHONY: $(PYTHON_MINORS:%=build-docker-requirements-%)
### Pull container images and compile fixed/pinned dependency versions if necessary.
$(PYTHON_MINORS:%=build-docker-requirements-%): ./.env.~out~
	export PYTHON_MINOR="$(@:build-docker-requirements-%=%)"
	export PYTHON_ENV="py$(subst .,,$(@:build-docker-requirements-%=%))"
	$(MAKE) -e "./var-docker/$${PYTHON_ENV}/log/build-devel.log"
	docker compose run $(DOCKER_COMPOSE_RUN_ARGS) $(PROJECT_NAME)-devel \
	    make -e PYTHON_MINORS="$(@:build-docker-requirements-%=%)" \
	    build-requirements-py$(subst .,,$(@:build-docker-requirements-%=%))


## Test Targets:
#
# Recipes that run the test suite.

.PHONY: test
### Run the full suite of tests, coverage checks, and linters.
test: test-docker-lint test-docker

.PHONY: test-local
### Run the full suite of tests, coverage checks, and linters on the local host.
test-local: ./.tox/bootstrap/bin/tox
	tox $(TOX_RUN_ARGS) -e "$(TOX_ENV_LIST)"

.PHONY: test-lint
### Perform any linter or style checks, including non-code checks.
<<<<<<< HEAD
test-lint: $(HOME)/.local/var/log/$(PROJECT_NAME)-host-install.log \
		./var/log/npm-install.log ./.tox/bootstrap/bin/tox build-docs \
=======
test-lint: $(STATE_DIR)/log/host-install.log ./var/log/npm-install.log build-docs \
>>>>>>> 40d9f18d
		test-lint-prose
# Run linters implemented in Python:
	tox run -e "build"
# Lint copyright and licensing:
	docker compose run --rm -T "reuse"
# Run linters implemented in JavaScript:
	~/.nvm/nvm-exec npm run lint

.PHONY: test-lint-prose
### Lint prose text for spelling, grammar, and style
test-lint-prose: $(STATE_DIR)/log/host-install.log ./var/log/vale-sync.log ./.vale.ini \
		./styles/code.ini
# Lint all markup files tracked in VCS with Vale:
# https://vale.sh/docs/topics/scoping/#formats
	git ls-files -co --exclude-standard -z |
	    xargs -r -0 -t -- docker compose run --rm -T vale
# Lint all source code files tracked in VCS with Vale:
	git ls-files -co --exclude-standard -z |
	    xargs -r -0 -t -- \
	    docker compose run --rm -T vale --config="./styles/code.ini"
# Lint source code files tracked in VCS but without extensions with Vale:
	git ls-files -co --exclude-standard -z | grep -Ez '^[^.]+$$' |
	    while read -d $$'\0'
	    do
	        cat "$${REPLY}" |
	            docker compose run --rm -T vale --config="./styles/code.ini" \
	                --ext=".pl"
	    done

.PHONY: test-debug
### Run tests directly on the system and start the debugger on errors or failures.
test-debug: ./.tox/$(PYTHON_ENV)/log/editable.log
	$(TOX_EXEC_ARGS) -- pytest --pdb

.PHONY: test-docker
### Run the full suite of tests, coverage checks, and code linters in containers.
test-docker: ./.tox/bootstrap/bin/tox build-pkgs
	tox run $(TOX_EXEC_OPTS) --notest -e "build"
	$(MAKE) -e -j PYTHON_WHEEL="$(call current_pkg,.whl)" \
	    DOCKER_BUILD_ARGS="$(DOCKER_BUILD_ARGS) --progress plain" \
	    DOCKER_COMPOSE_RUN_ARGS="$(DOCKER_COMPOSE_RUN_ARGS) -T" \
	    $(PYTHON_MINORS:%=test-docker-%)

.PHONY: $(PYTHON_MINORS:%=test-docker-%)
### Run the full suite of tests inside a docker container for one Python version.
$(PYTHON_MINORS:%=test-docker-%):
	$(MAKE) -e \
	    PYTHON_MINORS="$(@:test-docker-%=%)" \
	    PYTHON_MINOR="$(@:test-docker-%=%)" \
	    PYTHON_ENV="py$(subst .,,$(@:test-docker-%=%))" \
	    test-docker-pyminor

.PHONY: test-docker-pyminor
### Run the full suite of tests inside a docker container for this Python version.
test-docker-pyminor: build-docker-$(PYTHON_MINOR)
	docker_run_args="--rm"
	if [ ! -t 0 ]
	then
# No fancy output when running in parallel
	    docker_run_args+=" -T"
	fi
# Ensure the dist/package has been correctly installed in the image
	docker compose run --no-deps $${docker_run_args} $(PROJECT_NAME) python -c \
	    'import $(PYTHON_PROJECT_PACKAGE); print($(PYTHON_PROJECT_PACKAGE))'
# Run from the development Docker container for consistency:
	docker compose run $${docker_run_args} $(PROJECT_NAME)-devel \
	    make -e PYTHON_MINORS="$(PYTHON_MINORS)" PYTHON_WHEEL="$(PYTHON_WHEEL)" \
	        test-local

.PHONY: test-docker-lint
### Check the style and content of the `./Dockerfile*` files
test-docker-lint: ./.env.~out~ ./var/log/docker-login-DOCKER.log
	docker compose pull --quiet hadolint
	docker compose run $(DOCKER_COMPOSE_RUN_ARGS) hadolint
	docker compose run $(DOCKER_COMPOSE_RUN_ARGS) hadolint \
	    hadolint "./build-host/Dockerfile"

.PHONY: test-push
### Verify commits before pushing to the remote.
<<<<<<< HEAD
test-push: $(VCS_FETCH_TARGETS) \
		$(HOME)/.local/var/log/$(PROJECT_NAME)-host-install.log \
		./.tox/bootstrap/bin/tox \
		./var-docker/$(PYTHON_ENV)/log/build-devel.log ./.env.~out~
=======
test-push: $(VCS_FETCH_TARGETS) $(STATE_DIR)/log/host-install.log $(STATE_DIR)/bin/tox \
		./var-docker/log/build-devel.log ./.env.~out~
>>>>>>> 40d9f18d
	vcs_compare_rev="$(VCS_COMPARE_REMOTE)/$(VCS_COMPARE_BRANCH)"
	if ! git fetch "$(VCS_COMPARE_REMOTE)" "$(VCS_COMPARE_BRANCH)"
	then
# For a newly created branch not yet on the remote, compare with the pre-release branch:
	    vcs_compare_rev="$(VCS_COMPARE_REMOTE)/develop"
	fi
	exit_code=0
	(
	    $(TOX_EXEC_BUILD_ARGS) -- \
	        cz check --rev-range "$${vcs_compare_rev}..HEAD" &&
	    $(TOX_EXEC_BUILD_ARGS) -- \
	        python ./bin/cz-check-bump.py --compare-ref "$${vcs_compare_rev}"
	) || exit_code=$$?
	if (( $$exit_code == 3 || $$exit_code == 21 ))
	then
	    exit
	elif (( $$exit_code != 0 ))
	then
	    exit $$exit_code
	else
	    docker compose run $(DOCKER_COMPOSE_RUN_ARGS) \
	        $(PROJECT_NAME)-devel $(TOX_EXEC_ARGS) -- \
	        towncrier check --compare-with "$${vcs_compare_rev}"
	fi

.PHONY: test-clean
### Confirm that the checkout has no uncommitted VCS changes.
test-clean:
	if [ -n "$$(git status --porcelain)" ]
	then
	    set +x
	    echo "Checkout is not clean"
	    false
	fi


## Release Targets:
#
# Recipes that make an changes needed for releases and publish built artifacts to
# end-users.

.PHONY: release
### Publish PyPI packages and Docker images if conventional commits require a release.
release: release-pkgs release-docker

.PHONY: release-pkgs
<<<<<<< HEAD
### Publish installable Python packages to PyPI if conventional commits require.
release-pkgs: $(HOME)/.local/var/log/$(PROJECT_NAME)-host-install.log \
		~/.pypirc.~out~
=======
### Publish installable packages if conventional commits require a release.
release-pkgs: $(STATE_DIR)/log/host-install.log
>>>>>>> 40d9f18d
# Don't release unless from the `main` or `develop` branches:
ifeq ($(RELEASE_PUBLISH),true)
	$(MAKE) -e build-pkgs
# https://twine.readthedocs.io/en/latest/#using-twine
	$(TOX_EXEC_BUILD_ARGS) -- twine check ./dist/$(PYTHON_PROJECT_GLOB)-*
# The VCS remote should reflect the release before publishing the release to ensure that
# a published release is never *not* reflected in VCS.
	$(MAKE) -e test-clean
	$(TOX_EXEC_BUILD_ARGS) -- twine upload -s -r "$(PYPI_REPO)" \
	    ./dist/$(PYTHON_PROJECT_GLOB)-*
endif

.PHONY: release-docker
### Publish all container images to all container registries.
<<<<<<< HEAD
release-docker: build-docker \
		$(DOCKER_REGISTRIES:%=./var/log/docker-login-%.log)
	$(MAKE) -e -j DOCKER_COMPOSE_RUN_ARGS="$(DOCKER_COMPOSE_RUN_ARGS) -T" \
	    $(PYTHON_MINORS:%=release-docker-%)

.PHONY: $(PYTHON_MINORS:%=release-docker-%)
### Publish the container images for one Python version to all container registries.
$(PYTHON_MINORS:%=release-docker-%): \
		$(DOCKER_REGISTRIES:%=./var/log/docker-login-%.log) \
		$(HOME)/.local/var/log/docker-multi-platform-host-install.log
	export PYTHON_ENV="py$(subst .,,$(@:release-docker-%=%))"
=======
release-docker: build-docker $(DOCKER_REGISTRIES:%=./var/log/docker-login-%.log) \
		$(HOME)/.local/state/docker-multi-platform/log/host-install.log
>>>>>>> 40d9f18d
# Build other platforms in emulation and rely on the layer cache for bundling the
# native images built before into the manifests:
	DOCKER_BUILD_ARGS="$(DOCKER_BUILD_ARGS) --push"
ifneq ($(DOCKER_PLATFORMS),)
	DOCKER_BUILD_ARGS+=" --platform $(subst $(EMPTY) ,$(COMMA),$(DOCKER_PLATFORMS))"
else
endif
	export DOCKER_BUILD_ARGS
# Push the end-user manifest and images:
	PYTHON_WHEEL="$$(ls -t ./dist/*.whl | head -n 1)"
	$(MAKE) -e DOCKER_BUILD_ARGS="$${DOCKER_BUILD_ARGS}\
	    --build-arg PYTHON_WHEEL=$${PYTHON_WHEEL}" build-docker-build
# Push the development manifest and images:
	$(MAKE) -e DOCKER_VARIANT="devel" build-docker-build
# Update Docker Hub `README.md` using the `./README.rst` reStructuredText version using
# the official/canonical Python version:
ifeq ($(VCS_BRANCH),main)
	if [ "$${PYTHON_ENV}" == "$(PYTHON_HOST_ENV)" ]
	then
	    $(MAKE) -e "./var/log/docker-login-DOCKER.log"
	    docker compose pull --quiet pandoc docker-pushrm
	    docker compose up docker-pushrm
	fi
endif

.PHONY: release-bump
### Bump the package version if conventional commits require a release.
<<<<<<< HEAD
release-bump: ~/.gitconfig $(VCS_RELEASE_FETCH_TARGETS) \
		./var/log/git-remotes.log \
		$(HOME)/.local/var/log/$(PROJECT_NAME)-host-install.log \
		./var-docker/$(PYTHON_ENV)/log/build-devel.log ./.env.~out~
=======
release-bump: ~/.gitconfig $(VCS_RELEASE_FETCH_TARGETS) ./var/log/git-remotes.log \
		$(STATE_DIR)/log/host-install.log ./var-docker/log/build-devel.log \
		./.env.~out~
>>>>>>> 40d9f18d
	if ! git diff --cached --exit-code
	then
	    set +x
	    echo "CRITICAL: Cannot bump version with staged changes"
	    false
	fi
# Update the local branch to the forthcoming version bump commit:
	git switch -C "$(VCS_BRANCH)" "$$(git rev-parse HEAD)"
	exit_code=0
	if [ "$(VCS_BRANCH)" = "main" ] &&
	    $(TOX_EXEC_BUILD_ARGS) -- python ./bin/get-base-version.py $$(
	        $(TOX_EXEC_BUILD_ARGS) -qq -- cz version --project
	    )
	then
# Make a final release from the last pre-release:
	    true
	else
# Do the conventional commits require a release?:
	    $(TOX_EXEC_BUILD_ARGS) -- python ./bin/cz-check-bump.py || exit_code=$$?
	    if (( $$exit_code == 3 || $$exit_code == 21 ))
	    then
# No commits require a release:
	        exit
	    elif (( $$exit_code != 0 ))
	    then
	        exit $$exit_code
	    fi
	fi
# Collect the versions involved in this release according to conventional commits:
	cz_bump_args="--check-consistency --no-verify"
ifneq ($(VCS_BRANCH),main)
	cz_bump_args+=" --prerelease beta"
endif
# Build and stage the release notes:
	next_version=$$(
	    $(TOX_EXEC_BUILD_ARGS) -qq -- cz bump $${cz_bump_args} --yes --dry-run |
	    sed -nE 's|.* ([^ ]+) *→ *([^ ]+).*|\2|p;q'
	) || true
# Assemble the release notes for this next version:
	docker compose run $(DOCKER_COMPOSE_RUN_ARGS) $(PROJECT_NAME)-devel \
	    $(TOX_EXEC_BUILD_ARGS) -qq -- \
	    towncrier build --version "$${next_version}" --draft --yes \
	    >"./NEWS-VERSION.rst"
	git add -- "./NEWS-VERSION.rst"
	docker compose run $(DOCKER_COMPOSE_RUN_ARGS) $(PROJECT_NAME)-devel \
	    $(TOX_EXEC_BUILD_ARGS) -- towncrier build --version "$${next_version}" --yes
# Bump the version in the NPM package metadata:
	~/.nvm/nvm-exec npm --no-git-tag-version version "$${next_version}"
	git add -- "./package*.json"
# Increment the version in VCS
	$(TOX_EXEC_BUILD_ARGS) -- cz bump $${cz_bump_args}
# Ensure the container image reflects the version bump but we don't need to update the
# requirements again.
	touch \
	    $(PYTHON_ENVS:%=./requirements/%/user.txt) \
	    $(PYTHON_ENVS:%=./requirements/%/devel.txt) \
	    $(PYTHON_ENVS:%=./build-host/requirements-%.txt)
ifeq ($(VCS_BRANCH),main)
# Merge the bumped version back into `develop`:
	$(MAKE) VCS_BRANCH="main" VCS_MERGE_BRANCH="develop" \
	    VCS_REMOTE="$(VCS_COMPARE_REMOTE)" VCS_MERGE_BRANCH="develop" devel-merge
	git switch -C "$(VCS_BRANCH)" "$$(git rev-parse HEAD)"
endif


## Development Targets:
#
# Recipes used by developers to make changes to the code.

.PHONY: devel-format
### Automatically correct code in this checkout according to linters and style checkers.
<<<<<<< HEAD
devel-format: $(HOME)/.local/var/log/$(PROJECT_NAME)-host-install.log \
		./var/log/npm-install.log
	$(TOX_EXEC_ARGS) -- autoflake -r -i --remove-all-unused-imports \
		--remove-duplicate-keys --remove-unused-variables \
		--remove-unused-variables "./src/$(PYTHON_PROJECT_PACKAGE)/"
	$(TOX_EXEC_ARGS) -- autopep8 -v -i -r "./src/$(PYTHON_PROJECT_PACKAGE)/"
	$(TOX_EXEC_ARGS) -- black "./src/$(PYTHON_PROJECT_PACKAGE)/"
=======
devel-format: $(STATE_DIR)/log/host-install.log ./var/log/npm-install.log
	true "TEMPLATE: Always specific to the project type"
>>>>>>> 40d9f18d
# Add license and copyright header to files missing them:
	git ls-files -co --exclude-standard -z |
	grep -Ezv '\.license$$|^(\.reuse|LICENSES)/' |
	while read -d $$'\0'
	do
	    if ! (
	        test -e  "$${REPLY}.license" ||
	        grep -Eq 'SPDX-License-Identifier:' "$${REPLY}"
	    )
	    then
	        echo "$${REPLY}"
	    fi
	done | xargs -r -t -- \
	    docker compose run --rm -T "reuse" annotate --skip-unrecognised \
	        --copyright "Ross Patterson <me@rpatterson.net>" --license "MIT"
# Run source code formatting tools implemented in JavaScript:
	~/.nvm/nvm-exec npm run format
# Run source code formatting tools implemented in Python:
	$(TOX_EXEC_ARGS) -- autoflake -r -i --remove-all-unused-imports \
		--remove-duplicate-keys --remove-unused-variables \
		--remove-unused-variables "./src/$(PYTHON_PROJECT_PACKAGE)/"
	$(TOX_EXEC_ARGS) -- autopep8 -v -i -r "./src/$(PYTHON_PROJECT_PACKAGE)/"
	$(TOX_EXEC_ARGS) -- black "./src/$(PYTHON_PROJECT_PACKAGE)/"
	$(TOX_EXEC_ARGS) -- reuse addheader -r --skip-unrecognised \
	    --copyright "Ross Patterson <me@rpatterson.net>" --license "MIT" "./"

.PHONY: devel-upgrade
### Update all locked or frozen dependencies to their most recent available versions.
<<<<<<< HEAD
devel-upgrade: ./.tox/bootstrap/bin/tox ./.env.~out~ build-docker
	touch "./setup.cfg" "./requirements/build.txt.in" \
	    "$(HOME)/.local/var/log/$(PROJECT_NAME)-host-install.log"
# Ensure the network is create first to avoid race conditions
	docker compose create $(PROJECT_NAME)-devel
	$(MAKE) -e -j PIP_COMPILE_ARGS="--upgrade" \
	    DOCKER_COMPOSE_RUN_ARGS="$(DOCKER_COMPOSE_RUN_ARGS) -T" \
	    $(PYTHON_MINORS:%=build-docker-requirements-%)
=======
devel-upgrade: $(STATE_DIR)/bin/tox
>>>>>>> 40d9f18d
# Update VCS integration from remotes to the most recent tag:
	$(TOX_EXEC_BUILD_ARGS) -- pre-commit autoupdate

.PHONY: devel-upgrade-branch
### Reset an upgrade branch, commit upgraded dependencies on it, and push for review.
devel-upgrade-branch: ~/.gitconfig ./var/git/refs/remotes/$(VCS_REMOTE)/$(VCS_BRANCH)
	git switch -C "$(VCS_BRANCH)-upgrade"
	now=$$(date -u)
	$(MAKE) -e devel-upgrade
	if $(MAKE) -e "test-clean"
	then
# No changes from upgrade, exit signaling success but push nothing:
	    exit
	fi
# Commit the upgrade changes
	echo "Upgrade all requirements to the most recent versions as of $${now}." \
	    >"./newsfragments/+upgrade-requirements.bugfix.rst"
	git add --update './requirements/*/*.txt' "./.pre-commit-config.yaml"
	git add "./newsfragments/+upgrade-requirements.bugfix.rst"
	git commit --all --gpg-sign -m \
	    "fix(deps): Upgrade to most recent versions"
# Fail if upgrading left un-tracked files in VCS:
	$(MAKE) -e "test-clean"

.PHONY: devel-merge
### Merge this branch with a suffix back into its un-suffixed upstream.
devel-merge: ~/.gitconfig ./var/git/refs/remotes/$(VCS_REMOTE)/$(VCS_MERGE_BRANCH)
	merge_rev="$$(git rev-parse HEAD)"
	git switch -C "$(VCS_MERGE_BRANCH)" --track "$(VCS_REMOTE)/$(VCS_MERGE_BRANCH)"
	git merge --ff --gpg-sign -m \
	    $$'Merge branch \'$(VCS_BRANCH)\' into $(VCS_MERGE_BRANCH)\n\n[ci merge]' \
	    "$${merge_rev}"


## Clean Targets:
#
# Recipes used to restore the checkout to initial conditions.

.PHONY: clean
### Restore the checkout to an initial clone state.
clean:
	docker compose down --remove-orphans --rmi "all" -v || true
	$(TOX_EXEC_BUILD_ARGS) -- pre-commit uninstall \
	    --hook-type "pre-commit" --hook-type "commit-msg" --hook-type "pre-push" \
	    || true
	$(TOX_EXEC_BUILD_ARGS) -- pre-commit clean || true
	git clean -dfx -e "/var" -e "var-docker/" -e "/.env" -e "*~"
	git clean -dfx "./var-docker/py*/.tox/" \
	    "./var-docker/py*/project_structure.egg-info/"
	rm -rfv "./var/log/" ./var-docker/py*/log/


## Real Targets:
#
# Recipes that make actual changes and create and update files for the target.

# Manage fixed/pinned versions in `./requirements/**.txt` files.  Must run for each
# python version in the virtual environment for that Python version:
# https://github.com/jazzband/pip-tools#cross-environment-usage-of-requirementsinrequirementstxt-and-pip-compile
python_combine_requirements=$(PYTHON_ENVS:%=./requirements/%/$(1).txt)
$(foreach extra,$(PYTHON_EXTRAS),$(call python_combine_requirements,$(extra))): \
		./pyproject.toml ./setup.cfg ./tox.ini
	true DEBUG Updated prereqs: $(?)
	extra_basename="$$(basename "$(@)")"
	$(MAKE) -e PYTHON_ENV="$$(basename "$$(dirname "$(@)")")" \
	    PIP_COMPILE_EXTRA="$${extra_basename%.txt}" \
	    PIP_COMPILE_SRC="$(<)" PIP_COMPILE_OUT="$(@)" \
	    build-requirements-compile
	mkdir -pv "./var/log/"
	touch "./var/log/rebuild.log"
$(PYTHON_ENVS:%=./requirements/%/user.txt): ./pyproject.toml ./setup.cfg ./tox.ini
	true DEBUG Updated prereqs: $(?)
	$(MAKE) -e PYTHON_ENV="$(@:requirements/%/user.txt=%)" PIP_COMPILE_SRC="$(<)" \
	    PIP_COMPILE_OUT="$(@)" build-requirements-compile
	mkdir -pv "./var/log/"
	touch "./var/log/rebuild.log"
$(PYTHON_ENVS:%=./requirements/%/build.txt): ./requirements/build.txt.in
	true DEBUG Updated prereqs: $(?)
	$(MAKE) -e PYTHON_ENV="$(@:requirements/%/build.txt=%)" PIP_COMPILE_SRC="$(<)" \
	    PIP_COMPILE_OUT="$(@)" build-requirements-compile

# Targets used as pre-requisites to ensure virtual environments managed by tox have been
# created so other targets can use them directly to save time on Tox's overhead when
# they don't need Tox's logic about when to update/recreate them, e.g.:
#     $ ./.tox/build/bin/cz --help
# Useful for build/release tools:
$(PYTHON_ALL_ENVS:%=./.tox/%/bin/pip-compile): ./.tox/bootstrap/bin/tox
	$(MAKE) -e "$(HOME)/.local/var/log/$(PROJECT_NAME)-host-install.log"
	tox run $(TOX_EXEC_OPTS) -e "$(@:.tox/%/bin/pip-compile=%)" --notest
# Workaround tox's `usedevelop = true` not working with `./pyproject.toml`.  Use as a
# prerequisite for targets that use Tox virtual environments directly and changes to
# code need to take effect in real-time:
$(PYTHON_ENVS:%=./.tox/%/log/editable.log): ./.tox/bootstrap/bin/tox
	$(MAKE) -e "$(HOME)/.local/var/log/$(PROJECT_NAME)-host-install.log"
	mkdir -pv "$(dir $(@))"
	tox exec $(TOX_EXEC_OPTS) -e "$(@:.tox/%/log/editable.log=%)" -- \
	    pip3 install -e "./" |& tee -a "$(@)"

## Docker real targets:

# Build the development image:
./var-docker/$(PYTHON_ENV)/log/build-devel.log: ./.tox/bootstrap/bin/tox ./Dockerfile \
		./.dockerignore ./bin/entrypoint \
		./var-docker/$(PYTHON_ENV)/log/rebuild.log ./pyproject.toml ./setup.cfg \
		./tox.ini ./docker-compose.yml ./docker-compose.override.yml \
		./.env.~out~ ./bin/host-install.sh
	true DEBUG Updated prereqs: $(?)
	mkdir -pv "$(dir $(@))"
ifeq ($(DOCKER_BUILD_PULL),true)
# Pull the development image and simulate building it here:
	if docker compose pull --quiet $(PROJECT_NAME)-devel
	then
	    touch "$(@)" "./var-docker/$(PYTHON_ENV)/log/rebuild.log"
# Ensure the virtualenv in the volume is also current:
	    docker compose run $(DOCKER_COMPOSE_RUN_ARGS) $(PROJECT_NAME)-devel \
	        tox run $(TOX_EXEC_OPTS) -e "$(PYTHON_ENV)" --notest
	    exit
	fi
endif
	$(MAKE) -e DOCKER_VARIANT="devel" DOCKER_BUILD_ARGS="--load" \
	    build-docker-build | tee -a "$(@)"
# Reflect in the `${HOME}` bind volume the image bakes the host install into the image:
	docker compose run --rm -T --workdir "/home/$(PROJECT_NAME)/" \
<<<<<<< HEAD
	    $(PROJECT_NAME)-devel bash -xeu -o pipefail -c '\
		mkdir -pv "./.local/var/log/" && \
		date >"./.local/var/log/$(PROJECT_NAME)-host-install.log"'
# Update the pinned/frozen versions, if needed, using the container.  If changed, then
# we may need to re-build the container image again to ensure it's current and correct.
	docker compose run $(DOCKER_COMPOSE_RUN_ARGS) $(PROJECT_NAME)-devel \
	    make -e PYTHON_MINORS="$(PYTHON_MINOR)" build-requirements-$(PYTHON_ENV)
	$(MAKE) -e "$(@)"
=======
	    $(PROJECT_NAME)-devel mkdir -pv \
	    "/home/$(PROJECT_NAME)/.local/state/$(PROJECT_NAME)/log/"
	docker run --rm --workdir "/home/$(PROJECT_NAME)/" --entrypoint "cat" \
	    "$$(docker compose config --images $(PROJECT_NAME)-devel | head -n 1)" \
	    "/home/$(PROJECT_NAME)/.local/state/$(PROJECT_NAME)/log/host-install.log" |
	    docker compose run --rm -T --workdir "/home/$(PROJECT_NAME)/" \
	        $(PROJECT_NAME)-devel tee -a \
	        "/home/$(PROJECT_NAME)/.local/state/$(PROJECT_NAME)/log/host-install.log" \
	        >"/dev/null"
>>>>>>> 40d9f18d

# Build the end-user image:
./var-docker/$(PYTHON_ENV)/log/build-user.log: \
		./var-docker/$(PYTHON_ENV)/log/build-devel.log ./Dockerfile \
		./.dockerignore ./bin/entrypoint \
		./var-docker/$(PYTHON_ENV)/log/rebuild.log
	true DEBUG Updated prereqs: $(?)
ifeq ($(PYTHON_WHEEL),)
	$(MAKE) -e "build-pkgs"
	PYTHON_WHEEL="$$(ls -t ./dist/*.whl | head -n 1)"
endif
# Build the user image after building all required artifacts:
	mkdir -pv "$(dir $(@))"
	$(MAKE) -e DOCKER_BUILD_ARGS="$(DOCKER_BUILD_ARGS) --load \
	--build-arg PYTHON_WHEEL=$${PYTHON_WHEEL}" build-docker-build >>"$(@)"
# The image installs the host requirements, reflect that in the bind mount volumes
	date >>"$(@:%/build-user.log=%/host-install.log)"

# Marker file used to trigger the rebuild of the image for just one Python version.
# Useful to workaround asynchronous timestamp issues when running jobs in parallel:
./var-docker/$(PYTHON_ENV)/log/rebuild.log:
	mkdir -pv "$(dir $(@))"
	date >>"$(@)"

# Local environment variables and secrets from a template:
./.env.~out~: ./.env.in
	$(call expand_template,$(<),$(@))

./var/log/npm-install.log: ./package.json
	mkdir -pv "$(dir $(@))"
	~/.nvm/nvm-exec npm install

./package.json:
# https://docs.npmjs.com/creating-a-package-json-file#creating-a-default-packagejson-file
	$(MAKE) "$(HOME)/.npmrc"
	~/.nvm/nvm-exec npm init --yes --scope="@$(NPM_SCOPE)"

$(HOME)/.npmrc: $(STATE_DIR)/log/host-install.log
# https://docs.npmjs.com/creating-a-package-json-file#setting-config-options-for-the-init-command
	~/.nvm/nvm-exec npm set init-author-email "$(USER_EMAIL)"
	~/.nvm/nvm-exec npm set init-author-name "$(USER_FULL_NAME)"
	~/.nvm/nvm-exec npm set init-license "MIT"

# Bootstrap the right version of Tox for this checkout:
$(STATE_DIR)/bin/tox: ./build-host/requirements.txt.in $(STATE_DIR)/bin/activate
	"$(STATE_DIR)/bin/pip" install --force-reinstall -r "$(<)"
$(STATE_DIR)/bin/activate: $(STATE_DIR)/log/host-install.log
	python3 -m venv "$(@:%/bin/activate=%/)"

# Install all tools required by recipes installed outside the checkout on the
# system. Use a target file outside this checkout to support more than one
# checkout. Support other projects that use the same approach but with different
# requirements, use a target specific to this project:
$(STATE_DIR)/log/host-install.log: ./bin/host-install.sh
	mkdir -pv "$(dir $(@))"
	"$(<)" |& tee -a "$(@)"

# https://docs.docker.com/build/building/multi-platform/#building-multi-platform-images
$(HOME)/.local/state/docker-multi-platform/log/host-install.log:
	mkdir -pv "$(dir $(@))"
	if ! docker context inspect "multi-platform" |& tee -a "$(@)"
	then
	    docker context create "multi-platform" |& tee -a "$(@)"
	fi
	if ! docker buildx inspect |& tee -a "$(@)" |
	    grep -q '^ *Endpoint: *multi-platform *'
	then
	    (
	        docker buildx create --use "multi-platform" || true
	    ) |& tee -a "$(@)"
	fi

# Retrieve VCS data needed for versioning, tags, and releases, release notes:
$(VCS_FETCH_TARGETS): ./.git/logs/HEAD
	git_fetch_args="--tags --prune --prune-tags --force"
	if [ "$$(git rev-parse --is-shallow-repository)" == "true" ]
	then
	    git_fetch_args+=" --unshallow"
	fi
	branch_path="$(@:var/git/refs/remotes/%=%)"
	mkdir -pv "$(dir $(@))"
	if ! git fetch $${git_fetch_args} "$${branch_path%%/*}" "$${branch_path#*/}" |&
	    tee -a "$(@)"
	then
# If the local branch doesn't exist, fall back to the pre-release branch:
	    git fetch $${git_fetch_args} "$${branch_path%%/*}" "develop" |&
	        tee -a "$(@)"
	fi

./.git/hooks/pre-commit:
	$(MAKE) -e "$(STATE_DIR)/log/host-install.log"
	$(TOX_EXEC_BUILD_ARGS) -- pre-commit install \
	    --hook-type "pre-commit" --hook-type "commit-msg" --hook-type "pre-push"

# Set Vale levels for added style rules:
./.vale.ini ./styles/code.ini:
	$(MAKE) "./var/log/vale-sync.log"
	$(TOX_EXEC_BUILD_ARGS) -- python ./bin/vale-set-rule-levels.py --input="$(@)"

./var/log/vale-sync.log: $(STATE_DIR)/log/host-install.log ./.env.~out~ ./.vale.ini \
		./styles/code.ini
	mkdir -pv "$(dir $(@))"
	docker compose run --rm vale sync | tee -a "$(@)"

# Capture any project initialization tasks for reference.  Not actually usable.
./pyproject.toml:
	$(MAKE) -e "$(HOME)/.local/var/log/$(PROJECT_NAME)-host-install.log"
	$(TOX_EXEC_BUILD_ARGS) -- cz init

# Tell editors where to find tools in the checkout needed to verify the code:
./.dir-locals.el.~out~: ./.dir-locals.el.in
	$(call expand_template,$(<),$(@))

# Initialize minimal VCS configuration, useful in automation such as CI:
~/.gitconfig:
	git config --global user.name "$(USER_FULL_NAME)"
	git config --global user.email "$(USER_EMAIL)"

# Set up release publishing authentication, useful in automation such as CI:
~/.pypirc.~out~: ./home/.pypirc.in
	$(call expand_template,$(<),$(@))

./var/log/docker-login-DOCKER.log:
	$(MAKE) "./.env.~out~"
	mkdir -pv "$(dir $(@))"
	if [ -n "$${DOCKER_PASS}" ]
	then
	    printenv "DOCKER_PASS" | docker login -u "$(DOCKER_USER)" --password-stdin
	elif [ "$(CI_IS_FORK)" != "true" ]
	then
	    echo "ERROR: DOCKER_PASS missing from ./.env"
	    false
	fi
	date | tee -a "$(@)"


## Makefile "functions":
#
# Snippets used several times, including in different recipes:
# https://www.gnu.org/software/make/manual/html_node/Call-Function.html

# Return the most recent built package:
current_pkg=$(shell ls -t ./dist/*$(1) | head -n 1)

# Have to use a placeholder `*.~out~` target instead of the real expanded template
# because targets can't disable `.DELETE_ON_ERROR` on a per-target basis.
#
# Copy and short-circuit the host-install recipe. Don't update expanded templates when
# `./bin/host-install.sh` changes but expanding a template requires the host-install
# recipe. The recipe can't use a sub-make because Make updates any expanded template
# targets used in `include` directives when reading the `./Makefile`, for example
# `./.env`, leading to endless recursion:
define expand_template=
if ! which envsubst
then
    mkdir -pv "$(STATE_DIR)/log/"
    ./bin/host-install.sh >"$(STATE_DIR)/log/host-install.log"
fi
if [ "$(2:%.~out~=%)" -nt "$(1)" ]
then
    envsubst <"$(1)" >"$(2)"
    exit
fi
if [ ! -e "$(2:%.~out~=%)" ]
then
    touch -d "@0" "$(2:%.~out~=%)"
fi
envsubst <"$(1)" | diff -u "$(2:%.~out~=%)" "-" || true
set +x
echo "WARNING:Template $(1) changed, reconcile and \`$$ touch $(2:%.~out~=%)\`."
set -x
if [ ! -s "$(2:%.~out~=%)" ]
then
    envsubst <"$(1)" >"$(2:%.~out~=%)"
    touch -d "@0" "$(2:%.~out~=%)"
fi
if [ "$(TEMPLATE_IGNORE_EXISTING)" == "true" ]
then
    envsubst <"$(1)" >"$(2)"
    exit
fi
exit 1
endef


## Makefile Development:
#
# Development primarily requires a balance of 2 priorities:
#
# - Correctness of the source code and build artifacts
# - Reduce iteration time in the inner loop of development
#
# This project uses Make to balance those priorities. Target recipes capture the
# commands necessary to build artifacts, run tests, and verify the code. Top-level
# targets compose related target recipes for often needed tasks. Targets use
# prerequisites to define when to update build artifacts prevent time wasted on
# unnecessary updates in the inner loop of development.
#
# Make provides an important feature to achieve that second priority, a framework for
# determining when to do work. Targets define build artifact paths. The target's recipe
# lists the commands that create or update that build artifact. The target's
# prerequisites define when to update that target. Make runs the recipe when any of the
# prerequisites have more recent modification times than the target to update the
# target.
#
# For example, if a feature adds library to the project's dependencies, correctness
# requires the project to update the frozen, or locked versions to include the added
# library. The rest of the time the locked or frozen versions don't need updating and it
# wastes significant time to always update them in the inner loop of development. To
# express such relationships in Make, define targets for the files containing the locked
# or frozen versions and add a prerequisite for the file that defines dependencies:
#
#    ./build/bar.txt: ./bar.txt.in
#    	envsubst <"$(<)" >"$(@)"
#
# To that end, use real target and prerequisite files whenever possible when adding
# recipes to this file. Make calls targets whose name doesn't correspond to a real build
# artifact `.PHONY:` targets. Use `.PHONY:` targets to compose sets or real targets and
# define recipes for tasks that don't produce build artifacts, for example, the
# top-level targets.

# If a recipe doesn't produce an appropriate build artifact, define an arbitrary target
# the recipe writes to, such as piping output to a log file. Also use this approach when
# none of the modification times of produced artifacts reflect when any downstream
# targets need updating:
#
#     ./var/log/bar.log:
#         mkdir -pv "$(dir $(@))"
#         ./.tox/build/bin/python "./bin/foo.py" | tee -a "$(@)"
#
# If the recipe produces no output, the recipe can create arbitrary output:
#
#     ./var/log/bar.log:
#         echo "Do some work here"
#         mkdir -pv "$(dir $(@))"
#         date | tee -a "$(@)"
#
# If the recipe of a target needs another target but updating that other target doesn't
# mean that this target's recipe needs to re-run, such as one-time system install tasks,
# use that target in a sub-make instead of a prerequisite:
#
#     ./var/log/bar.log:
#         $(MAKE) "./var/log/qux.log"
#
# This project uses some more Make features than these core features and welcome further
# use of such features:
#
# - `$(@)`:
#   The automatic variable containing the path for the target
#
# - `$(<)`:
#   The automatic variable containing the path for the first prerequisite
#
# - `$(VARIABLE_FOO:%=bar-%)`:
#   Substitution references to generate transformations of space-separated values
#
# - `$ make OPTION_FOO=bar`:
#   Use "option" variables and support overriding on the command-line
#
# Avoid the more "magical" features of Make, to keep it readable, discover-able, and
# otherwise approachable to developers who might not have significant familiarity with
# Make. If you have good, pragmatic reasons to add use of further features, make the
# case for them but avoid them if possible.


## Maintainer targets:
#
# Recipes not used during the usual course of development.

# TEMPLATE: Run this a single time for your project or when the `./build-host/` image
# changes. See the `./var/log/docker-login*.log` targets for the authentication
# environment variables to set or login to those container registries manually and `$
# touch` these targets.
.PHONY: bootstrap-project
### Run any tasks needed a single time for a given project by a maintainer.
bootstrap-project: ./var/log/docker-login-DOCKER.log
# Initially seed the build host Docker image to bootstrap CI/CD environments
	$(MAKE) -e -C "./build-host/" release<|MERGE_RESOLUTION|>--- conflicted
+++ resolved
@@ -179,8 +179,7 @@
 endif
 
 # Run Python tools in isolated environments managed by Tox:
-<<<<<<< HEAD
-export PATH:=./.tox/bootstrap/bin:$(PATH)
+export PATH:=$(STATE_DIR)/bin:$(PATH)
 # Values used to run Tox:
 TOX_ENV_LIST=$(subst $(EMPTY) ,$(COMMA),$(PYTHON_ENVS))
 TOX_RUN_ARGS=run-parallel --parallel auto --parallel-live
@@ -195,9 +194,6 @@
 # by tox
 # The options that support running arbitrary commands in the venvs managed by tox with
 # the least overhead:
-=======
-export PATH:=$(STATE_DIR)/bin:$(PATH)
->>>>>>> 40d9f18d
 TOX_EXEC_OPTS=--no-recreate-pkg --skip-pkg-install
 TOX_EXEC_ARGS=tox exec $(TOX_EXEC_OPTS) -e "$(PYTHON_ENV)"
 TOX_EXEC_BUILD_ARGS=tox exec $(TOX_EXEC_OPTS) -e "build"
@@ -290,9 +286,7 @@
 
 .PHONY: build
 ### Set up everything for development from a checkout, local and in containers.
-<<<<<<< HEAD
-build: ./.git/hooks/pre-commit ./.env.~out~ \
-		$(HOME)/.local/var/log/$(PROJECT_NAME)-host-install.log \
+build: ./.git/hooks/pre-commit ./.env.~out~ $(STATE_DIR)/log/host-install.log \
 		./var/log/npm-install.log build-docker \
 		$(PYTHON_ENVS:%=./.tox/%/bin/pip-compile)
 	$(MAKE) -e -j $(PYTHON_ENVS:%=build-requirements-%)
@@ -321,10 +315,6 @@
 endif
 	./.tox/$(PYTHON_ENV)/bin/pip-compile $${pip_compile_opts} \
 	    --output-file "$(PIP_COMPILE_OUT)" "$(PIP_COMPILE_SRC)"
-=======
-build: ./.git/hooks/pre-commit ./.env.~out~ $(STATE_DIR)/log/host-install.log \
-		./var/log/npm-install.log build-docker
->>>>>>> 40d9f18d
 
 .PHONY: build-pkgs
 ### Update the built package for use outside tox.
@@ -480,12 +470,8 @@
 
 .PHONY: test-lint
 ### Perform any linter or style checks, including non-code checks.
-<<<<<<< HEAD
-test-lint: $(HOME)/.local/var/log/$(PROJECT_NAME)-host-install.log \
+test-lint: $(STATE_DIR)/log/host-install.log \
 		./var/log/npm-install.log ./.tox/bootstrap/bin/tox build-docs \
-=======
-test-lint: $(STATE_DIR)/log/host-install.log ./var/log/npm-install.log build-docs \
->>>>>>> 40d9f18d
 		test-lint-prose
 # Run linters implemented in Python:
 	tox run -e "build"
@@ -565,15 +551,8 @@
 
 .PHONY: test-push
 ### Verify commits before pushing to the remote.
-<<<<<<< HEAD
-test-push: $(VCS_FETCH_TARGETS) \
-		$(HOME)/.local/var/log/$(PROJECT_NAME)-host-install.log \
-		./.tox/bootstrap/bin/tox \
+test-push: $(VCS_FETCH_TARGETS) $(STATE_DIR)/log/host-install.log $(STATE_DIR)/bin/tox \
 		./var-docker/$(PYTHON_ENV)/log/build-devel.log ./.env.~out~
-=======
-test-push: $(VCS_FETCH_TARGETS) $(STATE_DIR)/log/host-install.log $(STATE_DIR)/bin/tox \
-		./var-docker/log/build-devel.log ./.env.~out~
->>>>>>> 40d9f18d
 	vcs_compare_rev="$(VCS_COMPARE_REMOTE)/$(VCS_COMPARE_BRANCH)"
 	if ! git fetch "$(VCS_COMPARE_REMOTE)" "$(VCS_COMPARE_BRANCH)"
 	then
@@ -620,14 +599,8 @@
 release: release-pkgs release-docker
 
 .PHONY: release-pkgs
-<<<<<<< HEAD
 ### Publish installable Python packages to PyPI if conventional commits require.
-release-pkgs: $(HOME)/.local/var/log/$(PROJECT_NAME)-host-install.log \
-		~/.pypirc.~out~
-=======
-### Publish installable packages if conventional commits require a release.
-release-pkgs: $(STATE_DIR)/log/host-install.log
->>>>>>> 40d9f18d
+release-pkgs: $(STATE_DIR)/log/host-install.log ~/.pypirc.~out~
 # Don't release unless from the `main` or `develop` branches:
 ifeq ($(RELEASE_PUBLISH),true)
 	$(MAKE) -e build-pkgs
@@ -642,9 +615,8 @@
 
 .PHONY: release-docker
 ### Publish all container images to all container registries.
-<<<<<<< HEAD
-release-docker: build-docker \
-		$(DOCKER_REGISTRIES:%=./var/log/docker-login-%.log)
+release-docker: build-docker $(DOCKER_REGISTRIES:%=./var/log/docker-login-%.log) \
+		$(HOME)/.local/state/docker-multi-platform/log/host-install.log
 	$(MAKE) -e -j DOCKER_COMPOSE_RUN_ARGS="$(DOCKER_COMPOSE_RUN_ARGS) -T" \
 	    $(PYTHON_MINORS:%=release-docker-%)
 
@@ -654,10 +626,6 @@
 		$(DOCKER_REGISTRIES:%=./var/log/docker-login-%.log) \
 		$(HOME)/.local/var/log/docker-multi-platform-host-install.log
 	export PYTHON_ENV="py$(subst .,,$(@:release-docker-%=%))"
-=======
-release-docker: build-docker $(DOCKER_REGISTRIES:%=./var/log/docker-login-%.log) \
-		$(HOME)/.local/state/docker-multi-platform/log/host-install.log
->>>>>>> 40d9f18d
 # Build other platforms in emulation and rely on the layer cache for bundling the
 # native images built before into the manifests:
 	DOCKER_BUILD_ARGS="$(DOCKER_BUILD_ARGS) --push"
@@ -685,16 +653,9 @@
 
 .PHONY: release-bump
 ### Bump the package version if conventional commits require a release.
-<<<<<<< HEAD
-release-bump: ~/.gitconfig $(VCS_RELEASE_FETCH_TARGETS) \
-		./var/log/git-remotes.log \
-		$(HOME)/.local/var/log/$(PROJECT_NAME)-host-install.log \
+release-bump: ~/.gitconfig $(VCS_RELEASE_FETCH_TARGETS) ./var/log/git-remotes.log \
+		$(STATE_DIR)/log/host-install.log \
 		./var-docker/$(PYTHON_ENV)/log/build-devel.log ./.env.~out~
-=======
-release-bump: ~/.gitconfig $(VCS_RELEASE_FETCH_TARGETS) ./var/log/git-remotes.log \
-		$(STATE_DIR)/log/host-install.log ./var-docker/log/build-devel.log \
-		./.env.~out~
->>>>>>> 40d9f18d
 	if ! git diff --cached --exit-code
 	then
 	    set +x
@@ -766,18 +727,12 @@
 
 .PHONY: devel-format
 ### Automatically correct code in this checkout according to linters and style checkers.
-<<<<<<< HEAD
-devel-format: $(HOME)/.local/var/log/$(PROJECT_NAME)-host-install.log \
-		./var/log/npm-install.log
+devel-format: $(STATE_DIR)/log/host-install.log ./var/log/npm-install.log
 	$(TOX_EXEC_ARGS) -- autoflake -r -i --remove-all-unused-imports \
 		--remove-duplicate-keys --remove-unused-variables \
 		--remove-unused-variables "./src/$(PYTHON_PROJECT_PACKAGE)/"
 	$(TOX_EXEC_ARGS) -- autopep8 -v -i -r "./src/$(PYTHON_PROJECT_PACKAGE)/"
 	$(TOX_EXEC_ARGS) -- black "./src/$(PYTHON_PROJECT_PACKAGE)/"
-=======
-devel-format: $(STATE_DIR)/log/host-install.log ./var/log/npm-install.log
-	true "TEMPLATE: Always specific to the project type"
->>>>>>> 40d9f18d
 # Add license and copyright header to files missing them:
 	git ls-files -co --exclude-standard -z |
 	grep -Ezv '\.license$$|^(\.reuse|LICENSES)/' |
@@ -806,8 +761,7 @@
 
 .PHONY: devel-upgrade
 ### Update all locked or frozen dependencies to their most recent available versions.
-<<<<<<< HEAD
-devel-upgrade: ./.tox/bootstrap/bin/tox ./.env.~out~ build-docker
+devel-upgrade: $(STATE_DIR)/bin/tox ./.env.~out~ build-docker
 	touch "./setup.cfg" "./requirements/build.txt.in" \
 	    "$(HOME)/.local/var/log/$(PROJECT_NAME)-host-install.log"
 # Ensure the network is create first to avoid race conditions
@@ -815,9 +769,6 @@
 	$(MAKE) -e -j PIP_COMPILE_ARGS="--upgrade" \
 	    DOCKER_COMPOSE_RUN_ARGS="$(DOCKER_COMPOSE_RUN_ARGS) -T" \
 	    $(PYTHON_MINORS:%=build-docker-requirements-%)
-=======
-devel-upgrade: $(STATE_DIR)/bin/tox
->>>>>>> 40d9f18d
 # Update VCS integration from remotes to the most recent tag:
 	$(TOX_EXEC_BUILD_ARGS) -- pre-commit autoupdate
 
@@ -941,16 +892,6 @@
 	    build-docker-build | tee -a "$(@)"
 # Reflect in the `${HOME}` bind volume the image bakes the host install into the image:
 	docker compose run --rm -T --workdir "/home/$(PROJECT_NAME)/" \
-<<<<<<< HEAD
-	    $(PROJECT_NAME)-devel bash -xeu -o pipefail -c '\
-		mkdir -pv "./.local/var/log/" && \
-		date >"./.local/var/log/$(PROJECT_NAME)-host-install.log"'
-# Update the pinned/frozen versions, if needed, using the container.  If changed, then
-# we may need to re-build the container image again to ensure it's current and correct.
-	docker compose run $(DOCKER_COMPOSE_RUN_ARGS) $(PROJECT_NAME)-devel \
-	    make -e PYTHON_MINORS="$(PYTHON_MINOR)" build-requirements-$(PYTHON_ENV)
-	$(MAKE) -e "$(@)"
-=======
 	    $(PROJECT_NAME)-devel mkdir -pv \
 	    "/home/$(PROJECT_NAME)/.local/state/$(PROJECT_NAME)/log/"
 	docker run --rm --workdir "/home/$(PROJECT_NAME)/" --entrypoint "cat" \
@@ -960,7 +901,11 @@
 	        $(PROJECT_NAME)-devel tee -a \
 	        "/home/$(PROJECT_NAME)/.local/state/$(PROJECT_NAME)/log/host-install.log" \
 	        >"/dev/null"
->>>>>>> 40d9f18d
+# Update the pinned/frozen versions, if needed, using the container.  If changed, then
+# we may need to re-build the container image again to ensure it's current and correct.
+	docker compose run $(DOCKER_COMPOSE_RUN_ARGS) $(PROJECT_NAME)-devel \
+	    make -e PYTHON_MINORS="$(PYTHON_MINOR)" build-requirements-$(PYTHON_ENV)
+	$(MAKE) -e "$(@)"
 
 # Build the end-user image:
 ./var-docker/$(PYTHON_ENV)/log/build-user.log: \
