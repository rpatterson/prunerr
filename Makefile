## Development, build and maintenance tasks:
#
# To ease discovery for new contributors, variables that act as options affecting
# behavior are at the top.  Then skip to `## Top-level targets:` below to find targets
# intended for use by developers.  The real work, however, is in the recipes for real
# targets that follow.  If making changes here, please start by reading the philosophy
# commentary at the bottom of this file.

# Variables used as options to control behavior:
export TEMPLATE_IGNORE_EXISTING=false
# https://devguide.python.org/versions/#supported-versions
PYTHON_SUPPORTED_MINORS=3.11 3.10 3.9 3.8 3.7
# Project-specific variables
export DOCKER_USER=merpatterson
# TEMPLATE: See comments towards the bottom and update.
GPG_SIGNING_KEYID=2EFF7CCE6828E359
CI_UPSTREAM_NAMESPACE=rpatterson
CI_PROJECT_NAME=python-project-structure


## "Private" Variables:

# Variables that aren't likely to be of concern those just using and reading top-level
# targets.  Mostly variables whose values are derived from the environment or other
# values.  If adding a variable whose value isn't a literal constant or intended for use
# on the CLI as an option, add it to the appropriate grouping below.  Unfortunately,
# variables referenced in targets or prerequisites need to be defined above those
# references (as opposed to references in recipes), which means we can't move these
# further below for readability and discover.

### Defensive settings for make:
#     https://tech.davis-hansson.com/p/make/
SHELL:=bash
.ONESHELL:
.SHELLFLAGS:=-eu -o pipefail -c
.SILENT:
.DELETE_ON_ERROR:
MAKEFLAGS+=--warn-undefined-variables
MAKEFLAGS+=--no-builtin-rules
PS1?=$$
EMPTY=
COMMA=,

# Values derived from the environment:
USER_NAME:=$(shell id -u -n)
USER_FULL_NAME:=$(shell \
    getent passwd "$(USER_NAME)" | cut -d ":" -f 5 | cut -d "," -f 1)
ifeq ($(USER_FULL_NAME),)
USER_FULL_NAME=$(USER_NAME)
endif
USER_EMAIL:=$(USER_NAME)@$(shell hostname -f)
export PUID:=$(shell id -u)
export PGID:=$(shell id -g)
export CHECKOUT_DIR=$(PWD)
TZ=Etc/UTC
ifneq ("$(wildcard /usr/share/zoneinfo/)","")
TZ=$(shell \
  realpath --relative-to=/usr/share/zoneinfo/ \
  $(firstword $(realpath /private/etc/localtime /etc/localtime)) \
)
endif
export TZ
export DOCKER_GID=$(shell getent group "docker" | cut -d ":" -f 3)

# Values concerning supported Python versions:
# Use the same Python version tox would as a default.
# https://tox.wiki/en/latest/config.html#base_python
PYTHON_HOST_MINOR:=$(shell \
    pip --version | sed -nE 's|.* \(python ([0-9]+.[0-9]+)\)$$|\1|p')
export PYTHON_HOST_ENV=py$(subst .,,$(PYTHON_HOST_MINOR))
# Determine the latest installed Python version of the supported versions
PYTHON_BASENAMES=$(PYTHON_SUPPORTED_MINORS:%=python%)
PYTHON_AVAIL_EXECS:=$(foreach \
    PYTHON_BASENAME,$(PYTHON_BASENAMES),$(shell which $(PYTHON_BASENAME)))
PYTHON_LATEST_EXEC=$(firstword $(PYTHON_AVAIL_EXECS))
PYTHON_LATEST_BASENAME=$(notdir $(PYTHON_LATEST_EXEC))
PYTHON_MINOR=$(PYTHON_HOST_MINOR)
ifeq ($(PYTHON_MINOR),)
# Fallback to the latest installed supported Python version
PYTHON_MINOR=$(PYTHON_LATEST_BASENAME:python%=%)
endif
PYTHON_LATEST_MINOR=$(firstword $(PYTHON_SUPPORTED_MINORS))
PYTHON_LATEST_ENV=py$(subst .,,$(PYTHON_LATEST_MINOR))
PYTHON_MINORS=$(PYTHON_SUPPORTED_MINORS)
ifeq ($(PYTHON_MINOR),)
export PYTHON_MINOR=$(firstword $(PYTHON_MINORS))
else ifeq ($(findstring $(PYTHON_MINOR),$(PYTHON_MINORS)),)
export PYTHON_MINOR=$(firstword $(PYTHON_MINORS))
endif
export PYTHON_MINOR
export PYTHON_ENV=py$(subst .,,$(PYTHON_MINOR))
PYTHON_SHORT_MINORS=$(subst .,,$(PYTHON_MINORS))
PYTHON_ENVS=$(PYTHON_SHORT_MINORS:%=py%)
PYTHON_ALL_ENVS=$(PYTHON_ENVS) build
export PYTHON_WHEEL=

# Values derived from VCS/git:
VCS_LOCAL_BRANCH:=$(shell git branch --show-current)
CI_COMMIT_BRANCH=
GITHUB_REF_TYPE=
GITHUB_REF_NAME=
ifeq ($(VCS_LOCAL_BRANCH),)
ifneq ($(CI_COMMIT_BRANCH),)
VCS_LOCAL_BRANCH=$(CI_COMMIT_BRANCH)
else ifeq ($(GITHUB_REF_TYPE),branch)
VCS_LOCAL_BRANCH=$(GITHUB_REF_NAME)
endif
endif
VCS_TAG=
CI_COMMIT_TAG=
ifeq ($(VCS_TAG),)
ifneq ($(CI_COMMIT_TAG),)
VCS_TAG=$(CI_COMMIT_TAG)
else ifeq ($(GITHUB_REF_TYPE),tag)
VCS_TAG=$(GITHUB_REF_NAME)
endif
endif
ifeq ($(VCS_LOCAL_BRANCH),)
# Guess branch name from tag:
ifneq ($(shell echo "$(VCS_TAG)" | grep -E '^v[0-9]+\.[0-9]+\.[0-9]+$$'),)
# Final release, should be from main:
VCS_LOCAL_BRANCH=main
else ifneq ($(shell echo "$(VCS_TAG)" | grep -E '^v[0-9]+\.[0-9]+\.[0-9]+.+$$'),)
# Pre-release, should be from develop:
VCS_LOCAL_BRANCH=develop
endif
endif
# Reproduce what we need of git's branch and remote configuration and logic:
VCS_CLONE_REMOTE:=$(shell git config "clone.defaultRemoteName")
ifeq ($(VCS_CLONE_REMOTE),)
VCS_CLONE_REMOTE=origin
endif
VCS_PUSH_REMOTE:=$(shell git config "branch.$(VCS_LOCAL_BRANCH).pushRemote")
ifeq ($(VCS_PUSH_REMOTE),)
VCS_PUSH_REMOTE:=$(shell git config "remote.pushDefault")
endif
ifeq ($(VCS_PUSH_REMOTE),)
VCS_PUSH_REMOTE=$(VCS_CLONE_REMOTE)
endif
VCS_UPSTREAM_REMOTE:=$(shell git config "branch.$(VCS_LOCAL_BRANCH).remote")
ifeq ($(VCS_UPSTREAM_REMOTE),)
VCS_UPSTREAM_REMOTE:=$(shell git config "checkout.defaultRemote")
endif
VCS_UPSTREAM_REF:=$(shell git config "branch.$(VCS_LOCAL_BRANCH).merge")
VCS_UPSTREAM_BRANCH=$(VCS_UPSTREAM_REF:refs/heads/%=%)
# Determine the best remote and branch for versioning data, e.g. `v*` tags:
VCS_REMOTE=$(VCS_PUSH_REMOTE)
VCS_BRANCH=$(VCS_LOCAL_BRANCH)
export VCS_BRANCH
# Determine the best remote and branch for release data, e.g. conventional commits:
VCS_COMPARE_REMOTE=$(VCS_UPSTREAM_REMOTE)
ifeq ($(VCS_COMPARE_REMOTE),)
VCS_COMPARE_REMOTE=$(VCS_PUSH_REMOTE)
endif
VCS_COMPARE_BRANCH=$(VCS_UPSTREAM_BRANCH)
ifeq ($(VCS_COMPARE_BRANCH),)
VCS_COMPARE_BRANCH=$(VCS_BRANCH)
endif
# Under CI, check commits and release notes against the branch to be merged into:
CI=false
ifeq ($(CI),true)
ifeq ($(VCS_COMPARE_BRANCH),develop)
VCS_COMPARE_BRANCH=master
else ifneq ($(VCS_BRANCH),master)
VCS_COMPARE_BRANCH=develop
endif
# If pushing to upstream release branches, get release data compared to the previous
# release:
<<<<<<< HEAD
else ifeq ($(VCS_COMPARE_BRANCH),develop)
VCS_COMPARE_BRANCH=master
=======
ifeq ($(VCS_COMPARE_BRANCH),develop)
VCS_COMPARE_BRANCH=main
>>>>>>> 25f7edd9
endif
VCS_BRANCH_SUFFIX=upgrade
VCS_MERGE_BRANCH=$(VCS_BRANCH:%-$(VCS_BRANCH_SUFFIX))
# Assemble the targets used to avoid redundant fetches during release tasks:
VCS_FETCH_TARGETS=./var/git/refs/remotes/$(VCS_REMOTE)/$(VCS_BRANCH)
ifneq ($(VCS_REMOTE)/$(VCS_BRANCH),$(VCS_COMPARE_REMOTE)/$(VCS_COMPARE_BRANCH))
VCS_FETCH_TARGETS+=./var/git/refs/remotes/$(VCS_COMPARE_REMOTE)/$(VCS_COMPARE_BRANCH)
endif
# Also fetch develop for merging back in the final release:
VCS_RELEASE_FETCH_TARGETS=./var/git/refs/remotes/$(VCS_REMOTE)/$(VCS_BRANCH)
ifeq ($(VCS_BRANCH),main)
VCS_RELEASE_FETCH_TARGETS+=./var/git/refs/remotes/$(VCS_COMPARE_REMOTE)/develop
ifneq ($(VCS_REMOTE)/$(VCS_BRANCH),$(VCS_COMPARE_REMOTE)/develop)
ifneq ($(VCS_COMPARE_REMOTE)/$(VCS_COMPARE_BRANCH),$(VCS_COMPARE_REMOTE)/develop)
VCS_FETCH_TARGETS+=./var/git/refs/remotes/$(VCS_COMPARE_REMOTE)/develop
endif
endif
endif
# Determine the sequence of branches to find closes existing build artifacts, such as
# docker images:
VCS_BRANCHES=$(VCS_BRANCH)
ifneq ($(VCS_BRANCH),master)
ifneq ($(VCS_BRANCH),develop)
VCS_BRANCHES+=develop
endif
VCS_BRANCHES+=master
endif

# Values used to run Tox:
TOX_ENV_LIST=$(subst $(EMPTY) ,$(COMMA),$(PYTHON_ENVS))
ifeq ($(words $(PYTHON_MINORS)),1)
TOX_RUN_ARGS=run
else
TOX_RUN_ARGS=run-parallel --parallel auto --parallel-live
endif
ifneq ($(PYTHON_WHEEL),)
TOX_RUN_ARGS+= --installpkg "$(PYTHON_WHEEL)"
endif
export TOX_RUN_ARGS
# The options that allow for rapid execution of arbitrary commands in the venvs managed
# by tox
TOX_EXEC_OPTS=--no-recreate-pkg --skip-pkg-install
TOX_EXEC_ARGS=tox exec $(TOX_EXEC_OPTS) -e "$(PYTHON_ENV)" --
TOX_EXEC_BUILD_ARGS=tox exec $(TOX_EXEC_OPTS) -e "build" --

# Values used to build Docker images and run containers:
GITLAB_CI=false
GITHUB_ACTIONS=false
CI_PROJECT_NAMESPACE=$(CI_UPSTREAM_NAMESPACE)
CI_TEMPLATE_REGISTRY_HOST=registry.gitlab.com
CI_REGISTRY=$(CI_TEMPLATE_REGISTRY_HOST)/$(CI_PROJECT_NAMESPACE)
CI_REGISTRY_IMAGE=$(CI_REGISTRY)/$(CI_PROJECT_NAME)
DOCKER_COMPOSE_RUN_ARGS=--rm
ifneq ($(CI),true)
DOCKER_COMPOSE_RUN_ARGS+= --quiet-pull
endif
ifeq ($(shell tty),not a tty)
DOCKER_COMPOSE_RUN_ARGS+= -T
endif
DOCKER_BUILD_ARGS=
DOCKER_REGISTRIES=DOCKER GITLAB GITHUB
export DOCKER_REGISTRY=$(firstword $(DOCKER_REGISTRIES))
DOCKER_IMAGE_DOCKER=$(DOCKER_USER)/$(CI_PROJECT_NAME)
DOCKER_IMAGE_GITLAB=$(CI_REGISTRY_IMAGE)
DOCKER_IMAGE_GITHUB=ghcr.io/$(CI_PROJECT_NAMESPACE)/$(CI_PROJECT_NAME)
DOCKER_IMAGE=$(DOCKER_IMAGE_$(DOCKER_REGISTRY))
DOCKER_IMAGES=
ifeq ($(GITLAB_CI),true)
DOCKER_IMAGES+=$(DOCKER_IMAGE_GITLAB)
else ifeq ($(GITHUB_ACTIONS),true)
DOCKER_IMAGES+=$(DOCKER_IMAGE_GITHUB)
else
DOCKER_IMAGES+=$(DOCKER_IMAGE_DOCKER)
endif
export DOCKER_VARIANT=
DOCKER_VARIANT_PREFIX=
ifneq ($(DOCKER_VARIANT),)
DOCKER_VARIANT_PREFIX=$(DOCKER_VARIANT)-
endif
export DOCKER_BRANCH_TAG=$(subst /,-,$(VCS_BRANCH))
DOCKER_VOLUMES=\
./var/docker/$(PYTHON_ENV)/ \
./src/python_project_structure.egg-info/ \
./var/docker/$(PYTHON_ENV)/python_project_structure.egg-info/ \
./.tox/ ./var/docker/$(PYTHON_ENV)/.tox/
export DOCKER_BUILD_PULL=false

# Values derived from or overridden by CI environments:
GITHUB_REPOSITORY_OWNER=$(CI_UPSTREAM_NAMESPACE)
# Determine if this checkout is a fork of the upstream project:
CI_IS_FORK=false
ifeq ($(GITLAB_CI),true)
USER_EMAIL=$(USER_NAME)@runners-manager.gitlab.com
ifneq ($(CI_PROJECT_NAMESPACE),$(CI_UPSTREAM_NAMESPACE))
CI_IS_FORK=true
DOCKER_REGISTRIES=GITLAB
DOCKER_IMAGES+=$(CI_TEMPLATE_REGISTRY_HOST)/$(CI_UPSTREAM_NAMESPACE)/$(CI_PROJECT_NAME)
endif
else ifeq ($(GITHUB_ACTIONS),true)
USER_EMAIL=$(USER_NAME)@actions.github.com
ifneq ($(GITHUB_REPOSITORY_OWNER),$(CI_UPSTREAM_NAMESPACE))
CI_IS_FORK=true
DOCKER_REGISTRIES=GITHUB
DOCKER_IMAGES+=ghcr.io/$(GITHUB_REPOSITORY_OWNER)/$(CI_PROJECT_NAME)
endif
endif
# Take GitHub auth from env under GitHub actions but from secrets on other hosts:
GITHUB_TOKEN=
PROJECT_GITHUB_PAT=
ifeq ($(GITHUB_TOKEN),)
GITHUB_TOKEN=$(PROJECT_GITHUB_PAT)
else ifeq ($(PROJECT_GITHUB_PAT),)
PROJECT_GITHUB_PAT=$(GITHUB_TOKEN)
endif
GH_TOKEN=$(GITHUB_TOKEN)
export GH_TOKEN
export GITHUB_TOKEN
export PROJECT_GITHUB_PAT

# Values used for publishing releases:
# Safe defaults for testing the release process without publishing to the final/official
# hosts/indexes/registries:
PIP_COMPILE_ARGS=--upgrade
RELEASE_PUBLISH=false
PYPI_REPO=testpypi
<<<<<<< HEAD
PYPI_HOSTNAME=test.pypi.org
# Only publish releases from the `master` or `develop` branches:
ifeq ($(CI),true)
# Compile requirements on CI/CD as a check to make sure all changes to dependencies have
# been reflected in the frozen/pinned versions, but don't upgrade packages so that
# external changes, such as new PyPI releases, don't turn CI/CD red spuriously and
# unrelated to the contributor's actual changes.
PIP_COMPILE_ARGS=
endif
GITHUB_RELEASE_ARGS=--prerelease
# Only publish releases from the `master` or `develop` branches and only under the
# canonical CI/CD platform:
ifeq ($(GITLAB_CI),true)
ifeq ($(VCS_BRANCH),master)
=======
CI=false
# Only publish releases from the `main` or `develop` branches:
ifeq ($(VCS_BRANCH),main)
>>>>>>> 25f7edd9
RELEASE_PUBLISH=true
PYPI_REPO=pypi
PYPI_HOSTNAME=pypi.org
GITHUB_RELEASE_ARGS=
else ifeq ($(VCS_BRANCH),develop)
# Publish pre-releases from the `develop` branch:
RELEASE_PUBLISH=true
PYPI_REPO=pypi
endif
endif
CI_REGISTRY_USER=$(CI_PROJECT_NAMESPACE)
CI_REGISTRY_IMAGE=$(CI_REGISTRY)/$(CI_PROJECT_NAME)
# Address undefined variables warnings when running under local development
PYPI_PASSWORD=
export PYPI_PASSWORD
TEST_PYPI_PASSWORD=
export TEST_PYPI_PASSWORD
VCS_REMOTE_PUSH_URL=
CODECOV_TOKEN=
DOCKER_PASS=
export DOCKER_PASS
CI_PROJECT_ID=
export CI_PROJECT_ID
CI_JOB_TOKEN=
export CI_JOB_TOKEN
CI_REGISTRY_PASSWORD=
export CI_REGISTRY_PASSWORD
GH_TOKEN=

# Done with `$(shell ...)`, echo recipe commands going forward
.SHELLFLAGS+= -x


## Makefile "functions":
#
# Snippets whose output is frequently used including across recipes.  Used for output
# only, not actually making any changes.
# https://www.gnu.org/software/make/manual/html_node/Call-Function.html

# Return the most recently built package:
current_pkg = $(shell ls -t ./dist/*$(1) | head -n 1)


## Top-level targets:

.PHONY: all
### The default target.
all: build

.PHONY: start
### Run the local development end-to-end stack services in the background as daemons.
start: build-docker-volumes-$(PYTHON_ENV) build-docker-$(PYTHON_MINOR) ./.env
	docker compose down
	docker compose up -d

.PHONY: run
### Run the local development end-to-end stack services in the foreground for debugging.
run: build-docker-volumes-$(PYTHON_ENV) build-docker-$(PYTHON_MINOR) ./.env
	docker compose down
	docker compose up


## Build Targets:
#
# Recipes that make artifacts needed for by end-users, development tasks, other recipes.

.PHONY: build
### Set up everything for development from a checkout, local and in containers.
build: ./.git/hooks/pre-commit \
		$(HOME)/.local/var/log/python-project-structure-host-install.log \
		build-docker

.PHONY: build-pkgs
### Ensure the built package is current when used outside of tox.
build-pkgs: ./var/git/refs/remotes/$(VCS_REMOTE)/$(VCS_BRANCH) \
		./var/docker/$(PYTHON_ENV)/log/build-devel.log build-docker-volumes-$(PYTHON_ENV)
# Defined as a .PHONY recipe so that multiple targets can depend on this as a
# pre-requisite and it will only be run once per invocation.
	rm -vf ./dist/*
# Build Python packages/distributions from the development Docker container for
# consistency/reproducibility.
	docker compose run $(DOCKER_COMPOSE_RUN_ARGS) python-project-structure-devel \
	    tox run -e "$(PYTHON_ENV)" --pkg-only
# Copy the wheel to a location accessible to all containers:
	cp -lfv "$$(
	    ls -t ./var/docker/$(PYTHON_ENV)/.tox/.pkg/dist/*.whl | head -n 1
	)" "./dist/"
# Also build the source distribution:
	docker compose run $(DOCKER_COMPOSE_RUN_ARGS) python-project-structure-devel \
	    tox run -e "$(PYTHON_ENV)" --override "testenv.package=sdist" --pkg-only
	cp -lfv "$$(
	    ls -t ./var/docker/$(PYTHON_ENV)/.tox/.pkg/dist/*.tar.gz | head -n 1
	)" "./dist/"

.PHONY: $(PYTHON_ENVS:%=build-requirements-%)
### Compile fixed/pinned dependency versions if necessary.
$(PYTHON_ENVS:%=build-requirements-%):
# Avoid parallel tox recreations stomping on each other
	$(MAKE) -e "$(@:build-requirements-%=./var/log/tox/%/build.log)"
	targets="./requirements/$(@:build-requirements-%=%)/user.txt \
	    ./requirements/$(@:build-requirements-%=%)/devel.txt \
	    ./requirements/$(@:build-requirements-%=%)/build.txt \
	    ./build-host/requirements-$(@:build-requirements-%=%).txt"
# Workaround race conditions in pip's HTTP file cache:
# https://github.com/pypa/pip/issues/6970#issuecomment-527678672
	$(MAKE) -e -j $${targets} ||
	    $(MAKE) -e -j $${targets} ||
	    $(MAKE) -e -j $${targets}

## Docker Build Targets:
#
# Strive for as much consistency as possible in development tasks between the local host
# and inside containers.  To that end, most of the `*-docker` container target recipes
# should run the corresponding `*-local` local host target recipes inside the
# development container.  Top level targets, like `test`, should run as much as possible
# inside the development container.

.PHONY: build-docker
### Set up for development in Docker containers.
build-docker: build-pkgs
	$(MAKE) -e -j PYTHON_WHEEL="$(call current_pkg,.whl)" \
	    DOCKER_BUILD_ARGS="--progress plain" \
	    $(PYTHON_MINORS:%=build-docker-%)

.PHONY: $(PYTHON_MINORS:%=build-docker-%)
### Set up for development in a Docker container for one Python version.
$(PYTHON_MINORS:%=build-docker-%):
	$(MAKE) -e \
	    PYTHON_MINORS="$(@:build-docker-%=%)" \
	    PYTHON_MINOR="$(@:build-docker-%=%)" \
	    PYTHON_ENV="py$(subst .,,$(@:build-docker-%=%))" \
	    "./var/docker/py$(subst .,,$(@:build-docker-%=%))/log/build-user.log"

.PHONY: build-docker-tags
### Print the list of image tags for the current registry and variant.
build-docker-tags:
	$(MAKE) -e $(DOCKER_REGISTRIES:%=build-docker-tags-%)

.PHONY: $(DOCKER_REGISTRIES:%=build-docker-tags-%)
### Print the list of image tags for the current registry and variant.
$(DOCKER_REGISTRIES:%=build-docker-tags-%): \
		./var/git/refs/remotes/$(VCS_REMOTE)/$(VCS_BRANCH) \
		./var/log/tox/build/build.log
	docker_image=$(DOCKER_IMAGE_$(@:build-docker-tags-%=%))
	echo $${docker_image}:$(DOCKER_VARIANT_PREFIX)$(PYTHON_ENV)-$(DOCKER_BRANCH_TAG)
ifeq ($(VCS_BRANCH),master)
# Only update tags end users may depend on to be stable from the `master` branch
	VERSION=$$(./.tox/build/bin/cz version --project)
	major_version=$$(echo $${VERSION} | sed -nE 's|([0-9]+).*|\1|p')
	minor_version=$$(
	    echo $${VERSION} | sed -nE 's|([0-9]+\.[0-9]+).*|\1|p'
	)
	echo $${docker_image}:$(DOCKER_VARIANT_PREFIX)$(PYTHON_ENV)-$${minor_version}
	echo $${docker_image}:$(DOCKER_VARIANT_PREFIX)$(PYTHON_ENV)-$${major_version}
	echo $${docker_image}:$(DOCKER_VARIANT_PREFIX)$(PYTHON_ENV)
endif
# This variant is the default used for tags such as `latest`
ifeq ($(PYTHON_MINOR),$(PYTHON_HOST_MINOR))
	echo $${docker_image}:$(DOCKER_VARIANT_PREFIX)$(DOCKER_BRANCH_TAG)
ifeq ($(VCS_BRANCH),master)
	echo $${docker_image}:$(DOCKER_VARIANT_PREFIX)$${minor_version}
	echo $${docker_image}:$(DOCKER_VARIANT_PREFIX)$${major_version}
ifeq ($(DOCKER_VARIANT),)
	echo $${docker_image}:latest
else
	echo $${docker_image}:$(DOCKER_VARIANT)
endif
endif
endif

.PHONY: $(PYTHON_MINORS:%=build-docker-requirements-%)
### Pull container images and compile fixed/pinned dependency versions if necessary.
$(PYTHON_MINORS:%=build-docker-requirements-%): ./.env
	export PYTHON_MINOR="$(@:build-docker-requirements-%=%)"
	export PYTHON_ENV="py$(subst .,,$(@:build-docker-requirements-%=%))"
	$(MAKE) -e build-docker-volumes-$${PYTHON_ENV} \
	    "./var/docker/$(PYTHON_ENV)/log/build-devel.log"
	docker compose run $(DOCKER_COMPOSE_RUN_ARGS) python-project-structure-devel \
	    make -e PYTHON_MINORS="$(@:build-docker-requirements-%=%)" \
	    PIP_COMPILE_ARGS="$(PIP_COMPILE_ARGS)" \
	    build-requirements-py$(subst .,,$(@:build-docker-requirements-%=%))

.PHONY: $(PYTHON_ENVS:%=build-docker-volumes-%)
### Ensure access permissions to build artifacts in Python version container volumes.
# If created by `# dockerd`, they end up owned by `root`.
$(PYTHON_ENVS:%=build-docker-volumes-%): \
		./src/python_project_structure.egg-info/ ./.tox/
	$(MAKE) -e \
	    $(@:build-docker-volumes-%=./var/docker/%/) \
	    $(@:build-docker-volumes-%=./var/docker/%/python_project_structure.egg-info/) \
	    $(@:build-docker-volumes-%=./var/docker/%/.tox/)


## Test Targets:
#
# Recipes that run the test suite.

.PHONY: test
### Format the code and run the full suite of tests, coverage checks, and linters.
test: test-docker-lint test-docker

.PHONY: test-local
### Run the full suite of tests on the local host.
test-local:
	tox $(TOX_RUN_ARGS) -e "$(TOX_ENV_LIST)"

.PHONY: test-debug
### Run tests in the host environment and invoke the debugger on errors/failures.
test-debug: ./var/log/tox/$(PYTHON_ENV)/editable.log
	$(TOX_EXEC_ARGS) pytest --pdb

.PHONY: test-docker
### Run the full suite of tests, coverage checks, and code linters in containers.
test-docker: build-pkgs ./var/log/codecov-install.log
	$(MAKE) -e -j PYTHON_WHEEL="$(call current_pkg,.whl)" \
	    DOCKER_BUILD_ARGS="--progress plain" \
	    $(PYTHON_MINORS:%=test-docker-%)

.PHONY: $(PYTHON_MINORS:%=test-docker-%)
### Run the full suite of tests inside a docker container for one Python version.
$(PYTHON_MINORS:%=test-docker-%):
	$(MAKE) -e \
	    PYTHON_MINORS="$(@:test-docker-%=%)" \
	    PYTHON_MINOR="$(@:test-docker-%=%)" \
	    PYTHON_ENV="py$(subst .,,$(@:test-docker-%=%))" \
	    test-docker-pyminor

.PHONY: test-docker-pyminor
### Run the full suite of tests inside a docker container for this Python version.
test-docker-pyminor: build-docker-volumes-$(PYTHON_ENV) build-docker-$(PYTHON_MINOR) \
		./var/log/codecov-install.log
	docker_run_args="--rm"
	if [ ! -t 0 ]
	then
# No fancy output when running in parallel
	    docker_run_args+=" -T"
	fi
# Ensure the dist/package has been correctly installed in the image
	docker compose run --no-deps $${docker_run_args} python-project-structure \
	    python -m pythonprojectstructure --help
	docker compose run --no-deps $${docker_run_args} python-project-structure \
	    python-project-structure --help
# Run from the development Docker container for consistency
	docker compose run $${docker_run_args} python-project-structure-devel \
	    make -e PYTHON_MINORS="$(PYTHON_MINORS)" PYTHON_WHEEL="$(PYTHON_WHEEL)" \
	        test-local
# Upload any build or test artifacts to CI/CD providers
ifeq ($(GITLAB_CI),true)
ifeq ($(PYTHON_MINOR),$(PYTHON_HOST_MINOR))
ifneq ($(CODECOV_TOKEN),)
	codecov --nonZero -t "$(CODECOV_TOKEN)" \
	    --file "./build/$(PYTHON_ENV)/coverage.xml"
else ifneq ($(CI_IS_FORK),true)
	set +x
	echo "ERROR: CODECOV_TOKEN missing from ./.env or CI secrets"
	false
endif
endif
endif

.PHONY: test-docker-lint
### Check the style and content of the `./Dockerfile*` files.
test-docker-lint: ./.env build-docker-volumes-$(PYTHON_ENV) \
		./var/log/docker-login-DOCKER.log
	docker compose pull hadolint
	docker compose run $(DOCKER_COMPOSE_RUN_ARGS) hadolint
	docker compose run $(DOCKER_COMPOSE_RUN_ARGS) hadolint \
	    hadolint "./Dockerfile.devel"
	docker compose run $(DOCKER_COMPOSE_RUN_ARGS) hadolint \
	    hadolint "./build-host/Dockerfile"

.PHONY: test-push
### Perform any checks that should only be run before pushing.
test-push: $(VCS_FETCH_TARGETS) \
		$(HOME)/.local/var/log/python-project-structure-host-install.log \
		./var/docker/$(PYTHON_ENV)/log/build-devel.log \
		build-docker-volumes-$(PYTHON_ENV) ./.env
<<<<<<< HEAD
ifeq ($(CI),true)
ifneq ($(PYTHON_MINOR),$(PYTHON_HOST_MINOR))
# Don't waste CI time, only check for the canonical version:
	exit
endif
endif
ifeq ($(VCS_COMPARE_BRANCH),master)
# On `master`, compare with the previous commit on `master`
=======
ifeq ($(VCS_COMPARE_BRANCH),main)
# On `main`, compare with the previous commit on `main`
>>>>>>> 25f7edd9
	vcs_compare_rev="$(VCS_COMPARE_REMOTE)/$(VCS_COMPARE_BRANCH)^"
else
	vcs_compare_rev="$(VCS_COMPARE_REMOTE)/$(VCS_COMPARE_BRANCH)"
	if ! git fetch "$(VCS_COMPARE_REMOTE)" "$(VCS_COMPARE_BRANCH)"
	then
# Compare with the pre-release branch if this branch hasn't been pushed yet:
	    vcs_compare_rev="$(VCS_COMPARE_REMOTE)/develop"
	fi
endif
	$(TOX_EXEC_BUILD_ARGS) cz check --rev-range "$${vcs_compare_rev}..HEAD"
	exit_code=0
	$(TOX_EXEC_BUILD_ARGS) python ./bin/cz-check-bump --compare-ref \
	    "$${vcs_compare_rev}" || exit_code=$$?
	if (( $$exit_code == 3 || $$exit_code == 21 ))
	then
	    exit
	elif (( $$exit_code != 0 ))
	then
	    exit $$exit_code
	else
	    docker compose run $(DOCKER_COMPOSE_RUN_ARGS) \
	        python-project-structure-devel $(TOX_EXEC_ARGS) \
	        towncrier check --compare-with "$${vcs_compare_rev}"
	fi

.PHONY: test-clean
### Confirm that the checkout is free of uncommitted VCS changes.
test-clean:
	if [ -n "$$(git status --porcelain)" ]
	then
	    set +x
	    echo "Checkout is not clean"
	    false
	fi


## Release Targets:
#
# Recipes that make an changes needed for releases and publish built artifacts to
# end-users.

.PHONY: release
### Publish installable Python packages and container images as required by commits.
release: release-python release-docker

.PHONY: release-python
### Publish installable Python packages to PyPI.
<<<<<<< HEAD
release-python: ./var/log/tox/build/build.log $(VCS_RELEASE_FETCH_TARGETS) \
		~/.pypirc ./.env build-docker-volumes-$(PYTHON_ENV)
# Only release from the `master` or `develop` branches:
=======
release-python: $(HOME)/.local/var/log/python-project-structure-host-install.log \
		$(VCS_RELEASE_FETCH_TARGETS) ~/.pypirc
# Only release from the `main` or `develop` branches:
>>>>>>> 25f7edd9
ifeq ($(RELEASE_PUBLISH),true)
# Import the private signing key from CI secrets
	$(MAKE) -e ./var/log/gpg-import.log
# Bump the version and build the final release packages:
	$(MAKE) -e build-pkgs
# https://twine.readthedocs.io/en/latest/#using-twine
	./.tox/build/bin/twine check ./dist/python?project?structure-*
# The VCS remote should reflect the release before the release is published to ensure
# that a published release is never *not* reflected in VCS.  Also ensure the tag is in
# place on any mirrors, using multiple `pushurl` remotes, for those project hosts as
# well:
	$(MAKE) -e test-clean
	./.tox/build/bin/twine upload -s -r "$(PYPI_REPO)" \
	    ./dist/python?project?structure-*
	export VERSION=$$(./.tox/build/bin/cz version --project)
# Create a GitLab release
	./.tox/build/bin/twine upload -s -r "gitlab" \
	    ./dist/python?project?structure-*
	release_cli_args="--description ./NEWS-VERSION.rst"
	release_cli_args+=" --tag-name v$${VERSION}"
	release_cli_args+=" --assets-link {\
	\"name\":\"PyPI\",\
	\"url\":\"https://$(PYPI_HOSTNAME)/project/$(CI_PROJECT_NAME)/$${VERSION}/\",\
	\"link_type\":\"package\"\
	}"
	release_cli_args+=" --assets-link {\
	\"name\":\"GitLab-PyPI-Package-Registry\",\
	\"url\":\"$(CI_SERVER_URL)/$(CI_PROJECT_PATH)/-/packages/\",\
	\"link_type\":\"package\"\
	}"
	release_cli_args+=" --assets-link {\
	\"name\":\"Docker-Hub-Container-Registry\",\
	\"url\":\"https://hub.docker.com/r/merpatterson/$(CI_PROJECT_NAME)/tags\",\
	\"link_type\":\"image\"\
	}"
	docker compose pull gitlab-release-cli
	docker compose run --rm gitlab-release-cli release-cli \
	    --server-url "$(CI_SERVER_URL)" --project-id "$(CI_PROJECT_ID)" \
	    create $${release_cli_args}
# Create a GitHub release
	gh release create "v$${VERSION}" $(GITHUB_RELEASE_ARGS) \
	    --notes-file "./NEWS-VERSION.rst" ./dist/python?project?structure-*
endif

.PHONY: release-docker
### Publish all container images to all container registries.
release-docker: build-docker-volumes-$(PYTHON_ENV) build-docker \
		$(DOCKER_REGISTRIES:%=./var/log/docker-login-%.log)
	$(MAKE) -e -j $(PYTHON_MINORS:%=release-docker-%)

.PHONY: $(PYTHON_MINORS:%=release-docker-%)
### Publish the container images for one Python version to all container registry.
$(PYTHON_MINORS:%=release-docker-%): $(DOCKER_REGISTRIES:%=./var/log/docker-login-%.log)
	export PYTHON_ENV="py$(subst .,,$(@:release-docker-%=%))"
	$(MAKE) -e -j $(DOCKER_REGISTRIES:%=release-docker-registry-%)
ifeq ($${PYTHON_ENV},$(PYTHON_HOST_ENV))
	$(MAKE) -e "./var/log/docker-login-DOCKER.log"
	docker compose pull pandoc docker-pushrm
	docker compose run $(DOCKER_COMPOSE_RUN_ARGS) docker-pushrm
endif

.PHONY: $(DOCKER_REGISTRIES:%=release-docker-registry-%)
### Publish all container images to one container registry.
$(DOCKER_REGISTRIES:%=release-docker-registry-%):
# https://docs.docker.com/docker-hub/#step-5-build-and-push-a-container-image-to-docker-hub-from-your-computer
	$(MAKE) -e "./var/log/docker-login-$(@:release-docker-registry-%=%).log"
	for user_tag in $$(
	    $(MAKE) -e --no-print-directory \
	        build-docker-tags-$(@:release-docker-registry-%=%)
	)
	do
	    docker push "$${user_tag}"
	done
	for devel_tag in $$(
	    $(MAKE) -e DOCKER_VARIANT="devel" --no-print-directory \
	        build-docker-tags-$(@:release-docker-registry-%=%)
	)
	do
	    docker push "$${devel_tag}"
	done

.PHONY: release-bump
### Bump the package version if on a branch that should trigger a release.
release-bump: ~/.gitconfig ./var/git/refs/remotes/$(VCS_REMOTE)/$(VCS_BRANCH) \
		./var/log/git-remotes.log ./var/log/tox/build/build.log \
		./var/docker/$(PYTHON_ENV)/log/build-devel.log \
		./.env build-docker-volumes-$(PYTHON_ENV)
	if ! git diff --cached --exit-code
	then
	    set +x
	    echo "CRITICAL: Cannot bump version with staged changes"
	    false
	fi
# Ensure the local branch is updated to the forthcoming version bump commit:
	git switch -C "$(VCS_BRANCH)" "$$(git rev-parse HEAD)" --
<<<<<<< HEAD
ifeq ($(VCS_BRANCH),master)
	if ! ./.tox/build/bin/python ./bin/get-base-version $$(
	    ./.tox/build/bin/cz version --project
=======
ifeq ($(VCS_BRANCH),main)
	if ! $(TOX_EXEC_BUILD_ARGS) python ./bin/get-base-version $$(
	    $(TOX_EXEC_BUILD_ARGS) cz version --project
>>>>>>> 25f7edd9
	)
	then
# There's no pre-release for which to publish a final release:
	    exit
	fi
else
# Only release if required by conventional commits:
	exit_code=0
	./.tox/build/bin/python ./bin/cz-check-bump || exit_code=$$?
	if (( $$exit_code == 3 || $$exit_code == 21 ))
	then
# No commits require a release:
	    exit
	elif (( $$exit_code != 0 ))
	then
	    exit $$exit_code
	fi
endif
# Collect the versions involved in this release according to conventional commits:
	cz_bump_args="--check-consistency --no-verify"
ifneq ($(VCS_BRANCH),main)
	cz_bump_args+=" --prerelease beta"
endif
ifeq ($(RELEASE_PUBLISH),true)
	cz_bump_args+=" --gpg-sign"
# Import the private signing key from CI secrets
	$(MAKE) -e ./var/log/gpg-import.log
endif
# Capture the release notes for *just this* release for creating the GitHub release.
# Have to run before the real `$ towncrier build` run without the `--draft` option
# because after that the `newsfragments` will have been deleted.
	next_version=$$(
	    $(TOX_EXEC_BUILD_ARGS) cz bump $${cz_bump_args} --yes --dry-run |
	    sed -nE 's|.* ([^ ]+) *→ *([^ ]+).*|\2|p'
	) || true
# Build and stage the release notes to be commited by `$ cz bump`
	docker compose run $(DOCKER_COMPOSE_RUN_ARGS) python-project-structure-devel \
	    tox exec $(TOX_EXEC_OPTS) -e "$(PYTHON_ENV)" -qq -- \
	    towncrier build --version "$${next_version}" --draft --yes \
	    >"./NEWS-VERSION.rst"
	git add -- "./NEWS-VERSION.rst"
	docker compose run $(DOCKER_COMPOSE_RUN_ARGS) python-project-structure-devel \
	    $(TOX_EXEC_ARGS) towncrier build --version "$${next_version}" --yes
# Increment the version in VCS
	$(TOX_EXEC_BUILD_ARGS) cz bump $${cz_bump_args}
# Ensure the container image reflects the version bump but we don't need to update the
# requirements again.
	touch \
	    $(PYTHON_ENVS:%=./requirements/%/user.txt) \
	    $(PYTHON_ENVS:%=./requirements/%/devel.txt) \
	    $(PYTHON_ENVS:%=./build-host/requirements-%.txt)
ifneq ($(CI),true)
# If running under CI/CD then the image will be updated in the next pipeline stage.
# For testing locally, however, ensure the image is up-to-date for subsequent recipes.
	$(MAKE) -e "./var/docker/$(PYTHON_ENV)/log/build-user.log"
endif
ifeq ($(VCS_BRANCH),main)
# Merge the bumped version back into `develop`:
	bump_rev="$$(git rev-parse HEAD)"
	git switch -C "develop" --track "$(VCS_COMPARE_REMOTE)/develop" --
	git merge --ff --gpg-sign \
<<<<<<< HEAD
	    -m "Merge branch 'master' release back into develop" "$${bump_rev}"
ifeq ($(CI),true)
	git push --no-verify --tags "$(VCS_COMPARE_REMOTE)" "HEAD:develop"
endif
=======
	    -m "Merge branch 'main' release back into develop" "$${bump_rev}"
>>>>>>> 25f7edd9
	git switch -C "$(VCS_BRANCH)" "$${bump_rev}" --
endif
ifneq ($(GITHUB_ACTIONS),true)
ifneq ($(PROJECT_GITHUB_PAT),)
# Ensure the tag is available for creating the GitHub release below but push *before* to
# GitLab to avoid a race with repository mirrorying:
	git push --no-verify --tags "github" "HEAD:$(VCS_BRANCH)"
endif
endif
ifeq ($(CI),true)
	git push --no-verify --tags "$(VCS_REMOTE)" "HEAD:$(VCS_BRANCH)"
endif


## Development Targets:
#
# Recipes used by developers to make changes to the code.

.PHONY: devel-format
### Automatically correct code in this checkout according to linters and style checkers.
devel-format: $(HOME)/.local/var/log/python-project-structure-host-install.log
	$(TOX_EXEC_ARGS) autoflake -r -i --remove-all-unused-imports \
		--remove-duplicate-keys --remove-unused-variables \
		--remove-unused-variables "./src/pythonprojectstructure/"
	$(TOX_EXEC_ARGS) autopep8 -v -i -r "./src/pythonprojectstructure/"
	$(TOX_EXEC_ARGS) black "./src/pythonprojectstructure/"

.PHONY: devel-upgrade
### Update all fixed/pinned dependencies to their latest available versions.
devel-upgrade: ./.env build-docker-volumes-$(PYTHON_ENV)
	touch "./setup.cfg" "./requirements/build.txt.in" \
	    "./build-host/requirements.txt.in"
# Ensure the network is create first to avoid race conditions
	docker compose create python-project-structure-devel
	$(MAKE) -e PIP_COMPILE_ARGS="--upgrade" -j \
	    $(PYTHON_MINORS:%=build-docker-requirements-%)
# Update VCS hooks from remotes to the latest tag.
	$(TOX_EXEC_BUILD_ARGS) pre-commit autoupdate

.PHONY: devel-upgrade-branch
### Reset an upgrade branch, commit upgraded dependencies on it, and push for review.
devel-upgrade-branch: ~/.gitconfig ./var/git/refs/remotes/$(VCS_REMOTE)/$(VCS_BRANCH) \
		./var/log/git-remotes.log
	remote_branch_exists=false
	if git fetch "$(VCS_REMOTE)" "$(VCS_BRANCH)-upgrade"
	then
	    remote_branch_exists=true
	fi
	git switch -C "$(VCS_BRANCH)-upgrade" --track "$(VCS_BRANCH)" --
	now=$$(date -u)
	$(MAKE) -e devel-upgrade
	if $(MAKE) -e "test-clean"
	then
# No changes from upgrade, exit successfully but push nothing
	    exit
	fi
# Commit the upgrade changes
	echo "Upgrade all requirements to the latest versions as of $${now}." \
	    >"./src/pythonprojectstructure/newsfragments/upgrade-requirements.bugfix.rst"
	git add --update './build-host/requirements-*.txt' './requirements/*/*.txt' \
	    "./.pre-commit-config.yaml"
	git add \
	    "./src/pythonprojectstructure/newsfragments/upgrade-requirements.bugfix.rst"
	git_commit_args="--all --gpg-sign"
ifeq ($(CI),true)
# Don't duplicate the CI run from the push below:
	git_push_args+=" --no-verify"
endif
	git commit $${git_commit_args} -m \
	    "fix(deps): Upgrade requirements latest versions"
# Fail if upgrading left untracked files in VCS
	$(MAKE) -e "test-clean"
ifeq ($(CI),true)
# Push any upgrades to the remote for review.  Specify both the ref and the expected ref
# for `--force-with-lease=...` to support pushing to multiple mirrors/remotes via
# multiple `pushUrl`:
	git_push_args="--no-verify"
	if [ "$${remote_branch_exists=true}" == "true" ]
	then
	    git_push_args+=" --force-with-lease=\
	$(VCS_BRANCH)-upgrade:$(VCS_REMOTE)/$(VCS_BRANCH)-upgrade"
	fi
	git push $${git_push_args} "$(VCS_REMOTE)" "HEAD:$(VCS_BRANCH)-upgrade"
endif

.PHONY: devel-merge
### Merge this branch with a suffix back into it's un-suffixed upstream.
devel-merge: ~/.gitconfig ./var/git/refs/remotes/$(VCS_REMOTE)/$(VCS_MERGE_BRANCH)
	merge_rev="$$(git rev-parse HEAD)"
	git switch -C "$(VCS_MERGE_BRANCH)" --track "$(VCS_REMOTE)/$(VCS_MERGE_BRANCH)"
	git merge --ff --gpg-sign -m \
	    $$'Merge branch \'$(VCS_BRANCH)\' into $(VCS_MERGE_BRANCH)\n\n[ci merge]' \
	    "$${merge_rev}"


## Clean Targets:
#
# Recipes used to restore the checkout to initial conditions.

.PHONY: clean
### Restore the checkout to a state as close to an initial clone as possible.
clean:
	docker compose down --remove-orphans --rmi "all" -v || true
	$(TOX_EXEC_BUILD_ARGS) pre-commit uninstall \
	    --hook-type "pre-commit" --hook-type "commit-msg" --hook-type "pre-push" \
	    || true
	$(TOX_EXEC_BUILD_ARGS) pre-commit clean || true
	git clean -dfx -e "var/" -e ".env"
	rm -rfv "./var/log/"
	rm -rf "./var/docker/"


## Real Targets:
#
# Recipes that make actual changes and create and update files for the target.

# Manage fixed/pinned versions in `./requirements/**.txt` files.  Has to be run for each
# python version in the virtual environment for that Python version:
# https://github.com/jazzband/pip-tools#cross-environment-usage-of-requirementsinrequirementstxt-and-pip-compile
$(PYTHON_ENVS:%=./requirements/%/devel.txt): ./pyproject.toml ./setup.cfg ./tox.ini
	true DEBUG Updated prereqs: $(?)
	$(MAKE) -e "$(@:requirements/%/devel.txt=./var/log/tox/%/build.log)"
	./.tox/$(@:requirements/%/devel.txt=%)/bin/pip-compile \
	    --resolver "backtracking" $(PIP_COMPILE_ARGS) --extra "devel" \
	    --output-file "$(@)" "$(<)"
	mkdir -pv "./var/log/"
	touch "./var/log/rebuild.log"
$(PYTHON_ENVS:%=./requirements/%/user.txt): ./pyproject.toml ./setup.cfg ./tox.ini
	true DEBUG Updated prereqs: $(?)
	$(MAKE) -e "$(@:requirements/%/user.txt=./var/log/tox/%/build.log)"
	./.tox/$(@:requirements/%/user.txt=%)/bin/pip-compile \
	    --resolver "backtracking" $(PIP_COMPILE_ARGS) --output-file "$(@)" "$(<)"
	mkdir -pv "./var/log/"
	touch "./var/log/rebuild.log"
$(PYTHON_ENVS:%=./build-host/requirements-%.txt): ./build-host/requirements.txt.in
	true DEBUG Updated prereqs: $(?)
	$(MAKE) -e "$(@:build-host/requirements-%.txt=./var/log/tox/%/build.log)"
	./.tox/$(@:build-host/requirements-%.txt=%)/bin/pip-compile \
	    --resolver "backtracking" $(PIP_COMPILE_ARGS) --output-file "$(@)" "$(<)"
# Only update the installed tox version for the latest/host/main/default Python version
	if [ "$(@:build-host/requirements-%.txt=%)" = "$(PYTHON_ENV)" ]
	then
# Don't install tox into one of it's own virtual environments
	    if [ -n "$${VIRTUAL_ENV:-}" ]
	    then
	        pip_bin="$$(which -a pip | grep -v "^$${VIRTUAL_ENV}/bin/" | head -n 1)"
	    else
	        pip_bin="pip"
	    fi
	    "$${pip_bin}" install -r "$(@)"
	fi
	mkdir -pv "./var/log/"
	touch "./var/log/rebuild.log"
$(PYTHON_ENVS:%=./requirements/%/build.txt): ./requirements/build.txt.in
	true DEBUG Updated prereqs: $(?)
	$(MAKE) -e "$(@:requirements/%/build.txt=./var/log/tox/%/build.log)"
	./.tox/$(@:requirements/%/build.txt=%)/bin/pip-compile \
	    --resolver "backtracking" $(PIP_COMPILE_ARGS) --output-file "$(@)" "$(<)"

# Targets used as pre-requisites to ensure virtual environments managed by tox have been
# created and can be used directly to save time on Tox's overhead when we don't need
# Tox's logic about when to update/recreate them, e.g.:
#     $ ./.tox/build/bin/cz --help
# Mostly useful for build/release tools.
$(PYTHON_ALL_ENVS:%=./var/log/tox/%/build.log):
	$(MAKE) -e "$(HOME)/.local/var/log/python-project-structure-host-install.log"
	mkdir -pv "$(dir $(@))"
	tox run $(TOX_EXEC_OPTS) -e "$(@:var/log/tox/%/build.log=%)" --notest |
	    tee -a "$(@)"
# Workaround tox's `usedevelop = true` not working with `./pyproject.toml`.  Use as a
# prerequisite when using Tox-managed virtual environments directly and changes to code
# need to take effect immediately.
$(PYTHON_ENVS:%=./var/log/tox/%/editable.log):
	$(MAKE) -e "$(HOME)/.local/var/log/python-project-structure-host-install.log"
	mkdir -pv "$(dir $(@))"
	tox exec $(TOX_EXEC_OPTS) -e "$(@:var/log/tox/%/editable.log=%)" -- \
	    pip install -e "./" | tee -a "$(@)"

## Docker real targets:

# Build the development image:
./var/docker/$(PYTHON_ENV)/log/build-devel.log: \
		./Dockerfile.devel ./.dockerignore ./bin/entrypoint \
		./pyproject.toml ./setup.cfg ./tox.ini \
		./build-host/requirements.txt.in ./docker-compose.yml \
		./docker-compose.override.yml ./.env \
		./var/docker/$(PYTHON_ENV)/log/rebuild.log
	true DEBUG Updated prereqs: $(?)
	$(MAKE) -e "./var/git/refs/remotes/$(VCS_REMOTE)/$(VCS_BRANCH)" \
	    build-docker-volumes-$(PYTHON_ENV) "./var/log/tox/build/build.log" \
	    "./var/log/docker-login-DOCKER.log"
	mkdir -pv "$(dir $(@))"
# Workaround issues with local images and the development image depending on the end
# user image.  It seems that `depends_on` isn't sufficient.
	$(MAKE) -e $(HOME)/.local/var/log/python-project-structure-host-install.log
	export VERSION=$$(./.tox/build/bin/cz version --project)
ifeq ($(DOCKER_BUILD_PULL),true)
# Pull the development image and simulate as if it had been built here.
	if $(MAKE) -e DOCKER_VARIANT="devel" pull-docker
	then
	    touch "$(@)" "./var/docker/$(PYTHON_ENV)/log/rebuild.log"
# Ensure the virtualenv in the volume is also current:
	    docker compose run $(DOCKER_COMPOSE_RUN_ARGS) \
	        python-project-structure-devel make -e PYTHON_MINORS="$(PYTHON_MINOR)" \
	        "./var/log/tox/$(PYTHON_ENV)/build.log"
	    exit
	fi
else
# https://github.com/moby/moby/issues/39003#issuecomment-879441675
	docker_build_args="$(DOCKER_BUILD_ARGS) \
	    --build-arg BUILDKIT_INLINE_CACHE=1 \
	    --build-arg PYTHON_MINOR=$(PYTHON_MINOR) \
	    --build-arg PYTHON_ENV=$(PYTHON_ENV) \
	    --build-arg VERSION=$${VERSION}"
	docker_build_devel_tags=""
	for devel_tag in $$(
	    $(MAKE) -e DOCKER_VARIANT="devel" --no-print-directory build-docker-tags
	)
	do
	    docker_build_devel_tags+="--tag $${devel_tag} "
	done
	docker_build_caches=""
ifeq ($(GITLAB_CI),true)
# Don't cache when building final releases on `master`
	$(MAKE) -e "./var/log/docker-login-GITLAB.log" || true
ifneq ($(VCS_BRANCH),master)
	if $(MAKE) -e DOCKER_VARIANT="devel" pull-docker
	then
	    docker_build_caches+=" --cache-from \
	$(DOCKER_IMAGE_GITLAB):devel-$(PYTHON_ENV)-$(DOCKER_BRANCH_TAG)"
	fi
endif
endif
ifeq ($(GITHUB_ACTIONS),true)
	$(MAKE) -e "./var/log/docker-login-GITHUB.log" || true
ifneq ($(VCS_BRANCH),master)
	if $(MAKE) -e DOCKER_VARIANT="devel" pull-docker
	then
	    docker_build_caches+=" --cache-from \
	$(DOCKER_IMAGE_GITHUB):devel-$(PYTHON_ENV)-$(DOCKER_BRANCH_TAG)"
	fi
endif
endif
ifeq ($(CI),true)
# Workaround broken interactive session detection
	docker pull "python:${PYTHON_MINOR}"
endif
	docker buildx build $${docker_build_args} $${docker_build_devel_tags} \
	    $${docker_build_caches} --file "./Dockerfile.devel" "./"
# Ensure any subsequent builds have optimal caches
ifeq ($(GITLAB_CI),true)
	docker push \
	    "$(DOCKER_IMAGE_GITLAB):devel-$(PYTHON_ENV)-$(DOCKER_BRANCH_TAG)"
endif
ifeq ($(GITHUB_ACTIONS),true)
ifneq ($(CI_IS_FORK),true)
	docker push \
	    "$(DOCKER_IMAGE_GITHUB):devel-$(PYTHON_ENV)-$(DOCKER_BRANCH_TAG)"
endif
endif
	date >>"$(@)"
# Update the pinned/frozen versions, if needed, using the container.  If changed, then
# we may need to re-build the container image again to ensure it's current and correct.
	docker compose run $(DOCKER_COMPOSE_RUN_ARGS) python-project-structure-devel \
	    make -e PYTHON_MINORS="$(PYTHON_MINOR)" build-requirements-$(PYTHON_ENV)
ifeq ($(CI),true)
# On CI, any changes from compiling requirements is a failure so no need to waste time
# rebuilding images:
	touch "$(@)"
else
	$(MAKE) -e "$(@)"
endif
endif

# Build the end-user image:
./var/docker/$(PYTHON_ENV)/log/build-user.log: \
		./var/docker/$(PYTHON_ENV)/log/build-devel.log ./Dockerfile \
		./var/docker/$(PYTHON_ENV)/log/rebuild.log
	true DEBUG Updated prereqs: $(?)
	$(MAKE) -e "./var/git/refs/remotes/$(VCS_REMOTE)/$(VCS_BRANCH)" \
	    "./var/log/tox/build/build.log"
	mkdir -pv "$(dir $(@))"
	export VERSION=$$(./.tox/build/bin/cz version --project)
# https://github.com/moby/moby/issues/39003#issuecomment-879441675
	docker_build_args="$(DOCKER_BUILD_ARGS) \
	    --build-arg BUILDKIT_INLINE_CACHE=1 \
	    --build-arg PYTHON_MINOR=$(PYTHON_MINOR) \
	    --build-arg PYTHON_ENV=$(PYTHON_ENV) \
	    --build-arg VERSION=$${VERSION}"
# Build the end-user image now that all required artifacts are built"
ifeq ($(PYTHON_WHEEL),)
	$(MAKE) -e "build-pkgs"
	PYTHON_WHEEL="$$(ls -t ./dist/*.whl | head -n 1)"
endif
	docker_build_user_tags=""
	for user_tag in $$($(MAKE) -e --no-print-directory build-docker-tags)
	do
	    docker_build_user_tags+="--tag $${user_tag} "
	done
	docker_build_caches=""
ifeq ($(GITLAB_CI),true)
ifneq ($(VCS_BRANCH),master)
	if $(MAKE) -e pull-docker
	then
	    docker_build_caches+=" \
	--cache-from $(DOCKER_IMAGE_GITLAB):$(PYTHON_ENV)-$(DOCKER_BRANCH_TAG)"
	fi
endif
endif
ifeq ($(GITHUB_ACTIONS),true)
ifneq ($(VCS_BRANCH),master)
	if $(MAKE) -e pull-docker
	then
	    docker_build_caches+=" \
	--cache-from $(DOCKER_IMAGE_GITHUB):$(PYTHON_ENV)-$(DOCKER_BRANCH_TAG)"
	fi
endif
endif
	docker buildx build $${docker_build_args} $${docker_build_user_tags} \
	    --build-arg PYTHON_WHEEL="$${PYTHON_WHEEL}" $${docker_build_caches} "./"
# Ensure any subsequent builds have optimal caches
ifeq ($(GITLAB_CI),true)
	docker push "$(DOCKER_IMAGE_GITLAB):$(PYTHON_ENV)-$(DOCKER_BRANCH_TAG)"
endif
ifeq ($(GITHUB_ACTIONS),true)
ifneq ($(CI_IS_FORK),true)
	docker push "$(DOCKER_IMAGE_GITHUB):$(PYTHON_ENV)-$(DOCKER_BRANCH_TAG)"
endif
endif
	date >>"$(@)"
# The images install the host requirements, reflect that in the bind mount volumes
	date >>"$(@:%/build.log=%/host-install.log)"

./var/ $(PYTHON_ENVS:%=./var/docker/%/) \
./src/python_project_structure.egg-info/ \
$(PYTHON_ENVS:%=./var/docker/%/python_project_structure.egg-info/) \
./.tox/ $(PYTHON_ENVS:%=./var/docker/%/.tox/):
	mkdir -pv "$(@)"

# Marker file used to trigger the rebuild of the image for just one Python version.
# Useful to workaround async timestamp issues when running jobs in parallel:
./var/docker/$(PYTHON_ENV)/log/rebuild.log:
	mkdir -pv "$(dir $(@))"
	date >>"$(@)"

# Local environment variables from a template:
./.env: ./.env.in
	$(MAKE) -e "template=$(<)" "target=$(@)" expand-template

# Install all tools required by recipes that have to be installed externally on the
# host.  Use a target file outside this checkout to support multiple checkouts.  Use a
# target specific to this project so that other projects can use the same approach but
# with different requirements.
$(HOME)/.local/var/log/python-project-structure-host-install.log:
	mkdir -pv "$(dir $(@))"
# Bootstrap the minimum Python environment
	(
	    if ! which pip
	    then
	        if which apk
	        then
	            sudo apk update
	            sudo apk add "gettext" "py3-pip" "gnupg" "github-cli" "curl"
	        elif which apt-get
	        then
	            sudo apt-get update
	            sudo apt-get install -y \
	                "gettext-base" "python3-pip" "gnupg" "gh" "curl"
	        else
	            set +x
	            echo "ERROR: OS not supported for installing host dependencies"
	            false
	        fi
	    fi
	    if [ -e ./build-host/requirements-$(PYTHON_HOST_ENV).txt ]
	    then
	        pip install -r "./build-host/requirements-$(PYTHON_HOST_ENV).txt"
	    else
	        pip install -r "./build-host/requirements.txt.in"
	    fi
	) | tee -a "$(@)"

./var/log/codecov-install.log:
	mkdir -pv "$(dir $(@))"
# Install the code test coverage publishing tool
	(
	    if ! which codecov
	    then
	        mkdir -pv ~/.local/bin/
# https://docs.codecov.com/docs/codecov-uploader#using-the-uploader-with-codecovio-cloud
	        if which brew
	        then
# Mac OS X
	            curl --output-dir ~/.local/bin/ -Os \
	                "https://uploader.codecov.io/latest/macos/codecov"
	        elif which apk
	        then
# Alpine
	            wget --directory-prefix ~/.local/bin/ \
	                "https://uploader.codecov.io/latest/alpine/codecov"
	        else
# Other Linux distributions
	            curl --output-dir ~/.local/bin/ -Os \
	                "https://uploader.codecov.io/latest/linux/codecov"
	        fi
	        chmod +x ~/.local/bin/codecov
	    fi
	    if ! which codecov
	    then
	        set +x
	        echo "ERROR: CodeCov CLI tool still not on PATH"
	        false
	    fi
	) | tee -a "$(@)"

# Retrieve VCS data needed for versioning (tags) and release (release notes).
$(VCS_FETCH_TARGETS): ./.git/logs/HEAD
	git_fetch_args=--tags
	if [ "$$(git rev-parse --is-shallow-repository)" == "true" ]
	then
	    git_fetch_args+=" --unshallow"
	fi
	branch_path="$(@:var/git/refs/remotes/%=%)"
	mkdir -pv "$(dir $(@))"
	if ! git fetch $${git_fetch_args} "$${branch_path%%/*}" "$${branch_path#*/}" |
	    tee -a "$(@)"
	then
# If the local branch doesn't exist, fall back to the pre-release branch:
	    git fetch $${git_fetch_args} "$${branch_path%%/*}" "develop" | tee -a "$(@)"
	fi

./.git/hooks/pre-commit:
	$(MAKE) -e "$(HOME)/.local/var/log/python-project-structure-host-install.log"
	$(TOX_EXEC_BUILD_ARGS) pre-commit install \
	    --hook-type "pre-commit" --hook-type "commit-msg" --hook-type "pre-push"

# Capture any project initialization tasks for reference.  Not actually usable.
./pyproject.toml:
	$(MAKE) -e "$(HOME)/.local/var/log/python-project-structure-host-install.log"
	$(TOX_EXEC_BUILD_ARGS) cz init

# Tell Emacs where to find checkout-local tools needed to check the code.
./.dir-locals.el: ./.dir-locals.el.in
	$(MAKE) -e "template=$(<)" "target=$(@)" expand-template

# Ensure minimal VCS configuration, mostly useful in automation such as CI.
~/.gitconfig:
	git config --global user.name "$(USER_FULL_NAME)"
	git config --global user.email "$(USER_EMAIL)"

./var/log/git-remotes.log:
ifeq ($(RELEASE_PUBLISH),true)
	mkdir -pv "$(dir $(@))"
	set +x
ifneq ($(VCS_REMOTE_PUSH_URL),)
	if ! git remote get-url --push --all "origin" |
	    grep -q -F "$(VCS_REMOTE_PUSH_URL)"
	then
	    git remote set-url --push --add "origin" "$(VCS_REMOTE_PUSH_URL)" |
	        tee -a "$(@)"
	fi
endif
ifneq ($(GITHUB_ACTIONS),true)
ifneq ($(PROJECT_GITHUB_PAT),)
# Also add a fetch remote for the `$ gh ...` CLI tool to detect:
	if ! git remote get-url "github" >"/dev/null"
	then
	    git remote add "github" \
	        "https://$(PROJECT_GITHUB_PAT)@github.com/$(CI_PROJECT_PATH).git" |
	        tee -a "$(@)"
	fi
else ifneq ($(CI_IS_FORK),true)
	set +x
	echo "ERROR: PROJECT_GITHUB_PAT missing from ./.env or CI secrets"
	false
endif
endif
	set -x
# Fail fast if there's still no push access
	git push --no-verify --tags "origin" | tee -a "$(@)"
else
	date | tee -a "$(@)"
endif

# Ensure release publishing authentication, mostly useful in automation such as CI.
~/.pypirc: ./home/.pypirc.in
	$(MAKE) -e "template=$(<)" "target=$(@)" expand-template

./var/log/docker-login-DOCKER.log: ./.env
	mkdir -pv "$(dir $(@))"
	set +x
	source "./.env"
	export DOCKER_PASS
	if [ -n "$${DOCKER_PASS}" ]
	then
	    set -x
	    printenv "DOCKER_PASS" | docker login -u "merpatterson" --password-stdin
	elif [ "$(CI_IS_FORK)" != "true" ]
	then
	    echo "ERROR: DOCKER_PASS missing from ./.env or CI secrets"
	    false
	fi
	date | tee -a "$(@)"
./var/log/docker-login-GITLAB.log: ./.env
	mkdir -pv "$(dir $(@))"
	set +x
	source "./.env"
	export CI_REGISTRY_PASSWORD
	if [ -n "$${CI_REGISTRY_PASSWORD}" ]
	then
	    set -x
	    printenv "CI_REGISTRY_PASSWORD" |
	        docker login -u "$(CI_REGISTRY_USER)" --password-stdin "$(CI_REGISTRY)"
	elif [ "$(CI_IS_FORK)" != "true" ]
	then
	    echo "ERROR: CI_REGISTRY_PASSWORD missing from ./.env or CI secrets"
	    false
	fi
	date | tee -a "$(@)"
./var/log/docker-login-GITHUB.log: ./.env
	mkdir -pv "$(dir $(@))"
	set +x
	source "./.env"
	export PROJECT_GITHUB_PAT
	if [ -n "$${PROJECT_GITHUB_PAT}" ]
	then
	    set -x
	    printenv "PROJECT_GITHUB_PAT" |
	        docker login -u "$(GITHUB_REPOSITORY_OWNER)" --password-stdin "ghcr.io"
	elif [ "$(CI_IS_FORK)" != "true" ]
	then
	    echo "ERROR: PROJECT_GITHUB_PAT missing from ./.env or CI secrets"
	    false
	fi
	date | tee -a "$(@)"

# GPG signing key creation and management in CI
export GPG_PASSPHRASE=
GPG_SIGNING_PRIVATE_KEY=
./var/ci-cd-signing-subkey.asc:
# We need a private key in the CI/CD environment for signing release commits and
# artifacts.  Use a subkey so that it can be revoked without affecting your main key.
# This recipe captures what I had to do to export a private signing subkey.  It's not
# widely tested so it should probably only be used for reference.  It worked for me but
# the risk is leaking your main private key so double and triple check all your
# assumptions and results.
# 1. Create a signing subkey with a NEW, SEPARATE passphrase:
#    https://wiki.debian.org/Subkeys#How.3F
# 2. Get the long key ID for that private subkey:
#	gpg --list-secret-keys --keyid-format "LONG"
# 3. Export *just* that private subkey and verify that the main secret key packet is the
#    GPG dummy packet and that the only other private key included is the intended
#    subkey:
#	gpg --armor --export-secret-subkeys "$(GPG_SIGNING_KEYID)!" |
#	    gpg --list-packets
# 4. Export that key as text to a file:
	gpg --armor --export-secret-subkeys "$(GPG_SIGNING_KEYID)!" >"$(@)"
# 5. Confirm that the exported key can be imported into a temporary GNU PG directory and
#    that temporary directory can then be used to sign files:
#	gnupg_homedir=$$(mktemp -d --suffix=".d" "gnupd.XXXXXXXXXX")
#	printenv 'GPG_PASSPHRASE' >"$${gnupg_homedir}/.passphrase"
#	gpg --homedir "$${gnupg_homedir}" --batch --import <"$(@)"
#	echo "Test signature content" >"$${gnupg_homedir}/test-sig.txt"
#	gpgconf --kill gpg-agent
#	gpg --homedir "$${gnupg_homedir}" --batch --pinentry-mode "loopback" \
#	    --passphrase-file "$${gnupg_homedir}/.passphrase" \
#	    --local-user "$(GPG_SIGNING_KEYID)!" --sign "$${gnupg_homedir}/test-sig.txt"
#	gpg --batch --verify "$${gnupg_homedir}/test-sig.txt.gpg"
# 6. Add the contents of this target as a `GPG_SIGNING_PRIVATE_KEY` secret in CI and the
# passphrase for the signing subkey as a `GPG_PASSPHRASE` secret in CI
./var/log/gpg-import.log: ~/.gitconfig
# In each CI run, import the private signing key from the CI secrets
	mkdir -pv "$(dir $(@))"
ifneq ($(and $(GPG_SIGNING_PRIVATE_KEY),$(GPG_PASSPHRASE)),)
	printenv "GPG_SIGNING_PRIVATE_KEY" | gpg --batch --import | tee -a "$(@)"
	echo 'default-key:0:"$(GPG_SIGNING_KEYID)' | gpgconf —change-options gpg
	git config --global user.signingkey "$(GPG_SIGNING_KEYID)"
# "Unlock" the signing key for the remainder of this CI run:
	printenv 'GPG_PASSPHRASE' >"./var/ci-cd-signing-subkey.passphrase"
	true | gpg --batch --pinentry-mode "loopback" \
	    --passphrase-file "./var/ci-cd-signing-subkey.passphrase" \
	    --sign | gpg --list-packets
else
ifneq ($(CI_IS_FORK),true)
	set +x
	echo "ERROR: GPG_SIGNING_PRIVATE_KEY or GPG_PASSPHRASE " \
	    "missing from ./.env or CI secrets"
	false
endif
	date | tee -a "$(@)"
endif

# TEMPLATE: Optionally, use the following command to generate a GitLab CI/CD runner
# configuration, register it with your project, compare it with the template
# prerequisite, apply the appropriate changes and then  run using `$ docker compose up
# gitlab-runner`.  Particularly useful to conserve shared runner minutes:
./gitlab-runner/config/config.toml: ./gitlab-runner/config/config.toml.in
	docker compose run --rm gitlab-runner register \
	    --url "https://gitlab.com/" --docker-image "docker" --executor "docker"


## Utility Targets:
#
# Recipes used to make similar changes across targets where using Make's basic syntax
# can't be used.

.PHONY: expand-template
## Create a file from a template replacing environment variables
expand-template:
	$(MAKE) -e "$(HOME)/.local/var/log/python-project-structure-host-install.log"
	set +x
	if [ -e "$(target)" ]
	then
ifeq ($(TEMPLATE_IGNORE_EXISTING),true)
	    exit
else
	    envsubst <"$(template)" | diff -u "$(target)" "-" || true
	    echo "ERROR: Template $(template) has been updated:"
	    echo "       Reconcile changes and \`$$ touch $(target)\`:"
	    false
endif
	fi
	envsubst <"$(template)" >"$(target)"

.PHONY: pull-docker
### Pull an existing image best to use as a cache for building new images
pull-docker: ./var/git/refs/remotes/$(VCS_REMOTE)/$(VCS_BRANCH) \
		./var/log/tox/build/build.log
	export VERSION=$$(./.tox/build/bin/cz version --project)
	for vcs_branch in $(VCS_BRANCHES)
	do
	    docker_tag="$(DOCKER_VARIANT_PREFIX)$(PYTHON_ENV)-$${vcs_branch}"
	    for docker_image in $(DOCKER_IMAGES)
	    do
	        if docker pull "$${docker_image}:$${docker_tag}"
	        then
	            docker tag "$${docker_image}:$${docker_tag}" \
	                "$(DOCKER_IMAGE_DOCKER):$${docker_tag}"
	            exit
	        fi
	    done
	done
	set +x
	echo "ERROR: Could not pull any existing docker image"
	false

# TEMPLATE: Run this once for your project.  See the `./var/log/docker-login*.log`
# targets for the authentication environment variables that need to be set or just login
# to those container registries manually and touch these targets.
.PHONY: bootstrap-project
### Run any tasks needed to be run once for a given project by a maintainer
bootstrap-project: \
		./var/log/docker-login-GITLAB.log \
		./var/log/docker-login-GITHUB.log
# Initially seed the build host Docker image to bootstrap CI/CD environments
# GitLab CI/CD:
	$(MAKE) -e -C "./build-host/" DOCKER_IMAGE="$(DOCKER_IMAGE_GITLAB)" release
# GitHub Actions:
	$(MAKE) -e -C "./build-host/" DOCKER_IMAGE="$(DOCKER_IMAGE_GITHUB)" release


## Makefile Development:
#
# Development primarily requires a balance of 2 priorities:
#
# - Ensure the correctness of the code and build artifacts
# - Minimize iteration time overhead in the inner loop of development
#
# This project uses Make to balance those priorities.  Target recipes capture the
# commands necessary to build artifacts, run tests, and check the code.  Top-level
# targets assemble those recipes to put it all together and ensure correctness.  Target
# prerequisites are used to define when build artifacts need to be updated so that
# time isn't wasted on unnecessary updates in the inner loop of development.
#
# The most important Make concept to understand if making changes here is that of real
# targets and prerequisites, as opposed to "phony" targets.  The target is only updated
# if any of its prerequisites are newer, IOW have a more recent modification time, than
# the target.  For example, if a new feature adds library as a new project dependency
# then correctness requires that the fixed/pinned versions be updated to include the new
# library.  Most of the time, however, the fixed/pinned versions don't need to be
# updated and it would waste significant time to always update them in the inner loop of
# development.  We express this relationship in Make by defining the files containing
# the fixed/pinned versions as targets and the `./setup.cfg` file where dependencies are
# defined as a prerequisite:
#
#    ./requirements.txt: setup.cfg
#        ./.tox/py310/bin/pip-compile --output-file "$(@)" "$(<)"
#
# To that end, developers should use real target files whenever possible when adding
# recipes to this file.
#
# Sometimes the task we need a recipe to accomplish should only be run when certain
# changes have been made and as such we can use those changed files as prerequisites but
# the task doesn't produce an artifact appropriate for use as the target for the recipe.
# In that case, the recipe can write "simulated" artifact such as by piping output to a
# log file:
#
#     ./var/log/foo.log:
#         mkdir -pv "$(dir $(@))"
#         ./.tox/build/bin/python "./bin/foo.py" | tee -a "$(@)"
#
# This is also useful when none of the modification times of produced artifacts can be
# counted on to correctly reflect when any subsequent targets need to be updated when
# using this target as a pre-requisite in turn.  If no output can be captured, then the
# recipe can create arbitrary output:
#
#     ./var/log/foo.log:
#         ./.tox/build/bin/python "./bin/foo.py"
#         mkdir -pv "$(dir $(@))"
#         date | tee -a "$(@)"
#
# If a target is needed by the recipe of another target but should *not* trigger updates
# when it's newer, such as one-time host install tasks, then use that target in a
# sub-make instead of as a prerequisite:
#
#     ./var/log/foo.log:
#         $(MAKE) "./var/log/bar.log"
#
# We use a few more Make features than these core features and welcome further use of
# such features:
#
# - `$(@)`:
#   The automatic variable containing the file path for the target
#
# - `$(<)`:
#   The automatic variable containing the file path for the first prerequisite
#
# - `$(FOO:%=foo-%)`:
#   Substitution references to generate transformations of space-separated values
#
# - `$ make FOO=bar ...`:
#   Overriding variables on the command-line when invoking make as "options"
#
# We want to avoid, however, using many more features of Make, particularly the more
# "magical" features, to keep it readable, discover-able, and otherwise accessible to
# developers who may not have significant familiarity with Make.  If there's a good,
# pragmatic reason to add use of further features feel free to make the case but avoid
# them if possible.<|MERGE_RESOLUTION|>--- conflicted
+++ resolved
@@ -166,13 +166,8 @@
 endif
 # If pushing to upstream release branches, get release data compared to the previous
 # release:
-<<<<<<< HEAD
 else ifeq ($(VCS_COMPARE_BRANCH),develop)
-VCS_COMPARE_BRANCH=master
-=======
-ifeq ($(VCS_COMPARE_BRANCH),develop)
 VCS_COMPARE_BRANCH=main
->>>>>>> 25f7edd9
 endif
 VCS_BRANCH_SUFFIX=upgrade
 VCS_MERGE_BRANCH=$(VCS_BRANCH:%-$(VCS_BRANCH_SUFFIX))
@@ -298,9 +293,8 @@
 PIP_COMPILE_ARGS=--upgrade
 RELEASE_PUBLISH=false
 PYPI_REPO=testpypi
-<<<<<<< HEAD
 PYPI_HOSTNAME=test.pypi.org
-# Only publish releases from the `master` or `develop` branches:
+# Only publish releases from the `main` or `develop` branches:
 ifeq ($(CI),true)
 # Compile requirements on CI/CD as a check to make sure all changes to dependencies have
 # been reflected in the frozen/pinned versions, but don't upgrade packages so that
@@ -309,15 +303,10 @@
 PIP_COMPILE_ARGS=
 endif
 GITHUB_RELEASE_ARGS=--prerelease
-# Only publish releases from the `master` or `develop` branches and only under the
+# Only publish releases from the `main` or `develop` branches and only under the
 # canonical CI/CD platform:
 ifeq ($(GITLAB_CI),true)
-ifeq ($(VCS_BRANCH),master)
-=======
-CI=false
-# Only publish releases from the `main` or `develop` branches:
 ifeq ($(VCS_BRANCH),main)
->>>>>>> 25f7edd9
 RELEASE_PUBLISH=true
 PYPI_REPO=pypi
 PYPI_HOSTNAME=pypi.org
@@ -595,19 +584,14 @@
 		$(HOME)/.local/var/log/python-project-structure-host-install.log \
 		./var/docker/$(PYTHON_ENV)/log/build-devel.log \
 		build-docker-volumes-$(PYTHON_ENV) ./.env
-<<<<<<< HEAD
 ifeq ($(CI),true)
 ifneq ($(PYTHON_MINOR),$(PYTHON_HOST_MINOR))
 # Don't waste CI time, only check for the canonical version:
 	exit
 endif
 endif
-ifeq ($(VCS_COMPARE_BRANCH),master)
-# On `master`, compare with the previous commit on `master`
-=======
 ifeq ($(VCS_COMPARE_BRANCH),main)
 # On `main`, compare with the previous commit on `main`
->>>>>>> 25f7edd9
 	vcs_compare_rev="$(VCS_COMPARE_REMOTE)/$(VCS_COMPARE_BRANCH)^"
 else
 	vcs_compare_rev="$(VCS_COMPARE_REMOTE)/$(VCS_COMPARE_BRANCH)"
@@ -655,15 +639,9 @@
 
 .PHONY: release-python
 ### Publish installable Python packages to PyPI.
-<<<<<<< HEAD
 release-python: ./var/log/tox/build/build.log $(VCS_RELEASE_FETCH_TARGETS) \
 		~/.pypirc ./.env build-docker-volumes-$(PYTHON_ENV)
-# Only release from the `master` or `develop` branches:
-=======
-release-python: $(HOME)/.local/var/log/python-project-structure-host-install.log \
-		$(VCS_RELEASE_FETCH_TARGETS) ~/.pypirc
 # Only release from the `main` or `develop` branches:
->>>>>>> 25f7edd9
 ifeq ($(RELEASE_PUBLISH),true)
 # Import the private signing key from CI secrets
 	$(MAKE) -e ./var/log/gpg-import.log
@@ -759,15 +737,9 @@
 	fi
 # Ensure the local branch is updated to the forthcoming version bump commit:
 	git switch -C "$(VCS_BRANCH)" "$$(git rev-parse HEAD)" --
-<<<<<<< HEAD
-ifeq ($(VCS_BRANCH),master)
+ifeq ($(VCS_BRANCH),main)
 	if ! ./.tox/build/bin/python ./bin/get-base-version $$(
 	    ./.tox/build/bin/cz version --project
-=======
-ifeq ($(VCS_BRANCH),main)
-	if ! $(TOX_EXEC_BUILD_ARGS) python ./bin/get-base-version $$(
-	    $(TOX_EXEC_BUILD_ARGS) cz version --project
->>>>>>> 25f7edd9
 	)
 	then
 # There's no pre-release for which to publish a final release:
@@ -829,14 +801,10 @@
 	bump_rev="$$(git rev-parse HEAD)"
 	git switch -C "develop" --track "$(VCS_COMPARE_REMOTE)/develop" --
 	git merge --ff --gpg-sign \
-<<<<<<< HEAD
-	    -m "Merge branch 'master' release back into develop" "$${bump_rev}"
+	    -m "Merge branch 'main' release back into develop" "$${bump_rev}"
 ifeq ($(CI),true)
 	git push --no-verify --tags "$(VCS_COMPARE_REMOTE)" "HEAD:develop"
 endif
-=======
-	    -m "Merge branch 'main' release back into develop" "$${bump_rev}"
->>>>>>> 25f7edd9
 	git switch -C "$(VCS_BRANCH)" "$${bump_rev}" --
 endif
 ifneq ($(GITHUB_ACTIONS),true)
@@ -1060,9 +1028,9 @@
 	done
 	docker_build_caches=""
 ifeq ($(GITLAB_CI),true)
-# Don't cache when building final releases on `master`
+# Don't cache when building final releases on `main`
 	$(MAKE) -e "./var/log/docker-login-GITLAB.log" || true
-ifneq ($(VCS_BRANCH),master)
+ifneq ($(VCS_BRANCH),main)
 	if $(MAKE) -e DOCKER_VARIANT="devel" pull-docker
 	then
 	    docker_build_caches+=" --cache-from \
@@ -1072,7 +1040,7 @@
 endif
 ifeq ($(GITHUB_ACTIONS),true)
 	$(MAKE) -e "./var/log/docker-login-GITHUB.log" || true
-ifneq ($(VCS_BRANCH),master)
+ifneq ($(VCS_BRANCH),main)
 	if $(MAKE) -e DOCKER_VARIANT="devel" pull-docker
 	then
 	    docker_build_caches+=" --cache-from \
@@ -1138,7 +1106,7 @@
 	done
 	docker_build_caches=""
 ifeq ($(GITLAB_CI),true)
-ifneq ($(VCS_BRANCH),master)
+ifneq ($(VCS_BRANCH),main)
 	if $(MAKE) -e pull-docker
 	then
 	    docker_build_caches+=" \
@@ -1147,7 +1115,7 @@
 endif
 endif
 ifeq ($(GITHUB_ACTIONS),true)
-ifneq ($(VCS_BRANCH),master)
+ifneq ($(VCS_BRANCH),main)
 	if $(MAKE) -e pull-docker
 	then
 	    docker_build_caches+=" \
