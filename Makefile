--- conflicted
+++ resolved
@@ -929,7 +929,6 @@
 	git config --global user.name "$(USER_FULL_NAME)"
 	git config --global user.email "$(USER_EMAIL)"
 
-<<<<<<< HEAD
 ./var/log/git-remotes.log:
 	mkdir -pv "$(dir $(@))"
 	set +x
@@ -962,22 +961,15 @@
 # Fail fast if there's still no push access
 	git push --no-verify "origin" "HEAD:$(VCS_BRANCH)" | tee -a "$(@)"
 
-./var/log/docker-login-DOCKER.log: ./.env
-=======
 ./var/log/docker-login-DOCKER.log:
 	$(MAKE) "./.env"
->>>>>>> cb6ef814
 	mkdir -pv "$(dir $(@))"
 	if [ -n "$${DOCKER_PASS}" ]
 	then
 	    printenv "DOCKER_PASS" | docker login -u "merpatterson" --password-stdin
 	elif [ "$(CI_IS_FORK)" != "true" ]
 	then
-<<<<<<< HEAD
 	    echo "ERROR: DOCKER_PASS missing from ./.env or CI secrets"
-=======
-	    echo "ERROR: DOCKER_PASS missing from ./.env"
->>>>>>> cb6ef814
 	    false
 	fi
 	date | tee -a "$(@)"
