# SPDX-FileCopyrightText: 2023 Ross Patterson <me@rpatterson.net>
#
# SPDX-License-Identifier: MIT

# Development, build, and maintenance tasks:
#
# To ease discovery for contributors, place option variables affecting behavior at the
# top. Skip down to `## Top-level targets:` to find targets intended for use by
# developers. The recipes for real targets that follow the top-level targets do the real
# work. If making changes here, start by reading the philosophy commentary at the bottom
# of this file.

# Project specific values:
export PROJECT_NAMESPACE=rpatterson
export PROJECT_NAME=prunerr
NPM_SCOPE=rpattersonnet
export DOCKER_USER=merpatterson
# TEMPLATE: See comments towards the bottom and update.
GPG_SIGNING_KEYID=2EFF7CCE6828E359
export DOWNLOAD_VOLUME=$(CHECKOUT_DIR)/var-docker/media/Library/
PRUNERR_CMD=exec
PRUNERR_ARGS=$(PRUNERR_CMD)

# Option variables that control behavior:
export TEMPLATE_IGNORE_EXISTING=false
# https://devguide.python.org/versions/#supported-versions
PYTHON_SUPPORTED_MINORS=3.11 3.12 3.10 3.9 3.8


### "Private" Variables:

# Variables not of concern those running and reading top-level targets. These variables
# most often derive from the environment or other values. Place variables holding
# literal constants or option variables intended for use on the command-line towards the
# top. Otherwise, add variables to the appropriate following grouping. Make requires
# defining variables referenced in targets or prerequisites before those references, in
# contrast with references in recipes. As a result, the Makefile can't place these
# further down for readability and discover.

# Defensive settings for make:
#     https://tech.davis-hansson.com/p/make/
SHELL:=bash
.ONESHELL:
.SHELLFLAGS:=-eu -o pipefail -c
.SILENT:
.DELETE_ON_ERROR:
MAKEFLAGS+=--warn-undefined-variables
MAKEFLAGS+=--no-builtin-rules
PS1?=$$
EMPTY=
COMMA=,

# Values used to install host operating system packages:
HOST_PREFIX=/usr
HOST_PKG_CMD_PREFIX=sudo
HOST_PKG_BIN=apt-get
HOST_PKG_INSTALL_ARGS=install -y
HOST_PKG_NAMES_ENVSUBST=gettext-base
HOST_PKG_NAMES_PIP=python3-pip
HOST_PKG_NAMES_DOCKER=docker-ce-cli docker-compose-plugin
HOST_PKG_NAMES_GPG=gnupg
HOST_PKG_NAMES_GHCLI=gh
HOST_PKG_NAMES_CURL=curl
HOST_PKG_NAMES_APG=apg
ifneq ($(shell which "brew"),)
HOST_PREFIX=/usr/local
HOST_PKG_CMD_PREFIX=
HOST_PKG_BIN=brew
HOST_PKG_INSTALL_ARGS=install
HOST_PKG_NAMES_ENVSUBST=gettext
HOST_PKG_NAMES_PIP=python
HOST_PKG_NAMES_DOCKER=docker docker-compose
else ifneq ($(shell which "apk"),)
HOST_PKG_BIN=apk
HOST_PKG_INSTALL_ARGS=add
HOST_PKG_NAMES_ENVSUBST=gettext
HOST_PKG_NAMES_PIP=py3-pip
HOST_PKG_NAMES_DOCKER=docker-cli docker-cli-compose
HOST_PKG_NAMES_GHCLI=github-cli
endif
HOST_PKG_CMD=$(HOST_PKG_CMD_PREFIX) $(HOST_PKG_BIN)
# Detect Docker command-line baked into the build-host image:
HOST_TARGET_DOCKER:=$(shell which docker)
ifeq ($(HOST_TARGET_DOCKER),)
HOST_TARGET_DOCKER=$(HOST_PREFIX)/bin/docker
endif
HOST_TARGET_PIP:=$(shell which pip3)
ifeq ($(HOST_TARGET_PIP),)
HOST_TARGET_PIP=$(HOST_PREFIX)/bin/pip3
endif

# Values derived from the environment:
USER_NAME:=$(shell id -u -n)
USER_FULL_NAME:=$(shell \
    getent passwd "$(USER_NAME)" | cut -d ":" -f 5 | cut -d "," -f 1)
ifeq ($(USER_FULL_NAME),)
USER_FULL_NAME=$(USER_NAME)
endif
USER_EMAIL:=$(USER_NAME)@$(shell hostname -f)
export PUID:=$(shell id -u)
export PGID:=$(shell id -g)
export CHECKOUT_DIR=$(PWD)
# Managed user-specific directory out of the checkout:
# https://specifications.freedesktop.org/basedir-spec/0.8/ar01s03.html
STATE_DIR=$(HOME)/.local/state/$(PROJECT_NAME)
TZ=Etc/UTC
ifneq ("$(wildcard /usr/share/zoneinfo/)","")
TZ:=$(shell \
  realpath --relative-to=/usr/share/zoneinfo/ \
  $(firstword $(realpath /private/etc/localtime /etc/localtime)) \
)
endif
export TZ
export DOCKER_GID:=$(shell getent group "docker" | cut -d ":" -f 3)

# Values related to supported Python versions:
# Use the same Python version tox would as a default.
# https://tox.wiki/en/latest/config.html#base_python
PYTHON_HOST_MINOR:=$(shell \
    pip3 --version | sed -nE 's|.* \(python ([0-9]+.[0-9]+)\)$$|\1|p;q')
export PYTHON_HOST_ENV=py$(subst .,,$(PYTHON_HOST_MINOR))
# Find the latest installed Python version of the supported versions:
PYTHON_BASENAMES=$(PYTHON_SUPPORTED_MINORS:%=python%)
PYTHON_AVAIL_EXECS:=$(foreach \
    PYTHON_BASENAME,$(PYTHON_BASENAMES),$(shell which $(PYTHON_BASENAME)))
PYTHON_LATEST_EXEC=$(firstword $(PYTHON_AVAIL_EXECS))
PYTHON_LATEST_BASENAME=$(notdir $(PYTHON_LATEST_EXEC))
PYTHON_MINOR=$(PYTHON_HOST_MINOR)
ifeq ($(PYTHON_MINOR),)
# Fallback to the latest installed supported Python version
PYTHON_MINOR=$(PYTHON_LATEST_BASENAME:python%=%)
endif
PYTHON_DEFAULT_MINOR=$(firstword $(PYTHON_SUPPORTED_MINORS))
PYTHON_DEFAULT_ENV=py$(subst .,,$(PYTHON_DEFAULT_MINOR))
PYTHON_MINORS=$(PYTHON_SUPPORTED_MINORS)
ifeq ($(PYTHON_MINOR),)
PYTHON_MINOR=$(firstword $(PYTHON_MINORS))
else ifeq ($(findstring $(PYTHON_MINOR),$(PYTHON_MINORS)),)
PYTHON_MINOR=$(firstword $(PYTHON_MINORS))
endif
export PYTHON_MINOR
export PYTHON_ENV=py$(subst .,,$(PYTHON_MINOR))
PYTHON_SHORT_MINORS=$(subst .,,$(PYTHON_MINORS))
PYTHON_ENVS=$(PYTHON_SHORT_MINORS:%=py%)
PYTHON_ALL_ENVS=$(PYTHON_ENVS) build
PYTHON_EXTRAS=test devel
PYTHON_PROJECT_PACKAGE=$(subst -,,$(PROJECT_NAME))
PYTHON_PROJECT_GLOB=$(subst -,?,$(PROJECT_NAME))
export PYTHON_WHEEL=

# Values derived from Version Control Systems (VCS):
VCS_LOCAL_BRANCH:=$(shell git branch --show-current)
CI_COMMIT_BRANCH=
GITHUB_REF_TYPE=
GITHUB_REF_NAME=
ifeq ($(VCS_LOCAL_BRANCH),)
ifneq ($(CI_COMMIT_BRANCH),)
VCS_LOCAL_BRANCH=$(CI_COMMIT_BRANCH)
else ifeq ($(GITHUB_REF_TYPE),branch)
VCS_LOCAL_BRANCH=$(GITHUB_REF_NAME)
endif
endif
VCS_TAG=
CI_COMMIT_TAG=
ifeq ($(VCS_TAG),)
ifneq ($(CI_COMMIT_TAG),)
VCS_TAG=$(CI_COMMIT_TAG)
else ifeq ($(GITHUB_REF_TYPE),tag)
VCS_TAG=$(GITHUB_REF_NAME)
endif
endif
ifeq ($(VCS_LOCAL_BRANCH),)
# Guess branch name from tag:
ifneq ($(shell echo "$(VCS_TAG)" | grep -E '^v[0-9]+\.[0-9]+\.[0-9]+$$'),)
# Publish final releases from the `main` branch:
VCS_LOCAL_BRANCH=main
else ifneq ($(shell echo "$(VCS_TAG)" | grep -E '^v[0-9]+\.[0-9]+\.[0-9]+.+$$'),)
# Publish pre-releases from the `develop` branch:
VCS_LOCAL_BRANCH=develop
endif
endif
# Reproduce Git branch and remote configuration and logic:
VCS_CLONE_REMOTE:=$(shell git config "clone.defaultRemoteName")
ifeq ($(VCS_CLONE_REMOTE),)
VCS_CLONE_REMOTE=origin
endif
VCS_PUSH_REMOTE:=$(shell git config "branch.$(VCS_LOCAL_BRANCH).pushRemote")
ifeq ($(VCS_PUSH_REMOTE),)
VCS_PUSH_REMOTE:=$(shell git config "remote.pushDefault")
endif
ifeq ($(VCS_PUSH_REMOTE),)
VCS_PUSH_REMOTE=$(VCS_CLONE_REMOTE)
endif
VCS_UPSTREAM_REMOTE:=$(shell git config "branch.$(VCS_LOCAL_BRANCH).remote")
ifeq ($(VCS_UPSTREAM_REMOTE),)
VCS_UPSTREAM_REMOTE:=$(shell git config "checkout.defaultRemote")
endif
VCS_UPSTREAM_REF:=$(shell git config "branch.$(VCS_LOCAL_BRANCH).merge")
VCS_UPSTREAM_BRANCH=$(VCS_UPSTREAM_REF:refs/heads/%=%)
# Find the remote and branch for `v*` tags versioning data:
VCS_REMOTE=$(VCS_PUSH_REMOTE)
VCS_BRANCH=$(VCS_LOCAL_BRANCH)
export VCS_BRANCH
# Find the remote and branch for conventional commits release data:
VCS_COMPARE_REMOTE=$(VCS_UPSTREAM_REMOTE)
ifeq ($(VCS_COMPARE_REMOTE),)
VCS_COMPARE_REMOTE=$(VCS_PUSH_REMOTE)
endif
VCS_COMPARE_BRANCH=$(VCS_UPSTREAM_BRANCH)
ifeq ($(VCS_COMPARE_BRANCH),)
VCS_COMPARE_BRANCH=$(VCS_BRANCH)
endif
# Under CI, verify commits and release notes by comparing this branch with the branch
# maintainers would merge this branch into:
CI=false
ifeq ($(CI),true)
ifeq ($(VCS_COMPARE_BRANCH),develop)
VCS_COMPARE_BRANCH=main
else ifneq ($(VCS_BRANCH),main)
VCS_COMPARE_BRANCH=develop
endif
# If pushing to upstream release branches, get release data compared to the preceding
# release:
else ifeq ($(VCS_COMPARE_BRANCH),develop)
VCS_COMPARE_BRANCH=main
endif
VCS_BRANCH_SUFFIX=upgrade
VCS_MERGE_BRANCH=$(VCS_BRANCH:%-$(VCS_BRANCH_SUFFIX)=%)
# Tolerate detached `HEAD`, such as during a rebase:
VCS_FETCH_TARGETS=
ifneq ($(VCS_BRANCH),)
# Assemble the targets used to avoid redundant fetches during release tasks:
VCS_FETCH_TARGETS+=./var/git/refs/remotes/$(VCS_REMOTE)/$(VCS_BRANCH)
ifneq ($(VCS_REMOTE)/$(VCS_BRANCH),$(VCS_COMPARE_REMOTE)/$(VCS_COMPARE_BRANCH))
VCS_FETCH_TARGETS+=./var/git/refs/remotes/$(VCS_COMPARE_REMOTE)/$(VCS_COMPARE_BRANCH)
endif
# Also fetch develop for merging back in the final release:
VCS_RELEASE_FETCH_TARGETS=./var/git/refs/remotes/$(VCS_REMOTE)/$(VCS_BRANCH)
ifeq ($(VCS_BRANCH),main)
VCS_RELEASE_FETCH_TARGETS+=./var/git/refs/remotes/$(VCS_COMPARE_REMOTE)/develop
ifneq ($(VCS_REMOTE)/$(VCS_BRANCH),$(VCS_COMPARE_REMOTE)/develop)
ifneq ($(VCS_COMPARE_REMOTE)/$(VCS_COMPARE_BRANCH),$(VCS_COMPARE_REMOTE)/develop)
VCS_FETCH_TARGETS+=./var/git/refs/remotes/$(VCS_COMPARE_REMOTE)/develop
endif
endif
endif
ifneq ($(VCS_MERGE_BRANCH),$(VCS_BRANCH))
VCS_FETCH_TARGETS+=./var/git/refs/remotes/$(VCS_REMOTE)/$(VCS_MERGE_BRANCH)
endif
# The sequence of branches from which to find closest existing build artifacts, such as
# container images:
VCS_BRANCHES=$(VCS_BRANCH)
ifneq ($(VCS_BRANCH),main)
ifneq ($(VCS_BRANCH),develop)
VCS_BRANCHES+=develop
endif
VCS_BRANCHES+=main
endif
endif

# Run Python tools in isolated environments managed by Tox:
# Values used to run Tox:
TOX_ENV_LIST=$(subst $(EMPTY) ,$(COMMA),$(PYTHON_ENVS))
TOX_RUN_ARGS=run-parallel --parallel auto --parallel-live
ifeq ($(words $(PYTHON_MINORS)),1)
TOX_RUN_ARGS=run
endif
ifneq ($(PYTHON_WHEEL),)
TOX_RUN_ARGS+= --installpkg "$(PYTHON_WHEEL)"
endif
export TOX_RUN_ARGS
# The options that support running arbitrary commands in the venvs managed by tox
# without Tox's startup time:
TOX_EXEC_OPTS=--no-recreate-pkg --skip-pkg-install
TOX_EXEC_ARGS=tox exec $(TOX_EXEC_OPTS) -e "$(PYTHON_DEFAULT_ENV)"
TOX_EXEC_BUILD_ARGS=tox exec $(TOX_EXEC_OPTS) -e "build"
PIP_COMPILE_EXTRA=

# Values used to build Docker images:
DOCKER_FILE=./Dockerfile
export DOCKER_BUILD_ARGS=
export DOCKER_BUILD_PULL=false
# Values used to tag built images:
export DOCKER_VARIANT=
DOCKER_VARIANT_PREFIX=
ifneq ($(DOCKER_VARIANT),)
DOCKER_VARIANT_PREFIX=$(DOCKER_VARIANT)-
endif
export DOCKER_BRANCH_TAG=$(subst /,-,$(VCS_BRANCH))
GITLAB_CI=false
GITHUB_ACTIONS=false
CI_PROJECT_NAMESPACE=$(CI_UPSTREAM_NAMESPACE)
CI_TEMPLATE_REGISTRY_HOST=registry.gitlab.com
ifeq ($(GITHUB_ACTIONS),true)
DOCKER_REGISTRY_HOST=ghcr.io
else
DOCKER_REGISTRY_HOST=$(CI_TEMPLATE_REGISTRY_HOST)
endif
export DOCKER_REGISTRY_HOST
CI_REGISTRY=$(CI_TEMPLATE_REGISTRY_HOST)/$(CI_PROJECT_NAMESPACE)
CI_REGISTRY_IMAGE=$(CI_REGISTRY)/$(CI_PROJECT_NAME)
DOCKER_REGISTRIES=DOCKER GITLAB GITHUB
export DOCKER_REGISTRY=$(firstword $(DOCKER_REGISTRIES))
DOCKER_IMAGE_DOCKER=$(DOCKER_USER)/$(CI_PROJECT_NAME)
DOCKER_IMAGE_GITLAB=$(CI_REGISTRY_IMAGE)
DOCKER_IMAGE_GITHUB=ghcr.io/$(CI_PROJECT_NAMESPACE)/$(CI_PROJECT_NAME)
DOCKER_IMAGE=$(DOCKER_IMAGE_$(DOCKER_REGISTRY))
DOCKER_IMAGES=
ifeq ($(GITLAB_CI),true)
DOCKER_IMAGES+=$(DOCKER_IMAGE_GITLAB)
else ifeq ($(GITHUB_ACTIONS),true)
DOCKER_IMAGES+=$(DOCKER_IMAGE_GITHUB)
else
DOCKER_IMAGES+=$(DOCKER_IMAGE_DOCKER)
endif
# Values used to run built images in containers:
DOCKER_COMPOSE_RUN_ARGS=
DOCKER_COMPOSE_RUN_ARGS+= --rm
ifeq ($(shell tty),not a tty)
DOCKER_COMPOSE_RUN_ARGS+= -T
endif
export DOCKER_PASS

# Values derived from or overridden by CI environments:
CI_UPSTREAM_NAMESPACE=$(PROJECT_NAMESPACE)
CI_PROJECT_NAME=$(PROJECT_NAME)
ifeq ($(CI),true)
TEMPLATE_IGNORE_EXISTING=true
endif
GITHUB_REPOSITORY_OWNER=$(CI_UPSTREAM_NAMESPACE)
# Is this checkout a fork of the upstream project?:
CI_IS_FORK=false
ifeq ($(GITLAB_CI),true)
USER_EMAIL=$(USER_NAME)@runners-manager.gitlab.com
ifneq ($(VCS_BRANCH),develop)
ifneq ($(VCS_BRANCH),main)
DOCKER_REGISTRIES=GITLAB
endif
endif
ifneq ($(CI_PROJECT_NAMESPACE),$(CI_UPSTREAM_NAMESPACE))
CI_IS_FORK=true
DOCKER_REGISTRIES=GITLAB
DOCKER_IMAGES+=$(DOCKER_REGISTRY_HOST)/$(CI_UPSTREAM_NAMESPACE)/$(CI_PROJECT_NAME)
endif
else ifeq ($(GITHUB_ACTIONS),true)
USER_EMAIL=$(USER_NAME)@actions.github.com
ifneq ($(VCS_BRANCH),develop)
ifneq ($(VCS_BRANCH),main)
DOCKER_REGISTRIES=GITHUB
endif
endif
ifneq ($(GITHUB_REPOSITORY_OWNER),$(CI_UPSTREAM_NAMESPACE))
CI_IS_FORK=true
DOCKER_REGISTRIES=GITHUB
DOCKER_IMAGES+=ghcr.io/$(GITHUB_REPOSITORY_OWNER)/$(CI_PROJECT_NAME)
endif
endif
# Take GitHub auth from the environment under GitHub actions but from secrets on other
# project hosts:
GITHUB_TOKEN=
PROJECT_GITHUB_PAT=
ifeq ($(GITHUB_TOKEN),)
GITHUB_TOKEN=$(PROJECT_GITHUB_PAT)
else ifeq ($(PROJECT_GITHUB_PAT),)
PROJECT_GITHUB_PAT=$(GITHUB_TOKEN)
endif
GH_TOKEN=$(GITHUB_TOKEN)
export GH_TOKEN
export GITHUB_TOKEN
export PROJECT_GITHUB_PAT

# Values used for publishing releases:
# Safe defaults for testing the release process without publishing to the official
# project hosting services, indexes, and registries:
export PIP_COMPILE_ARGS=
RELEASE_PUBLISH=false
PYPI_REPO=testpypi
# Safe defaults for testing the release process without publishing to the final/official
# hosts/indexes/registries:
PYPI_HOSTNAME=test.pypi.org
# Publish releases from the `main` or `develop` branches:
ifeq ($(CI),true)
# Compile requirements on CI/CD as a test to make sure the frozen/pinned versions
# reflect all changes to dependencies, but don't upgrade packages so that external
# changes, such as new PyPI releases, don't turn CI/CD red spuriously and unrelated to
# the contributor's actual changes.
export PIP_COMPILE_ARGS=
endif
GITHUB_RELEASE_ARGS=--prerelease
DOCKER_PLATFORMS=
# Only publish releases from the `main` or `develop` branches and only under the
# canonical CI/CD platform:
ifeq ($(GITLAB_CI),true)
ifeq ($(VCS_BRANCH),main)
RELEASE_PUBLISH=true
GITHUB_RELEASE_ARGS=
else ifeq ($(VCS_BRANCH),develop)
# Publish pre-releases from the `develop` branch:
RELEASE_PUBLISH=true
endif
ifeq ($(RELEASE_PUBLISH),true)
PYPI_REPO=pypi
PYPI_HOSTNAME=pypi.org
# Only build and publish multi-platform images for the canonical Python version:
ifeq ($(PYTHON_MINOR),$(PYTHON_HOST_MINOR))
DOCKER_PLATFORMS=linux/amd64 linux/arm64 linux/arm/v7
endif
endif
endif
CI_REGISTRY_USER=$(CI_PROJECT_NAMESPACE)
# Avoid undefined variables warnings when running under local development:
PYPI_PASSWORD=
export PYPI_PASSWORD
TEST_PYPI_PASSWORD=
export TEST_PYPI_PASSWORD
VCS_REMOTE_PUSH_URL=
CODECOV_TOKEN=
DOCKER_PASS=
export DOCKER_PASS
CI_PROJECT_ID=
export CI_PROJECT_ID
CI_JOB_TOKEN=
export CI_JOB_TOKEN
CI_REGISTRY_PASSWORD=
export CI_REGISTRY_PASSWORD
GH_TOKEN=

# Override variable values if present in `./.env` and if not overridden on the
# command-line:
include $(wildcard .env)

# Finished with `$(shell)`, echo recipe commands going forward
.SHELLFLAGS+= -x

# <!--alex disable hooks-->


### Top-level targets:

.PHONY: all
## The default target.
all: build

.PHONY: start
## Run the local development end-to-end stack services in the background as daemons.
start: build-docker-$(PYTHON_MINOR) ./.env.~out~
	docker compose down
	docker compose up -d

.PHONY: run
## Run the local development end-to-end stack services in the foreground for debugging.
run: build-docker-$(PYTHON_MINOR) ./.env.~out~
	docker compose down
	docker compose up


### Build Targets:
#
# Recipes that make artifacts needed for by end-users, development tasks, other recipes.

.PHONY: build
## Set up everything for development from a checkout, local and in containers.
build: ./.git/hooks/pre-commit ./.env.~out~ $(HOST_TARGET_DOCKER) \
		$(HOME)/.local/bin/tox ./var/log/npm-install.log build-docker \
		$(PYTHON_ENVS:%=./.tox/%/bin/pip-compile)
	$(MAKE) -e -j $(PYTHON_ENVS:%=build-requirements-%)

.PHONY: $(PYTHON_ENVS:%=build-requirements-%)
## Compile fixed/pinned dependency versions if necessary.
$(PYTHON_ENVS:%=build-requirements-%):
# Avoid parallel tox recreations stomping on each other
	$(MAKE) -e "$(@:build-requirements-%=./.tox/%/bin/pip-compile)"
	targets="./requirements/$(@:build-requirements-%=%)/user.txt \
	    $(PYTHON_EXTRAS:%=./requirements/$(@:build-requirements-%=%)/%.txt) \
	    ./requirements/$(@:build-requirements-%=%)/build.txt"
# Workaround race conditions in pip's HTTP file cache:
# https://github.com/pypa/pip/issues/6970#issuecomment-527678672
	$(MAKE) -e -j $${targets} ||
	    $(MAKE) -e -j $${targets} ||
	    $(MAKE) -e -j $${targets}

.PHONY: build-requirements-compile
## Compile the requirements for one Python version and one type/extra.
build-requirements-compile:
	$(MAKE) -e "./.tox/$(PYTHON_ENV)/bin/pip-compile"
	pip_compile_opts="--resolver backtracking --strip-extras $(PIP_COMPILE_ARGS)"
ifneq ($(PIP_COMPILE_EXTRA),)
	pip_compile_opts+=" --extra $(PIP_COMPILE_EXTRA)"
endif
	./.tox/$(PYTHON_ENV)/bin/pip-compile $${pip_compile_opts} \
	    --output-file "$(PIP_COMPILE_OUT)" "$(PIP_COMPILE_SRC)"

.PHONY: build-pkgs
## Update the built package for use outside tox.
build-pkgs: $(HOST_TARGET_DOCKER) \
		./var/git/refs/remotes/$(VCS_REMOTE)/$(VCS_BRANCH) \
		./var-docker/$(PYTHON_ENV)/log/build-devel.log
# Defined as a .PHONY recipe so that more than one target can depend on this as a
# pre-requisite and it runs one time:
	rm -vf ./dist/*
# Build Python packages/distributions from the development Docker container for
# consistency/reproducibility.
	docker compose run $(DOCKER_COMPOSE_RUN_ARGS) $(PROJECT_NAME)-devel \
	    tox run -e "$(PYTHON_ENV)" --override "testenv.package=external" --pkg-only
# Copy to a location available in the Docker build context:
	cp -lfv ./var-docker/$(PYTHON_ENV)/.tox/.pkg/tmp/dist/* "./dist/"

.PHONY: build-docs
## Render the static HTML form of the Sphinx documentation
build-docs: build-docs-html

.PHONY: build-docs-watch
## Serve the Sphinx documentation with live updates
build-docs-watch: $(HOME)/.local/bin/tox
	mkdir -pv "./build/docs/html/"
	tox exec -e "build" -- sphinx-autobuild -b "html" "./docs/" "./build/docs/html/"

.PHONY: build-docs-%
# Render the documentation into a specific format.
build-docs-%: $(HOME)/.local/bin/tox
	tox exec -e "build" -- sphinx-build -b "$(@:build-docs-%=%)" -W \
	    "./docs/" "./build/docs/"

.PHONY: build-date
# A prerequisite that always triggers it's target.
build-date:
	date


## Docker Build Targets:
#
# Strive for as much consistency as possible in development tasks between the local host
# and inside containers. To that end, most of the `*-docker` container target recipes
# should run the corresponding `*-local` local host target recipes inside the
# development container. Top level targets, such as `test`, should run as much as
# possible inside the development container.

.PHONY: build-docker
## Set up for development in Docker containers.
build-docker: $(HOME)/.local/bin/tox build-pkgs \
		./var-docker/$(PYTHON_ENV)/log/build-user.log
	tox run $(TOX_EXEC_OPTS) --notest -e "build"
	$(MAKE) -e -j PYTHON_WHEEL="$(call current_pkg,.whl)" \
	    DOCKER_BUILD_ARGS="$(DOCKER_BUILD_ARGS) --progress plain" \
	    $(PYTHON_MINORS:%=build-docker-%)

.PHONY: $(PYTHON_MINORS:%=build-docker-%)
## Set up for development in a Docker container for one Python version.
$(PYTHON_MINORS:%=build-docker-%):
	$(MAKE) -e \
	    PYTHON_MINORS="$(@:build-docker-%=%)" \
	    PYTHON_MINOR="$(@:build-docker-%=%)" \
	    PYTHON_ENV="py$(subst .,,$(@:build-docker-%=%))" \
	    "./var-docker/py$(subst .,,$(@:build-docker-%=%))/log/build-user.log"

.PHONY: build-docker-tags
## Print the list of image tags for the current registry and variant.
build-docker-tags:
	$(MAKE) -e $(DOCKER_REGISTRIES:%=build-docker-tags-%)

.PHONY: $(DOCKER_REGISTRIES:%=build-docker-tags-%)
## Print the list of image tags for the current registry and variant.
$(DOCKER_REGISTRIES:%=build-docker-tags-%): $(HOME)/.local/bin/tox
	test -e "./var/git/refs/remotes/$(VCS_REMOTE)/$(VCS_BRANCH)"
	docker_image=$(DOCKER_IMAGE_$(@:build-docker-tags-%=%))
	echo $${docker_image}:$(DOCKER_VARIANT_PREFIX)$(PYTHON_ENV)-$(DOCKER_BRANCH_TAG)
ifeq ($(VCS_BRANCH),main)
# Update tags users depend on to be stable from the `main` branch:
	VERSION=$$($(TOX_EXEC_BUILD_ARGS) -qq -- cz version --project)
	major_version=$$(echo $${VERSION} | sed -nE 's|([0-9]+).*|\1|p')
	minor_version=$$(
	    echo $${VERSION} | sed -nE 's|([0-9]+\.[0-9]+).*|\1|p'
	)
	echo $${docker_image}:$(DOCKER_VARIANT_PREFIX)$(PYTHON_ENV)-v$${minor_version}
	echo $${docker_image}:$(DOCKER_VARIANT_PREFIX)$(PYTHON_ENV)-v$${major_version}
	echo $${docker_image}:$(DOCKER_VARIANT_PREFIX)$(PYTHON_ENV)
endif
ifeq ($(PYTHON_MINOR),$(PYTHON_HOST_MINOR))
# Use this variant as the default used for tags such as `latest`
	echo $${docker_image}:$(DOCKER_VARIANT_PREFIX)$(DOCKER_BRANCH_TAG)
ifeq ($(VCS_BRANCH),main)
	echo $${docker_image}:$(DOCKER_VARIANT_PREFIX)v$${minor_version}
	echo $${docker_image}:$(DOCKER_VARIANT_PREFIX)v$${major_version}
ifeq ($(DOCKER_VARIANT),)
	echo $${docker_image}:latest
else
	echo $${docker_image}:$(DOCKER_VARIANT)
endif
endif
endif

.PHONY: build-docker-build
## Run the actual commands used to build the Docker container image.
build-docker-build: ./Dockerfile $(HOST_TARGET_DOCKER) $(HOME)/.local/bin/tox \
		$(HOME)/.local/state/docker-multi-platform/log/host-install.log \
		./var/git/refs/remotes/$(VCS_REMOTE)/$(VCS_BRANCH) \
		./var/log/docker-login-DOCKER.log
# Workaround broken interactive session detection:
	docker pull "python:$(PYTHON_MINOR)"
# Pull images to use as build caches:
	docker_build_caches=""
ifeq ($(GITLAB_CI),true)
# Don't cache when building final releases on `main`
	$(MAKE) -e "./var/log/docker-login-GITLAB.log" || true
ifneq ($(VCS_BRANCH),main)
	if $(MAKE) -e pull-docker
	then
	    docker_build_caches+=" --cache-from $(DOCKER_IMAGE_GITLAB):\
	$(DOCKER_VARIANT_PREFIX)$(PYTHON_ENV)-$(DOCKER_BRANCH_TAG)"
	fi
endif
endif
ifeq ($(GITHUB_ACTIONS),true)
	$(MAKE) -e "./var/log/docker-login-GITHUB.log" || true
ifneq ($(VCS_BRANCH),main)
	if $(MAKE) -e pull-docker
	then
	    docker_build_caches+=" --cache-from $(DOCKER_IMAGE_GITHUB):\
	$(DOCKER_VARIANT_PREFIX)$(PYTHON_ENV)-$(DOCKER_BRANCH_TAG)"
	fi
endif
endif
# Assemble the tags for all the variant permutations:
	$(MAKE) "./var/git/refs/remotes/$(VCS_REMOTE)/$(VCS_BRANCH)"
	docker_build_args=""
	for image_tag in $$(
	    $(MAKE) -e --no-print-directory build-docker-tags
	)
	do
	    docker_build_args+=" --tag $${image_tag}"
	done
ifeq ($(DOCKER_VARIANT),)
	docker_build_args+=" --target user"
else
	docker_build_args+=" --target $(DOCKER_VARIANT)"
endif
# https://github.com/moby/moby/issues/39003#issuecomment-879441675
	docker buildx build $(DOCKER_BUILD_ARGS) \
	    --build-arg BUILDKIT_INLINE_CACHE="1" \
	    --build-arg PYTHON_MINOR="$(PYTHON_MINOR)" \
	    --build-arg PYTHON_ENV="$(PYTHON_ENV)" \
	    --build-arg VERSION="$$(
	        $(TOX_EXEC_BUILD_ARGS) -qq -- cz version --project
	    )" $${docker_build_args} $${docker_build_caches} --file "$(<)" "./"

.PHONY: $(PYTHON_MINORS:%=build-docker-requirements-%)
## Pull container images and compile fixed/pinned dependency versions if necessary.
$(PYTHON_MINORS:%=build-docker-requirements-%): ./.env.~out~
	export PYTHON_MINOR="$(@:build-docker-requirements-%=%)"
	export PYTHON_ENV="py$(subst .,,$(@:build-docker-requirements-%=%))"
	$(MAKE) -e "./var-docker/$${PYTHON_ENV}/log/build-devel.log"
	docker compose run $(DOCKER_COMPOSE_RUN_ARGS) $(PROJECT_NAME)-devel \
	    make -e PYTHON_MINORS="$(@:build-docker-requirements-%=%)" \
	    PIP_COMPILE_ARGS="$(PIP_COMPILE_ARGS)" \
	    build-requirements-py$(subst .,,$(@:build-docker-requirements-%=%))


### Test Targets:
#
# Recipes that run the test suite.

.PHONY: test
## Run the full suite of tests, coverage checks, and linters.
test: test-lint test-docker

.PHONY: test-local
## Run the full suite of tests, coverage checks, and linters on the local host.
test-local: $(HOME)/.local/bin/tox $(PYTHON_ENVS:%=build-requirements-%)
	tox $(TOX_RUN_ARGS) --override "testenv.package=external" -e "$(TOX_ENV_LIST)"

.PHONY: test-lint
## Perform any linter or style checks, including non-code checks.
test-lint: $(HOST_TARGET_DOCKER) test-lint-code test-lint-docker test-lint-docs \
		test-lint-prose
# Lint copyright and licensing:
	docker compose run --rm -T "reuse"

.PHONY: test-lint-code
## Lint source code for errors, style, and other issues.
test-lint-code: ./var/log/npm-install.log
# Run linters implemented in JavaScript:
	~/.nvm/nvm-exec npm run lint:code

.PHONY: test-lint-docs
## Lint documentation for errors, broken links, and other issues.
test-lint-docs: $(HOME)/.local/bin/tox ./requirements/$(PYTHON_HOST_ENV)/build.txt
# Run linters implemented in Python:
	tox -e build -x 'testenv:build.commands=bin/test-lint-docs.sh'

.PHONY: test-lint-prose
## Lint prose text for spelling, grammar, and style
test-lint-prose: $(HOST_TARGET_DOCKER) $(HOME)/.local/bin/tox \
		./requirements/$(PYTHON_HOST_ENV)/build.txt ./var/log/npm-install.log
# Lint all markup files tracked in VCS with Vale:
# https://vale.sh/docs/topics/scoping/#formats
	git ls-files -co --exclude-standard -z \
	    ':!NEWS*.rst' ':!LICENSES' ':!styles/Vocab/*.txt' ':!requirements/**' |
	    xargs -r -0 -- docker compose run --rm -T vale || true
# Lint all source code files tracked in VCS with Vale:
	git ls-files -co --exclude-standard -z \
	    ':!styles/*/meta.json' ':!styles/*/*.yml' |
	    xargs -r -0 -- \
	    docker compose run --rm -T vale --config="./styles/code.ini" || true
# Lint source code files tracked in VCS but without extensions with Vale:
	git ls-files -co --exclude-standard -z | grep -Ez '^[^.]+$$' |
	    while read -d $$'\0'
	    do
	        cat "$${REPLY}" |
	            docker compose run --rm -T vale --config="./styles/code.ini" \
	                --ext=".pl"
	    done || true
# Run linters implemented in Python:
	tox -e build -x 'testenv:build.commands=bin/test-lint-prose.sh'
# Run linters implemented in JavaScript:
	~/.nvm/nvm-exec npm run lint:prose

.PHONY: test-debug
## Run tests directly on the system and start the debugger on errors or failures.
test-debug: $(HOME)/.local/bin/tox
	$(TOX_EXEC_ARGS) -- pytest --pdb

.PHONY: test-docker
## Run the full suite of tests, coverage checks, and code linters in containers.
test-docker: $(HOST_TARGET_DOCKER) build-docker $(HOME)/.local/bin/tox build-pkgs
	tox run $(TOX_EXEC_OPTS) --notest -e "build"
# Avoid race condition starting service dependencies:
	docker compose run $(DOCKER_COMPOSE_RUN_ARGS) $(PROJECT_NAME)-daemon true
	$(MAKE) -e -j PYTHON_WHEEL="$(call current_pkg,.whl)" \
	    DOCKER_BUILD_ARGS="$(DOCKER_BUILD_ARGS) --progress plain" \
	    DOCKER_COMPOSE_RUN_ARGS="$(DOCKER_COMPOSE_RUN_ARGS) -T" \
	    $(PYTHON_MINORS:%=test-docker-%)

.PHONY: $(PYTHON_MINORS:%=test-docker-%)
## Run the full suite of tests inside a docker container for one Python version.
$(PYTHON_MINORS:%=test-docker-%):
	$(MAKE) -e \
	    PYTHON_MINORS="$(@:test-docker-%=%)" \
	    PYTHON_MINOR="$(@:test-docker-%=%)" \
	    PYTHON_ENV="py$(subst .,,$(@:test-docker-%=%))" \
	    test-docker-pyminor

.PHONY: test-docker-pyminor
## Run the full suite of tests inside a docker container for this Python version.
test-docker-pyminor: $(HOST_TARGET_DOCKER) build-docker-$(PYTHON_MINOR)
	docker_run_args="--rm"
	if test ! -t 0
	then
# No fancy output when running in parallel
	    docker_run_args+=" -T"
	fi
# Ensure the dist/package has been correctly installed in the image
	docker compose run --no-deps $${docker_run_args} $(PROJECT_NAME)-daemon \
	    python -m "$(PYTHON_PROJECT_PACKAGE)" --help
	docker compose run --no-deps $${docker_run_args} $(PROJECT_NAME)-daemon \
	    $(PROJECT_NAME) --help
# Run from the development Docker container for consistency:
	docker compose run $${docker_run_args} $(PROJECT_NAME)-devel \
	    make -e PYTHON_MINORS="$(PYTHON_MINORS)" PYTHON_WHEEL="$(PYTHON_WHEEL)" \
	        test-local
# Upload any build or test artifacts to CI/CD providers
ifeq ($(GITLAB_CI),true)
ifeq ($(PYTHON_MINOR),$(PYTHON_HOST_MINOR))
ifneq ($(CODECOV_TOKEN),)
	$(MAKE) "$(HOME)/.local/bin/codecov"
	codecov --nonZero -t "$(CODECOV_TOKEN)" \
	    --file "./build/reports/$(PYTHON_ENV)/coverage.xml"
else ifneq ($(CI_IS_FORK),true)
	set +x
	echo "ERROR: CODECOV_TOKEN missing from ./.env or CI secrets"
	false
endif
endif
endif

.PHONY: test-lint-docker
## Check the style and content of the `./Dockerfile*` files
test-lint-docker: $(HOST_TARGET_DOCKER) ./.env.~out~ ./var/log/docker-login-DOCKER.log
	docker compose pull --quiet hadolint
	docker compose run $(DOCKER_COMPOSE_RUN_ARGS) hadolint
	docker compose run $(DOCKER_COMPOSE_RUN_ARGS) hadolint \
	    hadolint "./build-host/Dockerfile"
	$(MAKE) -e -j $(PYTHON_MINORS:%=test-lint-docker-volumes-%)
.PHONY: $(PYTHON_MINORS:%=test-lint-docker-volumes-%)
## Prevent Docker volumes owned by `root` for one Python version.
$(PYTHON_MINORS:%=test-lint-docker-volumes-%):
	$(MAKE) -e \
	    PYTHON_MINORS="$(@:test-lint-docker-volumes-%=%)" \
	    PYTHON_MINOR="$(@:test-lint-docker-volumes-%=%)" \
	    PYTHON_ENV="py$(subst .,,$(@:test-lint-docker-volumes-%=%))" \
	    test-lint-docker-volumes
.PHONY: test-lint-docker-volumes
## Prevent Docker volumes owned by `root`.
test-lint-docker-volumes: $(HOST_TARGET_DOCKER) ./.env.~out~
# Ensure that any bind mount volume paths exist in VCS so that `# dockerd` doesn't
# create them as `root`:
	if test -n "$$(
	    ./bin/docker-add-volume-paths.sh "$(CHECKOUT_DIR)" \
	        "/usr/local/src/$(PROJECT_NAME)"
	)"
	then
	    set +x
	    echo "\
	ERROR: Docker bind mount paths didn't exist, force added ignore files.
	       Review ignores above in case they need changes or followup."
	    false
	fi

.PHONY: test-push
## Verify commits before pushing to the remote.
test-push: $(VCS_FETCH_TARGETS) $(HOME)/.local/bin/tox
	vcs_compare_rev="$(VCS_COMPARE_REMOTE)/$(VCS_COMPARE_BRANCH)"
ifeq ($(CI),true)
ifneq ($(PYTHON_MINOR),$(PYTHON_HOST_MINOR))
# Don't waste CI time, only continue for the canonical version:
	exit
endif
ifeq ($(VCS_COMPARE_BRANCH),main)
# On `main`, compare with the preceding commit on `main`:
	vcs_compare_rev="$(VCS_COMPARE_REMOTE)/$(VCS_COMPARE_BRANCH)^"
endif
endif
	if ! git fetch "$(VCS_COMPARE_REMOTE)" "$(VCS_COMPARE_BRANCH)"
	then
# For a newly created branch not yet on the remote, compare with the pre-release branch:
	    vcs_compare_rev="$(VCS_COMPARE_REMOTE)/develop"
	fi
	exit_code=0
	(
	    $(TOX_EXEC_BUILD_ARGS) -- \
	        cz check --rev-range "$${vcs_compare_rev}..HEAD" &&
	    $(TOX_EXEC_BUILD_ARGS) -- \
	        python ./bin/cz-check-bump.py --compare-ref "$${vcs_compare_rev}"
	) || exit_code=$$?
	if (( $$exit_code == 3 || $$exit_code == 21 ))
	then
	    exit
	elif (( $$exit_code != 0 ))
	then
	    exit $$exit_code
	else
	    $(TOX_EXEC_BUILD_ARGS) -- \
	        towncrier check --compare-with "$${vcs_compare_rev}"
	fi

.PHONY: test-clean
## Confirm that the checkout has no uncommitted VCS changes.
test-clean:
	if test -n "$$(git status --porcelain)"
	then
	    git status -vv
	    set +x
	    echo "WARNING: Checkout is not clean."
	    false
	fi


### Release Targets:
#
# Recipes that make an changes needed for releases and publish built artifacts to
# end-users.

.PHONY: release
## Publish PyPI packages and Docker images if conventional commits require a release.
release: release-pkgs release-docker

.PHONY: release-pkgs
## Publish installable Python packages to PyPI if conventional commits require.
release-pkgs: $(HOME)/.local/bin/tox ~/.pypirc.~out~ $(HOST_TARGET_DOCKER) \
		./var/log/git-remotes.log \
		./var/git/refs/remotes/$(VCS_REMOTE)/$(VCS_BRANCH) ./.env.~out~ \
		$(HOST_PREFIX)/bin/gh
# Don't release unless from the `main` or `develop` branches:
ifeq ($(RELEASE_PUBLISH),true)
# Import the private signing key from CI secrets
	$(MAKE) -e "./var/log/gpg-import.log"
# Bump the version and build the final release packages:
	$(MAKE) -e build-pkgs
# https://twine.readthedocs.io/en/latest/#using-twine
	$(TOX_EXEC_BUILD_ARGS) -- twine check \
	    ./var-docker/$(PYTHON_ENV)/.tox/.pkg/tmp/dist/*
# Ensure VCS has captured all the effects of building the release:
	$(MAKE) -e test-clean
	$(TOX_EXEC_BUILD_ARGS) -- twine upload -s -r "$(PYPI_REPO)" \
	    ./var-docker/$(PYTHON_ENV)/.tox/.pkg/tmp/dist/*
	export VERSION=$$($(TOX_EXEC_BUILD_ARGS) -qq -- cz version --project)
<<<<<<< HEAD
# Create a GitLab release:
	./.tox/build/bin/twine upload -s -r "gitlab" ./.tox/.pkg/tmp/dist/*
=======
# Create a GitLab release
	./.tox/build/bin/twine upload -s -r "gitlab" \
	    ./var-docker/$(PYTHON_ENV)/.tox/.pkg/tmp/dist/*
>>>>>>> de7d2b33
	release_cli_args="--description ./NEWS-VERSION.rst"
	release_cli_args+=" --tag-name v$${VERSION}"
	release_cli_args+=" --assets-link {\
	\"name\":\"PyPI\",\
	\"url\":\"https://$(PYPI_HOSTNAME)/project/$(CI_PROJECT_NAME)/$${VERSION}/\",\
	\"link_type\":\"package\"\
	}"
	release_cli_args+=" --assets-link {\
	\"name\":\"GitLab-PyPI-Package-Registry\",\
	\"url\":\"$(CI_SERVER_URL)/$(CI_PROJECT_PATH)/-/packages/\",\
	\"link_type\":\"package\"\
	}"
	release_cli_args+=" --assets-link {\
	\"name\":\"Docker-Hub-Container-Registry\",\
	\"url\":\"https://hub.docker.com/r/$(DOCKER_USER)/$(CI_PROJECT_NAME)/tags\",\
	\"link_type\":\"image\"\
	}"
	docker compose pull gitlab-release-cli
	docker compose run --rm gitlab-release-cli release-cli \
	    --server-url "$(CI_SERVER_URL)" --project-id "$(CI_PROJECT_ID)" \
	    create $${release_cli_args}
# Create a GitHub release
	gh release create "v$${VERSION}" $(GITHUB_RELEASE_ARGS) \
	    --notes-file "./NEWS-VERSION.rst" \
	    ./var-docker/$(PYTHON_ENV)/.tox/.pkg/tmp/dist/*
endif

.PHONY: release-docker
## Publish all container images to all container registries.
release-docker: $(HOST_TARGET_DOCKER) build-docker \
		$(DOCKER_REGISTRIES:%=./var/log/docker-login-%.log) \
		$(HOME)/.local/state/docker-multi-platform/log/host-install.log
	$(MAKE) -e -j DOCKER_COMPOSE_RUN_ARGS="$(DOCKER_COMPOSE_RUN_ARGS) -T" \
	    $(PYTHON_MINORS:%=release-docker-%)

.PHONY: $(PYTHON_MINORS:%=release-docker-%)
## Publish the container images for one Python version to all container registries.
$(PYTHON_MINORS:%=release-docker-%): \
		$(DOCKER_REGISTRIES:%=./var/log/docker-login-%.log) \
		$(HOME)/.local/state/docker-multi-platform/log/host-install.log
	export PYTHON_ENV="py$(subst .,,$(@:release-docker-%=%))"
# Build other platforms in emulation and rely on the layer cache for bundling the
# native images built before into the manifests:
	DOCKER_BUILD_ARGS="$(DOCKER_BUILD_ARGS) --push"
ifneq ($(DOCKER_PLATFORMS),)
	DOCKER_BUILD_ARGS+=" --platform $(subst $(EMPTY) ,$(COMMA),$(DOCKER_PLATFORMS))"
else
endif
	export DOCKER_BUILD_ARGS
# Push the end-user manifest and images:
	PYTHON_WHEEL="$$(ls -t ./dist/*.whl | head -n 1)"
	$(MAKE) -e DOCKER_BUILD_ARGS="$${DOCKER_BUILD_ARGS}\
	    --build-arg PYTHON_WHEEL=$${PYTHON_WHEEL}" build-docker-build
# Push the development manifest and images:
	$(MAKE) -e DOCKER_VARIANT="devel" build-docker-build
# Update Docker Hub `README.md` by using the `./README.rst` reStructuredText version
# using the official/canonical Python version:
ifeq ($(VCS_BRANCH),main)
	if TEST "$${PYTHON_ENV}" = "$(PYTHON_HOST_ENV)"
	then
	    $(MAKE) -e "./var/log/docker-login-DOCKER.log"
	    docker compose pull --quiet pandoc docker-pushrm
	    docker compose up docker-pushrm
	fi
endif

.PHONY: release-bump
## Bump the package version if conventional commits require a release.
release-bump: $(VCS_RELEASE_FETCH_TARGETS) $(HOME)/.local/bin/tox \
		./var/log/npm-install.log \
		./var-docker/$(PYTHON_ENV)/log/build-devel.log ./.env.~out~
	if ! git diff --cached --exit-code
	then
	    set +x
	    echo "CRITICAL: Cannot bump version with staged changes"
	    false
	fi
# Update the local branch to the forthcoming version bump commit:
	git switch -C "$(VCS_BRANCH)" "$$(git rev-parse HEAD)"
	exit_code=0
	if test "$(VCS_BRANCH)" = "main" &&
	    $(TOX_EXEC_BUILD_ARGS) -- python ./bin/get-base-version.py $$(
	        $(TOX_EXEC_BUILD_ARGS) -qq -- cz version --project
	    )
	then
# Make a final release from the last pre-release:
	    true
	else
# Do the conventional commits require a release?:
	    $(TOX_EXEC_BUILD_ARGS) -- python ./bin/cz-check-bump.py || exit_code=$$?
	    if (( $$exit_code == 3 || $$exit_code == 21 ))
	    then
# No commits require a release:
	        exit
	    elif (( $$exit_code != 0 ))
	    then
	        exit $$exit_code
	    fi
	fi
# Collect the versions involved in this release according to conventional commits:
	cz_bump_args="--check-consistency --no-verify"
ifneq ($(VCS_BRANCH),main)
	cz_bump_args+=" --prerelease beta"
endif
ifeq ($(RELEASE_PUBLISH),true)
	cz_bump_args+=" --gpg-sign"
# Import the private signing key from CI secrets
	$(MAKE) -e ./var/log/gpg-import.log
endif
	next_version=$$(
	    $(TOX_EXEC_BUILD_ARGS) -qq -- cz bump $${cz_bump_args} --yes --dry-run |
	    sed -nE 's|.* ([^ ]+) *→ *([^ ]+).*|\2|p;q'
	) || true
# Assemble the release notes for this next version:
	$(TOX_EXEC_BUILD_ARGS) -qq -- \
	    towncrier build --version "$${next_version}" --draft --yes \
	    >"./NEWS-VERSION.rst"
	git add -- "./NEWS-VERSION.rst"
# Build and stage the release notes to commit with `$ cz bump`:
	$(TOX_EXEC_BUILD_ARGS) -- towncrier build --version "$${next_version}" --yes
# Bump the version in the NPM package metadata:
	~/.nvm/nvm-exec npm --no-git-tag-version version "$${next_version}"
	git add -- "./package*.json"
# Increment the version in VCS
	$(TOX_EXEC_BUILD_ARGS) -- cz bump $${cz_bump_args}
# Ensure the container image reflects the version bump without updating the requirements
# again:
	touch \
	    $(PYTHON_ENVS:%=./requirements/%/user.txt) \
	    $(PYTHON_ENVS:%=./requirements/%/devel.txt) \
	    $(PYTHON_ENVS:%=./requirements/%/test.txt)
ifeq ($(VCS_BRANCH),main)
# Merge the bumped version back into `develop`:
	$(MAKE) VCS_BRANCH="main" VCS_MERGE_BRANCH="develop" \
	    VCS_REMOTE="$(VCS_COMPARE_REMOTE)" VCS_MERGE_BRANCH="develop" devel-merge
ifeq ($(CI),true)
	git push --no-verify "$(VCS_COMPARE_REMOTE)" "HEAD:develop"
endif
	git switch -C "$(VCS_BRANCH)" "$$(git rev-parse HEAD)"
endif
ifneq ($(GITHUB_ACTIONS),true)
ifneq ($(PROJECT_GITHUB_PAT),)
# Make the tag available for creating the following GitHub release but push to GitHub
# *before* pushing to GitLab to avoid a race with repository mirroring:
	git push --no-verify "github" tag "v$${next_version}"
endif
endif
ifeq ($(CI),true)
# Push only this tag to avoid clashes with any preceding failed release:
	git push --no-verify "$(VCS_REMOTE)" tag "v$${next_version}"
# Also push the branch:
	git push --no-verify "$(VCS_REMOTE)" "HEAD:$(VCS_BRANCH)"
endif


### Development Targets:
#
# Recipes used by developers to make changes to the code.

.PHONY: devel-format
## Automatically correct code in this checkout according to linters and style checkers.
devel-format: $(HOST_TARGET_DOCKER) ./var/log/npm-install.log $(HOME)/.local/bin/tox
# Add license and copyright header to files missing them:
	git ls-files -co --exclude-standard -z ':!*.license' ':!.reuse' ':!LICENSES' \
	    ':!newsfragments/*' ':!NEWS*.rst' ':!styles/*/meta.json' \
	    ':!styles/*/*.yml' ':!requirements/*/*.txt' \
	    ':!src/prunerr/tests/responses/*' ':!src/prunerr/tests/example-5s.mkv' |
	while read -d $$'\0'
	do
	    if ! (
	        test -e  "$${REPLY}.license" ||
	        grep -Eq 'SPDX-License-Identifier:' "$${REPLY}"
	    )
	    then
	        echo "$${REPLY}"
	    fi
	done | xargs -r -t -- \
	    docker compose run --rm -T "reuse" annotate --skip-unrecognised \
	        --copyright "Ross Patterson <me@rpatterson.net>" --license "MIT"
# Run source code formatting tools implemented in JavaScript:
	~/.nvm/nvm-exec npm run format
# Run source code formatting tools implemented in Python:
	$(TOX_EXEC_ARGS) -- autoflake -r -i --remove-all-unused-imports \
	    --remove-duplicate-keys --remove-unused-variables \
	    --remove-unused-variables "./src/$(PYTHON_PROJECT_PACKAGE)/" \
	    "./tests/$(PYTHON_PROJECT_PACKAGE)tests/"
	$(TOX_EXEC_ARGS) -- autopep8 -v -i -r "./src/$(PYTHON_PROJECT_PACKAGE)/" \
	    "./tests/$(PYTHON_PROJECT_PACKAGE)tests/"
	$(TOX_EXEC_ARGS) -- black "./src/$(PYTHON_PROJECT_PACKAGE)/" \
	    "./tests/$(PYTHON_PROJECT_PACKAGE)tests/"

.PHONY: devel-upgrade
## Update all locked or frozen dependencies to their most recent available versions.
devel-upgrade: $(HOME)/.local/bin/tox $(HOST_TARGET_DOCKER) ./.env.~out~ build-docker
	touch "./setup.cfg" "./requirements/build.txt.in"
# Ensure the network is create first to avoid race conditions
	docker compose create $(PROJECT_NAME)-devel
	$(MAKE) -e -j PIP_COMPILE_ARGS="--upgrade" \
	    DOCKER_COMPOSE_RUN_ARGS="$(DOCKER_COMPOSE_RUN_ARGS) -T" \
	    $(PYTHON_MINORS:%=build-docker-requirements-%)
# Update VCS integration from remotes to the most recent tag:
	$(TOX_EXEC_BUILD_ARGS) -- pre-commit autoupdate
# Update the Vale style rule definitions:
	touch "./.vale.ini" "./styles/code.ini"
	$(MAKE) "./var/log/vale-rule-levels.log"

.PHONY: devel-upgrade-branch
## Reset an upgrade branch, commit upgraded dependencies on it, and push for review.
devel-upgrade-branch: ./var/log/gpg-import.log \
		./var/git/refs/remotes/$(VCS_REMOTE)/$(VCS_BRANCH) \
		./var/log/git-remotes.log
	if ! $(MAKE) -e "test-clean"
	then
	    set +x
	    echo "ERROR: Can't upgrade with uncommitted changes."
	    exit 1
	fi
	remote_branch_exists=false
	if git fetch "$(VCS_REMOTE)" "$(VCS_BRANCH)-upgrade"
	then
	    remote_branch_exists=true
	fi
	now=$$(date -u)
	$(MAKE) -e TEMPLATE_IGNORE_EXISTING="true" devel-upgrade
	if $(MAKE) -e "test-clean"
	then
# No changes from upgrade, exit signaling success but push nothing:
	    exit
	fi
	git switch -C "$(VCS_BRANCH)-upgrade"
# Only add changes upgrade-related changes:
	git add --update './requirements/*/*.txt' "./.pre-commit-config.yaml" \
	    "./.vale.ini" "./styles/"
# Commit the upgrade changes
	echo "Upgrade all requirements to the most recent versions as of" \
	    >"./newsfragments/+upgrade-requirements.bugfix.rst"
	echo "$${now}." >>"./newsfragments/+upgrade-requirements.bugfix.rst"
	git add "./newsfragments/+upgrade-requirements.bugfix.rst"
	git_commit_args="--all --gpg-sign"
ifeq ($(CI),true)
# Don't duplicate the CI run from the following push:
	git_push_args+=" --no-verify"
endif
	git commit $${git_commit_args} -m \
	    "fix(deps): Upgrade to most recent versions"
# Fail if upgrading left un-tracked files in VCS:
	$(MAKE) -e "test-clean"
ifeq ($(CI),true)
# Push any upgrades to the remote for review. Specify both the ref and the expected ref
# for `--force-with-lease=` to support pushing to more than one mirror or remote by
# using more than one `pushUrl`:
	git_push_args="--no-verify"
	if test "$${remote_branch_exists=true}" = "true"
	then
	    git_push_args+=" --force-with-lease=\
	$(VCS_BRANCH)-upgrade:$(VCS_REMOTE)/$(VCS_BRANCH)-upgrade"
	fi
	git push $${git_push_args} "$(VCS_REMOTE)" "HEAD:$(VCS_BRANCH)-upgrade"
endif

.PHONY: devel-merge
## Merge this branch with a suffix back into its un-suffixed upstream.
devel-merge: ./var/log/git-remotes.log \
		./var/git/refs/remotes/$(VCS_REMOTE)/$(VCS_MERGE_BRANCH)
	merge_rev="$$(git rev-parse HEAD)"
	git switch -C "$(VCS_MERGE_BRANCH)" --track "$(VCS_REMOTE)/$(VCS_MERGE_BRANCH)"
	git merge --ff --gpg-sign -m \
	    $$'Merge branch \'$(VCS_BRANCH)\' into $(VCS_MERGE_BRANCH)\n\n[ci merge]' \
	    "$${merge_rev}"
ifeq ($(CI),true)
	git push --no-verify "$(VCS_REMOTE)" "HEAD:$(VCS_MERGE_BRANCH)"
endif


### Clean Targets:
#
# Recipes used to restore the checkout to initial conditions.

.PHONY: clean
## Restore the checkout to an initial clone state.
clean:
	docker compose down --remove-orphans --rmi "all" -v || true
	$(TOX_EXEC_BUILD_ARGS) -- pre-commit uninstall \
	    --hook-type "pre-commit" --hook-type "commit-msg" --hook-type "pre-push" \
	    || true
	$(TOX_EXEC_BUILD_ARGS) -- pre-commit clean || true
	git clean -dfx -e "/var" -e "var-docker/" -e "/.env" -e "*~"
	git clean -dfx "./var-docker/py*/.tox/" \
	    "./var-docker/py*/$(PROJECT_NAME).egg-info/"
	rm -rfv "./var/log/" ./var-docker/py*/log/


### Real Targets:
#
# Recipes that make actual changes and create and update files for the target.

# Manage fixed/pinned versions in `./requirements/**.txt` files. Must run for each
# python version in the virtual environment for that Python version:
# https://github.com/jazzband/pip-tools#cross-environment-usage-of-requirementsinrequirementstxt-and-pip-compile
python_combine_requirements=$(PYTHON_ENVS:%=./requirements/%/$(1).txt)
$(foreach extra,$(PYTHON_EXTRAS),$(call python_combine_requirements,$(extra))): \
		./pyproject.toml ./setup.cfg ./tox.ini
	true DEBUG Updated prereqs: $(?)
	extra_basename="$$(basename "$(@)")"
	$(MAKE) -e PYTHON_ENV="$$(basename "$$(dirname "$(@)")")" \
	    PIP_COMPILE_EXTRA="$${extra_basename%.txt}" \
	    PIP_COMPILE_SRC="$(<)" PIP_COMPILE_OUT="$(@)" \
	    build-requirements-compile
	mkdir -pv "./var/log/"
	touch "./var/log/rebuild.log"
$(PYTHON_ENVS:%=./requirements/%/user.txt): ./pyproject.toml ./setup.cfg ./tox.ini
	true DEBUG Updated prereqs: $(?)
	$(MAKE) -e PYTHON_ENV="$(@:requirements/%/user.txt=%)" PIP_COMPILE_SRC="$(<)" \
	    PIP_COMPILE_OUT="$(@)" build-requirements-compile
	mkdir -pv "./var/log/"
	touch "./var/log/rebuild.log"
$(PYTHON_ENVS:%=./requirements/%/build.txt): ./requirements/build.txt.in
	true DEBUG Updated prereqs: $(?)
	$(MAKE) -e PYTHON_ENV="$(@:requirements/%/build.txt=%)" PIP_COMPILE_SRC="$(<)" \
	    PIP_COMPILE_OUT="$(@)" build-requirements-compile

# Set up release publishing authentication, useful in automation such as CI:
~/.pypirc.~out~: ./home/.pypirc.in
	$(call expand_template,$(<),$(@))

# Capture any project initialization tasks for reference. Not actually usable.
./pyproject.toml:
	$(MAKE) -e "$(HOME)/.local/bin/tox"
	$(TOX_EXEC_BUILD_ARGS) -- cz init


## Docker real targets:

# Build Docker container images.
# Build the development image:
./var-docker/$(PYTHON_ENV)/log/build-devel.log: ./Dockerfile ./.dockerignore \
		./bin/entrypoint.sh ./docker-compose.yml ./docker-compose.override.yml \
		./.env.~out~ ./var-docker/$(PYTHON_ENV)/log/rebuild.log \
		$(HOST_TARGET_DOCKER) ./pyproject.toml ./setup.cfg
	true DEBUG Updated prereqs: $(?)
	mkdir -pv "$(dir $(@))"
ifeq ($(DOCKER_BUILD_PULL),true)
# Pull the development image and simulate building it here:
	if $(MAKE) -e DOCKER_VARIANT="devel" pull-docker
	then
	    touch "$(@)" "./var-docker/$(PYTHON_ENV)/log/rebuild.log"
# Ensure the virtualenv in the volume is also current:
	    docker compose run $(DOCKER_COMPOSE_RUN_ARGS) $(PROJECT_NAME)-devel \
	        tox run $(TOX_EXEC_OPTS) -e "$(PYTHON_ENV)" --notest
	    exit
	fi
endif
	$(MAKE) -e DOCKER_VARIANT="devel" DOCKER_BUILD_ARGS="--load" \
	    build-docker-build | tee -a "$(@)"
# Update the pinned/frozen versions, if needed, using the container.  If changed, then
# the container image might need re-building to ensure it's current and correct.
	docker compose run $(DOCKER_COMPOSE_RUN_ARGS) $(PROJECT_NAME)-devel \
	    make -e PYTHON_MINORS="$(PYTHON_MINOR)" build-requirements-$(PYTHON_ENV)
ifeq ($(CI),true)
# On CI, any changes from compiling requirements is a failure so no need to waste time
# rebuilding images:
	touch "$(@)"
else
	$(MAKE) -e "$(@)"
endif
# Build the end-user image:
./var-docker/$(PYTHON_ENV)/log/build-user.log: \
		./var-docker/$(PYTHON_ENV)/log/build-devel.log ./Dockerfile \
		./.dockerignore ./bin/entrypoint.sh \
		./var-docker/$(PYTHON_ENV)/log/rebuild.log
	true DEBUG Updated prereqs: $(?)
ifeq ($(PYTHON_WHEEL),)
	$(MAKE) -e "build-pkgs"
	PYTHON_WHEEL="$$(ls -t ./dist/*.whl | head -n 1)"
endif
# Build the user image after building all required artifacts:
	mkdir -pv "$(dir $(@))"
	$(MAKE) -e DOCKER_BUILD_ARGS="$(DOCKER_BUILD_ARGS) --load \
	--build-arg PYTHON_WHEEL=$${PYTHON_WHEEL}" build-docker-build >>"$(@)"
# Marker file used to trigger the rebuild of the image.
# Useful to workaround asynchronous timestamp issues when running jobs in parallel:
./var-docker/$(PYTHON_ENV)/log/rebuild.log:
	mkdir -pv "$(dir $(@))"
	date >>"$(@)"
# https://docs.docker.com/build/building/multi-platform/#building-multi-platform-images
$(HOME)/.local/state/docker-multi-platform/log/host-install.log:
	$(MAKE) "$(HOST_TARGET_DOCKER)"
	mkdir -pv "$(dir $(@))"
	if ! docker context inspect "multi-platform" |& tee -a "$(@)"
	then
	    docker context create "multi-platform" |& tee -a "$(@)"
	fi
	if ! docker buildx inspect |& tee -a "$(@)" |
	    grep -q '^ *Endpoint: *multi-platform *'
	then
	    (
	        docker buildx create --use "multi-platform" || true
	    ) |& tee -a "$(@)"
	fi
./var/log/docker-login-DOCKER.log:
	$(MAKE) "$(HOST_TARGET_DOCKER)" "./.env.~out~"
	mkdir -pv "$(dir $(@))"
	if test -n "$${DOCKER_PASS}"
	then
	    printenv "DOCKER_PASS" | docker login -u "$(DOCKER_USER)" --password-stdin
	elif test "$(CI_IS_FORK)" != "true"
	then
	    echo "ERROR: DOCKER_PASS missing from ./.env or CI secrets"
	    false
	fi
	date | tee -a "$(@)"
./var/log/docker-login-GITLAB.log:
	$(MAKE) "./.env.~out~"
	mkdir -pv "$(dir $(@))"
	if test -n "$${CI_REGISTRY_PASSWORD}"
	then
	    printenv "CI_REGISTRY_PASSWORD" |
	        docker login -u "$(CI_REGISTRY_USER)" --password-stdin "$(CI_REGISTRY)"
	elif test "$(CI_IS_FORK)" != "true"
	then
	    echo "ERROR: CI_REGISTRY_PASSWORD missing from ./.env or CI secrets"
	    false
	fi
	date | tee -a "$(@)"
./var/log/docker-login-GITHUB.log:
	$(MAKE) "./.env.~out~"
	mkdir -pv "$(dir $(@))"
	if test -n "$${PROJECT_GITHUB_PAT}"
	then
	    printenv "PROJECT_GITHUB_PAT" |
	        docker login -u "$(GITHUB_REPOSITORY_OWNER)" --password-stdin "ghcr.io"
	elif test "$(CI_IS_FORK)" != "true"
	then
	    echo "ERROR: PROJECT_GITHUB_PAT missing from ./.env or CI secrets"
	    false
	fi
	date | tee -a "$(@)"

# Local environment variables and secrets from a template:
./.env.~out~: ./.env.in
	export TRANSMISSION_PASS="$$(apg -M ncl -n 1)"
	$(call expand_template,$(<),$(@))

./README.md: README.rst
	$(MAKE) "$(HOST_TARGET_DOCKER)"
	docker compose run --rm "pandoc"


### Development Tools:

# VCS configuration and integration:
# Retrieve VCS data needed for versioning, tags, and releases, release notes:
$(VCS_FETCH_TARGETS): ./.git/logs/HEAD
	git_fetch_args="--tags --prune --prune-tags --force"
	if test "$$(git rev-parse --is-shallow-repository)" = "true"
	then
	    git_fetch_args+=" --unshallow"
	fi
	branch_path="$(@:var/git/refs/remotes/%=%)"
	mkdir -pv "$(dir $(@))"
	if ! git fetch $${git_fetch_args} "$${branch_path%%/*}" "$${branch_path#*/}" |&
	    tee -a "$(@)"
	then
# If the local branch doesn't exist, fall back to the pre-release branch:
	    git fetch $${git_fetch_args} "$${branch_path%%/*}" "develop" |&
	        tee -a "$(@)"
	fi
# A target whose `mtime` reflects files added to or removed from VCS:
./var/log/git-ls-files.log: build-date
	mkdir -pv "$(dir $(@))"
	git ls-files >"$(@).~new~"
	if diff -u "$(@)" "$(@).~new~"
	then
	    exit
	fi
	mv -v "$(@).~new~" "$(@)"
./.git/hooks/pre-commit:
	$(MAKE) -e "$(HOME)/.local/bin/tox"
	$(TOX_EXEC_BUILD_ARGS) -- pre-commit install \
	    --hook-type "pre-commit" --hook-type "commit-msg" --hook-type "pre-push"
# Initialize minimal VCS configuration, useful in automation such as CI:
./var/log/git-remotes.log:
	mkdir -pv "$(dir $(@))"
	set +x
ifneq ($(VCS_REMOTE_PUSH_URL),)
	if ! git remote get-url --push --all "origin" |
	    grep -q -F "$(VCS_REMOTE_PUSH_URL)"
	then
	    echo "INFO:Adding push url for remote 'origin'"
	    git remote set-url --push --add "origin" "$(VCS_REMOTE_PUSH_URL)" |
	        tee -a "$(@)"
	fi
endif
ifneq ($(GITHUB_ACTIONS),true)
ifneq ($(PROJECT_GITHUB_PAT),)
# Also add a fetch remote for the `$ gh` command-line tool to detect:
	if ! git remote get-url "github" >"/dev/null"
	then
	    echo "INFO:Adding remote 'github'"
	    git remote add "github" \
	        "https://$(PROJECT_GITHUB_PAT)@github.com/$(CI_PROJECT_PATH).git" |
	        tee -a "$(@)"
	fi
else ifneq ($(CI_IS_FORK),true)
	set +x
	echo "ERROR: PROJECT_GITHUB_PAT missing from ./.env or CI secrets"
	false
endif
endif
	set -x
# Fail fast if there's still no push access:
	git push --no-verify "origin" "HEAD:$(VCS_BRANCH)" | tee -a "$(@)"

# Prose linting:
# Map formats unknown by Vale to a common default format:
./var/log/vale-map-formats.log: ./bin/vale-map-formats.py ./.vale.ini \
		./var/log/git-ls-files.log
	$(MAKE) -e "$(HOME)/.local/bin/tox"
	$(TOX_EXEC_BUILD_ARGS) -- python "$(<)" "./styles/code.ini" "./.vale.ini"
# Set Vale levels for added style rules:
# Must be it's own target because Vale sync takes the sets of styles from the
# configuration and the configuration needs the styles to set rule levels:
./var/log/vale-rule-levels.log: ./styles/RedHat/meta.json
	$(MAKE) -e "$(HOME)/.local/bin/tox"
	$(TOX_EXEC_BUILD_ARGS) -- python ./bin/vale-set-rule-levels.py
	$(TOX_EXEC_BUILD_ARGS) -- python ./bin/vale-set-rule-levels.py \
	    --input="./styles/code.ini"
# Update style rule definitions from the remotes:
./styles/RedHat/meta.json: ./.vale.ini ./styles/code.ini ./.env.~out~
	$(MAKE) "$(HOST_TARGET_DOCKER)"
	docker compose run --rm vale sync
	docker compose run --rm -T vale sync --config="./styles/code.ini"

# Editor and IDE support and integration:
./.dir-locals.el.~out~: ./.dir-locals.el.in
	$(call expand_template,$(<),$(@))

# Manage JavaScript tools:
./var/log/npm-install.log: ./package.json ./var/log/nvm-install.log
	mkdir -pv "$(dir $(@))"
	~/.nvm/nvm-exec npm install | tee -a "$(@)"
./package.json:
	$(MAKE) "./var/log/nvm-install.log"
# https://docs.npmjs.com/creating-a-package-json-file#creating-a-default-packagejson-file
	~/.nvm/nvm-exec npm init --yes --scope="@$(NPM_SCOPE)"
./var/log/nvm-install.log: ./.nvmrc
	$(MAKE) "$(HOME)/.nvm/nvm.sh"
	mkdir -pv "$(dir $(@))"
	set +x
	. "$(HOME)/.nvm/nvm.sh" || true
	nvm install | tee -a "$(@)"
# https://github.com/nvm-sh/nvm#install--update-script
$(HOME)/.nvm/nvm.sh:
	set +x
	wget -qO- "https://raw.githubusercontent.com/nvm-sh/nvm/v0.39.3/install.sh"
	    | bash

# Manage Python tools:
# Targets used as pre-requisites to ensure virtual environments managed by tox have been
# created so other targets can use them directly to save Tox's startup time when they
# don't need Tox's logic about when to update/recreate them, e.g.:
#     $ ./.tox/build/bin/cz --help
# Useful for build/release tools:
$(PYTHON_ALL_ENVS:%=./.tox/%/bin/pip-compile):
	$(MAKE) -e "$(HOME)/.local/bin/tox"
	tox run $(TOX_EXEC_OPTS) -e "$(@:.tox/%/bin/pip-compile=%)" --notest
$(HOME)/.local/bin/tox:
	$(MAKE) "$(HOME)/.local/bin/pipx"
# https://tox.wiki/en/latest/installation.html#via-pipx
	pipx install "tox"
$(HOME)/.local/bin/pipx:
	$(MAKE) "$(HOST_TARGET_PIP)"
# https://pypa.github.io/pipx/installation/#install-pipx
	pip3 install --user "pipx"
	python3 -m pipx ensurepath
$(HOST_TARGET_PIP):
	$(MAKE) "$(STATE_DIR)/log/host-update.log"
	$(HOST_PKG_CMD) $(HOST_PKG_INSTALL_ARGS) "$(HOST_PKG_NAMES_PIP)"

# Manage tools in containers:
$(HOST_TARGET_DOCKER):
	$(MAKE) "$(STATE_DIR)/log/host-update.log"
	$(HOST_PKG_CMD) $(HOST_PKG_INSTALL_ARGS) "$(HOST_PKG_NAMES_DOCKER)"
	docker info
ifeq ($(HOST_PKG_BIN),brew)
# https://formulae.brew.sh/formula/docker-compose#default
	mkdir -p ~/.docker/cli-plugins
	ln -sfnv "$${HOMEBREW_PREFIX}/opt/docker-compose/bin/docker-compose" \
	    "~/.docker/cli-plugins/docker-compose"
endif

# Support for installing host operating system packages:
$(STATE_DIR)/log/host-update.log:
	if ! $(HOST_PKG_CMD_PREFIX) which $(HOST_PKG_BIN)
	then
	    set +x
	    echo "ERROR: OS not supported for installing system dependencies"
	    false
	fi
	$(HOST_PKG_CMD) update | tee -a "$(@)"

# Install the code test coverage publishing tool:
$(HOME)/.local/bin/codecov: ./build-host/bin/install-codecov.sh $(HOST_PREFIX)/bin/curl
	"$(<)"
$(HOST_PREFIX)/bin/curl:
	$(MAKE) "$(STATE_DIR)/log/host-update.log"
	$(HOST_PKG_CMD) $(HOST_PKG_INSTALL_ARGS) "$(HOST_PKG_NAMES_CURL)"

# GNU Privacy Guard (GPG) signing key creation and management in CI:
export GPG_PASSPHRASE=
GPG_SIGNING_PRIVATE_KEY=
./var/ci-cd-signing-subkey.asc: $(HOST_PREFIX)/bin/gpg
# Signing release commits and artifacts requires a GPG private key in the CI/CD
# environment. Use a subkey that you can revoke without affecting your main key. This
# recipe captures what I had to do to export a private signing subkey. It's not widely
# tested so you should probably only use this for reference. It worked for me but this
# process risks leaking your main private key so confirm all your assumptions and
# results well.
#
# 1. Create a signing subkey with a *new*, *separate* passphrase:
#    https://wiki.debian.org/Subkeys#How.3F
# 2. Get the long key ID for that private subkey:
#	gpg --list-secret-keys --keyid-format "long"
# 3. Export *only* that private subkey and verify that the main secret key packet is the
#    GPG dummy packet and that the only other private key included is the intended
#    subkey:
#	gpg --armor --export-secret-subkeys "$(GPG_SIGNING_KEYID)!" |
#	    gpg --list-packets
# 4. Export that key as text to a file:
	gpg --armor --export-secret-subkeys "$(GPG_SIGNING_KEYID)!" >"$(@)"
# 5. Confirm that a temporary GNU PG directory can import the exported key and that it
#    can sign files:
#	gnupg_homedir=$$(mktemp -d --suffix=".d" "gnupd.XXXXXXXXXX")
#	printenv 'GPG_PASSPHRASE' >"$${gnupg_homedir}/.passphrase"
#	gpg --homedir "$${gnupg_homedir}" --batch --import <"$(@)"
#	echo "Test signature content" >"$${gnupg_homedir}/test-sig.txt"
#	gpgconf --kill gpg-agent
#	gpg --homedir "$${gnupg_homedir}" --batch --pinentry-mode "loopback" \
#	    --passphrase-file "$${gnupg_homedir}/.passphrase" \
#	    --local-user "$(GPG_SIGNING_KEYID)!" --sign "$${gnupg_homedir}/test-sig.txt"
#	gpg --batch --verify "$${gnupg_homedir}/test-sig.txt.gpg"
# 6. Add the contents of this target as a `GPG_SIGNING_PRIVATE_KEY` secret in CI and the
# passphrase for the signing subkey as a `GPG_PASSPHRASE` secret in CI
./var/log/gpg-import.log: $(HOST_PREFIX)/bin/gpg
# In each CI run, import the private signing key from the CI secrets
	mkdir -pv "$(dir $(@))"
ifneq ($(and $(GPG_SIGNING_PRIVATE_KEY),$(GPG_PASSPHRASE)),)
	printenv "GPG_SIGNING_PRIVATE_KEY" | gpg --batch --import | tee -a "$(@)"
	echo 'default-key:0:"$(GPG_SIGNING_KEYID)' | gpgconf —change-options gpg
	git config --global user.signingkey "$(GPG_SIGNING_KEYID)"
# "Unlock" the signing key for the rest of this CI run:
	printenv 'GPG_PASSPHRASE' >"./var/ci-cd-signing-subkey.passphrase"
	true | gpg --batch --pinentry-mode "loopback" \
	    --passphrase-file "./var/ci-cd-signing-subkey.passphrase" \
	    --sign | gpg --list-packets
else
ifneq ($(CI_IS_FORK),true)
	set +x
	echo "ERROR: GPG_SIGNING_PRIVATE_KEY or GPG_PASSPHRASE " \
	    "missing from ./.env or CI secrets"
	false
endif
	date | tee -a "$(@)"
endif
$(HOST_PREFIX)/bin/gpg:
	$(MAKE) "$(STATE_DIR)/log/host-update.log"
	$(HOST_PKG_CMD) $(HOST_PKG_INSTALL_ARGS) "$(HOST_PKG_NAMES_GPG)"

$(HOST_PREFIX)/bin/gh:
	$(MAKE) "$(STATE_DIR)/log/host-update.log"
	$(HOST_PKG_CMD) $(HOST_PKG_INSTALL_ARGS) "$(HOST_PKG_NAMES_GHCLI)"

./var/gitlab-runner/config/config.toml: ./gitlab-runner/config/config.toml.in
	docker compose run --rm gitlab-runner register \
	    --url "https://gitlab.com/" --docker-image "docker" --executor "docker"

$(HOST_PREFIX)/bin/apg:
	$(MAKE) "$(STATE_DIR)/log/host-update.log"
	$(HOST_PKG_CMD) $(HOST_PKG_INSTALL_ARGS) "$(HOST_PKG_NAMES_APG)"


### Makefile "functions":
#
# Snippets used several times, including in different recipes:
# https://www.gnu.org/software/make/manual/html_node/Call-Function.html

# Return the most recent built package:
current_pkg=$(shell ls -t ./dist/*$(1) | head -n 1)

# Have to use a placeholder `*.~out~` target instead of the real expanded template
# because targets can't disable `.DELETE_ON_ERROR` on a per-target basis.
#
# Can't use a target and recipe to install `$ envsubst`. Shouldn't update expanded
# templates when `/usr/bin/envsubst` changes but expanding a template requires it to be
# installed. The recipe can't use a sub-make because Make updates any expanded template
# targets used in `include` directives when reading the `./Makefile`, for example
# `./.env`, leading to endless recursion:
define expand_template=
if ! which envsubst
then
    $(HOST_PKG_CMD) update | tee -a "$(STATE_DIR)/log/host-update.log"
    $(HOST_PKG_CMD) $(HOST_PKG_INSTALL_ARGS) "$(HOST_PKG_NAMES_ENVSUBST)"
fi
if test "$(2:%.~out~=%)" -nt "$(1)"
then
    envsubst <"$(1)" >"$(2)"
    exit
fi
if test ! -e "$(2:%.~out~=%)"
then
    touch -d "@0" "$(2:%.~out~=%)"
fi
if test "$(CI)" != "true"
then
    envsubst <"$(1)" | diff -u "$(2:%.~out~=%)" "-" || true
fi
set +x
echo "WARNING:Template $(1) changed, reconcile and \`$$ touch $(2:%.~out~=%)\`."
set -x
if test ! -s "$(2:%.~out~=%)"
then
    envsubst <"$(1)" >"$(2:%.~out~=%)"
    touch -d "@0" "$(2:%.~out~=%)"
fi
if test "$(TEMPLATE_IGNORE_EXISTING)" = "true"
then
    envsubst <"$(1)" >"$(2:%.~out~=%)"
    exit
fi
exit 1
endef


### Makefile Development:
#
# Development primarily requires a balance of 2 priorities:
#
# - Correctness of the source code and build artifacts
# - Reduce iteration time in the inner loop of development
#
# This project uses Make to balance those priorities. Target recipes capture the
# commands necessary to build artifacts, run tests, and verify the code. Top-level
# targets compose related target recipes for often needed tasks. Targets use
# prerequisites to define when to update build artifacts prevent time wasted on
# unnecessary updates in the inner loop of development.
#
# Make provides an important feature to achieve that second priority, a framework for
# determining when to do work. Targets define build artifact paths. The target's recipe
# lists the commands that create or update that build artifact. The target's
# prerequisites define when to update that target. Make runs the recipe when any of the
# prerequisites have more recent modification times than the target to update the
# target.
#
# For example, if a feature adds library to the project's dependencies, correctness
# requires the project to update the frozen, or locked versions to include the added
# library. The rest of the time the locked or frozen versions don't need updating and it
# wastes significant time to always update them in the inner loop of development. To
# express such relationships in Make, define targets for the files containing the locked
# or frozen versions and add a prerequisite for the file that defines dependencies:
#
#    ./build/bar.txt: ./bar.txt.in
#    	envsubst <"$(<)" >"$(@)"
#
# To that end, use real target and prerequisite files whenever possible when adding
# recipes to this file. Make calls targets whose name doesn't correspond to a real build
# artifact `.PHONY:` targets. Use `.PHONY:` targets to compose sets or real targets and
# define recipes for tasks that don't produce build artifacts, for example, the
# top-level targets.

# If a recipe doesn't produce an appropriate build artifact, define an arbitrary target
# the recipe writes to, such as piping output to a log file. Also use this approach when
# none of the modification times of produced artifacts reflect when any downstream
# targets need updating:
#
#     ./var/log/some-work.log:
#         mkdir -pv "$(dir $(@))"
#         ./.tox/build/bin/python "./bin/do-some-work.py" | tee -a "$(@)"
#
# If the recipe produces no output, the recipe can create arbitrary output:
#
#     ./var/log/bar.log:
#         echo "Do some work here"
#         mkdir -pv "$(dir $(@))"
#         date | tee -a "$(@)"
#
# If the recipe of a target needs another target but updating that other target doesn't
# mean that this target's recipe needs to re-run, such as one-time system install tasks,
# use that target in a sub-make instead of a prerequisite:
#
#     ./var/log/bar.log:
#         $(MAKE) "./var/log/qux.log"
#
# This project uses some more Make features than these core features and welcome further
# use of such features:
#
# - `$(@)`:
#   The automatic variable containing the path for the target
#
# - `$(<)`:
#   The automatic variable containing the path for the first prerequisite
#
# - `$(VARIABLE_FOO:%=bar-%)`:
#   Substitution references to generate transformations of space-separated values
#
# - `$ make OPTION_FOO=bar`:
#   Use "option" variables and support overriding on the command-line
#
# Avoid the more "magical" features of Make, to keep it readable, discover-able, and
# otherwise approachable to developers who might not have significant familiarity with
# Make. If you have good, pragmatic reasons to add use of further features, make the
# case for them but avoid them if possible.


### Maintainer targets:
#
# Recipes not used during the usual course of development.

.PHONY: pull-docker
## Pull an existing image best to use as a cache for building new images
pull-docker: ./var/git/refs/remotes/$(VCS_REMOTE)/$(VCS_BRANCH) $(HOST_TARGET_DOCKER)
	export VERSION=$$($(TOX_EXEC_BUILD_ARGS) -qq -- cz version --project)
	for vcs_branch in $(VCS_BRANCHES)
	do
	    docker_tag="$(DOCKER_VARIANT_PREFIX)$(PYTHON_ENV)-$${vcs_branch}"
	    for docker_image in $(DOCKER_IMAGES)
	    do
	        if docker pull "$${docker_image}:$${docker_tag}"
	        then
	            docker tag "$${docker_image}:$${docker_tag}" \
	                "$(DOCKER_IMAGE_DOCKER):$${docker_tag}"
	            exit
	        fi
	    done
	done
	set +x
	echo "ERROR: Could not pull any existing docker image"
	false

.PHONY: bootstrap-project
bootstrap-project: ./var/log/docker-login-GITLAB.log ./var/log/docker-login-GITHUB.log
# Initially seed the build host Docker image to bootstrap CI/CD environments
# GitLab CI/CD:
	$(MAKE) -e -C "./build-host/" DOCKER_IMAGE="$(DOCKER_IMAGE_GITLAB)" release
# GitHub Actions:
	$(MAKE) -e -C "./build-host/" DOCKER_IMAGE="$(DOCKER_IMAGE_GITHUB)" release<|MERGE_RESOLUTION|>--- conflicted
+++ resolved
@@ -883,14 +883,9 @@
 	$(TOX_EXEC_BUILD_ARGS) -- twine upload -s -r "$(PYPI_REPO)" \
 	    ./var-docker/$(PYTHON_ENV)/.tox/.pkg/tmp/dist/*
 	export VERSION=$$($(TOX_EXEC_BUILD_ARGS) -qq -- cz version --project)
-<<<<<<< HEAD
 # Create a GitLab release:
-	./.tox/build/bin/twine upload -s -r "gitlab" ./.tox/.pkg/tmp/dist/*
-=======
-# Create a GitLab release
 	./.tox/build/bin/twine upload -s -r "gitlab" \
 	    ./var-docker/$(PYTHON_ENV)/.tox/.pkg/tmp/dist/*
->>>>>>> de7d2b33
 	release_cli_args="--description ./NEWS-VERSION.rst"
 	release_cli_args+=" --tag-name v$${VERSION}"
 	release_cli_args+=" --assets-link {\
