--- conflicted
+++ resolved
@@ -11,12 +11,8 @@
 .. list-table::
    :class: borderless align-right
 
-<<<<<<< HEAD
    * - .. figure:: https://img.shields.io/pypi/v/project-structure.svg?logo=pypi&label=PyPI&logoColor=gold
           :alt: PyPI latest release version
-          :target: https://pypi.org/project/project-structure/
-       .. figure:: https://img.shields.io/pypi/dm/project-structure.svg?color=blue&label=Downloads&logo=pypi&logoColor=gold
-          :alt: PyPI downloads per month
           :target: https://pypi.org/project/project-structure/
        .. figure:: https://img.shields.io/pypi/pyversions/project-structure.svg?logo=python&label=Python&logoColor=gold
           :alt: PyPI Python versions
@@ -24,11 +20,9 @@
        .. figure:: https://img.shields.io/badge/code%20style-black-000000.svg
           :alt: Python code style
           :target: https://github.com/psf/black
-=======
-   * - .. figure:: https://api.reuse.software/badge/gitlab.com/rpatterson/project-structure
+     - .. figure:: https://api.reuse.software/badge/gitlab.com/rpatterson/project-structure
           :alt: REUSE license status
           :target: https://api.reuse.software/info/gitlab.com/rpatterson/project-structure
->>>>>>> ce5e88d0
 
      - .. figure:: https://img.shields.io/keybase/pgp/rpatterson?logo=keybase
           :alt: KeyBase PGP key ID
