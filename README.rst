--- conflicted
+++ resolved
@@ -1,16 +1,8 @@
-<<<<<<< HEAD
 #######
 Prunerr
 #######
 Remove Servarr download client items to preserve disk space according to rules.
 *******************************************************************************
-=======
-###############################################
-python-project-structure
-###############################################
-Python project structure foundation or template
-***********************************************
->>>>>>> 0ce09958
 
 .. list-table::
    :class: borderless align-right
@@ -88,23 +80,26 @@
 directory.  This has the added benefit of reflecting which items have been acted on by
 Servarr in the download client.
 
-<<<<<<< HEAD
 Prunerr uses and requires a configuration file which defaults to
 ``~/.config/prunerr.yml``.  See the well-commented sample configuration:
 `<./src/prunerr/home/.config/prunerr.yml>`_.
-=======
+
+
 ************
 Installation
 ************
->>>>>>> 0ce09958
-
-Or use `the Docker image`_.  See `the example ./docker-compose.yml file`_ for usage details.
-
-
-<<<<<<< HEAD
-***********
-Quick Start
-***********
+
+Install using any tool for installing standard Python 3 distributions such as `pip`_::
+
+  $ sudo pip3 install prunerr
+
+Or use `the Docker image`_.  See `the example ./docker-compose.yml file`_ for usage
+details.
+
+
+*****
+Usage
+*****
 
 TODO
 
@@ -132,23 +127,13 @@
 
    Walk all the top-level directories used by each download client and identify which
    paths don't correspond to a download client item.
-=======
-Or use `the Docker image`_.  See `the example ./docker-compose.yml file`_ for usage
-details.
->>>>>>> 0ce09958
 
 #. Identify and report un-managed download items:
 
-<<<<<<< HEAD
    Compare all download client items against those added by each `Servarr`_ application
    to identify those that weren't added by a `Servarr`_ application and are therefor
    un-managed or managed by something else.  Note that these items aren't considered for
    deletion.  Not reported under ``$ prunerr daemon`` to reduce logging noise.
-=======
-*****
-Usage
-*****
->>>>>>> 0ce09958
 
 #. Order download items deleted by Servarr according to per-indexer rules:
 
@@ -166,27 +151,9 @@
 
 #. Remove/delete download client items until margin is reached:
 
-<<<<<<< HEAD
    Per the order from #3, remove one download client item at a time and delete it's
    data, wait until the data can be confirmed as deleted, check disk space again and
    repeat as needed until the margin is reached.
-=======
-************
-CONTRIBUTING
-************
-
-NOTE: `This project is hosted on GitLab`_.  There's `a mirror on GitHub`_ but please use
-GitLab for reporting issues, submitting PRs/MRs and any other development or maintenance
-activity.
-
-See `the ./CONTRIBUTING.rst file`_ for more details on how to get started with
-development.
-
-
-**********
-Motivation
-**********
->>>>>>> 0ce09958
 
 #. Stop downloading if the disk space margin can't be reached
 
@@ -206,33 +173,42 @@
 
 - Set per-indexer/per-tracker priority for items in download clients
 
-<<<<<<< HEAD
+
+************
+CONTRIBUTING
+************
+
+NOTE: `This project is hosted on GitLab`_.  There's `a mirror on GitHub`_ but please use
+GitLab for reporting issues, submitting PRs/MRs and any other development or maintenance
+activity.
+
+See `the ./CONTRIBUTING.rst file`_ for more details on how to get started with
+development.
+
+
+**********
+Motivation
+**********
+
+TODO
+
 
 .. _`Transmission BitTorrent client`: https://transmissionbt.com/
-=======
-.. _`This project is hosted on GitLab`:
-   https://gitlab.com/rpatterson/python-project-structure
-.. _`a mirror on GitHub`:
-   https://github.com/rpatterson/python-project-structure
-.. _`Docker`: https://docs.docker.com/
-.. _the Docker image: https://hub.docker.com/r/merpatterson/python-project-structure
->>>>>>> 0ce09958
 
 .. _`Servarr`: https://wiki.servarr.com
 .. _`Radarr`: https://wiki.servarr.com/en/radarr
 .. _`Sonarr`: https://wiki.servarr.com/en/sonarr
 .. _`download clients`: https://wiki.servarr.com/radarr/settings#download-clients
 
-<<<<<<< HEAD
-.. _the example ./docker-compose.yml file: https://github.com/rpatterson/prunerr/blob/master/docker-compose.yml
+.. _pip: https://pip.pypa.io/en/stable/installing/
+
 .. _the Docker image: https://hub.docker.com/r/merpatterson/prunerr
-=======
-.. _`GitHub Actions`: https://docs.github.com/en/actions
-
-.. _Makefile:
-   https://gitlab.com/rpatterson/python-project-structure/blob/master/Makefile
-.. _`the example ./docker-compose.yml file`:
-   https://gitlab.com/rpatterson/python-project-structure/blob/master/docker-compose.yml
+.. _`the example ./docker-compose.yml file`: https://gitlab.com/rpatterson/prunerr/blob/master/docker-compose.yml
+
+.. _`This project is hosted on GitLab`:
+   https://gitlab.com/rpatterson/prunerr
+.. _`a mirror on GitHub`:
+   https://github.com/rpatterson/prunerr
+
 .. _`the ./CONTRIBUTING.rst file`:
-   https://gitlab.com/rpatterson/python-project-structure/blob/master/CONTRIBUTING.rst
->>>>>>> 0ce09958
+   https://gitlab.com/rpatterson/prunerr/blob/master/CONTRIBUTING.rst