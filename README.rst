--- conflicted
+++ resolved
@@ -1,16 +1,8 @@
-<<<<<<< HEAD
-##################################
+########################################################################################
 Prunerr
-##################################
+########################################################################################
 Perma-seed Servarr media libraries
-**********************************
-=======
-########################################################################################
-python-project-structure
-########################################################################################
-Python project structure foundation or template
-****************************************************************************************
->>>>>>> 29857e8d
+****************************************************************************************
 
 .. list-table::
    :class: borderless align-right
@@ -114,91 +106,6 @@
 
 
 ****************************************************************************************
-Template Usage
-****************************************************************************************
-
-This is a rough guide to applying this project template to your project.  This is not
-thoroughly tested as such tests would be so meta as to be extremely wasteful of
-developer time to create and maintain.  So report any issues you have or better yet
-figure it out and submit a PR with corrections to this section.
-
-#. Choose the right branch to use:
-
-   Is your project a CLI utility?  A web application?  Which project hosting provider
-   and/or CI/CD platform will you use?  Choose the appropriate branch for your project:
-
-   - ``dist``:
-
-     Basic Python distribution with build, tests, linters, code formatting and release
-     publishing from local developer checkouts.
-
-   - ``cli``:
-
-     The above plus support for project's that provide an executable CLI.
-
-   - ``docker``:
-
-     The ``dist`` branch plus Docker containers for both development and
-     end-users/deployments.
-
-   - ``ci``:
-
-     The above plus GitLab CI/CD pipelines that run tests and linters as CI and
-     publish releases from ``develop`` and ``master`` as CD.
-
-   - ``ci-cli``:
-
-     The above plus the ``cli`` branch.
-
-   - etc.
-
-   Do not use the ``develop`` or ``master`` branches in your project as those branches
-   are used to test the CI/CD automatic releases process and as such contain bumped
-   versions, release notes, and other release artifacts that shouldn't be merged into
-   real projects.
-
-#. Reconcile VCS history:
-
-   If starting a fresh project::
-
-     $ git clone --origin "template" --branch "ci-cli" \
-     "https://gitlab.com/rpatterson/python-project-structure.git" "./foo-project"
-     $ cd "./foo-project"
-     $ git config remote.template.tagOpt --no-tags
-     $ git remote add "origin" "git@gitlab.com:foo-username/foo-project.git"
-     $ git config remote.template.tagOpt --no-tags
-     $ git checkout -B "master" --track "origin/master"
-
-   If merging into an existing project::
-
-     $ git remote add "template" \
-     "https://gitlab.com/rpatterson/python-project-structure.git"
-     $ git config remote.template.tagOpt --no-tags
-     $ git merge --allow-unrelated-histories "template/ci-cli"
-
-#. Rename file and directory paths derived from the project name::
-
-     $ git ls-files | grep -iE 'python.?project.?structure'
-
-#. Rename strings derived from the project name and template author identity in project
-   files::
-
-     $ git grep -iE 'python.?project.?structure|ross|Patterson'
-
-#. Examine ``# TEMPLATE:`` comments and change as appropriate:
-
-   These are the bits that need the developer's attention and reasoning to take the
-   correct action.  So read the comments and address them with care and attention::
-
-     $ git grep "TEMPLATE"
-
-Finally, remove this section from this ``./README.rst`` and update the rest of it's
-content as appropriate for your project.  As fixes and features are added to the
-upstream template, you can merge them into your project and repeat steps 3-5 above as
-needed.
-
-
-****************************************************************************************
 Installation
 ****************************************************************************************
 
