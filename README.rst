.. SPDX-FileCopyrightText: 2023 Ross Patterson <me@rpatterson.net>
..
.. SPDX-License-Identifier: MIT

########################################################################################
Project Structure
########################################################################################
Project structure foundation or template
****************************************************************************************

.. list-table::
   :class: borderless align-right

   * - .. figure:: https://img.shields.io/pypi/v/project-structure.svg?logo=pypi&label=PyPI&logoColor=gold
          :alt: PyPI latest release version
          :target: https://pypi.org/project/project-structure/
       .. figure:: https://img.shields.io/pypi/pyversions/project-structure.svg?logo=python&label=Python&logoColor=gold
          :alt: PyPI Python versions
          :target: https://pypi.org/project/project-structure/
       .. figure:: https://img.shields.io/badge/code%20style-black-000000.svg
          :alt: Python code style
          :target: https://github.com/psf/black
     - .. figure:: https://api.reuse.software/badge/gitlab.com/rpatterson/project-structure
          :alt: REUSE license status
          :target: https://api.reuse.software/info/gitlab.com/rpatterson/project-structure

     - .. figure:: https://img.shields.io/keybase/pgp/rpatterson?logo=keybase
          :alt: KeyBase PGP key ID
          :target: https://keybase.io/rpatterson
       .. figure:: https://img.shields.io/github/followers/rpatterson?style=social
          :alt: GitHub followers count
          :target: https://github.com/rpatterson
       .. figure:: https://img.shields.io/liberapay/receives/rpatterson.svg?logo=liberapay
          :alt: LiberaPay donated per week
          :target: https://liberapay.com/rpatterson/donate
       .. figure:: https://img.shields.io/liberapay/patrons/rpatterson.svg?logo=liberapay
          :alt: LiberaPay patrons count
          :target: https://liberapay.com/rpatterson/donate


This repository is meant to be used as a minimal, yet opinionated baseline for `Python`_
software projects.  It includes:

- Basic `Python "distribution"/project`_ metadata
- Command-line console script with sub-command boilerplate
- A `Makefile`_ for local development build, test and maintenance tasks
- A `Makefile`_ target to format all Python code, including using `Black`_ for style
- A `kitchen sink linter configuration`_ for `Prospector`_ that runs all available
  Python code checks
- A `tox.ini`_ configuration for `Tox`_ to run all tests and linters in multiple Python
  versions, including some checks not provided by Prospector.
- `VCS hooks`_ to enforce `conventional commits`_ and successful build and test on
  commit and push, and release notes on push
- Targets/recipes in the `Makefile`_ to automate releases controlled by `conventional
  commits`_ and end-user oriented release notes by `Towncrier`_
- Targets/recipes in the `Makefile`_ to automate upgrading requirements and dependencies

The intended use is to add this repository as a VCS remote for your project.  Thus
developers can merge changes from this repository as we make changes related to Python
project structure and tooling.  As we add structure specific to certain types of
projects (e.g. CLI scripts, web development, etc.), frameworks (e.g. Flask, Pyramid,
Django, etc.), libraries and such, branches will be used for each such variation such
that structure common to different variations can be merged back into the branches for
those specific variations.

.. contents:: Table of Contents


****************************************************************************************
Template Usage
****************************************************************************************

This is a rough guide to applying this project template to your project.  This is not
thoroughly tested as such tests would be so meta as to be extremely wasteful of
developer time to create and maintain.  So report any issues you have or better yet
figure it out and submit a PR with corrections to this section.

#. Choose the right branch to use:

   Is your project a CLI utility?  A web application?  Which project hosting provider
   and/or CI/CD platform will you use?  Choose the appropriate branch for your project:

   - ``dist``:

     Basic Python distribution with build, tests, linters, code formatting and release
     publishing from local developer checkouts.

   - ``cli``:

     The above plus support for project's that provide an executable CLI.

   - etc.

#. Reconcile VCS history:

   If starting a fresh project::

<<<<<<< HEAD
     $ git clone --origin "template" --branch "cli" \
=======
     $ git clone --origin "template" --branch "${TEMPLATE_BRANCH}" \
>>>>>>> 01fc0edc
     "https://gitlab.com/rpatterson/project-structure.git" "./foo-project"
     $ cd "./foo-project"
     $ git remote add "origin" "git@gitlab.com:foo-username/foo-project.git"
     $ git config remote.template.tagOpt --no-tags
     $ git switch -C "main" --track "origin/main"

   If merging into an existing project::

     $ git remote add "template" \
     "https://gitlab.com/rpatterson/project-structure.git"
     $ git config remote.template.tagOpt --no-tags
<<<<<<< HEAD
     $ git merge --allow-unrelated-histories "template/cli"
=======
     $ git merge --allow-unrelated-histories "template/${TEMPLATE_BRANCH}"
>>>>>>> 01fc0edc

#. Rename file and directory paths derived from the project name::

     $ git ls-files | grep -iE 'python.?project.?structure'

#. Rename strings derived from the project name and template author identity in project
   files::

     $ git grep -iE 'python.?project.?structure|ross|Patterson'

#. Examine ``# TEMPLATE:`` comments and change as appropriate:

   These are the bits that need the developer's attention and reasoning to take the
   correct action.  So read the comments and address them with care and attention::

     $ git grep "TEMPLATE"

Finally, remove this section from this ``./README.rst`` and update the rest of it's
content as appropriate for your project.  As fixes and features are added to the
upstream template, you can merge them into your project and repeat steps 3-5 above as
needed.

This template publishes pre-releases on all pushes to the ``develop`` branch and final
releases on all pushes to the ``main`` branch.  Project owners may decide which types
of changes should go through pre-release before final release and which types of changes
should go straight to final release.  For example they may decide that:

- Contributions from those who are not maintainers or owners should be merged into
  ``develop``.  See `the ./CONTRIBUTING.rst file`_ for such an example public
  contributions policy and workflow.

- Fixes for bugs in final releases may be committed to a branch off of ``main`` and,
  after passing all tests and checks, merged back into ``main`` to publish final
  releases immediately.

- Routine version upgrades for security updates may also be merged to ``main`` as
  above for bug fixes.


****************************************************************************************
Installation
****************************************************************************************

Install using any tool for installing standard Python 3 distributions such as `pip`_::

  $ pip3 install --user project-structure

Optional shell tab completion is available via `argcomplete`_.


****************************************************************************************
Usage
****************************************************************************************

See the command-line help for details on options and arguments::

  $ project-structure --help
  usage: project-structure [-h]

  project structure foundation or template, top-level package.

  optional arguments:
    -h, --help  show this help message and exit


****************************************************************************************
Contributing
****************************************************************************************

NOTE: `This project is hosted on GitLab`_.  There's `a mirror on GitHub`_ but please use
GitLab for reporting issues, submitting PRs/MRs and any other development or maintenance
activity.

See `the ./CONTRIBUTING.rst file`_ for more details on how to get started with
development.


****************************************************************************************
Motivation
****************************************************************************************

There are many other Python project templates so why make another? I've been doing
Python development since 1998, so I've had plenty of time to develop plenty of opinions
of my own.

What I want in a template is complete tooling (e.g. test coverage, linting, formatting,
CI/CD, etc.) but minimal dependencies, structure, and opinion beyond complete tooling
(e.g. some non-Python build/task system, structure for frameworks/libraries not
necessarily being used, etc.).  I couldn't find a template that manages that balance so
here we are.

I also find it hard to discern from other templates why they made what choices the did.
As such, I also use this template as a way to try out various different options in the
Python development world and evaluate them for myself.  You can learn about my findings
and the reasons the choices I've made in the commit history.

Most importantly, however, I've never found a satisfactory approach to keeping project
structure up to date over time.  So the primary motivation is to use this repository as
a remote from which we can merge structure updates over the life of projects using the
template.


.. _Python: https://docs.python.org/3/library/logging.html
.. _Python "distribution"/project: https://docs.python.org/3/distributing/index.html
.. _pip: https://pip.pypa.io/en/stable/installation/
.. _`Black`: https://github.com/psf/black
.. _`Prospector`: https://prospector.landscape.io
.. _`Tox`: https://tox.wiki
.. _`Towncrier`: https://towncrier.readthedocs.io
.. _argcomplete: https://kislyuk.github.io/argcomplete/#installation

.. _`conventional commits`: https://www.conventionalcommits.org

.. _`This project is hosted on GitLab`:
   https://gitlab.com/rpatterson/project-structure
.. _`a mirror on GitHub`:
   https://github.com/rpatterson/project-structure

.. _Makefile: ./Makefile
.. _`the ./CONTRIBUTING.rst file`: ./CONTRIBUTING.rst
.. _`kitchen sink linter configuration`: ./.prospector.yaml
.. _`tox.ini`: ./tox.ini
.. _`VCS hooks`: ./.pre-commit-config.yaml<|MERGE_RESOLUTION|>--- conflicted
+++ resolved
@@ -42,7 +42,6 @@
 software projects.  It includes:
 
 - Basic `Python "distribution"/project`_ metadata
-- Command-line console script with sub-command boilerplate
 - A `Makefile`_ for local development build, test and maintenance tasks
 - A `Makefile`_ target to format all Python code, including using `Black`_ for style
 - A `kitchen sink linter configuration`_ for `Prospector`_ that runs all available
@@ -85,21 +84,13 @@
      Basic Python distribution with build, tests, linters, code formatting and release
      publishing from local developer checkouts.
 
-   - ``cli``:
-
-     The above plus support for project's that provide an executable CLI.
-
    - etc.
 
 #. Reconcile VCS history:
 
    If starting a fresh project::
 
-<<<<<<< HEAD
-     $ git clone --origin "template" --branch "cli" \
-=======
      $ git clone --origin "template" --branch "${TEMPLATE_BRANCH}" \
->>>>>>> 01fc0edc
      "https://gitlab.com/rpatterson/project-structure.git" "./foo-project"
      $ cd "./foo-project"
      $ git remote add "origin" "git@gitlab.com:foo-username/foo-project.git"
@@ -111,11 +102,7 @@
      $ git remote add "template" \
      "https://gitlab.com/rpatterson/project-structure.git"
      $ git config remote.template.tagOpt --no-tags
-<<<<<<< HEAD
-     $ git merge --allow-unrelated-histories "template/cli"
-=======
      $ git merge --allow-unrelated-histories "template/${TEMPLATE_BRANCH}"
->>>>>>> 01fc0edc
 
 #. Rename file and directory paths derived from the project name::
 
@@ -162,23 +149,6 @@
 Install using any tool for installing standard Python 3 distributions such as `pip`_::
 
   $ pip3 install --user project-structure
-
-Optional shell tab completion is available via `argcomplete`_.
-
-
-****************************************************************************************
-Usage
-****************************************************************************************
-
-See the command-line help for details on options and arguments::
-
-  $ project-structure --help
-  usage: project-structure [-h]
-
-  project structure foundation or template, top-level package.
-
-  optional arguments:
-    -h, --help  show this help message and exit
 
 
 ****************************************************************************************
@@ -225,7 +195,6 @@
 .. _`Prospector`: https://prospector.landscape.io
 .. _`Tox`: https://tox.wiki
 .. _`Towncrier`: https://towncrier.readthedocs.io
-.. _argcomplete: https://kislyuk.github.io/argcomplete/#installation
 
 .. _`conventional commits`: https://www.conventionalcommits.org
 
