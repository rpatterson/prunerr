<<<<<<< HEAD
##################################
Prunerr
##################################
Perma-seed Servarr media libraries
**********************************
=======
########################################################################################
Prunerr
########################################################################################
Perma-seed Servarr media libraries
****************************************************************************************
>>>>>>> 94ab7d80

.. list-table::
   :class: borderless align-right

   * - .. figure:: https://img.shields.io/pypi/v/prunerr.svg?logo=pypi&label=PyPI&logoColor=gold
          :alt: PyPI latest release version
          :target: https://pypi.org/project/prunerr/
       .. figure:: https://img.shields.io/pypi/dm/prunerr.svg?color=blue&label=Downloads&logo=pypi&logoColor=gold
          :alt: PyPI downloads per month
          :target: https://pypi.org/project/prunerr/
       .. figure:: https://img.shields.io/pypi/pyversions/prunerr.svg?logo=python&label=Python&logoColor=gold
          :alt: PyPI Python versions
          :target: https://pypi.org/project/prunerr/
       .. figure:: https://img.shields.io/badge/code%20style-black-000000.svg
          :alt: Python code style
          :target: https://github.com/psf/black

     - .. figure:: https://gitlab.com/rpatterson/prunerr/-/badges/release.svg
	  :alt: GitLab latest release
	  :target: https://gitlab.com/rpatterson/prunerr/-/releases
<<<<<<< HEAD
       .. figure:: https://gitlab.com/rpatterson/prunerr/badges/master/pipeline.svg
          :alt: GitLab CI/CD pipeline status
          :target: https://gitlab.com/rpatterson/prunerr/-/commits/master
       .. figure:: https://gitlab.com/rpatterson/prunerr/badges/master/coverage.svg
          :alt: GitLab coverage report
	  :target: https://gitlab.com/rpatterson/prunerr/-/commits/master
=======
       .. figure:: https://gitlab.com/rpatterson/prunerr/badges/main/pipeline.svg
          :alt: GitLab CI/CD pipeline status
          :target: https://gitlab.com/rpatterson/prunerr/-/commits/main
       .. figure:: https://gitlab.com/rpatterson/prunerr/badges/main/coverage.svg
          :alt: GitLab coverage report
	  :target: https://gitlab.com/rpatterson/prunerr/-/commits/main
>>>>>>> 94ab7d80
       .. figure:: https://img.shields.io/gitlab/stars/rpatterson/prunerr?gitlab_url=https%3A%2F%2Fgitlab.com&logo=gitlab
	  :alt: GitLab repo stars
	  :target: https://gitlab.com/rpatterson/prunerr

     - .. figure:: https://img.shields.io/github/v/release/rpatterson/prunerr?logo=github
	  :alt: GitHub release (latest SemVer)
	  :target: https://github.com/rpatterson/prunerr/releases
<<<<<<< HEAD
       .. figure:: https://github.com/rpatterson/prunerr/actions/workflows/ci-cd.yml/badge.svg
          :alt: GitHub Actions status
          :target: https://github.com/rpatterson/prunerr/
       .. figure:: https://codecov.io/github/rpatterson/prunerr/branch/master/graph/badge.svg?token=GNKVQ8VYOU 
=======
       .. figure:: https://github.com/rpatterson/prunerr/actions/workflows/build-test.yml/badge.svg
          :alt: GitHub Actions status
          :target: https://github.com/rpatterson/prunerr/actions/workflows/build-test.yml
       .. figure:: https://codecov.io/github/rpatterson/prunerr/branch/main/graph/badge.svg?token=GNKVQ8VYOU
>>>>>>> 94ab7d80
          :alt: Codecov test coverage
	  :target: https://codecov.io/github/rpatterson/prunerr
       .. figure:: https://img.shields.io/github/stars/rpatterson/prunerr?logo=github
	  :alt: GitHub repo stars
	  :target: https://github.com/rpatterson/prunerr/

<<<<<<< HEAD
     - .. figure:: https://img.shields.io/docker/v/merpatterson/prunerr?sort=semver&logo=docker
=======
     - .. figure:: https://img.shields.io/docker/v/merpatterson/prunerr/main?sort=semver&logo=docker
>>>>>>> 94ab7d80
          :alt: Docker Hub image version (latest semver)
          :target: https://hub.docker.com/r/merpatterson/prunerr
       .. figure:: https://img.shields.io/docker/pulls/merpatterson/prunerr?logo=docker
          :alt: Docker Hub image pulls count
          :target: https://hub.docker.com/r/merpatterson/prunerr
       .. figure:: https://img.shields.io/docker/stars/merpatterson/prunerr?logo=docker
	  :alt: Docker Hub stars
          :target: https://hub.docker.com/r/merpatterson/prunerr
       .. figure:: https://img.shields.io/docker/image-size/merpatterson/prunerr?logo=docker
	  :alt: Docker Hub image size (latest semver)
          :target: https://hub.docker.com/r/merpatterson/prunerr

TL;DR: Perma-seeding of whole Servarr libraries optimized for per-tracker ratio.

- Delete torrents/items only as disk space gets low.
- Don't delete currently imported items.  IOW, only delete upgraded items.
- Don't delete private items that haven't met seeding requirements.
- Delete public items first
- Delete private items in an order to maximize tracker ratio and/or bonuses.
- And more...

*******
Summary
*******

Seed Servarr download client torrents/items as long as possible only deleting them as
necessary as disk space gets low, hence the name based on "to prune".  Which download
items are considered eligible for deletion is configured by the user.  The common case
is that download items that are currently imported are not considered for deletion.
Neither are items from private trackers/indexers that have been upgraded or otherwise
deleted from the library but haven't met the indexers seeding requirements.  The order
in which download items are deleted is determined according to rules configured by the
user.  The common case is to delete items from public indexers first and among those to
delete the items with the highest ratio first to preserve the health of the community by
seeding less popular items longer.  Next delete items from private indexers by
configured indexer priority and within the items for a given indexer to delete items in
an order to maximize ratio and/or seeding rewards.

Other configured operations may be applied as well.  For example:

- Verify and resume corrupt items
- Increase bandwidth priority for items from private indexers
- Decrease bandwidth priority for items from public indexers
- Remove and blacklist download items containing archives (``*.rar``, ``*.zip``,
  ``*.tar.gz``, etc.) which can't be perma-seeded
- Remove and blacklist stalled download items
- etc.

The ``$ prunerr`` command is intended to serve as a companion to the `Servarr`_ suite of
applications and services and the `Transmission BitTorrent client`_.  It periodically
polls the `download clients`_ of `Sonarr`_, `Radarr`_, etc. and applies the configured
operations to the download items in each of those download clients.  It can also be run
independently of any Servarr instances to optimize seeding for download items added by
other means, e.g. `FlexGet`_.

See the `Usage`_ section below for full details.

<<<<<<< HEAD
Do not use the ``develop`` or ``master`` branches in your project as those branches are
used to test the CI/CD automatic releases process and as such contain bumped versions,
release notes, and other release artifacts that shouldn't be merged into real projects.
On that same note, when adding this template as a remote be sure to configure it with
``$ git config remote.template.tagOpt --no-tags`` to avoid clashing VCS versions in your
project.


************
=======

****************************************************************************************
>>>>>>> 94ab7d80
Installation
****************************************************************************************

Install using any tool for installing standard Python 3 distributions such as `pip`_::

  $ sudo pip3 install prunerr
<<<<<<< HEAD
=======

Optional shell tab completion is available via `argcomplete`_.
>>>>>>> 94ab7d80

Or use `the Docker image`_.  See `the example ./docker-compose.yml file`_ for usage
details.


****************************************************************************************
Usage
****************************************************************************************

Start by writing your ``~/.config/prunerr.yml`` configuration file.  See the comments in
`the example configuration`_ for details.

Once configured, you may run individual sub-commands once, run all operations once as
configured using the ``$ prunerr exec`` sub-command, or run all operations in a polling
loop using the ``$ prunerr daemon`` sub-command.  See the `Order of Operations`_ section
for a detailed description of the operations.  Use the CLI help to list the other
sub-commands and to get help on the individual sub-commands::

  $ prunerr --help
  $ prunerr exec --help

Set the ``DEBUG`` environment variable to ``true`` to get verbose details and help
understand what Prunerr is doing::

  $ DEBUG=true prunerr exec


*******************
Order of Operations
*******************

Note that polling is required because there is no event we can subscribe to that
reliably determines disk space margin *as* the download clients are downloading.  Every
run of the ``$ prunerr exec`` sub-command or every loop of the ``$ prunerr daemon``
sub-command performs the following operations.

#. Verify and resume corrupt items, same as: ``$ prunerr verify``.

#. Review download items, same as: ``$ prunerr review``:

   Apply per-indexer review operations as configured under ``indexers/reviews`` in the
   configuration file to all download items.

#. Move download items that have been acted on by Servarr to the ``*/seeding/*``
   directory, same as: ``$ prunerr move``.

<<<<<<< HEAD
Start by writing your ``~/.config/prunerr.yml`` configuration file.  See the comments in
`the example configuration`_ for details.

Once configured, you may run individual sub-commands once, run all operations once as
configured using the ``$ prunerr exec`` sub-command, or run all operations in a polling
loop using the ``$ prunerr daemon`` sub-command.  See the `Order of Operations`_ section
for a detailed description of the operations.  Use the CLI help to list the other
sub-commands and to get help on the individual sub-commands::

  $ prunerr --help
  $ prunerr exec --help

Set the ``DEBUG`` environment variable to ``true`` to get verbose details and help
understand what Prunerr is doing::

  $ DEBUG=true prunerr exec


*******************
Order of Operations
*******************

Note that polling is required because there is no event we can subscribe to that
reliably determines disk space margin *as* the download clients are downloading.  Every
run of the ``$ prunerr exec`` sub-command or every loop of the ``$ prunerr daemon``
sub-command performs the following operations.

#. Verify and resume corrupt items, same as: ``$ prunerr verify``.

#. Review download items, same as: ``$ prunerr review``:

   Apply per-indexer review operations as configured under ``indexers/reviews`` in the
   configuration file to all download items.

#. Move download items that have been acted on by Servarr to the ``*/seeding/*``
   directory, same as: ``$ prunerr move``.

   As Servarr acts on completed download items, be that importing files from them,
   ignoring them, deleting them from the queue, etc., Prunerr moves those items from the
   Servarr download client's ``Directory`` to a parallel ``*/seeding/*`` directory.
   Then when deleting download items to free space, Prunerr only considers items under
   that directory.  This has the added benefit of reflecting which items have been acted
   on by Servarr in the download client.

#. Delete download items if disk space is low, same as: ``$ prunerr free-space``.

   Consider items for deletion in different groups in this order:

   #. Download items no longer registered with tracker.

      IOW, items that can no longer be seeded at all first.

   #. Orphan files and directories not belonging to any download item

      Walk all the top-level directories used by each download client and identify which
      paths don't correspond to a download client item.

   #. Imported/seeding download items

      IOW, download items that have been acted upon by Servarr and moved to the
      ``*/seeding/*`` directory by the ``$ prunerr move`` sub-command/operation
      excluding those items filtered out according to the ``indexers/priorities``
      operations with ``filter: true``.  For example, don't delete currently imported
      items (by hard link count) or items that haven't met private indexer seeding
      requirements.

   For each of these groups in order, loop through each item in the group and:

   #. Check disk space against the margin configured by
      ``download-clients/max-download-bandwidth`` and
      ``download-clients/min-download-time-margin``

   #. If there's sufficient disk space, remove any bandwidth limits set previously and
      continue to the next operation if any.

   #. Otherwise, delete the item.

   If there's still not enough disk space after going through all the groups, then stop
   downloading by setting the download bandwidth limit to ``0``.  IOW, keep seeding, but
   no more downloading until a future ``$ prunerr free-space`` run is able to free
   sufficient space.

   For the orphans group, delete smaller items first to minimize the amount of
   re-downloading needed should the user notice and correct any issues resulting in the
   orphans.

   For the other groups delete items in the order determined by the configured
   ``indexers/priorities`` indexer order then by the configured operations for that
   item's indexer.
=======
   As Servarr acts on completed download items, be that importing files from them,
   ignoring them, deleting them from the queue, etc., Prunerr moves those items from the
   Servarr download client's ``Directory`` to a parallel ``*/seeding/*`` directory.
   Then when deleting download items to free space, Prunerr only considers items under
   that directory.  This has the added benefit of reflecting which items have been acted
   on by Servarr in the download client.

#. Delete download items if disk space is low, same as: ``$ prunerr free-space``.

   Consider items for deletion in different groups in this order:

   #. Download items no longer registered with tracker.
>>>>>>> 94ab7d80

      IOW, items that can no longer be seeded at all first.

   #. Orphan files and directories not belonging to any download item

      Walk all the top-level directories used by each download client and identify which
      paths don't correspond to a download client item.

   #. Imported/seeding download items

      IOW, download items that have been acted upon by Servarr and moved to the
      ``*/seeding/*`` directory by the ``$ prunerr move`` sub-command/operation
      excluding those items filtered out according to the ``indexers/priorities``
      operations with ``filter: true``.  For example, don't delete currently imported
      items (by hard link count) or items that haven't met private indexer seeding
      requirements.

   For each of these groups in order, loop through each item in the group and:

   #. Check disk space against the margin configured by
      ``download-clients/max-download-bandwidth`` and
      ``download-clients/min-download-time-margin``

   #. If there's sufficient disk space, remove any bandwidth limits set previously and
      continue to the next operation if any.

   #. Otherwise, delete the item.

   If there's still not enough disk space after going through all the groups, then stop
   downloading by setting the download bandwidth limit to ``0``.  IOW, keep seeding, but
   no more downloading until a future ``$ prunerr free-space`` run is able to free
   sufficient space.

   For the orphans group, delete smaller items first to minimize the amount of
   re-downloading needed should the user notice and correct any issues resulting in the
   orphans.

   For the other groups delete items in the order determined by the configured
   ``indexers/priorities`` indexer order then by the configured operations for that
   item's indexer.


****************************************************************************************
CONTRIBUTING
****************************************************************************************

NOTE: `This project is hosted on GitLab`_.  There's `a mirror on GitHub`_ but please use
GitLab for reporting issues, submitting PRs/MRs and any other development or maintenance
activity.

See `the ./CONTRIBUTING.rst file`_ for more details on how to get started with
development.


****************************************************************************************
Motivation
****************************************************************************************

I didn't like the available options I could find at the time for maximizing seeding from
a lovingly managed media library.  Deleting by a ratio threshold doesn't make sense to
me because that can delete items when there's plenty of disk space.  Also the ratio
threshold is a reverse indicator for items from private indexers vs items from public
indexers.  Items from private indexers with high ratios should be kept around as long as
possible to build user total ratio whereas items from public indexers with low ratios
should be kept around as long as possibility to preserve access in the
community/ecosystem.  Finally, deleting any item still imported in the Servarr just
because it hit the ratio threshold is the biggest waste since it doesn't free any space.
So I wrote Prunerr to prune download items in the correct order.

Finally, there is a laundry list of other download client management tasks that can be
automated but aren't by anything I could find.  So I added them to Prunerr as well.


.. _`Transmission BitTorrent client`: https://transmissionbt.com/

.. _`Servarr`: https://wiki.servarr.com
.. _`Radarr`: https://wiki.servarr.com/en/radarr
.. _`Sonarr`: https://wiki.servarr.com/en/sonarr
.. _`download clients`: https://wiki.servarr.com/radarr/settings#download-clients
.. _`FlexGet`: https://flexget.com/

.. _pip: https://pip.pypa.io/en/stable/installation/
.. _argcomplete: https://kislyuk.github.io/argcomplete/#installation

.. _the Docker image: https://hub.docker.com/r/merpatterson/prunerr
.. _`the example ./docker-compose.yml file`: https://gitlab.com/rpatterson/prunerr/blob/master/docker-compose.yml

.. _`the example configuration`:
   https://gitlab.com/rpatterson/prunerr/blob/master/src/prunerr/home/.config/prunerr.yml

.. _`This project is hosted on GitLab`:
   https://gitlab.com/rpatterson/prunerr
.. _`a mirror on GitHub`:
   https://github.com/rpatterson/prunerr

.. _`the ./CONTRIBUTING.rst file`:
   https://gitlab.com/rpatterson/prunerr/blob/master/CONTRIBUTING.rst<|MERGE_RESOLUTION|>--- conflicted
+++ resolved
@@ -1,16 +1,8 @@
-<<<<<<< HEAD
-##################################
-Prunerr
-##################################
-Perma-seed Servarr media libraries
-**********************************
-=======
 ########################################################################################
 Prunerr
 ########################################################################################
 Perma-seed Servarr media libraries
 ****************************************************************************************
->>>>>>> 94ab7d80
 
 .. list-table::
    :class: borderless align-right
@@ -31,21 +23,12 @@
      - .. figure:: https://gitlab.com/rpatterson/prunerr/-/badges/release.svg
 	  :alt: GitLab latest release
 	  :target: https://gitlab.com/rpatterson/prunerr/-/releases
-<<<<<<< HEAD
-       .. figure:: https://gitlab.com/rpatterson/prunerr/badges/master/pipeline.svg
-          :alt: GitLab CI/CD pipeline status
-          :target: https://gitlab.com/rpatterson/prunerr/-/commits/master
-       .. figure:: https://gitlab.com/rpatterson/prunerr/badges/master/coverage.svg
-          :alt: GitLab coverage report
-	  :target: https://gitlab.com/rpatterson/prunerr/-/commits/master
-=======
        .. figure:: https://gitlab.com/rpatterson/prunerr/badges/main/pipeline.svg
           :alt: GitLab CI/CD pipeline status
           :target: https://gitlab.com/rpatterson/prunerr/-/commits/main
        .. figure:: https://gitlab.com/rpatterson/prunerr/badges/main/coverage.svg
           :alt: GitLab coverage report
 	  :target: https://gitlab.com/rpatterson/prunerr/-/commits/main
->>>>>>> 94ab7d80
        .. figure:: https://img.shields.io/gitlab/stars/rpatterson/prunerr?gitlab_url=https%3A%2F%2Fgitlab.com&logo=gitlab
 	  :alt: GitLab repo stars
 	  :target: https://gitlab.com/rpatterson/prunerr
@@ -53,28 +36,17 @@
      - .. figure:: https://img.shields.io/github/v/release/rpatterson/prunerr?logo=github
 	  :alt: GitHub release (latest SemVer)
 	  :target: https://github.com/rpatterson/prunerr/releases
-<<<<<<< HEAD
-       .. figure:: https://github.com/rpatterson/prunerr/actions/workflows/ci-cd.yml/badge.svg
-          :alt: GitHub Actions status
-          :target: https://github.com/rpatterson/prunerr/
-       .. figure:: https://codecov.io/github/rpatterson/prunerr/branch/master/graph/badge.svg?token=GNKVQ8VYOU 
-=======
        .. figure:: https://github.com/rpatterson/prunerr/actions/workflows/build-test.yml/badge.svg
           :alt: GitHub Actions status
           :target: https://github.com/rpatterson/prunerr/actions/workflows/build-test.yml
        .. figure:: https://codecov.io/github/rpatterson/prunerr/branch/main/graph/badge.svg?token=GNKVQ8VYOU
->>>>>>> 94ab7d80
           :alt: Codecov test coverage
 	  :target: https://codecov.io/github/rpatterson/prunerr
        .. figure:: https://img.shields.io/github/stars/rpatterson/prunerr?logo=github
 	  :alt: GitHub repo stars
 	  :target: https://github.com/rpatterson/prunerr/
 
-<<<<<<< HEAD
-     - .. figure:: https://img.shields.io/docker/v/merpatterson/prunerr?sort=semver&logo=docker
-=======
      - .. figure:: https://img.shields.io/docker/v/merpatterson/prunerr/main?sort=semver&logo=docker
->>>>>>> 94ab7d80
           :alt: Docker Hub image version (latest semver)
           :target: https://hub.docker.com/r/merpatterson/prunerr
        .. figure:: https://img.shields.io/docker/pulls/merpatterson/prunerr?logo=docker
@@ -132,31 +104,16 @@
 
 See the `Usage`_ section below for full details.
 
-<<<<<<< HEAD
-Do not use the ``develop`` or ``master`` branches in your project as those branches are
-used to test the CI/CD automatic releases process and as such contain bumped versions,
-release notes, and other release artifacts that shouldn't be merged into real projects.
-On that same note, when adding this template as a remote be sure to configure it with
-``$ git config remote.template.tagOpt --no-tags`` to avoid clashing VCS versions in your
-project.
-
-
-************
-=======
-
-****************************************************************************************
->>>>>>> 94ab7d80
+
+****************************************************************************************
 Installation
 ****************************************************************************************
 
 Install using any tool for installing standard Python 3 distributions such as `pip`_::
 
   $ sudo pip3 install prunerr
-<<<<<<< HEAD
-=======
 
 Optional shell tab completion is available via `argcomplete`_.
->>>>>>> 94ab7d80
 
 Or use `the Docker image`_.  See `the example ./docker-compose.yml file`_ for usage
 details.
@@ -166,44 +123,6 @@
 Usage
 ****************************************************************************************
 
-Start by writing your ``~/.config/prunerr.yml`` configuration file.  See the comments in
-`the example configuration`_ for details.
-
-Once configured, you may run individual sub-commands once, run all operations once as
-configured using the ``$ prunerr exec`` sub-command, or run all operations in a polling
-loop using the ``$ prunerr daemon`` sub-command.  See the `Order of Operations`_ section
-for a detailed description of the operations.  Use the CLI help to list the other
-sub-commands and to get help on the individual sub-commands::
-
-  $ prunerr --help
-  $ prunerr exec --help
-
-Set the ``DEBUG`` environment variable to ``true`` to get verbose details and help
-understand what Prunerr is doing::
-
-  $ DEBUG=true prunerr exec
-
-
-*******************
-Order of Operations
-*******************
-
-Note that polling is required because there is no event we can subscribe to that
-reliably determines disk space margin *as* the download clients are downloading.  Every
-run of the ``$ prunerr exec`` sub-command or every loop of the ``$ prunerr daemon``
-sub-command performs the following operations.
-
-#. Verify and resume corrupt items, same as: ``$ prunerr verify``.
-
-#. Review download items, same as: ``$ prunerr review``:
-
-   Apply per-indexer review operations as configured under ``indexers/reviews`` in the
-   configuration file to all download items.
-
-#. Move download items that have been acted on by Servarr to the ``*/seeding/*``
-   directory, same as: ``$ prunerr move``.
-
-<<<<<<< HEAD
 Start by writing your ``~/.config/prunerr.yml`` configuration file.  See the comments in
 `the example configuration`_ for details.
 
@@ -253,60 +172,6 @@
    Consider items for deletion in different groups in this order:
 
    #. Download items no longer registered with tracker.
-
-      IOW, items that can no longer be seeded at all first.
-
-   #. Orphan files and directories not belonging to any download item
-
-      Walk all the top-level directories used by each download client and identify which
-      paths don't correspond to a download client item.
-
-   #. Imported/seeding download items
-
-      IOW, download items that have been acted upon by Servarr and moved to the
-      ``*/seeding/*`` directory by the ``$ prunerr move`` sub-command/operation
-      excluding those items filtered out according to the ``indexers/priorities``
-      operations with ``filter: true``.  For example, don't delete currently imported
-      items (by hard link count) or items that haven't met private indexer seeding
-      requirements.
-
-   For each of these groups in order, loop through each item in the group and:
-
-   #. Check disk space against the margin configured by
-      ``download-clients/max-download-bandwidth`` and
-      ``download-clients/min-download-time-margin``
-
-   #. If there's sufficient disk space, remove any bandwidth limits set previously and
-      continue to the next operation if any.
-
-   #. Otherwise, delete the item.
-
-   If there's still not enough disk space after going through all the groups, then stop
-   downloading by setting the download bandwidth limit to ``0``.  IOW, keep seeding, but
-   no more downloading until a future ``$ prunerr free-space`` run is able to free
-   sufficient space.
-
-   For the orphans group, delete smaller items first to minimize the amount of
-   re-downloading needed should the user notice and correct any issues resulting in the
-   orphans.
-
-   For the other groups delete items in the order determined by the configured
-   ``indexers/priorities`` indexer order then by the configured operations for that
-   item's indexer.
-=======
-   As Servarr acts on completed download items, be that importing files from them,
-   ignoring them, deleting them from the queue, etc., Prunerr moves those items from the
-   Servarr download client's ``Directory`` to a parallel ``*/seeding/*`` directory.
-   Then when deleting download items to free space, Prunerr only considers items under
-   that directory.  This has the added benefit of reflecting which items have been acted
-   on by Servarr in the download client.
-
-#. Delete download items if disk space is low, same as: ``$ prunerr free-space``.
-
-   Consider items for deletion in different groups in this order:
-
-   #. Download items no longer registered with tracker.
->>>>>>> 94ab7d80
 
       IOW, items that can no longer be seeded at all first.
 
