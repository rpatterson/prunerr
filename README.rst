.. SPDX-FileCopyrightText: 2023 Ross Patterson <me@rpatterson.net>
..
.. SPDX-License-Identifier: MIT

########################################################################################
Project Structure
########################################################################################
Project structure foundation or template
****************************************************************************************

.. list-table::
   :class: borderless align-right

   * - .. figure:: https://img.shields.io/pypi/v/project-structure.svg?logo=pypi&label=PyPI&logoColor=gold
          :alt: PyPI latest release version
          :target: https://pypi.org/project/project-structure/
       .. figure:: https://img.shields.io/pypi/pyversions/project-structure.svg?logo=python&label=Python&logoColor=gold
          :alt: PyPI Python versions
          :target: https://pypi.org/project/project-structure/
       .. figure:: https://img.shields.io/badge/code%20style-black-000000.svg
          :alt: Python code style
          :target: https://github.com/psf/black
     - .. figure:: https://api.reuse.software/badge/gitlab.com/rpatterson/project-structure
          :alt: REUSE license status
          :target: https://api.reuse.software/info/gitlab.com/rpatterson/project-structure

     - .. figure:: https://img.shields.io/keybase/pgp/rpatterson?logo=keybase
          :alt: KeyBase PGP key ID
          :target: https://keybase.io/rpatterson
       .. figure:: https://img.shields.io/github/followers/rpatterson?style=social
          :alt: GitHub followers count
          :target: https://github.com/rpatterson
       .. figure:: https://img.shields.io/liberapay/receives/rpatterson.svg?logo=liberapay
          :alt: LiberaPay donated per week
          :target: https://liberapay.com/rpatterson/donate
       .. figure:: https://img.shields.io/liberapay/patrons/rpatterson.svg?logo=liberapay
          :alt: LiberaPay patrons count
          :target: https://liberapay.com/rpatterson/donate


This repository is meant to be used as a minimal, yet opinionated baseline for `Python`_
software projects.  It includes:

- Basic `Python "distribution"/project`_ metadata
- Command-line console script with sub-command boilerplate
- A `Makefile`_ for local development build, test and maintenance tasks
- A `Makefile`_ target to format all Python code, including using `Black`_ for style
- A `kitchen sink linter configuration`_ for `Prospector`_ that runs all available
  Python code checks
- A `tox.ini`_ configuration for `Tox`_ to run all tests and linters in multiple Python
  versions, including some checks not provided by Prospector.
- `VCS hooks`_ to enforce `conventional commits`_ and successful build and test on
  commit and push, and release notes on push
- Targets/recipes in the `Makefile`_ to automate releases controlled by `conventional
  commits`_ and end-user oriented release notes by `Towncrier`_
- Targets/recipes in the `Makefile`_ to automate upgrading requirements and dependencies

The intended use is to add this repository as a VCS remote for your project.  Thus
developers can merge changes from this repository as we make changes related to Python
project structure and tooling.  As we add structure specific to certain types of
projects (e.g. CLI scripts, web development, etc.), frameworks (e.g. Flask, Pyramid,
Django, etc.), libraries and such, branches will be used for each such variation such
that structure common to different variations can be merged back into the branches for
those specific variations.

.. contents:: Table of Contents


****************************************************************************************
Template Usage
****************************************************************************************

This is a rough guide to applying this project template to your project.  This is not
thoroughly tested as such tests would be so meta as to be extremely wasteful of
developer time to create and maintain.  So report any issues you have or better yet
figure it out and submit a PR with corrections to this section.

#. Choose the right branch to use:

   Is your project a CLI utility?  A web application?  Which project hosting provider
   and/or CI/CD platform will you use?  Choose the appropriate branch for your project:

   - ``dist``:

     Basic Python distribution with build, tests, linters, code formatting and release
     publishing from local developer checkouts.

   - ``cli``:

     The above plus support for project's that provide an executable CLI.

   - etc.

#. Reconcile VCS history:

   If starting a fresh project::

<<<<<<< HEAD
     $ git clone --origin "template" --branch "cli" \
     "https://gitlab.com/rpatterson/python-project-structure.git" "./foo-project"
=======
     $ git clone --origin "template" --branch "dist" \
     "https://gitlab.com/rpatterson/project-structure.git" "./foo-project"
>>>>>>> 40ac13e8
     $ cd "./foo-project"
     $ git remote add "origin" "git@gitlab.com:foo-username/foo-project.git"
     $ git config remote.template.tagOpt --no-tags
     $ git switch -C "main" --track "origin/main"

   If merging into an existing project::

     $ git remote add "template" \
     "https://gitlab.com/rpatterson/project-structure.git"
     $ git config remote.template.tagOpt --no-tags
     $ git merge --allow-unrelated-histories "template/cli"

#. Rename file and directory paths derived from the project name::

     $ git ls-files | grep -iE 'python.?project.?structure'

#. Rename strings derived from the project name and template author identity in project
   files::

     $ git grep -iE 'python.?project.?structure|ross|Patterson'

#. Examine ``# TEMPLATE:`` comments and change as appropriate:

   These are the bits that need the developer's attention and reasoning to take the
   correct action.  So read the comments and address them with care and attention::

     $ git grep "TEMPLATE"

Finally, remove this section from this ``./README.rst`` and update the rest of it's
content as appropriate for your project.  As fixes and features are added to the
upstream template, you can merge them into your project and repeat steps 3-5 above as
needed.

This template publishes pre-releases on all pushes to the ``develop`` branch and final
releases on all pushes to the ``main`` branch.  Project owners may decide which types
of changes should go through pre-release before final release and which types of changes
should go straight to final release.  For example they may decide that:

- Contributions from those who are not maintainers or owners should be merged into
  ``develop``.  See `the ./CONTRIBUTING.rst file`_ for such an example public
  contributions policy and workflow.

- Fixes for bugs in final releases may be committed to a branch off of ``main`` and,
  after passing all tests and checks, merged back into ``main`` to publish final
  releases immediately.

- Routine version upgrades for security updates may also be merged to ``main`` as
  above for bug fixes.


****************************************************************************************
Installation
****************************************************************************************

Install using any tool for installing standard Python 3 distributions such as `pip`_::

  $ pip3 install --user project-structure

Optional shell tab completion is available via `argcomplete`_.


****************************************************************************************
Usage
****************************************************************************************

See the command-line help for details on options and arguments::

  $ python-project-structure --help
  usage: python-project-structure [-h]

  Python project structure foundation or template, top-level package.

  optional arguments:
    -h, --help  show this help message and exit


****************************************************************************************
Contributing
****************************************************************************************

NOTE: `This project is hosted on GitLab`_.  There's `a mirror on GitHub`_ but please use
GitLab for reporting issues, submitting PRs/MRs and any other development or maintenance
activity.

See `the ./CONTRIBUTING.rst file`_ for more details on how to get started with
development.


****************************************************************************************
Motivation
****************************************************************************************

There are many other Python project templates so why make another? I've been doing
Python development since 1998, so I've had plenty of time to develop plenty of opinions
of my own.

What I want in a template is complete tooling (e.g. test coverage, linting, formatting,
CI/CD, etc.) but minimal dependencies, structure, and opinion beyond complete tooling
(e.g. some non-Python build/task system, structure for frameworks/libraries not
necessarily being used, etc.).  I couldn't find a template that manages that balance so
here we are.

I also find it hard to discern from other templates why they made what choices the did.
As such, I also use this template as a way to try out various different options in the
Python development world and evaluate them for myself.  You can learn about my findings
and the reasons the choices I've made in the commit history.

Most importantly, however, I've never found a satisfactory approach to keeping project
structure up to date over time.  So the primary motivation is to use this repository as
a remote from which we can merge structure updates over the life of projects using the
template.


.. _Python: https://docs.python.org/3/library/logging.html
.. _Python "distribution"/project: https://docs.python.org/3/distributing/index.html
.. _pip: https://pip.pypa.io/en/stable/installation/
.. _`Black`: https://github.com/psf/black
.. _`Prospector`: https://prospector.landscape.io
.. _`Tox`: https://tox.wiki
.. _`Towncrier`: https://towncrier.readthedocs.io
.. _argcomplete: https://kislyuk.github.io/argcomplete/#installation

.. _`conventional commits`: https://www.conventionalcommits.org

.. _`This project is hosted on GitLab`:
   https://gitlab.com/rpatterson/project-structure
.. _`a mirror on GitHub`:
   https://github.com/rpatterson/project-structure

.. _Makefile: ./Makefile
.. _`the ./CONTRIBUTING.rst file`: ./CONTRIBUTING.rst
.. _`kitchen sink linter configuration`: ./.prospector.yaml
.. _`tox.ini`: ./tox.ini
.. _`VCS hooks`: ./.pre-commit-config.yaml<|MERGE_RESOLUTION|>--- conflicted
+++ resolved
@@ -95,13 +95,8 @@
 
    If starting a fresh project::
 
-<<<<<<< HEAD
      $ git clone --origin "template" --branch "cli" \
-     "https://gitlab.com/rpatterson/python-project-structure.git" "./foo-project"
-=======
-     $ git clone --origin "template" --branch "dist" \
      "https://gitlab.com/rpatterson/project-structure.git" "./foo-project"
->>>>>>> 40ac13e8
      $ cd "./foo-project"
      $ git remote add "origin" "git@gitlab.com:foo-username/foo-project.git"
      $ git config remote.template.tagOpt --no-tags
@@ -169,10 +164,10 @@
 
 See the command-line help for details on options and arguments::
 
-  $ python-project-structure --help
-  usage: python-project-structure [-h]
-
-  Python project structure foundation or template, top-level package.
+  $ project-structure --help
+  usage: project-structure [-h]
+
+  project structure foundation or template, top-level package.
 
   optional arguments:
     -h, --help  show this help message and exit
