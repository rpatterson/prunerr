#######
Prunerr
#######
Remove Servarr download client items to preserve disk space according to rules.
*******************************************************************************

<<<<<<< HEAD
**CAUTION**: Prunerr is currently in pre-alpha status and the risk of doing harm to the
media libraries and download clients managed by Servarr is higher than it will be as it
gets more testing.  Bugs in Prunerr may result in, but are not limited to, the following
issues with download client items:
=======
.. list-table::
   :class: borderless align-right

   * - .. figure:: https://img.shields.io/pypi/v/python-project-structure.svg?logo=pypi&label=PyPI&logoColor=gold
          :alt: PyPI latest release version
          :target: https://pypi.org/project/python-project-structure/
       .. figure:: https://img.shields.io/pypi/dm/python-project-structure.svg?color=blue&label=Downloads&logo=pypi&logoColor=gold
          :alt: PyPI downloads per month
          :target: https://pypi.org/project/python-project-structure/
       .. figure:: https://img.shields.io/pypi/pyversions/python-project-structure.svg?logo=python&label=Python&logoColor=gold
          :alt: PyPI Python versions
          :target: https://pypi.org/project/python-project-structure/
       .. figure:: https://img.shields.io/badge/code%20style-black-000000.svg
          :alt: Python code style
          :target: https://github.com/psf/black

     - .. figure:: https://gitlab.com/rpatterson/python-project-structure/-/badges/release.svg
	  :alt: GitLab latest release
	  :target: https://gitlab.com/rpatterson/python-project-structure/-/releases
       .. figure:: https://gitlab.com/rpatterson/python-project-structure/badges/master/pipeline.svg
          :alt: GitLab CI/CD pipeline status
          :target: https://gitlab.com/rpatterson/python-project-structure/-/commits/master
       .. figure:: https://gitlab.com/rpatterson/python-project-structure/badges/master/coverage.svg
          :alt: GitLab coverage report
	  :target: https://gitlab.com/rpatterson/python-project-structure/-/commits/master
       .. figure:: https://img.shields.io/gitlab/stars/rpatterson/python-project-structure?gitlab_url=https%3A%2F%2Fgitlab.com&logo=gitlab
	  :alt: GitLab repo stars
	  :target: https://gitlab.com/rpatterson/python-project-structure

     - .. figure:: https://img.shields.io/github/v/release/rpatterson/python-project-structure?logo=github
	  :alt: GitHub release (latest SemVer)
	  :target: https://github.com/rpatterson/python-project-structure/releases
       .. figure:: https://github.com/rpatterson/python-project-structure/actions/workflows/ci-cd.yml/badge.svg
          :alt: GitHub Actions status
          :target: https://github.com/rpatterson/python-project-structure/
       .. figure:: https://codecov.io/github/rpatterson/python-project-structure/branch/master/graph/badge.svg?token=GNKVQ8VYOU 
          :alt: Codecov test coverage
	  :target: https://codecov.io/github/rpatterson/python-project-structure
       .. figure:: https://img.shields.io/github/stars/rpatterson/python-project-structure?logo=github
	  :alt: GitHub repo stars
	  :target: https://github.com/rpatterson/python-project-structure/

     - .. figure:: https://img.shields.io/docker/v/merpatterson/python-project-structure?sort=semver&logo=docker
          :alt: Docker Hub image version (latest semver)
          :target: https://hub.docker.com/r/merpatterson/python-project-structure
       .. figure:: https://img.shields.io/docker/pulls/merpatterson/python-project-structure?logo=docker
          :alt: Docker Hub image pulls count
          :target: https://hub.docker.com/r/merpatterson/python-project-structure
       .. figure:: https://img.shields.io/docker/stars/merpatterson/python-project-structure?logo=docker
	  :alt: Docker Hub stars
          :target: https://hub.docker.com/r/merpatterson/python-project-structure
       .. figure:: https://img.shields.io/docker/image-size/merpatterson/python-project-structure?logo=docker
	  :alt: Docker Hub image size (latest semver)
          :target: https://hub.docker.com/r/merpatterson/python-project-structure
>>>>>>> a4bcfecd

- being deleted before they've met your seeding requirements
- being moved out from under Servarr breaking file imports
- stopping downloading when it shouldn't be stopped
- misidentified as orphans and deleted early

<<<<<<< HEAD
Please do use Prunerr, but use at your own risk and report all issues you encounter with
full details.  Better yet, debug the issue, fix it, and submit a PR.  It's often
impractical to keep a full backup of our media libraries, so set up a small sandbox with
copies of media that can be safely deleted, make sure Prunerr is working smoothly for
you for some time throughout the Servarr/Prunerr life-cycle before using it with your
real library and even then understand the risks.
=======
- Basic `Python "distribution"/project`_ metadata
- Command-line console script with sub-command boilerplate
- A `Makefile`_ for local development build, test and maintenance tasks
- `Docker`_ container images for users and development
- Targets/recipes in the `Makefile`_ to automate releases
- `Makefile`_ recipes/targets used for both local development and on CI/CD platforms
- A `GitLab CI/CD`_ pipeline integrating those CI/CD recipes/targets
- A `GitHub Actions`_ workflow/pipeline integrating those CI/CD recipes/targets
>>>>>>> a4bcfecd


*******
Summary
*******

The ``$ prunerr`` command is intended to serve as a companion to the `Servarr`_ suite of
applications and services and the `Transmission BitTorrent client`_.  It periodically
polls the `download clients`_ of `Sonarr`_, `Radarr`_, etc..  For each client it
"prunes" download items by checking disk space compared to download rate and selectively
removing items and deleting item data to maintain a healthy margin of disk space.
Download items are deleted in an order determined by a set of rules and criteria that
can be defined on a per-indexer basis.  This is mostly useful to maximize ratio on a
per-indexer/per-tracker basis.  IOW, Prunerr "perma-seeds" your Servarr library.

As Servarr acts on completed download items, be that importing files from them, ignoring
them, deleting them from the queue, etc., Prunerr moves those items from the Servarr
download client's ``Directory`` to a parallel ``*/seeding/*`` directory.  Then when
deleting download items to free space, Prunerr only considers items under that
directory.  This has the added benefit of reflecting which items have been acted on by
Servarr in the download client.

Prunerr uses and requires a configuration file which defaults to
``~/.config/prunerr.yml``.  See the well-commented sample configuration:
`<./src/prunerr/home/.config/prunerr.yml>`_.

Or use `the Docker image`_.  See `the example ./docker-compose.yml file`_ for usage details.


***********
Quick Start
***********

TODO


*******************
Order of Operations
*******************

Note that polling is required because there is no event we can subscribe to that
reliably determines disk space margin *as* the download clients are downloading.

#. Move Servarr download item that have been acted on to the ``*/seeding/*`` directory.

#. Review download items:

   Apply per-indexer operations to all download items.  Useful, for example, to:
   - adjust priorities
   - remove torrents containing archives (`*.rar`, `*.zip`, `*.tar.gz`, etc.)
   - remove stalled torrents and trigger a search
   - etc.

TODO: Review and update below

#. Identify and report orphan files and directories:

   Walk all the top-level directories used by each download client and identify which
   paths don't correspond to a download client item.

#. Identify and report un-managed download items:

   Compare all download client items against those added by each `Servarr`_ application
   to identify those that weren't added by a `Servarr`_ application and are therefor
   un-managed or managed by something else.  Note that these items aren't considered for
   deletion.  Not reported under ``$ prunerr daemon`` to reduce logging noise.

<<<<<<< HEAD
#. Order download items deleted by Servarr according to per-indexer rules:

   Apply the per-indexer/per-tracker rules to each item and use the results to define
   the order in which to delete items as needed for disk space.  See the ``indexers``
   section in `the sample Prunerr configuration file
   <./src/prunerr/home/.config/prunerr.yml>`_ for details on how to define these rules.

#. Calculate required disk margin based on download speed:

   Calculate an appropriate margin of disk space to keep free when deciding whether to
   prune download items based the maximum download bandwidth/speed in Mbps and the
   amount of time in seconds at that rate for which download clients should be able to
   continue downloading without exhausting disk space.

#. Remove/delete download client items until margin is reached:

   Per the order from #3, remove one download client item at a time and delete it's
   data, wait until the data can be confirmed as deleted, check disk space again and
   repeat as needed until the margin is reached.

#. Stop downloading if the disk space margin can't be reached

   If the margin can't be reached, report an error and stop the download client from
   downloading any further data.  This is useful to avoid a number of issues that can
   happen if disk space is fully exhausted, including corrupted download client state
   and/or data.


****************
Other Operations
****************

The ``$ prunerr`` command can also be used to perform other operations outside of the
main polling loop above, such as CLI management commands and responding to events in the
system such as events from download clients and/or `Servarr`_ applications.

- Set per-indexer/per-tracker priority for items in download clients


****
TODO
****

The following are known issues with Prunerr or features that are particularly desirable
to implement in Prunerr.  IOW, contributions are particularly welcome for the following:

- Update docs after rewrite

- Find a good way to review download items that are now only partially hard linked.
  IOW, when only some episodes from one download item have replaced only some episodes
  from another.  Maybe a partial/mixed status?

- Send a notification when no download item can be deleted and downloading is paused:

  Perhaps we can use the Servarr "Connect" API?

- Improve configure-ability, particularly the various download client paths:

  Currently, Prunerr strongly depends on using the ``.../incomplete/``,
  ``.../downloads/``, ``.../imported/``,  and ``.../deleted/`` paths.  In theory, these
  paths are all configurable, but that's untested.

- 100% test coverage

- Unit tests

  The current tests are probably most accurately described as integration tests.  Any
  tests that cover discreet units are welcome.

- Resurrect the ``rename`` command.  See the ``feat(rename): Remove series title rename
  support`` commit that removed it.

- Support other download client software, not just `Transmission`_:

  This would almost certainly require discussion before implementing, because how this
  is down will be important for maintainability.  So open an issue and start the
  discussion before you start implementing lest your work go to waste.  Currently,
  Prunerr is way to tightly coupled with Transmission and the `Python RPC client
  library`_ used to interface with it.  I suspect the best way to abstract it will be to
  use that client library as a de facto abstract interface and then wrap other client
  libraries to fulfill that interface, but that's one of the things to discuss.

  It's also worth noting that the reason Transmission is the first supported download
  client is because `it seems to be the best`_ at `managing large numbers of torrents
  efficiently`_.  This is the most important download client quality given that the
  primary purpose of Prunerr is to perma-seed whole media libraries and the number of
  managed torrents will grow over time.

- ``$ git grep -i -e todo``:

  The above are the most important improvements that Prunerr definitely needs.  See ``#
  TODO: ...`` comments throughout the source for other smaller, potential improvements.

- Fix items with character mapping (Samba) treated as orphans.

- Document that we prioritize first for free storage space then for seeding.

- Items deleted from download client outside of Prunerr being re-added.


.. _`Transmission`: https://transmissionbt.com/
.. _`Transmission BitTorrent client`: `Transmission`_
.. _`Python RPC client library`: https://transmission-rpc.readthedocs.io/en/v3.2.6/
.. _`it seems to be the best`: https://www.reddit.com/r/DataHoarder/comments/3ve1oz/torrent_client_that_can_handle_lots_of_torrents/
.. _`managing large numbers of torrents efficiently`: https://www.reddit.com/r/trackers/comments/3hiey5/does_anyone_here_seed_large_amounts_10000_of/

.. _`Servarr`: https://wiki.servarr.com
.. _`Radarr`: https://wiki.servarr.com/en/radarr
.. _`Sonarr`: https://wiki.servarr.com/en/sonarr
.. _`download clients`: https://wiki.servarr.com/radarr/settings#download-clients
=======
.. _Makefile: https://github.com/rpatterson/python-project-structure/blob/master/Makefile
.. _the example ./docker-compose.yml file: https://github.com/rpatterson/python-project-structure/blob/master/docker-compose.yml

.. _`Docker`: https://docs.docker.com/
.. _the Docker image: https://hub.docker.com/r/merpatterson/python-project-structure

.. _`GitLab CI/CD`: https://docs.gitlab.com/ee/ci/

.. _`GitHub Actions`: https://docs.github.com/en/actions
>>>>>>> a4bcfecd
<|MERGE_RESOLUTION|>--- conflicted
+++ resolved
@@ -4,90 +4,60 @@
 Remove Servarr download client items to preserve disk space according to rules.
 *******************************************************************************
 
-<<<<<<< HEAD
-**CAUTION**: Prunerr is currently in pre-alpha status and the risk of doing harm to the
-media libraries and download clients managed by Servarr is higher than it will be as it
-gets more testing.  Bugs in Prunerr may result in, but are not limited to, the following
-issues with download client items:
-=======
 .. list-table::
    :class: borderless align-right
 
-   * - .. figure:: https://img.shields.io/pypi/v/python-project-structure.svg?logo=pypi&label=PyPI&logoColor=gold
+   * - .. figure:: https://img.shields.io/pypi/v/prunerr.svg?logo=pypi&label=PyPI&logoColor=gold
           :alt: PyPI latest release version
-          :target: https://pypi.org/project/python-project-structure/
-       .. figure:: https://img.shields.io/pypi/dm/python-project-structure.svg?color=blue&label=Downloads&logo=pypi&logoColor=gold
+          :target: https://pypi.org/project/prunerr/
+       .. figure:: https://img.shields.io/pypi/dm/prunerr.svg?color=blue&label=Downloads&logo=pypi&logoColor=gold
           :alt: PyPI downloads per month
-          :target: https://pypi.org/project/python-project-structure/
-       .. figure:: https://img.shields.io/pypi/pyversions/python-project-structure.svg?logo=python&label=Python&logoColor=gold
+          :target: https://pypi.org/project/prunerr/
+       .. figure:: https://img.shields.io/pypi/pyversions/prunerr.svg?logo=python&label=Python&logoColor=gold
           :alt: PyPI Python versions
-          :target: https://pypi.org/project/python-project-structure/
+          :target: https://pypi.org/project/prunerr/
        .. figure:: https://img.shields.io/badge/code%20style-black-000000.svg
           :alt: Python code style
           :target: https://github.com/psf/black
 
-     - .. figure:: https://gitlab.com/rpatterson/python-project-structure/-/badges/release.svg
+     - .. figure:: https://gitlab.com/rpatterson/prunerr/-/badges/release.svg
 	  :alt: GitLab latest release
-	  :target: https://gitlab.com/rpatterson/python-project-structure/-/releases
-       .. figure:: https://gitlab.com/rpatterson/python-project-structure/badges/master/pipeline.svg
+	  :target: https://gitlab.com/rpatterson/prunerr/-/releases
+       .. figure:: https://gitlab.com/rpatterson/prunerr/badges/master/pipeline.svg
           :alt: GitLab CI/CD pipeline status
-          :target: https://gitlab.com/rpatterson/python-project-structure/-/commits/master
-       .. figure:: https://gitlab.com/rpatterson/python-project-structure/badges/master/coverage.svg
+          :target: https://gitlab.com/rpatterson/prunerr/-/commits/master
+       .. figure:: https://gitlab.com/rpatterson/prunerr/badges/master/coverage.svg
           :alt: GitLab coverage report
-	  :target: https://gitlab.com/rpatterson/python-project-structure/-/commits/master
-       .. figure:: https://img.shields.io/gitlab/stars/rpatterson/python-project-structure?gitlab_url=https%3A%2F%2Fgitlab.com&logo=gitlab
+	  :target: https://gitlab.com/rpatterson/prunerr/-/commits/master
+       .. figure:: https://img.shields.io/gitlab/stars/rpatterson/prunerr?gitlab_url=https%3A%2F%2Fgitlab.com&logo=gitlab
 	  :alt: GitLab repo stars
-	  :target: https://gitlab.com/rpatterson/python-project-structure
+	  :target: https://gitlab.com/rpatterson/prunerr
 
-     - .. figure:: https://img.shields.io/github/v/release/rpatterson/python-project-structure?logo=github
+     - .. figure:: https://img.shields.io/github/v/release/rpatterson/prunerr?logo=github
 	  :alt: GitHub release (latest SemVer)
-	  :target: https://github.com/rpatterson/python-project-structure/releases
-       .. figure:: https://github.com/rpatterson/python-project-structure/actions/workflows/ci-cd.yml/badge.svg
+	  :target: https://github.com/rpatterson/prunerr/releases
+       .. figure:: https://github.com/rpatterson/prunerr/actions/workflows/ci-cd.yml/badge.svg
           :alt: GitHub Actions status
-          :target: https://github.com/rpatterson/python-project-structure/
-       .. figure:: https://codecov.io/github/rpatterson/python-project-structure/branch/master/graph/badge.svg?token=GNKVQ8VYOU 
+          :target: https://github.com/rpatterson/prunerr/
+       .. figure:: https://codecov.io/github/rpatterson/prunerr/branch/master/graph/badge.svg?token=GNKVQ8VYOU 
           :alt: Codecov test coverage
-	  :target: https://codecov.io/github/rpatterson/python-project-structure
-       .. figure:: https://img.shields.io/github/stars/rpatterson/python-project-structure?logo=github
+	  :target: https://codecov.io/github/rpatterson/prunerr
+       .. figure:: https://img.shields.io/github/stars/rpatterson/prunerr?logo=github
 	  :alt: GitHub repo stars
-	  :target: https://github.com/rpatterson/python-project-structure/
+	  :target: https://github.com/rpatterson/prunerr/
 
-     - .. figure:: https://img.shields.io/docker/v/merpatterson/python-project-structure?sort=semver&logo=docker
+     - .. figure:: https://img.shields.io/docker/v/merpatterson/prunerr?sort=semver&logo=docker
           :alt: Docker Hub image version (latest semver)
-          :target: https://hub.docker.com/r/merpatterson/python-project-structure
-       .. figure:: https://img.shields.io/docker/pulls/merpatterson/python-project-structure?logo=docker
+          :target: https://hub.docker.com/r/merpatterson/prunerr
+       .. figure:: https://img.shields.io/docker/pulls/merpatterson/prunerr?logo=docker
           :alt: Docker Hub image pulls count
-          :target: https://hub.docker.com/r/merpatterson/python-project-structure
-       .. figure:: https://img.shields.io/docker/stars/merpatterson/python-project-structure?logo=docker
+          :target: https://hub.docker.com/r/merpatterson/prunerr
+       .. figure:: https://img.shields.io/docker/stars/merpatterson/prunerr?logo=docker
 	  :alt: Docker Hub stars
-          :target: https://hub.docker.com/r/merpatterson/python-project-structure
-       .. figure:: https://img.shields.io/docker/image-size/merpatterson/python-project-structure?logo=docker
+          :target: https://hub.docker.com/r/merpatterson/prunerr
+       .. figure:: https://img.shields.io/docker/image-size/merpatterson/prunerr?logo=docker
 	  :alt: Docker Hub image size (latest semver)
-          :target: https://hub.docker.com/r/merpatterson/python-project-structure
->>>>>>> a4bcfecd
-
-- being deleted before they've met your seeding requirements
-- being moved out from under Servarr breaking file imports
-- stopping downloading when it shouldn't be stopped
-- misidentified as orphans and deleted early
-
-<<<<<<< HEAD
-Please do use Prunerr, but use at your own risk and report all issues you encounter with
-full details.  Better yet, debug the issue, fix it, and submit a PR.  It's often
-impractical to keep a full backup of our media libraries, so set up a small sandbox with
-copies of media that can be safely deleted, make sure Prunerr is working smoothly for
-you for some time throughout the Servarr/Prunerr life-cycle before using it with your
-real library and even then understand the risks.
-=======
-- Basic `Python "distribution"/project`_ metadata
-- Command-line console script with sub-command boilerplate
-- A `Makefile`_ for local development build, test and maintenance tasks
-- `Docker`_ container images for users and development
-- Targets/recipes in the `Makefile`_ to automate releases
-- `Makefile`_ recipes/targets used for both local development and on CI/CD platforms
-- A `GitLab CI/CD`_ pipeline integrating those CI/CD recipes/targets
-- A `GitHub Actions`_ workflow/pipeline integrating those CI/CD recipes/targets
->>>>>>> a4bcfecd
+          :target: https://hub.docker.com/r/merpatterson/prunerr
 
 
 *******
@@ -155,7 +125,6 @@
    un-managed or managed by something else.  Note that these items aren't considered for
    deletion.  Not reported under ``$ prunerr daemon`` to reduce logging noise.
 
-<<<<<<< HEAD
 #. Order download items deleted by Servarr according to per-indexer rules:
 
    Apply the per-indexer/per-tracker rules to each item and use the results to define
@@ -195,85 +164,12 @@
 - Set per-indexer/per-tracker priority for items in download clients
 
 
-****
-TODO
-****
-
-The following are known issues with Prunerr or features that are particularly desirable
-to implement in Prunerr.  IOW, contributions are particularly welcome for the following:
-
-- Update docs after rewrite
-
-- Find a good way to review download items that are now only partially hard linked.
-  IOW, when only some episodes from one download item have replaced only some episodes
-  from another.  Maybe a partial/mixed status?
-
-- Send a notification when no download item can be deleted and downloading is paused:
-
-  Perhaps we can use the Servarr "Connect" API?
-
-- Improve configure-ability, particularly the various download client paths:
-
-  Currently, Prunerr strongly depends on using the ``.../incomplete/``,
-  ``.../downloads/``, ``.../imported/``,  and ``.../deleted/`` paths.  In theory, these
-  paths are all configurable, but that's untested.
-
-- 100% test coverage
-
-- Unit tests
-
-  The current tests are probably most accurately described as integration tests.  Any
-  tests that cover discreet units are welcome.
-
-- Resurrect the ``rename`` command.  See the ``feat(rename): Remove series title rename
-  support`` commit that removed it.
-
-- Support other download client software, not just `Transmission`_:
-
-  This would almost certainly require discussion before implementing, because how this
-  is down will be important for maintainability.  So open an issue and start the
-  discussion before you start implementing lest your work go to waste.  Currently,
-  Prunerr is way to tightly coupled with Transmission and the `Python RPC client
-  library`_ used to interface with it.  I suspect the best way to abstract it will be to
-  use that client library as a de facto abstract interface and then wrap other client
-  libraries to fulfill that interface, but that's one of the things to discuss.
-
-  It's also worth noting that the reason Transmission is the first supported download
-  client is because `it seems to be the best`_ at `managing large numbers of torrents
-  efficiently`_.  This is the most important download client quality given that the
-  primary purpose of Prunerr is to perma-seed whole media libraries and the number of
-  managed torrents will grow over time.
-
-- ``$ git grep -i -e todo``:
-
-  The above are the most important improvements that Prunerr definitely needs.  See ``#
-  TODO: ...`` comments throughout the source for other smaller, potential improvements.
-
-- Fix items with character mapping (Samba) treated as orphans.
-
-- Document that we prioritize first for free storage space then for seeding.
-
-- Items deleted from download client outside of Prunerr being re-added.
-
-
-.. _`Transmission`: https://transmissionbt.com/
-.. _`Transmission BitTorrent client`: `Transmission`_
-.. _`Python RPC client library`: https://transmission-rpc.readthedocs.io/en/v3.2.6/
-.. _`it seems to be the best`: https://www.reddit.com/r/DataHoarder/comments/3ve1oz/torrent_client_that_can_handle_lots_of_torrents/
-.. _`managing large numbers of torrents efficiently`: https://www.reddit.com/r/trackers/comments/3hiey5/does_anyone_here_seed_large_amounts_10000_of/
+.. _`Transmission BitTorrent client`: https://transmissionbt.com/
 
 .. _`Servarr`: https://wiki.servarr.com
 .. _`Radarr`: https://wiki.servarr.com/en/radarr
 .. _`Sonarr`: https://wiki.servarr.com/en/sonarr
 .. _`download clients`: https://wiki.servarr.com/radarr/settings#download-clients
-=======
-.. _Makefile: https://github.com/rpatterson/python-project-structure/blob/master/Makefile
-.. _the example ./docker-compose.yml file: https://github.com/rpatterson/python-project-structure/blob/master/docker-compose.yml
 
-.. _`Docker`: https://docs.docker.com/
-.. _the Docker image: https://hub.docker.com/r/merpatterson/python-project-structure
-
-.. _`GitLab CI/CD`: https://docs.gitlab.com/ee/ci/
-
-.. _`GitHub Actions`: https://docs.github.com/en/actions
->>>>>>> a4bcfecd
+.. _the example ./docker-compose.yml file: https://github.com/rpatterson/prunerr/blob/master/docker-compose.yml
+.. _the Docker image: https://hub.docker.com/r/merpatterson/prunerr