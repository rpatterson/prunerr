.. SPDX-FileCopyrightText: 2023 Ross Patterson <me@rpatterson.net>
..
.. SPDX-License-Identifier: MIT

########################################################################################
Seeking Contributions
########################################################################################

The following are known issues with Prunerr or features that are particularly desirable
to implement in Prunerr.  IOW, contributions are particularly welcome for the following:


****************************************************************************************
Required
****************************************************************************************


****************************************************************************************
High Priority
****************************************************************************************

#. Clearly documented configuration snippets demonstrating all important use cases.

#. Operations reference, perhaps done dynamically from the CLI help using operation
   method docstrings.

#. Any documentation improvements!

   Documentation benefits perhaps most from the attention of fresh eyes.  If you find
   anything confusing, please ask for clarification and once you understand what you
   didn't before, please do contribute changes to the documentation to spare future
   users the same confusion.

#. Find a good way to review download items that are now only partially hard
   linked. IOW, when only some episodes from one download item have replaced only some
   episodes from another.  Maybe extend the existing operations support to write CSV
   report files?

#. Send a notification when no download item can be deleted and downloading is paused:

   Perhaps we can use the Servarr "Connect" API?

****************************************************************************************
Nice to Have
****************************************************************************************

<<<<<<< HEAD
#. Improve configure-ability, particularly the various download client paths:

   Currently, Prunerr hard-codes the ``.../incomplete/``, ``.../downloads/``, and
   ``.../seeding/`` paths.

#. Unit tests

   The current tests are probably most accurately described as integration tests.  Any
   tests that cover discreet units are welcome.

#. Resurrect the ``rename`` command.  See the ``feat(rename): Remove series title rename
   support`` commit that removed it.

#. Support other download client software, not just `Transmission`_:

   Should be implemented external to Prunerr.  That could be a Python library that
   provides a single API that can talk to the APIs of different Transmission clients.
   It could also be an external service that Prunerr can talk to that know how manage
   different Transmission clients.  For example, if Sonarr/Radarr added a more complete
   API to download clients, then Prunerr could switch to that.

   It's also worth noting that the reason Transmission is the first supported download
   client is because `it seems to be the best`_ at `managing large numbers of torrents
   efficiently`_.  This is the most important download client quality given that the
   primary purpose of Prunerr is to perma-seed whole media libraries and the number of
   managed torrents will grow over time.

#. ``$ git grep -i -e todo``:

   The above are the most important improvements that Prunerr definitely needs.  See ``#
   TODO: ...`` comments throughout the source for other smaller, potential improvements.

#. Fix items with character mapping (Samba) treated as orphans.

#. Use real item data from the actual tracker:

   Currently, we use ``seconds_downloading`` to estimate seeding time and in turn
   approximate tracker "hit 'n run" (HnR) rules.  It turns out Transmission provides no
   reliable way to calculate seeding time and even if it did, that's still not the same
   quantity as seen by the tracker.  This also turns out to be consequential in real
   world usage.  Not often, but regularly, I observe Prunerr deleting items that then
   show up as an HnR in the tracker even though my ``seconds_downloading`` includes a
   full day's worth of margin.

   To this end, and likely others, it would be nice to have a way to access real tracker
   data in the Prunerr operations configurations.  This should be implemented in an
   external library or service and used in Prunerr, like multiple download client
   support above.  For widely used tracker software, e.g. Gazelle, it may be acceptable
   to have less configurable pre-sets, but it should definitely include a highly
   configurable approach as well given the prevalence of patched forks, customized UI,
   etc..  It should include generalized support for configuring how to scrape data from
   HTML, probably using XPaths.


.. _`Transmission`: https://transmissionbt.com/
.. _`it seems to be the best`: https://www.reddit.com/r/DataHoarder/comments/3ve1oz/torrent_client_that_can_handle_lots_of_torrents/
.. _`managing large numbers of torrents efficiently`: https://www.reddit.com/r/trackers/comments/3hiey5/does_anyone_here_seed_large_amounts_10000_of/
=======
#. Documentation via Sphinx with CI to publish to RTFD.

#. New branches for different frameworks, e.g.: Flask, Pyramid, Django

#. Better release notes content for final releases with no changes since the last
   pre-release.

#. `Docker image build-time LABEL's
   <https://github.com/opencontainers/image-spec/blob/main/annotations.md#pre-defined-annotation-keys>`_::

     org.opencontainers.image.revision Source control revision identifier for the packaged software.
     org.opencontainers.image.ref.name Name of the reference for a target (string).
     org.opencontainers.image.base.digest Digest of the image this image is based on (string)

#. Container image variants, e.g. slim/alpine:

   I'm increasingly unconvinced this is worth it, so this likely won't happen until I
   hear of a convincing use case.

#. CI/CD for other image platforms:

   One issue with this is CI resources.  We already exhaust GitLab free CI/CD minutes
   too quickly.  Actually running the tests in ARM images would either consume even more
   free CI/CD minutes to run on the cloud ARM runners or would take forever using
   emulation in the dedicated project runners.

   Another issue is lack of important support from Docker.  Docker provides both the
   capability to build images for non-native platforms *and* run images for non-native
   platforms, both albeit slowly via QEMU emulation.  So it seems like we have
   everything we need to build a non-native image, run the tests against it as a check,
   and then publish it once passing.  Unfortunately, Docker doesn't provide local access
   to built multi-platform images, it only supports pushing them to a registry or
   exporting them to some form of filesystem archive.  This means we can't depend on
   subsequent runs of the image tag to be the same image we just built as someone else
   could have pushed another build to the registry between our push and subsequent pull.
   This is made worse given that each time we change the ``platform: ...`` in
   ``./docker-compose*.yml`` requires a ``$ docker compose pull ...`` to switch the
   image so that means we could be pulling again and again some time after the push
   increasingly the likelihood that we end up pulling an image other than the one we
   built.  This leaves us with a couple options.  We could parse the build output to
   extract the manifest digest and then use that to retrieve the digests for each
   platform's image and then use those digests in ``./docker-compose*.yml``.  Or we
   could output the multi-platform image to one of the local filesystem formats, figure
   how to import from there and do the equivalent dance to retrieve and use the digests.
   This would be very fragile and would take a lot of work that is likely to be wasted
   when Docker or someone else provides a better way.  IOW, we would be wastefully
   fighting our tools and frameworks.

   So this is unlikely to happen until I start seeing significant platform-specific bugs.
>>>>>>> 904e7c40
<|MERGE_RESOLUTION|>--- conflicted
+++ resolved
@@ -44,7 +44,6 @@
 Nice to Have
 ****************************************************************************************
 
-<<<<<<< HEAD
 #. Improve configure-ability, particularly the various download client paths:
 
    Currently, Prunerr hard-codes the ``.../incomplete/``, ``.../downloads/``, and
@@ -101,55 +100,4 @@
 
 .. _`Transmission`: https://transmissionbt.com/
 .. _`it seems to be the best`: https://www.reddit.com/r/DataHoarder/comments/3ve1oz/torrent_client_that_can_handle_lots_of_torrents/
-.. _`managing large numbers of torrents efficiently`: https://www.reddit.com/r/trackers/comments/3hiey5/does_anyone_here_seed_large_amounts_10000_of/
-=======
-#. Documentation via Sphinx with CI to publish to RTFD.
-
-#. New branches for different frameworks, e.g.: Flask, Pyramid, Django
-
-#. Better release notes content for final releases with no changes since the last
-   pre-release.
-
-#. `Docker image build-time LABEL's
-   <https://github.com/opencontainers/image-spec/blob/main/annotations.md#pre-defined-annotation-keys>`_::
-
-     org.opencontainers.image.revision Source control revision identifier for the packaged software.
-     org.opencontainers.image.ref.name Name of the reference for a target (string).
-     org.opencontainers.image.base.digest Digest of the image this image is based on (string)
-
-#. Container image variants, e.g. slim/alpine:
-
-   I'm increasingly unconvinced this is worth it, so this likely won't happen until I
-   hear of a convincing use case.
-
-#. CI/CD for other image platforms:
-
-   One issue with this is CI resources.  We already exhaust GitLab free CI/CD minutes
-   too quickly.  Actually running the tests in ARM images would either consume even more
-   free CI/CD minutes to run on the cloud ARM runners or would take forever using
-   emulation in the dedicated project runners.
-
-   Another issue is lack of important support from Docker.  Docker provides both the
-   capability to build images for non-native platforms *and* run images for non-native
-   platforms, both albeit slowly via QEMU emulation.  So it seems like we have
-   everything we need to build a non-native image, run the tests against it as a check,
-   and then publish it once passing.  Unfortunately, Docker doesn't provide local access
-   to built multi-platform images, it only supports pushing them to a registry or
-   exporting them to some form of filesystem archive.  This means we can't depend on
-   subsequent runs of the image tag to be the same image we just built as someone else
-   could have pushed another build to the registry between our push and subsequent pull.
-   This is made worse given that each time we change the ``platform: ...`` in
-   ``./docker-compose*.yml`` requires a ``$ docker compose pull ...`` to switch the
-   image so that means we could be pulling again and again some time after the push
-   increasingly the likelihood that we end up pulling an image other than the one we
-   built.  This leaves us with a couple options.  We could parse the build output to
-   extract the manifest digest and then use that to retrieve the digests for each
-   platform's image and then use those digests in ``./docker-compose*.yml``.  Or we
-   could output the multi-platform image to one of the local filesystem formats, figure
-   how to import from there and do the equivalent dance to retrieve and use the digests.
-   This would be very fragile and would take a lot of work that is likely to be wasted
-   when Docker or someone else provides a better way.  IOW, we would be wastefully
-   fighting our tools and frameworks.
-
-   So this is unlikely to happen until I start seeing significant platform-specific bugs.
->>>>>>> 904e7c40
+.. _`managing large numbers of torrents efficiently`: https://www.reddit.com/r/trackers/comments/3hiey5/does_anyone_here_seed_large_amounts_10000_of/