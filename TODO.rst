--- conflicted
+++ resolved
@@ -19,13 +19,9 @@
 
 #. `Accept project donations <https://itsfoss.com/open-source-funding-platforms/>`_.
 
-<<<<<<< HEAD
 #. Container image variants: e.g. slim/alpine
 
-#. `Docker image dynamic LABEL's
-=======
 #. `Docker image build-time LABEL's
->>>>>>> 085ffa09
    <https://github.com/opencontainers/image-spec/blob/main/annotations.md#pre-defined-annotation-keys>`_::
 
      org.opencontainers.image.revision Source control revision identifier for the packaged software.
