--- conflicted
+++ resolved
@@ -14,9 +14,6 @@
 ****************************************************************************************
 High Priority
 ****************************************************************************************
-
-#. Operations reference, perhaps done dynamically from the CLI help using operation
-   method docstrings.
 
 #. Operations reference, perhaps done dynamically from the CLI help using operation
    method docstrings.
@@ -64,32 +61,6 @@
    to use that client library as a de facto abstract interface and then wrap other
    client libraries to fulfill that interface, but that's one of the things to discuss.
 
-<<<<<<< HEAD
-#. Improve configure-ability, particularly the various download client paths:
-
-   Currently, Prunerr hard-codes the ``.../incomplete/``, ``.../downloads/``, and
-   ``.../seeding/`` paths.
-
-#. Unit tests
-
-   The current tests are probably most accurately described as integration tests.  Any
-   tests that cover discreet units are welcome.
-
-#. Resurrect the ``rename`` command.  See the ``feat(rename): Remove series title rename
-   support`` commit that removed it.
-
-#. Support other download client software, not just `Transmission`_:
-
-   This would almost certainly require discussion before implementing, because how this
-   is done would be important for maintainability.  So open an issue and start the
-   discussion before you start implementing lest your work go to waste.  Currently,
-   Prunerr is way to tightly coupled with Transmission and the `Python RPC client
-   library`_ used to interface with it.  I suspect the best way to abstract it will be
-   to use that client library as a de facto abstract interface and then wrap other
-   client libraries to fulfill that interface, but that's one of the things to discuss.
-
-=======
->>>>>>> 94ab7d80
    It's also worth noting that the reason Transmission is the first supported download
    client is because `it seems to be the best`_ at `managing large numbers of torrents
    efficiently`_.  This is the most important download client quality given that the
