########################################################################################
Seeking Contributions
########################################################################################

Known bugs and desirable features for which contributions are most welcome.

TEMPLATE: Remove any of the following TODOs from the template that your project doesn't
care about and add your own.


****************************************************************************************
Required
****************************************************************************************


****************************************************************************************
High Priority
****************************************************************************************

#. Any documentation improvements!

   Documentation benefits perhaps most from the attention of fresh eyes.  If you find
   anything confusing, please ask for clarification and once you understand what you
   didn't before, please do contribute changes to the documentation to spare future
   users the same confusion.


****************************************************************************************
Nice to Have
****************************************************************************************

#. Documentation via Sphinx with CI to publish to RTFD.

#. New branches for different frameworks, e.g.: Flask, Pyramid, Django

<<<<<<< HEAD
=======
#. Container image variants: e.g. slim/alpine

#. Better release notes content for final releases with no changes since the last
   pre-release.

>>>>>>> 25f7edd9
#. `Accept project donations <https://itsfoss.com/open-source-funding-platforms/>`_.

#. Container image variants: e.g. slim/alpine

#. `Docker image build-time LABEL's
   <https://github.com/opencontainers/image-spec/blob/main/annotations.md#pre-defined-annotation-keys>`_::

     org.opencontainers.image.revision Source control revision identifier for the packaged software.
     org.opencontainers.image.ref.name Name of the reference for a target (string).
     org.opencontainers.image.base.digest Digest of the image this image is based on (string)
     This SHOULD be the immediate image sharing zero-indexed layers with the image, such as from a Dockerfile FROM statement.
     This SHOULD NOT reference any other images used to generate the contents of the image (e.g., multi-stage Dockerfile builds).
     This SHOULD be the immediate image sharing zero-indexed layers with the image, such as from a Dockerfile FROM statement.
     This SHOULD NOT reference any other images used to generate the contents of the image (e.g., multi-stage Dockerfile builds).
     If the image.base.name annotation is specified, the image.base.digest annotation SHOULD be the digest of the manifest referenced by the image.ref.name annotation.

#. Automate submitting merge/pull requests from the ``devel-upgrade-branch`` target.<|MERGE_RESOLUTION|>--- conflicted
+++ resolved
@@ -33,14 +33,9 @@
 
 #. New branches for different frameworks, e.g.: Flask, Pyramid, Django
 
-<<<<<<< HEAD
-=======
-#. Container image variants: e.g. slim/alpine
-
 #. Better release notes content for final releases with no changes since the last
    pre-release.
 
->>>>>>> 25f7edd9
 #. `Accept project donations <https://itsfoss.com/open-source-funding-platforms/>`_.
 
 #. Container image variants: e.g. slim/alpine
