--- conflicted
+++ resolved
@@ -15,7 +15,8 @@
 
 #. Documentation via Sphinx with CI to publish to RTFD.
 
-<<<<<<< HEAD
+#. New branches for different frameworks, e.g.: Flask, Pyramid, Django
+
 #. Container image variants: e.g. slim/alpine
 
 #. `Accept project donations <https://itsfoss.com/open-source-funding-platforms/>`_.
@@ -31,9 +32,4 @@
      This SHOULD NOT reference any other images used to generate the contents of the image (e.g., multi-stage Dockerfile builds).
      This SHOULD be the immediate image sharing zero-indexed layers with the image, such as from a Dockerfile FROM statement.
      This SHOULD NOT reference any other images used to generate the contents of the image (e.g., multi-stage Dockerfile builds).
-     If the image.base.name annotation is specified, the image.base.digest annotation SHOULD be the digest of the manifest referenced by the image.ref.name annotation.
-=======
-#. `Accept project donations <https://itsfoss.com/open-source-funding-platforms/>`_.
-
-#. New branches for different frameworks, e.g.: Flask, Pyramid, Django
->>>>>>> 2bcf767c
+     If the image.base.name annotation is specified, the image.base.digest annotation SHOULD be the digest of the manifest referenced by the image.ref.name annotation.