# SPDX-FileCopyrightText: 2023 Ross Patterson <me@rpatterson.net>
#
# SPDX-License-Identifier: MIT

## Container image in which to build, test, and release the project

# I *want* something to break to let me know if something changes in the latest version
# of the base image changes something:
# hadolint ignore=DL3007
FROM docker:latest

# Install the minimum OS packages needed to use the `./Makefile`.  Also install any OS
# packages the `./Makefile` might install to optimize build times.
# hadolint ignore=DL3018
RUN \
    apk add --no-cache \
    "make" \
    "bash" \
    "su-exec" \
    "git" \
    "gettext" \
    "py3-pip" \
    "gnupg" \
    "curl" \
    "tar" \
    "github-cli" \
    "apg" \
    && rm -rf /var/cache/apk/*

# Find the same home directory even when run as another user, e.g. `root`.
ENV HOME="/home/runner"
# Add user installs to PATH
ENV PATH="${HOME}/.local/bin:${PATH}"

COPY [ "./requirements-py310.txt", "${HOME}/.local/lib/" ]
RUN mkdir -pv "${HOME}/.local/var/log/" && \
<<<<<<< HEAD
    pip install --no-cache-dir --user -r "${HOME}/.local/lib/requirements-py310.txt" \
    >"${HOME}/.local/var/log/prunerr-host-install.log"
=======
    pip3 install --no-cache-dir --user -r "${HOME}/.local/lib/requirements-py310.txt" \
    >"${HOME}/.local/var/log/project-structure-host-install.log"
>>>>>>> 9ed94c62

COPY [ "./bin/entrypoint", "/usr/local/bin/entrypoint" ]
ENTRYPOINT [ "docker-entrypoint.sh", "entrypoint" ]
CMD [ "make", "-e", "build-docker" ]

# https://github.com/opencontainers/image-spec/blob/main/annotations.md#pre-defined-annotation-keys
LABEL org.opencontainers.image.url="https://gitlab.com/rpatterson/prunerr"
LABEL org.opencontainers.image.documentation="https://gitlab.com/rpatterson/prunerr"
LABEL org.opencontainers.image.source="https://gitlab.com/rpatterson/prunerr"
LABEL org.opencontainers.image.title="Prunerr Build Host"
LABEL org.opencontainers.image.description="The host in which Prunerr is built"
LABEL org.opencontainers.image.licenses="MIT"
LABEL org.opencontainers.image.authors="Ross Patterson <me@rpatterson.net>"
LABEL org.opencontainers.image.vendor="rpatterson.net"
LABEL org.opencontainers.image.base.name="docker.io/library/docker:latest"
# Build-time `LABEL`s
LABEL org.opencontainers.image.version=0.0.1<|MERGE_RESOLUTION|>--- conflicted
+++ resolved
@@ -34,13 +34,8 @@
 
 COPY [ "./requirements-py310.txt", "${HOME}/.local/lib/" ]
 RUN mkdir -pv "${HOME}/.local/var/log/" && \
-<<<<<<< HEAD
-    pip install --no-cache-dir --user -r "${HOME}/.local/lib/requirements-py310.txt" \
+    pip3 install --no-cache-dir --user -r "${HOME}/.local/lib/requirements-py310.txt" \
     >"${HOME}/.local/var/log/prunerr-host-install.log"
-=======
-    pip3 install --no-cache-dir --user -r "${HOME}/.local/lib/requirements-py310.txt" \
-    >"${HOME}/.local/var/log/project-structure-host-install.log"
->>>>>>> 9ed94c62
 
 COPY [ "./bin/entrypoint", "/usr/local/bin/entrypoint" ]
 ENTRYPOINT [ "docker-entrypoint.sh", "entrypoint" ]
