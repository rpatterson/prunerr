# SPDX-FileCopyrightText: 2023 Ross Patterson <me@rpatterson.net>
#
# SPDX-License-Identifier: MIT

## Build and publish an image in which to build, test, and release projects.

### Defensive settings for make:
#     https://tech.davis-hansson.com/p/make/
SHELL:=bash
.ONESHELL:
.SHELLFLAGS:=-eu -o pipefail -c
.SILENT:
.DELETE_ON_ERROR:
MAKEFLAGS+=--warn-undefined-variables
MAKEFLAGS+=--no-builtin-rules
PS1?=$$
EMPTY=
COMMA=,

# Done with `$(shell)`, echo recipe commands going forward
.SHELLFLAGS+= -x

<<<<<<< HEAD
DOCKER_IMAGE=merpatterson/prunerr
=======
# TEMPLATE: Only change this if you customize this image.  Otherwise use the version of
# this image from the project template in your CI/CD.
DOCKER_IMAGE=merpatterson/project-structure
>>>>>>> 2d7526e2

## Top-level targets

.PHONY: all
### Default target
all: build

.PHONY: build
### Build the Docker `build-host` container image.
build: ./Dockerfile
	docker pull "$(DOCKER_IMAGE):build-host" || true
	docker buildx build --pull --load \
	    --build-arg "BUILDKIT_INLINE_CACHE=1" \
	    --cache-from "$(DOCKER_IMAGE):build-host" \
	    --tag "$(DOCKER_IMAGE):build-host" \
	    "./"

.PHONY: release
### Publish the image to this specific CI/CD platform for future caching.
release: build
	docker push "$(DOCKER_IMAGE):build-host"


## Debug targets

.PHONY: debug-github-checkout
## Reproduce the GitHub Actions shallow git checkout
debug-github-checkout:
	git init "$(CHECKOUT_DIR)"
	cd "$(CHECKOUT_DIR)"
	git remote add origin \
	    "https://github.com/$(GITHUB_REPOSITORY_OWNER)/prunerr"
	rev_hash="$$(git ls-remote -q "origin" "$(VCS_BRANCH)" | cut -f 1)"
	git -c protocol.version=2 fetch --no-tags --prune --progress \
	    --no-recurse-submodules --depth=1 "origin" "$${rev_hash}"
	git checkout --progress --detach "$${rev_hash}"<|MERGE_RESOLUTION|>--- conflicted
+++ resolved
@@ -20,13 +20,7 @@
 # Done with `$(shell)`, echo recipe commands going forward
 .SHELLFLAGS+= -x
 
-<<<<<<< HEAD
 DOCKER_IMAGE=merpatterson/prunerr
-=======
-# TEMPLATE: Only change this if you customize this image.  Otherwise use the version of
-# this image from the project template in your CI/CD.
-DOCKER_IMAGE=merpatterson/project-structure
->>>>>>> 2d7526e2
 
 ## Top-level targets
 
