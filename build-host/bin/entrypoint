#!/bin/ash

# SPDX-FileCopyrightText: 2023 Ross Patterson <me@rpatterson.net>
#
# SPDX-License-Identifier: MIT

#
# Shared set up for local testing of CI/CD

set -eu -o pipefail
CHOWN_ARGS="-R"
if [ "${DEBUG:=false}" = "true" ]
then
    # Echo commands for easier debugging
    set -x
    PS4='${0}:${LINENO}+'
    CHOWN_ARGS="${CHOWN_ARGS} -c"
fi


main() {
    # Run as the user from the enironment, adding that user if necessary
    if [ -n "${PUID:-}" ]
    then
        if [ "$(id -u)" != "0" ]
        then
            set +x
            echo "ERROR: Can't create a user when not run as root" 1>&2
            false
        fi
<<<<<<< HEAD
	# Ensure the home directory in the image has the correct permissions:
	chown "${PUID}:${PGID:-${PUID}}" "/home/runner/" "/home/runner/.local/" \
	    "/home/runner/.local/bin/" "/home/runner/.local/state/" \
	    "/home/runner/.local/state/${PROJECT_NAME}/" \
	    "/home/runner/.local/state/${PROJECT_NAME}/log/"
=======
        # Ensure the home directory in the image has the correct permissions:
        chown "${PUID}:${PGID:-${PUID}}" "/home/runner/" "/home/runner/.local/" \
            "/home/runner/.local/bin/" "/home/runner/.local/state/" \
            "/home/runner/.local/state/${PROJECT_NAME}/" \
            "/home/runner/.local/state/${PROJECT_NAME}/log/"
>>>>>>> 0466c147
        # Add an unprivileged user to cover those use cases and better match local
        # development:
        if ! getent group "${PGID}" >"/dev/null"
        then
            addgroup -g "${PGID}" "runner"
        fi
        group_name=$(getent group "${PGID}" | cut -d ":" -f 1)
        if ! id "${PUID}" >"/dev/null" 2>&1
        then
            adduser -u "${PUID}" -G "${group_name}" -g "CI Runner,,," -D \
                    -s "/bin/bash" "runner"
        fi
        user_name=$(getent passwd "${PUID}" | cut -d ":" -f 1)
        if [ -e "/var/run/docker.sock" ]
        then
            # Ensure the user can talk to `# dockerd`:
            docker_gid=$(stat -c "%g" "/var/run/docker.sock")
            if ! getent group ${docker_gid} >"/dev/null"
            then
                addgroup -g "${docker_gid}" "docker"
            fi
            if ! id -G "${user_name}" | grep -qw "${docker_gid}"
            then
                adduser "${user_name}" "$(stat -c "%G" "/var/run/docker.sock")"
            fi
        fi
        # Run the rest of the command-line arguments as the unprivileged user:
        exec su-exec "${PUID}" "${@}"
    fi

    # Run un-altered as the user passed in by docker
    exec "$@"
}


main "$@"<|MERGE_RESOLUTION|>--- conflicted
+++ resolved
@@ -28,19 +28,11 @@
             echo "ERROR: Can't create a user when not run as root" 1>&2
             false
         fi
-<<<<<<< HEAD
-	# Ensure the home directory in the image has the correct permissions:
-	chown "${PUID}:${PGID:-${PUID}}" "/home/runner/" "/home/runner/.local/" \
-	    "/home/runner/.local/bin/" "/home/runner/.local/state/" \
-	    "/home/runner/.local/state/${PROJECT_NAME}/" \
-	    "/home/runner/.local/state/${PROJECT_NAME}/log/"
-=======
         # Ensure the home directory in the image has the correct permissions:
         chown "${PUID}:${PGID:-${PUID}}" "/home/runner/" "/home/runner/.local/" \
             "/home/runner/.local/bin/" "/home/runner/.local/state/" \
             "/home/runner/.local/state/${PROJECT_NAME}/" \
             "/home/runner/.local/state/${PROJECT_NAME}/log/"
->>>>>>> 0466c147
         # Add an unprivileged user to cover those use cases and better match local
         # development:
         if ! getent group "${PGID}" >"/dev/null"
