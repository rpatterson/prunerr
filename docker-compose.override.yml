# Override `$ docker compose ...` configuration for development or testing here in this
# repo checkout.  Everything that may be used outside this checkout should be in
# `./docker-compose.yml`.
version: "3.8"

services:

  ## Configuration specific to this checkout
  python-project-structure:
    image: "merpatterson/python-project-structure:${PYTHON_ENV:-py310}-${DOCKER_BRANCH_TAG:-develop}"
    container_name: "python-project-structure-checkout"
    build:
      context: "${CHECKOUT_DIR}/"
      args:
        PYTHON_MINOR: "${PYTHON_MINOR:-3.10}"
        PYTHON_ENV: "${PYTHON_ENV:-py310}"
        VERSION: "${VERSION:-}"
    volumes:
      # Preserve caches caches between container runs
      - "${CHECKOUT_DIR}/home/:/home/python-project-structure/"

  ## Container for use by developers
  python-project-structure-devel:
    image: "merpatterson/python-project-structure:devel-${PYTHON_ENV:-py310}-${DOCKER_BRANCH_TAG:-develop}"
    container_name: "python-project-structure-devel"
    build:
      context: "${CHECKOUT_DIR}/"
      dockerfile: "${CHECKOUT_DIR}/Dockerfile.devel"
      args:
        PYTHON_MINOR: "${PYTHON_MINOR:-3.10}"
        PYTHON_ENV: "${PYTHON_ENV:-py310}"
        VERSION: "${VERSION:-}"
    environment:
      TZ: "${TZ:-Etc/UTC}"
      # Make the run-time user configurable in `./.env`
      PUID: "${PUID:-1000}"
      PGID: "${PGID:-${PUID:-1000}}"
      # Variables from the environment we want to be passed through into the container:
      CI: "${CI:-false}"
      # DEBUG: "true"
    volumes:
      # Ensure local changes are reflected inside the container.
      - "${CHECKOUT_DIR}/bin/entrypoint:/usr/local/bin/entrypoint"
      - "${CHECKOUT_DIR}/:/usr/local/src/python-project-structure/"
      # Preserve caches caches between container runs
      - "${CHECKOUT_DIR}/home/:/home/python-project-structure/"
      # Avoid any clashes between image variants and/or the local host at both build and
      # run-time.
      - "${CHECKOUT_DIR}/var/docker/${PYTHON_ENV:-py310}/:/usr/local/src/python-project-structure/var/"
      - "${CHECKOUT_DIR}/var/docker/${PYTHON_ENV:-py310}/.tox/:/usr/local/src/python-project-structure/.tox/"
      - "${CHECKOUT_DIR}/var/docker/${PYTHON_ENV:-py310}/python_project_structure.egg-info/:/usr/local/src/python-project-structure/src/python_project_structure.egg-info/"

  ## Contianers during development and release

  # https://github.com/hadolint/hadolint#how-to-use
  hadolint:
    image: "hadolint/hadolint"
    environment:
      TZ: "${TZ:-Etc/UTC}"
    volumes:
      - "${CHECKOUT_DIR}/:/usr/local/src/python-project-structure/"
    working_dir: "/usr/local/src/python-project-structure/"

  pandoc:
    image: "pandoc/core"
    user: "${PUID:-1000}:${PGID:-${PUID:-1000}}"
    environment:
      TZ: "${TZ:-Etc/UTC}"
    volumes:
      - "${CHECKOUT_DIR}/:/data/"
    command: >-
      "./README.rst" -f "rst" -t "markdown" -o "./README.md"

  docker-pushrm:
    image: "chko/docker-pushrm"
    depends_on:
      pandoc:
        condition: "service_completed_successfully"
    environment:
      TZ: "${TZ:-Etc/UTC}"
      DOCKER_USER: "${DOCKER_USER:-merpatterson}"
      DOCKER_PASS: "${DOCKER_PASS}"
    volumes:
      - "${CHECKOUT_DIR}/:/data/"
    command: >-
      --file "/data/README.md" --short "Python project structure foundation or template"
      --debug "merpatterson/python-project-structure"

  ## Container for use by end users
  build-host:
    image: "merpatterson/python-project-structure:build-host"
    build: "${CHECKOUT_DIR}/build-host/"
    privileged: true
    volumes:
      - "/var/run/docker.sock:/var/run/docker.sock"
      - "${CHECKOUT_DIR}/:${CHECKOUT_DIR}"
      - "${CHECKOUT_DIR}/build-host/bin/entrypoint:/usr/local/bin/entrypoint"
      # Share local SSH authentication to repository remotes
      - "~/.ssh/:/home/runner/.ssh/"
    env_file: "./.env"
    environment:
      TZ: "${TZ:-Etc/UTC}"
      PUID: "${PUID:-1000}"
      PGID: "${DOCKER_GID:-${PGID:-${PUID:-1000}}}"
      # DEBUG: "true"
    working_dir: "${CHECKOUT_DIR}"
    command: >-
<<<<<<< HEAD
      make -e build-docker test-docker build-bump release

  gitlab-release-cli:
    image: "registry.gitlab.com/gitlab-org/release-cli:latest"
    environment:
      CI_JOB_TOKEN: "${CI_JOB_TOKEN:-}"
    volumes:
      - "./:/usr/local/src/python-project-structure/"
    working_dir: "/usr/local/src/python-project-structure/"
=======
      make -e build-docker test-docker release-bump release
>>>>>>> 87a0af8c
<|MERGE_RESOLUTION|>--- conflicted
+++ resolved
@@ -105,8 +105,7 @@
       # DEBUG: "true"
     working_dir: "${CHECKOUT_DIR}"
     command: >-
-<<<<<<< HEAD
-      make -e build-docker test-docker build-bump release
+      make -e build-docker test-docker release-bump release
 
   gitlab-release-cli:
     image: "registry.gitlab.com/gitlab-org/release-cli:latest"
@@ -114,7 +113,4 @@
       CI_JOB_TOKEN: "${CI_JOB_TOKEN:-}"
     volumes:
       - "./:/usr/local/src/python-project-structure/"
-    working_dir: "/usr/local/src/python-project-structure/"
-=======
-      make -e build-docker test-docker release-bump release
->>>>>>> 87a0af8c
+    working_dir: "/usr/local/src/python-project-structure/"