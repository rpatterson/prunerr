--- conflicted
+++ resolved
@@ -10,14 +10,9 @@
 services:
   # Configuration specific to development:
   project-structure:
-<<<<<<< HEAD
     image: "\
       ${DOCKER_REGISTRY_HOST:-registry.gitlab.com}/${PROJECT_NAMESPACE:?}\
       /project-structure:${PYTHON_ENV:-py311}-${DOCKER_BRANCH_TAG:-develop}"
-=======
-    image: "${DOCKER_USER:?}/project-structure\
-      :${PYTHON_ENV:-py311}-${DOCKER_BRANCH_TAG:-develop}"
->>>>>>> f4e839ed
     container_name: "project-structure-checkout"
     build:
       context: "${CHECKOUT_DIR:-.}/"
@@ -31,14 +26,9 @@
 
   # Container for use by developers:
   project-structure-devel:
-<<<<<<< HEAD
     image: "\
       ${DOCKER_REGISTRY_HOST:-registry.gitlab.com}/${PROJECT_NAMESPACE:?}\
       /project-structure:devel-${PYTHON_ENV:-py311}-${DOCKER_BRANCH_TAG:-develop}"
-=======
-    image: "${DOCKER_USER:?}/project-structure\
-      :devel-${PYTHON_ENV:-py311}-${DOCKER_BRANCH_TAG:-develop}"
->>>>>>> f4e839ed
     container_name: "project-structure-devel"
     profiles:
       - "test"
@@ -51,11 +41,7 @@
         VERSION: "${VERSION:-}"
     environment:
       TZ: "${TZ:-Etc/UTC}"
-<<<<<<< HEAD
-      # Make the runtime user configurable in `./.env`
-=======
       # Make the runtime user configurable in `./.env`:
->>>>>>> f4e839ed
       PUID: "${PUID:-1000}"
       PGID: "${PGID:-${PUID:-1000}}"
       # Variables from the environment to pass through into the container:
@@ -70,11 +56,7 @@
       - "${CHECKOUT_DIR:-.}/home/.local/share/:/home/project-structure/.local/share/"
       - "${CHECKOUT_DIR:-.}/home/.cache/:/home/project-structure/.cache/"
       # Avoid any clashes between image variants and the local host at both build and
-<<<<<<< HEAD
-      # runtime.
-=======
       # runtime:
->>>>>>> f4e839ed
       - "${CHECKOUT_DIR:-.}/var-docker/${PYTHON_ENV:-py311}/\
         :/usr/local/src/project-structure/var/"
       - "${CHECKOUT_DIR:-.}/var-docker/${PYTHON_ENV:-py311}/.tox/\
@@ -157,11 +139,7 @@
       --debug "${DOCKER_USER:-}/project-structure"
 
   gitlab-release-cli:
-<<<<<<< HEAD
     image: "${DOCKER_REGISTRY_HOST:-registry.gitlab.com}/gitlab-org/release-cli:latest"
-=======
-    image: "registry.gitlab.com/gitlab-org/release-cli:latest"
->>>>>>> f4e839ed
     profiles:
       - "release"
     environment:
@@ -170,7 +148,6 @@
       - "./:/usr/local/src/project-structure/"
     working_dir: "/usr/local/src/project-structure/"
 
-<<<<<<< HEAD
   ## Containers related to CI/CD:
 
   # The container that runs CI/CD:
@@ -178,12 +155,6 @@
     image: "\
       ${DOCKER_REGISTRY_HOST:-registry.gitlab.com}/${DOCKER_USER:-}/project-structure\
       :build-host"
-=======
-  ## Containers for simulating CI/CD:
-
-  build-host:
-    image: "${DOCKER_USER:-}/project-structure:build-host"
->>>>>>> f4e839ed
     profiles:
       - "ci"
     build: "${CHECKOUT_DIR:-.}/build-host/"
@@ -202,12 +173,8 @@
       # DEBUG: "true"
     working_dir: "${CHECKOUT_DIR:-.}"
     command: >-
-<<<<<<< HEAD
       make -e test-lint build-docker test-docker release
 
   gitlab-runner:
     profiles:
-      - "ci"
-=======
-      make -e test-lint build-docker test-docker release
->>>>>>> f4e839ed
+      - "ci"