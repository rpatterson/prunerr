--- conflicted
+++ resolved
@@ -12,13 +12,8 @@
   # Configuration specific to development:
   project-structure:
     image: "\
-<<<<<<< HEAD
-      ${DOCKER_REGISTRY_HOST:-registry.gitlab.com}/${DOCKER_USER:?}/${PROJECT_NAME:?}\
-      :${PYTHON_ENV:-py310}-${DOCKER_BRANCH_TAG:-develop}"
-=======
       ${DOCKER_REGISTRY_HOST:-registry.gitlab.com}/${PROJECT_NAMESPACE:?}\
-      /${PROJECT_NAME:?}:${DOCKER_BRANCH_TAG:-develop}"
->>>>>>> 44b62ab6
+      /${PROJECT_NAME:?}:${PYTHON_ENV:-py310}-${DOCKER_BRANCH_TAG:-develop}"
     container_name: "${PROJECT_NAME:?}-checkout"
     build:
       context: "${CHECKOUT_DIR:-.}/"
@@ -36,13 +31,8 @@
   # Container for use by developers:
   project-structure-devel:
     image: "\
-<<<<<<< HEAD
-      ${DOCKER_REGISTRY_HOST:-registry.gitlab.com}/${DOCKER_USER:?}/${PROJECT_NAME:?}\
-      :devel-${PYTHON_ENV:-py310}-${DOCKER_BRANCH_TAG:-develop}"
-=======
       ${DOCKER_REGISTRY_HOST:-registry.gitlab.com}/${PROJECT_NAMESPACE:?}\
-      /${PROJECT_NAME:?}:devel-${DOCKER_BRANCH_TAG:-develop}"
->>>>>>> 44b62ab6
+      /${PROJECT_NAME:?}:devel-${PYTHON_ENV:-py310}-${DOCKER_BRANCH_TAG:-develop}"
     container_name: "${PROJECT_NAME:?}-devel"
     profiles:
       - "test"
