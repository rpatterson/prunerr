--- conflicted
+++ resolved
@@ -16,17 +16,10 @@
   radarr:
     container_name: "prunerr-devel-radarr"
 
-<<<<<<< HEAD
-  ## Configuration specific to this checkout
-  prunerr-daemon:
-    container_name: "prunerr-daemon-checkout"
-    image: "merpatterson/prunerr:${PYTHON_ENV:-py311}-${VCS_BRANCH:-develop}"
-=======
   # Configuration specific to development:
   prunerr-daemon:
     image: "merpatterson/prunerr:${PYTHON_ENV:-py310}-${DOCKER_BRANCH_TAG:-develop}"
     container_name: "prunerr-daemon-checkout"
->>>>>>> 94ab7d80
     build:
       context: "${CHECKOUT_DIR}/"
       args:
@@ -37,12 +30,6 @@
       # Preserve caches caches between container runs
       - "${CHECKOUT_DIR}/home/:/home/prunerr/"
 
-<<<<<<< HEAD
-  ## Container for use by developers
-  prunerr-devel:
-    image: "merpatterson/prunerr:devel-${PYTHON_ENV:-py311}-${VCS_BRANCH:-develop}"
-    container_name: "prunerr-devel"
-=======
   ## Contianers used for development and release:
 
   # Container for use by developers:
@@ -51,7 +38,6 @@
     container_name: "prunerr-devel"
     profiles:
       - "test"
->>>>>>> 94ab7d80
     build:
       context: "${CHECKOUT_DIR}/"
       dockerfile: "${CHECKOUT_DIR}/Dockerfile.devel"
@@ -75,17 +61,9 @@
       - "${CHECKOUT_DIR}/home/:/home/prunerr/"
       # Avoid any clashes between image variants and/or the local host at both build and
       # run-time.
-<<<<<<< HEAD
-      - "${CHECKOUT_DIR}/var/docker/${PYTHON_ENV:-py311}/:/usr/local/src/prunerr/var/"
-      - "${CHECKOUT_DIR}/var/docker/${PYTHON_ENV:-py311}/.tox/:/usr/local/src/prunerr/.tox/"
-      - "${CHECKOUT_DIR}/var/docker/${PYTHON_ENV:-py311}/prunerr.egg-info/:/usr/local/src/prunerr/src/prunerr.egg-info/"
-
-  ## Contianers during development and release
-=======
       - "${CHECKOUT_DIR}/var/docker/${PYTHON_ENV:-py310}/:/usr/local/src/prunerr/var/"
       - "${CHECKOUT_DIR}/var/docker/${PYTHON_ENV:-py310}/.tox/:/usr/local/src/prunerr/.tox/"
       - "${CHECKOUT_DIR}/var/docker/${PYTHON_ENV:-py310}/prunerr.egg-info/:/usr/local/src/prunerr/src/prunerr.egg-info/"
->>>>>>> 94ab7d80
 
   # https://github.com/hadolint/hadolint#how-to-use
   hadolint:
@@ -97,11 +75,8 @@
     volumes:
       - "${CHECKOUT_DIR}/:/usr/local/src/prunerr/"
     working_dir: "/usr/local/src/prunerr/"
-<<<<<<< HEAD
-=======
     command: >-
       hadolint "./Dockerfile"
->>>>>>> 94ab7d80
 
   pandoc:
     image: "pandoc/core"
@@ -131,8 +106,6 @@
     command: >-
       --file "/data/README.md" --short "prunerr foundation or template"
       --debug "merpatterson/prunerr"
-<<<<<<< HEAD
-=======
 
   gitlab-release-cli:
     image: "registry.gitlab.com/gitlab-org/release-cli:latest"
@@ -143,18 +116,14 @@
     volumes:
       - "./:/usr/local/src/prunerr/"
     working_dir: "/usr/local/src/prunerr/"
->>>>>>> 94ab7d80
 
   ## Containers related to CI/CD:
 
   # The container in which CI/CD is run:
   build-host:
     image: "merpatterson/prunerr:build-host"
-<<<<<<< HEAD
-=======
     profiles:
       - "ci"
->>>>>>> 94ab7d80
     build: "${CHECKOUT_DIR}/build-host/"
     privileged: true
     volumes:
@@ -179,14 +148,9 @@
     profiles:
       - "ci"
     volumes:
-<<<<<<< HEAD
-      - "./:/usr/local/src/prunerr/"
-    working_dir: "/usr/local/src/prunerr/"
-=======
       - "./gitlab-runner/config:/etc/gitlab-runner"
       - "/var/run/docker.sock:/var/run/docker.sock"
       - "./gitlab-runner/cache:/cache"
       - "./gitlab-runner/certs:/certs"
     ports:
-      - "8093:8093"
->>>>>>> 94ab7d80
+      - "8093:8093"