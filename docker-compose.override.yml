--- conflicted
+++ resolved
@@ -10,34 +10,23 @@
 services:
   # Configuration specific to development:
   project-structure:
-<<<<<<< HEAD
     image: "${DOCKER_USER:?}/project-structure\
       :${PYTHON_ENV:-py311}-${DOCKER_BRANCH_TAG:-develop}"
-=======
-    image: "${DOCKER_USER:?}/project-structure:${DOCKER_BRANCH_TAG:-develop}"
->>>>>>> b54ffca7
     container_name: "project-structure-checkout"
     build:
       context: "${CHECKOUT_DIR:-.}/"
       target: "user"
       args:
-<<<<<<< HEAD
         PYTHON_MINOR: "${PYTHON_MINOR:-3.11}"
         PYTHON_ENV: "${PYTHON_ENV:-py311}"
-=======
->>>>>>> b54ffca7
         VERSION: "${VERSION:-}"
 
   ## Contianers used for development and release:
 
   # Container for use by developers:
   project-structure-devel:
-<<<<<<< HEAD
     image: "${DOCKER_USER:?}/project-structure\
       :devel-${PYTHON_ENV:-py311}-${DOCKER_BRANCH_TAG:-develop}"
-=======
-    image: "${DOCKER_USER:?}/project-structure:devel-${DOCKER_BRANCH_TAG:-develop}"
->>>>>>> b54ffca7
     container_name: "project-structure-devel"
     profiles:
       - "test"
@@ -45,19 +34,12 @@
       context: "${CHECKOUT_DIR:-.}/"
       target: "devel"
       args:
-<<<<<<< HEAD
         PYTHON_MINOR: "${PYTHON_MINOR:-3.11}"
         PYTHON_ENV: "${PYTHON_ENV:-py311}"
         VERSION: "${VERSION:-}"
     environment:
       TZ: "${TZ:-Etc/UTC}"
       # Make the runtime user configurable in `./.env`:
-=======
-        VERSION: "${VERSION:-}"
-    environment:
-      TZ: "${TZ:-Etc/UTC}"
-      # Make the runtime user configurable in `./.env`
->>>>>>> b54ffca7
       PUID: "${PUID:-1000}"
       PGID: "${PGID:-${PUID:-1000}}"
       # Variables from the environment to pass through into the container:
@@ -65,18 +47,13 @@
       # DEBUG: "true"
     volumes:
       # Reflect local changes inside the container:
-<<<<<<< HEAD
-      - "${CHECKOUT_DIR:-.}/bin/entrypoint:/usr/local/bin/entrypoint"
-=======
       - "${CHECKOUT_DIR:-.}/bin/entrypoint.sh:/usr/local/bin/entrypoint.sh"
->>>>>>> b54ffca7
       - "${CHECKOUT_DIR:-.}/:/usr/local/src/project-structure/"
       # Preserve user configuration, data, and caches between containers and variants:
       - "${CHECKOUT_DIR:-.}/home/.config/:/home/project-structure/.config/"
       - "${CHECKOUT_DIR:-.}/home/.local/share/:/home/project-structure/.local/share/"
       - "${CHECKOUT_DIR:-.}/home/.cache/:/home/project-structure/.cache/"
       # Avoid any clashes between image variants and the local host at both build and
-<<<<<<< HEAD
       # runtime:
       - "${CHECKOUT_DIR:-.}/var-docker/${PYTHON_ENV:-py311}/\
         :/usr/local/src/project-structure/var/"
@@ -85,10 +62,6 @@
       - "${CHECKOUT_DIR:-.}/var-docker/${PYTHON_ENV:-py311}\
         /project_structure.egg-info/\
         :/usr/local/src/project-structure/src/project_structure.egg-info/"
-=======
-      # runtime.
-      - "${CHECKOUT_DIR:-.}/var-docker/:/usr/local/src/project-structure/var/"
->>>>>>> b54ffca7
 
   # https://github.com/hadolint/hadolint#how-to-use
   hadolint:
@@ -184,12 +157,8 @@
     volumes:
       - "/var/run/docker.sock:/var/run/docker.sock"
       - "${CHECKOUT_DIR:-.}/:${CHECKOUT_DIR:-.}"
-<<<<<<< HEAD
-      - "${CHECKOUT_DIR:-.}/build-host/bin/entrypoint:/usr/local/bin/entrypoint"
-=======
       - "${CHECKOUT_DIR:-.}/build-host/bin/init-job.sh:/usr/local/bin/init-job.sh"
       - "${CHECKOUT_DIR:-.}/build-host/bin/entrypoint.sh:/usr/local/bin/entrypoint.sh"
->>>>>>> b54ffca7
       # Share local SSH authentication to repository remotes
       - "~/.ssh/:/home/runner/.ssh/"
     env_file: "./.env"
