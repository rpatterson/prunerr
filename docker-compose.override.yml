# SPDX-FileCopyrightText: 2023 Ross Patterson <me@rpatterson.net>
#
# SPDX-License-Identifier: MIT

# Override `$ docker compose` configuration for development or testing here in this
# repository checkout. Put everything used outside this checkout in
# `./docker-compose.yml`.
version: "3.8"

services:
  transmission:
    container_name: "prunerr-devel-transmission"
    volumes:
      # Exit the container if the core `s6-overlay` service fails
      - "./s6/etc/services.d/default/finish:/etc/services.d/transmission/finish"

  sonarr:
    container_name: "prunerr-devel-sonarr"
  radarr:
    container_name: "prunerr-devel-radarr"

  # Configuration specific to development:
  prunerr-daemon:
    image: "\
<<<<<<< HEAD
      ${DOCKER_REGISTRY_HOST:-registry.gitlab.com}/prunerr\
      /prunerr:${PYTHON_ENV:-py311}-${DOCKER_BRANCH_TAG:-develop}"
    container_name: "prunerr-daemon-checkout"
=======
      ${DOCKER_REGISTRY_HOST:-registry.gitlab.com}/rpatterson\
      /project-structure:${PYTHON_ENV:-py311}-${DOCKER_BRANCH_TAG:-develop}"
    container_name: "project-structure-checkout"
>>>>>>> 48caf62a
    build:
      context: "${CHECKOUT_DIR:-.}/"
      target: "user"
      args:
        PYTHON_MINOR: "${PYTHON_MINOR:-3.11}"
        PYTHON_ENV: "${PYTHON_ENV:-py311}"
        VERSION: "${VERSION:-}"

  ## Contianers used for development and release:

  # Container for use by developers:
  prunerr-devel:
    image: "\
<<<<<<< HEAD
      ${DOCKER_REGISTRY_HOST:-registry.gitlab.com}/prunerr\
      /prunerr:devel-${PYTHON_ENV:-py311}-${DOCKER_BRANCH_TAG:-develop}"
    container_name: "prunerr-devel"
=======
      ${DOCKER_REGISTRY_HOST:-registry.gitlab.com}/rpatterson\
      /project-structure:devel-${PYTHON_ENV:-py311}-${DOCKER_BRANCH_TAG:-develop}"
    container_name: "project-structure-devel"
>>>>>>> 48caf62a
    profiles:
      - "test"
    build:
      context: "${CHECKOUT_DIR:-.}/"
      target: "devel"
      args:
        PYTHON_MINOR: "${PYTHON_MINOR:-3.11}"
        PYTHON_ENV: "${PYTHON_ENV:-py311}"
        VERSION: "${VERSION:-}"
    environment:
      TZ: "${TZ:-Etc/UTC}"
      # Make the runtime user configurable in `./.env`:
      PUID: "${PUID:-1000}"
      PGID: "${PGID:-${PUID:-1000}}"
      # Variables from the environment to pass through into the container:
      CI: "${CI:-false}"
      # DEBUG: "true"
    volumes:
      # Reflect local changes inside the container:
      - "${CHECKOUT_DIR:-.}/bin/entrypoint.sh:/usr/local/bin/entrypoint.sh"
      - "${CHECKOUT_DIR:-.}/:/usr/local/src/prunerr/"
      # Preserve user configuration, data, and caches between containers and variants:
      - "${CHECKOUT_DIR:-.}/home/.config/:/home/prunerr/.config/"
      - "${CHECKOUT_DIR:-.}/home/.local/share/:/home/prunerr/.local/share/"
      - "${CHECKOUT_DIR:-.}/home/.cache/:/home/prunerr/.cache/"
      # Avoid any clashes between image variants and the local host at both build and
      # runtime:
      - "${CHECKOUT_DIR:-.}/var-docker/${PYTHON_ENV:-py311}/\
        :/usr/local/src/prunerr/var/"
      - "${CHECKOUT_DIR:-.}/var-docker/${PYTHON_ENV:-py311}/.tox/\
        :/usr/local/src/prunerr/.tox/"
      - "${CHECKOUT_DIR:-.}/var-docker/${PYTHON_ENV:-py311}\
        /prunerr.egg-info/\
        :/usr/local/src/prunerr/src/prunerr.egg-info/"

  # https://github.com/hadolint/hadolint#how-to-use
  hadolint:
    image: "ghcr.io/hadolint/hadolint"
    profiles:
      - "test"
    environment:
      TZ: "${TZ:-Etc/UTC}"
    volumes:
      - "${CHECKOUT_DIR:-.}/:/usr/local/src/prunerr/"
    working_dir: "/usr/local/src/prunerr/"
    command: >-
      hadolint "./Dockerfile"

  reuse:
    image: "docker.io/fsfe/reuse:latest-debian"
    profiles:
      - "lint"
    user: "${PUID:-1000}:${PGID:-${PUID:-1000}}"
    environment:
      TZ: "${TZ:-Etc/UTC}"
    volumes:
      - "${CHECKOUT_DIR:-.}/:/data/"
    command: >-
      lint

  vale:
    image: "docker.io/jdkato/vale:v2.28.1"
    profiles:
      - "lint"
    user: "${PUID:-1000}:${PGID:-${PUID:-1000}}"
    environment:
      TZ: "${TZ:-Etc/UTC}"
    volumes:
<<<<<<< HEAD
      - "${CHECKOUT_DIR:-.}/:/usr/local/src/prunerr"
    working_dir: "/usr/local/src/prunerr"
=======
      - "${CHECKOUT_DIR:-.}/:/usr/local/src/project-structure"
    working_dir: "/usr/local/src/project-structure"
>>>>>>> 48caf62a
    command: >-
      .

  pandoc:
    image: "docker.io/pandoc/core"
    profiles:
      - "release"
    user: "${PUID:-1000}:${PGID:-${PUID:-1000}}"
    volumes:
      - "${CHECKOUT_DIR:-.}/:/data/"
    entrypoint: "ash"
    # Strip reStructuredText directives unsupported in Markdown before converting, for
    # example table of contents, and converted Markdown that isn't widely supported, for
    # example tables:
    command: >-
      -xeu -c '
        grep -Ev "^ *\.\. +(contents)::.*" "./README.rst" |
        pandoc -f "rst" -t "gfm" | grep -Ev "^(\+-+\+|\|.*\|)$" >"./README.md"
      '

  docker-pushrm:
    image: "chko/docker-pushrm"
    depends_on:
      pandoc:
        condition: "service_completed_successfully"
    profiles:
      - "release"
    environment:
      TZ: "${TZ:-Etc/UTC}"
      DOCKER_USER: "${DOCKER_USER:-}"
      DOCKER_PASS: "${DOCKER_PASS:-}"
    volumes:
      - "${CHECKOUT_DIR:-.}/:/data/"
    command: >-
      --file "/data/var/README.md"
      --short "Perma-seed Servarr media libraries"
      --debug "${DOCKER_USER:-}/prunerr"

  gitlab-release-cli:
    image: "registry.gitlab.com/gitlab-org/release-cli:latest"
    profiles:
      - "release"
    environment:
      CI_JOB_TOKEN: "${CI_JOB_TOKEN:-}"
    volumes:
      - "./:/usr/local/src/prunerr/"
    working_dir: "/usr/local/src/prunerr/"

  ## Containers related to CI/CD:

  # The container that runs CI/CD:
  build-host:
    image: "\
<<<<<<< HEAD
      ${DOCKER_REGISTRY_HOST:-registry.gitlab.com}/${DOCKER_USER:-}/prunerr\
=======
      ${DOCKER_REGISTRY_HOST:-registry.gitlab.com}/rpatterson/project-structure\
>>>>>>> 48caf62a
      :build-host"
    profiles:
      - "ci"
    build: "${CHECKOUT_DIR:-.}/build-host/"
    privileged: true
    volumes:
      - "/var/run/docker.sock:/var/run/docker.sock"
      - "${CHECKOUT_DIR:-.}/:${CHECKOUT_DIR:-.}"
      - "${CHECKOUT_DIR:-.}/build-host/bin/init-job.sh:/usr/local/bin/init-job.sh"
      - "${CHECKOUT_DIR:-.}/build-host/bin/entrypoint.sh:/usr/local/bin/entrypoint.sh"
      # Share local SSH authentication to repository remotes
      - "~/.ssh/:/home/runner/.ssh/"
    env_file: "./.env"
    environment:
      TZ: "${TZ:-Etc/UTC}"
      PUID: "${PUID:-1000}"
      PGID: "${DOCKER_GID:-${PGID:-${PUID:-1000}}}"
      # DEBUG: "true"
    working_dir: "${CHECKOUT_DIR:-.}"
    command: >-
      make -e test-lint build-docker test-docker release

  gitlab-runner:
    profiles:
      - "ci"<|MERGE_RESOLUTION|>--- conflicted
+++ resolved
@@ -22,15 +22,9 @@
   # Configuration specific to development:
   prunerr-daemon:
     image: "\
-<<<<<<< HEAD
-      ${DOCKER_REGISTRY_HOST:-registry.gitlab.com}/prunerr\
+      ${DOCKER_REGISTRY_HOST:-registry.gitlab.com}/rpatterson\
       /prunerr:${PYTHON_ENV:-py311}-${DOCKER_BRANCH_TAG:-develop}"
     container_name: "prunerr-daemon-checkout"
-=======
-      ${DOCKER_REGISTRY_HOST:-registry.gitlab.com}/rpatterson\
-      /project-structure:${PYTHON_ENV:-py311}-${DOCKER_BRANCH_TAG:-develop}"
-    container_name: "project-structure-checkout"
->>>>>>> 48caf62a
     build:
       context: "${CHECKOUT_DIR:-.}/"
       target: "user"
@@ -44,15 +38,9 @@
   # Container for use by developers:
   prunerr-devel:
     image: "\
-<<<<<<< HEAD
-      ${DOCKER_REGISTRY_HOST:-registry.gitlab.com}/prunerr\
+      ${DOCKER_REGISTRY_HOST:-registry.gitlab.com}/rpatterson\
       /prunerr:devel-${PYTHON_ENV:-py311}-${DOCKER_BRANCH_TAG:-develop}"
     container_name: "prunerr-devel"
-=======
-      ${DOCKER_REGISTRY_HOST:-registry.gitlab.com}/rpatterson\
-      /project-structure:devel-${PYTHON_ENV:-py311}-${DOCKER_BRANCH_TAG:-develop}"
-    container_name: "project-structure-devel"
->>>>>>> 48caf62a
     profiles:
       - "test"
     build:
@@ -121,13 +109,8 @@
     environment:
       TZ: "${TZ:-Etc/UTC}"
     volumes:
-<<<<<<< HEAD
       - "${CHECKOUT_DIR:-.}/:/usr/local/src/prunerr"
     working_dir: "/usr/local/src/prunerr"
-=======
-      - "${CHECKOUT_DIR:-.}/:/usr/local/src/project-structure"
-    working_dir: "/usr/local/src/project-structure"
->>>>>>> 48caf62a
     command: >-
       .
 
@@ -181,11 +164,7 @@
   # The container that runs CI/CD:
   build-host:
     image: "\
-<<<<<<< HEAD
-      ${DOCKER_REGISTRY_HOST:-registry.gitlab.com}/${DOCKER_USER:-}/prunerr\
-=======
-      ${DOCKER_REGISTRY_HOST:-registry.gitlab.com}/rpatterson/project-structure\
->>>>>>> 48caf62a
+      ${DOCKER_REGISTRY_HOST:-registry.gitlab.com}/rpatterson/prunerr\
       :build-host"
     profiles:
       - "ci"
