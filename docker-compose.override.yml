--- conflicted
+++ resolved
@@ -19,11 +19,7 @@
   # Configuration specific to development:
   prunerr-daemon:
     image: "\
-<<<<<<< HEAD
-      registry.gitlab.com/rpatterson/prunerr\
-=======
-      ${DOCKER_REGISTRY_HOST:-registry.gitlab.com}/rpatterson/python-project-structure\
->>>>>>> 24333d04
+      ${DOCKER_REGISTRY_HOST:-registry.gitlab.com}/rpatterson/prunerr\
       :${PYTHON_ENV:-py310}-${DOCKER_BRANCH_TAG:-develop}"
     container_name: "prunerr-daemon-checkout"
     build:
@@ -41,11 +37,7 @@
   # Container for use by developers:
   prunerr-devel:
     image: "\
-<<<<<<< HEAD
-      registry.gitlab.com/rpatterson/prunerr\
-=======
-      ${DOCKER_REGISTRY_HOST:-registry.gitlab.com}/rpatterson/python-project-structure\
->>>>>>> 24333d04
+      ${DOCKER_REGISTRY_HOST:-registry.gitlab.com}/rpatterson/prunerr\
       :devel-${PYTHON_ENV:-py310}-${DOCKER_BRANCH_TAG:-develop}"
     container_name: "prunerr-devel"
     profiles:
@@ -73,19 +65,13 @@
       - "${CHECKOUT_DIR}/home/:/home/prunerr/"
       # Avoid any clashes between image variants and/or the local host at both build and
       # run-time.
-<<<<<<< HEAD
-      - "${CHECKOUT_DIR}/var/docker/${PYTHON_ENV:-py310}/:/usr/local/src/prunerr/var/"
-      - "${CHECKOUT_DIR}/var/docker/${PYTHON_ENV:-py310}/.tox/:/usr/local/src/prunerr/.tox/"
-      - "${CHECKOUT_DIR}/var/docker/${PYTHON_ENV:-py310}/prunerr.egg-info/:/usr/local/src/prunerr/src/prunerr.egg-info/"
-=======
       - "${CHECKOUT_DIR}/var/docker/${PYTHON_ENV:-py310}/\
-        :/usr/local/src/python-project-structure/var/"
+        :/usr/local/src/prunerr/var/"
       - "${CHECKOUT_DIR}/var/docker/${PYTHON_ENV:-py310}/.tox/\
-        :/usr/local/src/python-project-structure/.tox/"
+        :/usr/local/src/prunerr/.tox/"
       - "${CHECKOUT_DIR}/var/docker/${PYTHON_ENV:-py310}\
-        /python_project_structure.egg-info/\
-        :/usr/local/src/python-project-structure/src/python_project_structure.egg-info/"
->>>>>>> 24333d04
+        /prunerr.egg-info/\
+        :/usr/local/src/prunerr/src/prunerr.egg-info/"
 
   # https://github.com/hadolint/hadolint#how-to-use
   hadolint:
@@ -132,13 +118,8 @@
       - "${CHECKOUT_DIR}/:/data/"
     command: >-
       --file "/data/var/README.md"
-<<<<<<< HEAD
       --short "Perma-seed Servarr media libraries"
       --debug "merpatterson/prunerr"
-=======
-      --short "Python project structure foundation or template"
-      --debug "merpatterson/python-project-structure"
->>>>>>> 24333d04
 
   gitlab-release-cli:
     image: "${DOCKER_REGISTRY_HOST:-registry.gitlab.com}/gitlab-org/release-cli:latest"
@@ -154,13 +135,9 @@
 
   # The container in which CI/CD is run:
   build-host:
-<<<<<<< HEAD
-    image: "registry.gitlab.com/rpatterson/prunerr:build-host"
-=======
     image: "\
-      ${DOCKER_REGISTRY_HOST:-registry.gitlab.com}/rpatterson/python-project-structure\
+      ${DOCKER_REGISTRY_HOST:-registry.gitlab.com}/rpatterson/prunerr\
       :build-host"
->>>>>>> 24333d04
     profiles:
       - "ci"
     build: "${CHECKOUT_DIR}/build-host/"
