--- conflicted
+++ resolved
@@ -10,17 +10,11 @@
 services:
 
   # Configuration specific to development:
-<<<<<<< HEAD
-  python-project-structure:
+  project-structure:
     image: "\
-      ${DOCKER_REGISTRY_HOST:-registry.gitlab.com}/rpatterson/python-project-structure\
-      :${PYTHON_ENV:-py310}-${DOCKER_BRANCH_TAG:-develop}"
-    container_name: "python-project-structure-checkout"
-=======
-  project-structure:
-    image: "merpatterson/project-structure:${DOCKER_BRANCH_TAG:-develop}"
+      ${DOCKER_REGISTRY_HOST:-registry.gitlab.com}/rpatterson/project-structure\
+      :${DOCKER_BRANCH_TAG:-develop}"
     container_name: "project-structure-checkout"
->>>>>>> 61c4dbe4
     build:
       context: "${CHECKOUT_DIR:-.}/"
       args:
@@ -32,17 +26,11 @@
   ## Contianers used for development and release:
 
   # Container for use by developers:
-<<<<<<< HEAD
-  python-project-structure-devel:
+  project-structure-devel:
     image: "\
-      ${DOCKER_REGISTRY_HOST:-registry.gitlab.com}/rpatterson/python-project-structure\
-      :devel-${PYTHON_ENV:-py310}-${DOCKER_BRANCH_TAG:-develop}"
-    container_name: "python-project-structure-devel"
-=======
-  project-structure-devel:
-    image: "merpatterson/project-structure:devel-${DOCKER_BRANCH_TAG:-develop}"
+      ${DOCKER_REGISTRY_HOST:-registry.gitlab.com}/rpatterson/project-structure\
+      :devel-${DOCKER_BRANCH_TAG:-develop}"
     container_name: "project-structure-devel"
->>>>>>> 61c4dbe4
     profiles:
       - "test"
     build:
@@ -132,13 +120,9 @@
 
   # The container in which CI/CD is run:
   build-host:
-<<<<<<< HEAD
     image: "\
-      ${DOCKER_REGISTRY_HOST:-registry.gitlab.com}/rpatterson/python-project-structure\
+      ${DOCKER_REGISTRY_HOST:-registry.gitlab.com}/rpatterson/project-structure\
       :build-host"
-=======
-    image: "merpatterson/project-structure:build-host"
->>>>>>> 61c4dbe4
     profiles:
       - "ci"
     build: "${CHECKOUT_DIR:-.}/build-host/"
