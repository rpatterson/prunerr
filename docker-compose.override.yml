# Override `$ docker compose ...` configuration for development or testing here in this
# repo checkout.  Everything that may be used outside this checkout should be in
# `./docker-compose.yml`.
version: "3.8"

services:

  transmission:
    container_name: "prunerr-devel-transmission"
    volumes:
      # Exit the container if the core `s6-overlay` service fails
      - "./s6/etc/services.d/default/finish:/etc/services.d/transmission/finish"

  sonarr:
    container_name: "prunerr-devel-sonarr"
  radarr:
    container_name: "prunerr-devel-radarr"

  # Configuration specific to development:
<<<<<<< HEAD
  prunerr-daemon:
    image: "merpatterson/prunerr:${PYTHON_ENV:-py310}-${DOCKER_BRANCH_TAG:-develop}"
    container_name: "prunerr-daemon-checkout"
=======
  python-project-structure:
    image: "\
      registry.gitlab.com/rpatterson/python-project-structure\
      :${PYTHON_ENV:-py310}-${DOCKER_BRANCH_TAG:-develop}"
    container_name: "python-project-structure-checkout"
>>>>>>> f636263c
    build:
      context: "${CHECKOUT_DIR}/"
      args:
        PYTHON_MINOR: "${PYTHON_MINOR:-3.10}"
        PYTHON_ENV: "${PYTHON_ENV:-py310}"
        VERSION: "${VERSION:-}"
    volumes:
      # Preserve caches caches between container runs
      - "${CHECKOUT_DIR}/home/:/home/prunerr/"

  ## Contianers used for development and release:

  # Container for use by developers:
<<<<<<< HEAD
  prunerr-devel:
    image: "merpatterson/prunerr:devel-${PYTHON_ENV:-py310}-${DOCKER_BRANCH_TAG:-develop}"
    container_name: "prunerr-devel"
=======
  python-project-structure-devel:
    image: "\
      registry.gitlab.com/rpatterson/python-project-structure\
      :devel-${PYTHON_ENV:-py310}-${DOCKER_BRANCH_TAG:-develop}"
    container_name: "python-project-structure-devel"
>>>>>>> f636263c
    profiles:
      - "test"
    build:
      context: "${CHECKOUT_DIR}/"
      dockerfile: "${CHECKOUT_DIR}/Dockerfile.devel"
      args:
        PYTHON_MINOR: "${PYTHON_MINOR:-3.10}"
        PYTHON_ENV: "${PYTHON_ENV:-py310}"
        VERSION: "${VERSION:-}"
    environment:
      TZ: "${TZ:-Etc/UTC}"
      # Make the run-time user configurable in `./.env`
      PUID: "${PUID:-1000}"
      PGID: "${PGID:-${PUID:-1000}}"
      # Variables from the environment we want to be passed through into the container:
      CI: "${CI:-false}"
      # DEBUG: "true"
    volumes:
      # Ensure local changes are reflected inside the container.
      - "${CHECKOUT_DIR}/bin/entrypoint:/usr/local/bin/entrypoint"
      - "${CHECKOUT_DIR}/:/usr/local/src/prunerr/"
      # Preserve caches caches between container runs
      - "${CHECKOUT_DIR}/home/:/home/prunerr/"
      # Avoid any clashes between image variants and/or the local host at both build and
      # run-time.
      - "${CHECKOUT_DIR}/var/docker/${PYTHON_ENV:-py310}/:/usr/local/src/prunerr/var/"
      - "${CHECKOUT_DIR}/var/docker/${PYTHON_ENV:-py310}/.tox/:/usr/local/src/prunerr/.tox/"
      - "${CHECKOUT_DIR}/var/docker/${PYTHON_ENV:-py310}/prunerr.egg-info/:/usr/local/src/prunerr/src/prunerr.egg-info/"

  # https://github.com/hadolint/hadolint#how-to-use
  hadolint:
    image: "ghcr.io/hadolint/hadolint"
    profiles:
      - "test"
    environment:
      TZ: "${TZ:-Etc/UTC}"
    volumes:
      - "${CHECKOUT_DIR}/:/usr/local/src/prunerr/"
    working_dir: "/usr/local/src/prunerr/"
    command: >-
      hadolint "./Dockerfile"

  pandoc:
    image: "pandoc/core"
    profiles:
      - "release"
    user: "${PUID:-1000}:${PGID:-${PUID:-1000}}"
    environment:
      TZ: "${TZ:-Etc/UTC}"
    volumes:
      - "${CHECKOUT_DIR}/:/data/"
    command: >-
      "./README.rst" -f "rst" -t "markdown" -o "./README.md"

  docker-pushrm:
    image: "chko/docker-pushrm"
    depends_on:
      pandoc:
        condition: "service_completed_successfully"
    profiles:
      - "release"
    environment:
      TZ: "${TZ:-Etc/UTC}"
      DOCKER_USER: "${DOCKER_USER:-merpatterson}"
      DOCKER_PASS: "${DOCKER_PASS}"
    volumes:
      - "${CHECKOUT_DIR}/:/data/"
    command: >-
      --file "/data/README.md" --short "prunerr foundation or template"
      --debug "merpatterson/prunerr"

  gitlab-release-cli:
    image: "registry.gitlab.com/gitlab-org/release-cli:latest"
    profiles:
      - "release"
    environment:
      CI_JOB_TOKEN: "${CI_JOB_TOKEN:-}"
    volumes:
      - "./:/usr/local/src/prunerr/"
    working_dir: "/usr/local/src/prunerr/"

  ## Containers related to CI/CD:

  # The container in which CI/CD is run:
  build-host:
<<<<<<< HEAD
    image: "merpatterson/prunerr:build-host"
=======
    image: "registry.gitlab.com/rpatterson/python-project-structure:build-host"
>>>>>>> f636263c
    profiles:
      - "ci"
    build: "${CHECKOUT_DIR}/build-host/"
    privileged: true
    volumes:
      - "/var/run/docker.sock:/var/run/docker.sock"
      - "${CHECKOUT_DIR}/:${CHECKOUT_DIR}"
      - "${CHECKOUT_DIR}/build-host/bin/entrypoint:/usr/local/bin/entrypoint"
      # Share local SSH authentication to repository remotes
      - "~/.ssh/:/home/runner/.ssh/"
    env_file: "./.env"
    environment:
      TZ: "${TZ:-Etc/UTC}"
      PUID: "${PUID:-1000}"
      PGID: "${DOCKER_GID:-${PGID:-${PUID:-1000}}}"
      # DEBUG: "true"
    working_dir: "${CHECKOUT_DIR}"
    command: >-
      make -e build-docker test-docker release

  # Conserve shared runner minutes, run GitLab CI/CD jobs locally:
  gitlab-runner:
    image: "gitlab/gitlab-runner"
    profiles:
      - "ci"
    volumes:
      - "./var/gitlab-runner/config:/etc/gitlab-runner"
      - "/var/run/docker.sock:/var/run/docker.sock"
      - "./var/gitlab-runner/cache:/cache"
      - "./var/gitlab-runner/certs:/certs"
    ports:
      - "8093:8093"<|MERGE_RESOLUTION|>--- conflicted
+++ resolved
@@ -17,17 +17,11 @@
     container_name: "prunerr-devel-radarr"
 
   # Configuration specific to development:
-<<<<<<< HEAD
   prunerr-daemon:
-    image: "merpatterson/prunerr:${PYTHON_ENV:-py310}-${DOCKER_BRANCH_TAG:-develop}"
+    image: "\
+      registry.gitlab.com/rpatterson/prunerr\
+      :${PYTHON_ENV:-py310}-${DOCKER_BRANCH_TAG:-develop}"
     container_name: "prunerr-daemon-checkout"
-=======
-  python-project-structure:
-    image: "\
-      registry.gitlab.com/rpatterson/python-project-structure\
-      :${PYTHON_ENV:-py310}-${DOCKER_BRANCH_TAG:-develop}"
-    container_name: "python-project-structure-checkout"
->>>>>>> f636263c
     build:
       context: "${CHECKOUT_DIR}/"
       args:
@@ -41,17 +35,11 @@
   ## Contianers used for development and release:
 
   # Container for use by developers:
-<<<<<<< HEAD
   prunerr-devel:
-    image: "merpatterson/prunerr:devel-${PYTHON_ENV:-py310}-${DOCKER_BRANCH_TAG:-develop}"
+    image: "\
+      registry.gitlab.com/rpatterson/prunerr\
+      :devel-${PYTHON_ENV:-py310}-${DOCKER_BRANCH_TAG:-develop}"
     container_name: "prunerr-devel"
-=======
-  python-project-structure-devel:
-    image: "\
-      registry.gitlab.com/rpatterson/python-project-structure\
-      :devel-${PYTHON_ENV:-py310}-${DOCKER_BRANCH_TAG:-develop}"
-    container_name: "python-project-structure-devel"
->>>>>>> f636263c
     profiles:
       - "test"
     build:
@@ -137,11 +125,7 @@
 
   # The container in which CI/CD is run:
   build-host:
-<<<<<<< HEAD
-    image: "merpatterson/prunerr:build-host"
-=======
-    image: "registry.gitlab.com/rpatterson/python-project-structure:build-host"
->>>>>>> f636263c
+    image: "registry.gitlab.com/rpatterson/prunerr:build-host"
     profiles:
       - "ci"
     build: "${CHECKOUT_DIR}/build-host/"
