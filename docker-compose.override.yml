--- conflicted
+++ resolved
@@ -8,32 +8,24 @@
 version: "3.8"
 
 services:
-<<<<<<< HEAD
 
   transmission:
-    container_name: "${PROJECT_NAME:-}-devel-transmission"
+    container_name: "prunerr-devel-transmission"
     volumes:
       # Exit the container if the core `s6-overlay` service fails
       - "./s6/etc/services.d/default/finish:/etc/services.d/transmission/finish"
 
   sonarr:
-    container_name: "${PROJECT_NAME:-}-devel-sonarr"
+    container_name: "prunerr-devel-sonarr"
   radarr:
-    container_name: "${PROJECT_NAME:-}-devel-radarr"
+    container_name: "prunerr-devel-radarr"
 
-=======
->>>>>>> 2d7526e2
   # Configuration specific to development:
   prunerr-daemon:
     image: "\
-      ${DOCKER_REGISTRY_HOST:-registry.gitlab.com}/${PROJECT_NAMESPACE:?}\
-<<<<<<< HEAD
-      /${PROJECT_NAME:?}:${PYTHON_ENV:-py310}-${DOCKER_BRANCH_TAG:-develop}"
-    container_name: "${PROJECT_NAME:?}-daemon-checkout"
-=======
-      /project-structure:${PYTHON_ENV:-py311}-${DOCKER_BRANCH_TAG:-develop}"
-    container_name: "project-structure-checkout"
->>>>>>> 2d7526e2
+      ${DOCKER_REGISTRY_HOST:-registry.gitlab.com}/prunerr\
+      /prunerr:${PYTHON_ENV:-py311}-${DOCKER_BRANCH_TAG:-develop}"
+    container_name: "prunerr-daemon-checkout"
     build:
       context: "${CHECKOUT_DIR:-.}/"
       target: "user"
@@ -47,9 +39,9 @@
   # Container for use by developers:
   prunerr-devel:
     image: "\
-      ${DOCKER_REGISTRY_HOST:-registry.gitlab.com}/${PROJECT_NAMESPACE:?}\
-      /project-structure:devel-${PYTHON_ENV:-py311}-${DOCKER_BRANCH_TAG:-develop}"
-    container_name: "project-structure-devel"
+      ${DOCKER_REGISTRY_HOST:-registry.gitlab.com}/prunerr\
+      /prunerr:devel-${PYTHON_ENV:-py311}-${DOCKER_BRANCH_TAG:-develop}"
+    container_name: "prunerr-devel"
     profiles:
       - "test"
     build:
@@ -68,38 +60,22 @@
       CI: "${CI:-false}"
       # DEBUG: "true"
     volumes:
-<<<<<<< HEAD
-      # Ensure local changes are reflected inside the container.
-      - "${CHECKOUT_DIR:-.}/bin/entrypoint:/usr/local/bin/entrypoint"
-      - "${CHECKOUT_DIR:-.}/:/usr/local/src/${PROJECT_NAME:?}/"
-      # Preserve caches caches between container runs
-      - "${CHECKOUT_DIR:-.}/home/:/home/${PROJECT_NAME:?}/"
-      # Avoid any clashes between image variants and/or the local host at both build and
-      # run-time.
-      - "${CHECKOUT_DIR:-.}/var-docker/${PYTHON_ENV:-py310}/\
-        :/usr/local/src/${PROJECT_NAME:?}/var/"
-      - "${CHECKOUT_DIR:-.}/var-docker/${PYTHON_ENV:-py310}/.tox/\
-        :/usr/local/src/${PROJECT_NAME:?}/.tox/"
-      - "${CHECKOUT_DIR:-.}/var-docker/${PYTHON_ENV:-py310}/prunerr.egg-info/\
-        :/usr/local/src/${PROJECT_NAME:?}/src/prunerr.egg-info/"
-=======
       # Reflect local changes inside the container:
       - "${CHECKOUT_DIR:-.}/bin/entrypoint.sh:/usr/local/bin/entrypoint.sh"
-      - "${CHECKOUT_DIR:-.}/:/usr/local/src/project-structure/"
+      - "${CHECKOUT_DIR:-.}/:/usr/local/src/prunerr/"
       # Preserve user configuration, data, and caches between containers and variants:
-      - "${CHECKOUT_DIR:-.}/home/.config/:/home/project-structure/.config/"
-      - "${CHECKOUT_DIR:-.}/home/.local/share/:/home/project-structure/.local/share/"
-      - "${CHECKOUT_DIR:-.}/home/.cache/:/home/project-structure/.cache/"
+      - "${CHECKOUT_DIR:-.}/home/.config/:/home/prunerr/.config/"
+      - "${CHECKOUT_DIR:-.}/home/.local/share/:/home/prunerr/.local/share/"
+      - "${CHECKOUT_DIR:-.}/home/.cache/:/home/prunerr/.cache/"
       # Avoid any clashes between image variants and the local host at both build and
       # runtime:
       - "${CHECKOUT_DIR:-.}/var-docker/${PYTHON_ENV:-py311}/\
-        :/usr/local/src/project-structure/var/"
+        :/usr/local/src/prunerr/var/"
       - "${CHECKOUT_DIR:-.}/var-docker/${PYTHON_ENV:-py311}/.tox/\
-        :/usr/local/src/project-structure/.tox/"
+        :/usr/local/src/prunerr/.tox/"
       - "${CHECKOUT_DIR:-.}/var-docker/${PYTHON_ENV:-py311}\
-        /project_structure.egg-info/\
-        :/usr/local/src/project-structure/src/project_structure.egg-info/"
->>>>>>> 2d7526e2
+        /prunerr.egg-info/\
+        :/usr/local/src/prunerr/src/prunerr.egg-info/"
 
   # https://github.com/hadolint/hadolint#how-to-use
   hadolint:
@@ -109,8 +85,8 @@
     environment:
       TZ: "${TZ:-Etc/UTC}"
     volumes:
-      - "${CHECKOUT_DIR:-.}/:/usr/local/src/project-structure/"
-    working_dir: "/usr/local/src/project-structure/"
+      - "${CHECKOUT_DIR:-.}/:/usr/local/src/prunerr/"
+    working_dir: "/usr/local/src/prunerr/"
     command: >-
       hadolint "./Dockerfile"
 
@@ -134,8 +110,8 @@
     environment:
       TZ: "${TZ:-Etc/UTC}"
     volumes:
-      - "${CHECKOUT_DIR:-.}/:/usr/local/src/${PROJECT_NAME:-project-structure}"
-    working_dir: "/usr/local/src/${PROJECT_NAME:-project-structure}"
+      - "${CHECKOUT_DIR:-.}/:/usr/local/src/prunerr"
+    working_dir: "/usr/local/src/prunerr"
     command: >-
       .
 
@@ -170,15 +146,9 @@
     volumes:
       - "${CHECKOUT_DIR:-.}/:/data/"
     command: >-
-<<<<<<< HEAD
-      --file "/data/README.md"
+      --file "/data/var/README.md"
       --short "Perma-seed Servarr media libraries"
-      --debug "${DOCKER_USER:-}/${PROJECT_NAME:-}"
-=======
-      --file "/data/var/README.md"
-      --short "Project structure foundation or template"
-      --debug "${DOCKER_USER:-}/project-structure"
->>>>>>> 2d7526e2
+      --debug "${DOCKER_USER:-}/prunerr"
 
   gitlab-release-cli:
     image: "registry.gitlab.com/gitlab-org/release-cli:latest"
@@ -187,15 +157,15 @@
     environment:
       CI_JOB_TOKEN: "${CI_JOB_TOKEN:-}"
     volumes:
-      - "./:/usr/local/src/project-structure/"
-    working_dir: "/usr/local/src/project-structure/"
+      - "./:/usr/local/src/prunerr/"
+    working_dir: "/usr/local/src/prunerr/"
 
   ## Containers related to CI/CD:
 
   # The container that runs CI/CD:
   build-host:
     image: "\
-      ${DOCKER_REGISTRY_HOST:-registry.gitlab.com}/${DOCKER_USER:-}/project-structure\
+      ${DOCKER_REGISTRY_HOST:-registry.gitlab.com}/${DOCKER_USER:-}/prunerr\
       :build-host"
     profiles:
       - "ci"
