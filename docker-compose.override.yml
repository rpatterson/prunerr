# SPDX-FileCopyrightText: 2023 Ross Patterson <me@rpatterson.net>
#
# SPDX-License-Identifier: MIT

# Override `$ docker compose` configuration for development or testing here in this
# repository checkout. Put everything used outside this checkout in
# `./docker-compose.yml`.
version: "3.8"

services:
  # Configuration specific to development:
  project-structure:
    image: "\
      ${DOCKER_REGISTRY_HOST:-registry.gitlab.com}/${PROJECT_NAMESPACE:?}\
      /project-structure:${PYTHON_ENV:-py311}-${DOCKER_BRANCH_TAG:-develop}"
    container_name: "project-structure-checkout"
    build:
      context: "${CHECKOUT_DIR:-.}/"
      target: "user"
      args:
        PYTHON_MINOR: "${PYTHON_MINOR:-3.11}"
        PYTHON_ENV: "${PYTHON_ENV:-py311}"
        VERSION: "${VERSION:-}"

  ## Contianers used for development and release:

  # Container for use by developers:
  project-structure-devel:
    image: "\
      ${DOCKER_REGISTRY_HOST:-registry.gitlab.com}/${PROJECT_NAMESPACE:?}\
      /project-structure:devel-${PYTHON_ENV:-py311}-${DOCKER_BRANCH_TAG:-develop}"
    container_name: "project-structure-devel"
    profiles:
      - "test"
    build:
      context: "${CHECKOUT_DIR:-.}/"
      target: "devel"
      args:
        PYTHON_MINOR: "${PYTHON_MINOR:-3.11}"
        PYTHON_ENV: "${PYTHON_ENV:-py311}"
        VERSION: "${VERSION:-}"
    environment:
      TZ: "${TZ:-Etc/UTC}"
      # Make the runtime user configurable in `./.env`:
      PUID: "${PUID:-1000}"
      PGID: "${PGID:-${PUID:-1000}}"
      # Variables from the environment to pass through into the container:
      CI: "${CI:-false}"
      # DEBUG: "true"
    volumes:
      # Reflect local changes inside the container:
<<<<<<< HEAD
      - "${CHECKOUT_DIR:-.}/bin/entrypoint:/usr/local/bin/entrypoint"
=======
      - "${CHECKOUT_DIR:-.}/bin/entrypoint.sh:/usr/local/bin/entrypoint.sh"
>>>>>>> fc585ce4
      - "${CHECKOUT_DIR:-.}/:/usr/local/src/project-structure/"
      # Preserve user configuration, data, and caches between containers and variants:
      - "${CHECKOUT_DIR:-.}/home/.config/:/home/project-structure/.config/"
      - "${CHECKOUT_DIR:-.}/home/.local/share/:/home/project-structure/.local/share/"
      - "${CHECKOUT_DIR:-.}/home/.cache/:/home/project-structure/.cache/"
      # Avoid any clashes between image variants and the local host at both build and
      # runtime:
      - "${CHECKOUT_DIR:-.}/var-docker/${PYTHON_ENV:-py311}/\
        :/usr/local/src/project-structure/var/"
      - "${CHECKOUT_DIR:-.}/var-docker/${PYTHON_ENV:-py311}/.tox/\
        :/usr/local/src/project-structure/.tox/"
      - "${CHECKOUT_DIR:-.}/var-docker/${PYTHON_ENV:-py311}\
        /project_structure.egg-info/\
        :/usr/local/src/project-structure/src/project_structure.egg-info/"

  # https://github.com/hadolint/hadolint#how-to-use
  hadolint:
    image: "ghcr.io/hadolint/hadolint"
    profiles:
      - "test"
    environment:
      TZ: "${TZ:-Etc/UTC}"
    volumes:
      - "${CHECKOUT_DIR:-.}/:/usr/local/src/project-structure/"
    working_dir: "/usr/local/src/project-structure/"
    command: >-
      hadolint "./Dockerfile"

  reuse:
    image: "docker.io/fsfe/reuse:latest-debian"
    profiles:
      - "lint"
    user: "${PUID:-1000}:${PGID:-${PUID:-1000}}"
    environment:
      TZ: "${TZ:-Etc/UTC}"
    volumes:
      - "${CHECKOUT_DIR:-.}/:/data/"
    command: >-
      lint

  vale:
    image: "docker.io/jdkato/vale:v2.28.1"
    profiles:
      - "lint"
    user: "${PUID:-1000}:${PGID:-${PUID:-1000}}"
    environment:
      TZ: "${TZ:-Etc/UTC}"
    volumes:
      - "${CHECKOUT_DIR:-.}/:/usr/local/src/${PROJECT_NAME:-project-structure}"
    working_dir: "/usr/local/src/${PROJECT_NAME:-project-structure}"
    command: >-
      .

  pandoc:
    image: "docker.io/pandoc/core"
    profiles:
      - "release"
    user: "${PUID:-1000}:${PGID:-${PUID:-1000}}"
    volumes:
      - "${CHECKOUT_DIR:-.}/:/data/"
    entrypoint: "ash"
    # Strip reStructuredText directives unsupported in Markdown before converting, for
    # example table of contents, and converted Markdown that isn't widely supported, for
    # example tables:
    command: >-
      -xeu -c '
        grep -Ev "^ *\.\. +(contents)::.*" "./README.rst" |
        pandoc -f "rst" -t "gfm" | grep -Ev "^(\+-+\+|\|.*\|)$" >"./README.md"
      '

  docker-pushrm:
    image: "chko/docker-pushrm"
    depends_on:
      pandoc:
        condition: "service_completed_successfully"
    profiles:
      - "release"
    environment:
      TZ: "${TZ:-Etc/UTC}"
      DOCKER_USER: "${DOCKER_USER:-}"
      DOCKER_PASS: "${DOCKER_PASS:-}"
    volumes:
      - "${CHECKOUT_DIR:-.}/:/data/"
    command: >-
      --file "/data/var/README.md"
      --short "Project structure foundation or template"
      --debug "${DOCKER_USER:-}/project-structure"

  gitlab-release-cli:
    image: "registry.gitlab.com/gitlab-org/release-cli:latest"
    profiles:
      - "release"
    environment:
      CI_JOB_TOKEN: "${CI_JOB_TOKEN:-}"
    volumes:
      - "./:/usr/local/src/project-structure/"
    working_dir: "/usr/local/src/project-structure/"

  ## Containers related to CI/CD:

  # The container that runs CI/CD:
  build-host:
    image: "\
      ${DOCKER_REGISTRY_HOST:-registry.gitlab.com}/${DOCKER_USER:-}/project-structure\
      :build-host"
    profiles:
      - "ci"
    build: "${CHECKOUT_DIR:-.}/build-host/"
    privileged: true
    volumes:
      - "/var/run/docker.sock:/var/run/docker.sock"
      - "${CHECKOUT_DIR:-.}/:${CHECKOUT_DIR:-.}"
<<<<<<< HEAD
      - "${CHECKOUT_DIR:-.}/build-host/bin/entrypoint:/usr/local/bin/entrypoint"
=======
      - "${CHECKOUT_DIR:-.}/build-host/bin/init-job.sh:/usr/local/bin/init-job.sh"
      - "${CHECKOUT_DIR:-.}/build-host/bin/entrypoint.sh:/usr/local/bin/entrypoint.sh"
>>>>>>> fc585ce4
      # Share local SSH authentication to repository remotes
      - "~/.ssh/:/home/runner/.ssh/"
    env_file: "./.env"
    environment:
      TZ: "${TZ:-Etc/UTC}"
      PUID: "${PUID:-1000}"
      PGID: "${DOCKER_GID:-${PGID:-${PUID:-1000}}}"
      # DEBUG: "true"
    working_dir: "${CHECKOUT_DIR:-.}"
    command: >-
      make -e test-lint build-docker test-docker release

  gitlab-runner:
    profiles:
      - "ci"<|MERGE_RESOLUTION|>--- conflicted
+++ resolved
@@ -49,11 +49,7 @@
       # DEBUG: "true"
     volumes:
       # Reflect local changes inside the container:
-<<<<<<< HEAD
-      - "${CHECKOUT_DIR:-.}/bin/entrypoint:/usr/local/bin/entrypoint"
-=======
       - "${CHECKOUT_DIR:-.}/bin/entrypoint.sh:/usr/local/bin/entrypoint.sh"
->>>>>>> fc585ce4
       - "${CHECKOUT_DIR:-.}/:/usr/local/src/project-structure/"
       # Preserve user configuration, data, and caches between containers and variants:
       - "${CHECKOUT_DIR:-.}/home/.config/:/home/project-structure/.config/"
@@ -166,12 +162,8 @@
     volumes:
       - "/var/run/docker.sock:/var/run/docker.sock"
       - "${CHECKOUT_DIR:-.}/:${CHECKOUT_DIR:-.}"
-<<<<<<< HEAD
-      - "${CHECKOUT_DIR:-.}/build-host/bin/entrypoint:/usr/local/bin/entrypoint"
-=======
       - "${CHECKOUT_DIR:-.}/build-host/bin/init-job.sh:/usr/local/bin/init-job.sh"
       - "${CHECKOUT_DIR:-.}/build-host/bin/entrypoint.sh:/usr/local/bin/entrypoint.sh"
->>>>>>> fc585ce4
       # Share local SSH authentication to repository remotes
       - "~/.ssh/:/home/runner/.ssh/"
     env_file: "./.env"
