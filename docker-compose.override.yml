--- conflicted
+++ resolved
@@ -10,14 +10,9 @@
 services:
   # Configuration specific to development:
   project-structure:
-<<<<<<< HEAD
-    image: "${DOCKER_USER:?}/${PROJECT_NAME:?}\
+    image: "${DOCKER_USER:?}/project-structure\
       :${PYTHON_ENV:-py310}-${DOCKER_BRANCH_TAG:-develop}"
-    container_name: "${PROJECT_NAME:?}-checkout"
-=======
-    image: "${DOCKER_USER:?}/project-structure:${DOCKER_BRANCH_TAG:-develop}"
     container_name: "project-structure-checkout"
->>>>>>> c6b9054c
     build:
       context: "${CHECKOUT_DIR:-.}/"
       target: "user"
@@ -33,14 +28,9 @@
 
   # Container for use by developers:
   project-structure-devel:
-<<<<<<< HEAD
-    image: "${DOCKER_USER:?}/${PROJECT_NAME:?}\
+    image: "${DOCKER_USER:?}/project-structure\
       :devel-${PYTHON_ENV:-py310}-${DOCKER_BRANCH_TAG:-develop}"
-    container_name: "${PROJECT_NAME:?}-devel"
-=======
-    image: "${DOCKER_USER:?}/project-structure:devel-${DOCKER_BRANCH_TAG:-develop}"
     container_name: "project-structure-devel"
->>>>>>> c6b9054c
     profiles:
       - "test"
     build:
@@ -66,17 +56,13 @@
       - "${CHECKOUT_DIR:-.}/home/:/home/project-structure/"
       # Avoid any clashes between image variants and the local host at both build and
       # run-time.
-<<<<<<< HEAD
       - "${CHECKOUT_DIR:-.}/var-docker/${PYTHON_ENV:-py310}/\
-        :/usr/local/src/${PROJECT_NAME:?}/var/"
+        :/usr/local/src/project-structure/var/"
       - "${CHECKOUT_DIR:-.}/var-docker/${PYTHON_ENV:-py310}/.tox/\
-        :/usr/local/src/${PROJECT_NAME:?}/.tox/"
+        :/usr/local/src/project-structure/.tox/"
       - "${CHECKOUT_DIR:-.}/var-docker/${PYTHON_ENV:-py310}\
         /project_structure.egg-info/\
-        :/usr/local/src/${PROJECT_NAME:?}/src/project_structure.egg-info/"
-=======
-      - "${CHECKOUT_DIR:-.}/var-docker/:/usr/local/src/project-structure/var/"
->>>>>>> c6b9054c
+        :/usr/local/src/project-structure/src/project_structure.egg-info/"
 
   # https://github.com/hadolint/hadolint#how-to-use
   hadolint:
@@ -147,15 +133,9 @@
     volumes:
       - "${CHECKOUT_DIR:-.}/:/data/"
     command: >-
-<<<<<<< HEAD
-      --file "/data/README.md"
+      --file "/data/var/README.md"
       --short "Project structure foundation or template"
-      --debug "${DOCKER_USER:-}/${PROJECT_NAME:-}"
-=======
-      --file "/data/var/README.md"
-      --short "project structure foundation or template"
       --debug "${DOCKER_USER:-}/project-structure"
->>>>>>> c6b9054c
 
   gitlab-release-cli:
     image: "registry.gitlab.com/gitlab-org/release-cli:latest"
