--- conflicted
+++ resolved
@@ -163,12 +163,8 @@
       # DEBUG: "true"
     working_dir: "${CHECKOUT_DIR:-.}"
     command: >-
-<<<<<<< HEAD
-      make -e build-docker test-docker release
+      make -e test-lint build-docker test-docker release
 
   gitlab-runner:
     profiles:
-      - "ci"
-=======
-      make -e test-lint build-docker test-docker release
->>>>>>> e4f97416
+      - "ci"