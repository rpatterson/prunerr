# SPDX-FileCopyrightText: 2023 Ross Patterson <me@rpatterson.net>
#
# SPDX-License-Identifier: MIT

# Override `$ docker compose` configuration for development or testing here in this
# repository checkout. Put everything used outside this checkout in
# `./docker-compose.yml`.
version: "3.8"

services:
  # Configuration specific to development:
  project-structure:
<<<<<<< HEAD
    image: "${DOCKER_USER:?}/project-structure\
      :${PYTHON_ENV:-py311}-${DOCKER_BRANCH_TAG:-develop}"
=======
    image: "${DOCKER_USER:?}/project-structure:${DOCKER_BRANCH_TAG:-develop}"
>>>>>>> 0466c147
    container_name: "project-structure-checkout"
    build:
      context: "${CHECKOUT_DIR:-.}/"
      target: "user"
      args:
<<<<<<< HEAD
        PYTHON_MINOR: "${PYTHON_MINOR:-3.11}"
        PYTHON_ENV: "${PYTHON_ENV:-py311}"
        VERSION: "${VERSION:-}"
    volumes:
      # Preserve caches between container runs
      - "${CHECKOUT_DIR:-.}/home/:/home/project-structure/"
=======
        VERSION: "${VERSION:-}"
>>>>>>> 0466c147

  ## Contianers used for development and release:

  # Container for use by developers:
  project-structure-devel:
<<<<<<< HEAD
    image: "${DOCKER_USER:?}/project-structure\
      :devel-${PYTHON_ENV:-py311}-${DOCKER_BRANCH_TAG:-develop}"
=======
    image: "${DOCKER_USER:?}/project-structure:devel-${DOCKER_BRANCH_TAG:-develop}"
>>>>>>> 0466c147
    container_name: "project-structure-devel"
    profiles:
      - "test"
    build:
      context: "${CHECKOUT_DIR:-.}/"
      target: "devel"
      args:
<<<<<<< HEAD
        PYTHON_MINOR: "${PYTHON_MINOR:-3.11}"
        PYTHON_ENV: "${PYTHON_ENV:-py311}"
=======
>>>>>>> 0466c147
        VERSION: "${VERSION:-}"
    environment:
      TZ: "${TZ:-Etc/UTC}"
      # Make the run-time user configurable in `./.env`
      PUID: "${PUID:-1000}"
      PGID: "${PGID:-${PUID:-1000}}"
      # Variables from the environment to pass through into the container:
      CI: "${CI:-false}"
      # DEBUG: "true"
    volumes:
      # Reflect local changes inside the container:
      - "${CHECKOUT_DIR:-.}/bin/entrypoint:/usr/local/bin/entrypoint"
      - "${CHECKOUT_DIR:-.}/:/usr/local/src/project-structure/"
<<<<<<< HEAD
      # Preserve caches between container runs:
      - "${CHECKOUT_DIR:-.}/home/:/home/project-structure/"
      # Avoid any clashes between image variants and the local host at both build and
      # run-time.
      - "${CHECKOUT_DIR:-.}/var-docker/${PYTHON_ENV:-py311}/\
        :/usr/local/src/project-structure/var/"
      - "${CHECKOUT_DIR:-.}/var-docker/${PYTHON_ENV:-py311}/.tox/\
        :/usr/local/src/project-structure/.tox/"
      - "${CHECKOUT_DIR:-.}/var-docker/${PYTHON_ENV:-py311}\
        /project_structure.egg-info/\
        :/usr/local/src/project-structure/src/project_structure.egg-info/"
=======
      # Preserve user configuration, data, and caches between containers and variants:
      - "${CHECKOUT_DIR:-.}/home/.config/:/home/project-structure/.config/"
      - "${CHECKOUT_DIR:-.}/home/.local/share/:/home/project-structure/.local/share/"
      - "${CHECKOUT_DIR:-.}/home/.cache/:/home/project-structure/.cache/"
      # Avoid any clashes between image variants and the local host at both build and
      # run-time.
      - "${CHECKOUT_DIR:-.}/var-docker/:/usr/local/src/project-structure/var/"
>>>>>>> 0466c147

  # https://github.com/hadolint/hadolint#how-to-use
  hadolint:
    image: "ghcr.io/hadolint/hadolint"
    profiles:
      - "test"
    environment:
      TZ: "${TZ:-Etc/UTC}"
    volumes:
      - "${CHECKOUT_DIR:-.}/:/usr/local/src/project-structure/"
    working_dir: "/usr/local/src/project-structure/"
    command: >-
      hadolint "./Dockerfile"

  reuse:
    image: "docker.io/fsfe/reuse:latest-debian"
    profiles:
      - "lint"
    user: "${PUID:-1000}:${PGID:-${PUID:-1000}}"
    environment:
      TZ: "${TZ:-Etc/UTC}"
    volumes:
      - "${CHECKOUT_DIR:-.}/:/data/"
    command: >-
      lint

  vale:
    image: "docker.io/jdkato/vale:v2.28.1"
    profiles:
      - "lint"
    user: "${PUID:-1000}:${PGID:-${PUID:-1000}}"
    environment:
      TZ: "${TZ:-Etc/UTC}"
    volumes:
      - "${CHECKOUT_DIR:-.}/:/usr/local/src/${PROJECT_NAME:-project-structure}"
    working_dir: "/usr/local/src/${PROJECT_NAME:-project-structure}"
    command: >-
      .

  pandoc:
    image: "docker.io/pandoc/core"
    profiles:
      - "release"
    user: "${PUID:-1000}:${PGID:-${PUID:-1000}}"
    volumes:
      - "${CHECKOUT_DIR:-.}/:/data/"
    entrypoint: "ash"
    # Strip reStructuredText directives unsupported in Markdown before converting and
    # converted Markdown that isn't widely supported, for example table of contents and
    # tables respectively:
    command: >-
      -xeu -c '
        grep -Ev "^ *\.\. +(contents)::.*" "./README.rst" |
        pandoc -f "rst" -t "gfm" | grep -Ev "^(\+-+\+|\|.*\|)$" >"./README.md"
      '

  docker-pushrm:
    image: "chko/docker-pushrm"
    depends_on:
      pandoc:
        condition: "service_completed_successfully"
    profiles:
      - "release"
    environment:
      TZ: "${TZ:-Etc/UTC}"
      DOCKER_USER: "${DOCKER_USER:-}"
      DOCKER_PASS: "${DOCKER_PASS:-}"
    volumes:
      - "${CHECKOUT_DIR:-.}/:/data/"
    command: >-
      --file "/data/var/README.md"
<<<<<<< HEAD
      --short "Project structure foundation or template"
=======
      --short "project structure foundation or template"
>>>>>>> 0466c147
      --debug "${DOCKER_USER:-}/project-structure"

  gitlab-release-cli:
    image: "registry.gitlab.com/gitlab-org/release-cli:latest"
    profiles:
      - "release"
    environment:
      CI_JOB_TOKEN: "${CI_JOB_TOKEN:-}"
    volumes:
      - "./:/usr/local/src/project-structure/"
    working_dir: "/usr/local/src/project-structure/"

  ## Containers for simulating CI/CD:

  build-host:
    image: "${DOCKER_USER:-}/project-structure:build-host"
    profiles:
      - "ci"
    build: "${CHECKOUT_DIR:-.}/build-host/"
    privileged: true
    volumes:
      - "/var/run/docker.sock:/var/run/docker.sock"
      - "${CHECKOUT_DIR:-.}/:${CHECKOUT_DIR:-.}"
      - "${CHECKOUT_DIR:-.}/build-host/bin/entrypoint:/usr/local/bin/entrypoint"
      # Share local SSH authentication to repository remotes
      - "~/.ssh/:/home/runner/.ssh/"
    env_file: "./.env"
    environment:
      TZ: "${TZ:-Etc/UTC}"
      PUID: "${PUID:-1000}"
      PGID: "${DOCKER_GID:-${PGID:-${PUID:-1000}}}"
      # DEBUG: "true"
    working_dir: "${CHECKOUT_DIR:-.}"
    command: >-
      make -e build-docker test-docker release<|MERGE_RESOLUTION|>--- conflicted
+++ resolved
@@ -10,38 +10,23 @@
 services:
   # Configuration specific to development:
   project-structure:
-<<<<<<< HEAD
     image: "${DOCKER_USER:?}/project-structure\
       :${PYTHON_ENV:-py311}-${DOCKER_BRANCH_TAG:-develop}"
-=======
-    image: "${DOCKER_USER:?}/project-structure:${DOCKER_BRANCH_TAG:-develop}"
->>>>>>> 0466c147
     container_name: "project-structure-checkout"
     build:
       context: "${CHECKOUT_DIR:-.}/"
       target: "user"
       args:
-<<<<<<< HEAD
         PYTHON_MINOR: "${PYTHON_MINOR:-3.11}"
         PYTHON_ENV: "${PYTHON_ENV:-py311}"
         VERSION: "${VERSION:-}"
-    volumes:
-      # Preserve caches between container runs
-      - "${CHECKOUT_DIR:-.}/home/:/home/project-structure/"
-=======
-        VERSION: "${VERSION:-}"
->>>>>>> 0466c147
 
   ## Contianers used for development and release:
 
   # Container for use by developers:
   project-structure-devel:
-<<<<<<< HEAD
     image: "${DOCKER_USER:?}/project-structure\
       :devel-${PYTHON_ENV:-py311}-${DOCKER_BRANCH_TAG:-develop}"
-=======
-    image: "${DOCKER_USER:?}/project-structure:devel-${DOCKER_BRANCH_TAG:-develop}"
->>>>>>> 0466c147
     container_name: "project-structure-devel"
     profiles:
       - "test"
@@ -49,11 +34,8 @@
       context: "${CHECKOUT_DIR:-.}/"
       target: "devel"
       args:
-<<<<<<< HEAD
         PYTHON_MINOR: "${PYTHON_MINOR:-3.11}"
         PYTHON_ENV: "${PYTHON_ENV:-py311}"
-=======
->>>>>>> 0466c147
         VERSION: "${VERSION:-}"
     environment:
       TZ: "${TZ:-Etc/UTC}"
@@ -67,9 +49,10 @@
       # Reflect local changes inside the container:
       - "${CHECKOUT_DIR:-.}/bin/entrypoint:/usr/local/bin/entrypoint"
       - "${CHECKOUT_DIR:-.}/:/usr/local/src/project-structure/"
-<<<<<<< HEAD
-      # Preserve caches between container runs:
-      - "${CHECKOUT_DIR:-.}/home/:/home/project-structure/"
+      # Preserve user configuration, data, and caches between containers and variants:
+      - "${CHECKOUT_DIR:-.}/home/.config/:/home/project-structure/.config/"
+      - "${CHECKOUT_DIR:-.}/home/.local/share/:/home/project-structure/.local/share/"
+      - "${CHECKOUT_DIR:-.}/home/.cache/:/home/project-structure/.cache/"
       # Avoid any clashes between image variants and the local host at both build and
       # run-time.
       - "${CHECKOUT_DIR:-.}/var-docker/${PYTHON_ENV:-py311}/\
@@ -79,15 +62,6 @@
       - "${CHECKOUT_DIR:-.}/var-docker/${PYTHON_ENV:-py311}\
         /project_structure.egg-info/\
         :/usr/local/src/project-structure/src/project_structure.egg-info/"
-=======
-      # Preserve user configuration, data, and caches between containers and variants:
-      - "${CHECKOUT_DIR:-.}/home/.config/:/home/project-structure/.config/"
-      - "${CHECKOUT_DIR:-.}/home/.local/share/:/home/project-structure/.local/share/"
-      - "${CHECKOUT_DIR:-.}/home/.cache/:/home/project-structure/.cache/"
-      # Avoid any clashes between image variants and the local host at both build and
-      # run-time.
-      - "${CHECKOUT_DIR:-.}/var-docker/:/usr/local/src/project-structure/var/"
->>>>>>> 0466c147
 
   # https://github.com/hadolint/hadolint#how-to-use
   hadolint:
@@ -159,11 +133,7 @@
       - "${CHECKOUT_DIR:-.}/:/data/"
     command: >-
       --file "/data/var/README.md"
-<<<<<<< HEAD
       --short "Project structure foundation or template"
-=======
-      --short "project structure foundation or template"
->>>>>>> 0466c147
       --debug "${DOCKER_USER:-}/project-structure"
 
   gitlab-release-cli:
