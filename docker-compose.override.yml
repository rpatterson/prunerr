--- conflicted
+++ resolved
@@ -11,15 +11,10 @@
 
   # Configuration specific to development:
   project-structure:
-<<<<<<< HEAD
     image: "\
-      ${DOCKER_REGISTRY_HOST:-registry.gitlab.com}/rpatterson/project-structure\
+      ${DOCKER_REGISTRY_HOST:-registry.gitlab.com}/${DOCKER_USER:?}/${PROJECT_NAME:?}\
       :${DOCKER_BRANCH_TAG:-develop}"
-    container_name: "project-structure-checkout"
-=======
-    image: "${DOCKER_USER:?}/${PROJECT_NAME:?}:${DOCKER_BRANCH_TAG:-develop}"
     container_name: "${PROJECT_NAME:?}-checkout"
->>>>>>> e0344d2a
     build:
       context: "${CHECKOUT_DIR:-.}/"
       target: "user"
@@ -33,15 +28,10 @@
 
   # Container for use by developers:
   project-structure-devel:
-<<<<<<< HEAD
     image: "\
-      ${DOCKER_REGISTRY_HOST:-registry.gitlab.com}/rpatterson/project-structure\
+      ${DOCKER_REGISTRY_HOST:-registry.gitlab.com}/${DOCKER_USER:?}/${PROJECT_NAME:?}\
       :devel-${DOCKER_BRANCH_TAG:-develop}"
-    container_name: "project-structure-devel"
-=======
-    image: "${DOCKER_USER:?}/${PROJECT_NAME:?}:devel-${DOCKER_BRANCH_TAG:-develop}"
     container_name: "${PROJECT_NAME:?}-devel"
->>>>>>> e0344d2a
     profiles:
       - "test"
     build:
@@ -131,13 +121,9 @@
 
   # The container in which CI/CD is run:
   build-host:
-<<<<<<< HEAD
     image: "\
-      ${DOCKER_REGISTRY_HOST:-registry.gitlab.com}/rpatterson/project-structure\
+      ${DOCKER_REGISTRY_HOST:-registry.gitlab.com}/${DOCKER_USER:-}/${PROJECT_NAME:-}\
       :build-host"
-=======
-    image: "${DOCKER_USER:-}/${PROJECT_NAME:-}:build-host"
->>>>>>> e0344d2a
     profiles:
       - "ci"
     build: "${CHECKOUT_DIR:-.}/build-host/"
