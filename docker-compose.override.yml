--- conflicted
+++ resolved
@@ -17,15 +17,9 @@
     container_name: "prunerr-devel-radarr"
 
   ## Configuration specific to this checkout
-<<<<<<< HEAD
   prunerr-daemon:
     container_name: "prunerr-daemon-checkout"
-    image: "merpatterson/prunerr:${PYTHON_ENV:-py311}-${VCS_BRANCH:-develop}"
-=======
-  python-project-structure:
-    image: "merpatterson/python-project-structure:${PYTHON_ENV:-py310}-${DOCKER_BRANCH_TAG:-develop}"
-    container_name: "python-project-structure-checkout"
->>>>>>> d04d027d
+    image: "merpatterson/prunerr:${PYTHON_ENV:-py310}-${DOCKER_BRANCH_TAG:-develop}"
     build:
       context: "${CHECKOUT_DIR}/"
       args:
@@ -37,15 +31,9 @@
       - "${CHECKOUT_DIR}/home/:/home/prunerr/"
 
   ## Container for use by developers
-<<<<<<< HEAD
   prunerr-devel:
-    image: "merpatterson/prunerr:devel-${PYTHON_ENV:-py311}-${VCS_BRANCH:-develop}"
+    image: "merpatterson/prunerr:devel-${PYTHON_ENV:-py310}-${DOCKER_BRANCH_TAG:-develop}"
     container_name: "prunerr-devel"
-=======
-  python-project-structure-devel:
-    image: "merpatterson/python-project-structure:devel-${PYTHON_ENV:-py310}-${DOCKER_BRANCH_TAG:-develop}"
-    container_name: "python-project-structure-devel"
->>>>>>> d04d027d
     build:
       context: "${CHECKOUT_DIR}/"
       dockerfile: "${CHECKOUT_DIR}/Dockerfile.devel"
@@ -69,15 +57,9 @@
       - "${CHECKOUT_DIR}/home/:/home/prunerr/"
       # Avoid any clashes between image variants and/or the local host at both build and
       # run-time.
-<<<<<<< HEAD
-      - "${CHECKOUT_DIR}/var/docker/${PYTHON_ENV:-py311}/:/usr/local/src/prunerr/var/"
-      - "${CHECKOUT_DIR}/var/docker/${PYTHON_ENV:-py311}/.tox/:/usr/local/src/prunerr/.tox/"
-      - "${CHECKOUT_DIR}/var/docker/${PYTHON_ENV:-py311}/prunerr.egg-info/:/usr/local/src/prunerr/src/prunerr.egg-info/"
-=======
-      - "${CHECKOUT_DIR}/var/docker/${PYTHON_ENV:-py310}/:/usr/local/src/python-project-structure/var/"
-      - "${CHECKOUT_DIR}/var/docker/${PYTHON_ENV:-py310}/.tox/:/usr/local/src/python-project-structure/.tox/"
-      - "${CHECKOUT_DIR}/var/docker/${PYTHON_ENV:-py310}/python_project_structure.egg-info/:/usr/local/src/python-project-structure/src/python_project_structure.egg-info/"
->>>>>>> d04d027d
+      - "${CHECKOUT_DIR}/var/docker/${PYTHON_ENV:-py310}/:/usr/local/src/prunerr/var/"
+      - "${CHECKOUT_DIR}/var/docker/${PYTHON_ENV:-py310}/.tox/:/usr/local/src/prunerr/.tox/"
+      - "${CHECKOUT_DIR}/var/docker/${PYTHON_ENV:-py310}/prunerr.egg-info/:/usr/local/src/prunerr/src/prunerr.egg-info/"
 
   ## Contianers during development and release
 
