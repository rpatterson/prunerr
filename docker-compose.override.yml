--- conflicted
+++ resolved
@@ -33,17 +33,11 @@
   ## Contianers used for development and release:
 
   # Container for use by developers:
-<<<<<<< HEAD
   prunerr-devel:
     image: "merpatterson/prunerr:devel-${PYTHON_ENV:-py310}-${DOCKER_BRANCH_TAG:-develop}"
     container_name: "prunerr-devel"
-=======
-  python-project-structure-devel:
-    image: "merpatterson/python-project-structure:devel-${PYTHON_ENV:-py310}-${DOCKER_BRANCH_TAG:-develop}"
-    container_name: "python-project-structure-devel"
     profiles:
       - "test"
->>>>>>> 988da897
     build:
       context: "${CHECKOUT_DIR}/"
       dockerfile: "${CHECKOUT_DIR}/Dockerfile.devel"
@@ -79,15 +73,10 @@
     environment:
       TZ: "${TZ:-Etc/UTC}"
     volumes:
-<<<<<<< HEAD
       - "${CHECKOUT_DIR}/:/usr/local/src/prunerr/"
     working_dir: "/usr/local/src/prunerr/"
-=======
-      - "${CHECKOUT_DIR}/:/usr/local/src/python-project-structure/"
-    working_dir: "/usr/local/src/python-project-structure/"
     command: >-
       hadolint "./Dockerfile"
->>>>>>> 988da897
 
   pandoc:
     image: "pandoc/core"
@@ -132,13 +121,9 @@
 
   # The container in which CI/CD is run:
   build-host:
-<<<<<<< HEAD
     image: "merpatterson/prunerr:build-host"
-=======
-    image: "merpatterson/python-project-structure:build-host"
     profiles:
       - "ci"
->>>>>>> 988da897
     build: "${CHECKOUT_DIR}/build-host/"
     privileged: true
     volumes:
