--- conflicted
+++ resolved
@@ -4,9 +4,7 @@
 
 services:
 
-<<<<<<< HEAD
   transmission:
-    container_name: "transmission"
     image: "linuxserver/transmission"
     # command:
     #   # From `# pgrep -fla transmission`:
@@ -56,12 +54,11 @@
       traefik.http.routers.transmission.tls.certresolver: "letsencrypt"
 
   sonarr:
-    container_name: "sonarr"
     image: "ghcr.io/hotio/sonarr"
     volumes:
       - "./sonarr/config/:/config/"
-    ports:
-      - "8989:8989"
+    # ports:
+    #   - "8989:8989"
     restart: "unless-stopped"
     healthcheck:
       test: >-
@@ -70,12 +67,11 @@
         grep '"appData": *"/config"'
 
   radarr:
-    container_name: "radarr"
     image: "ghcr.io/hotio/radarr"
     volumes:
       - "./radarr/config/:/config/"
-    ports:
-      - "7878:7878"
+    # ports:
+    #   - "7878:7878"
     restart: "unless-stopped"
     healthcheck:
       test: >-
@@ -84,16 +80,11 @@
         grep '"appData": *"/config"'
 
   prunerr-daemon:
-    container_name: "prunerr-daemon"
     image: "rpatterson/prunerr"
     depends_on:
       - "transmission"
       - "sonarr"
       - "radarr"
-=======
-  python-project-structure:
-    image: "rpatterson/python-project-structure"
->>>>>>> 94bd9d8c
     # Match permissions inside and outside the container
     user: "${PUID:-1000}:${PGID:-100}"
     environment:
