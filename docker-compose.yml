# Minimal `$ docker compose ...` configuration to demonstrate the requirements for
# running Prunerr in containers.
version: "3.8"

services:

<<<<<<< HEAD
  transmission:
    image: "linuxserver/transmission"
    container_name: "transmission"
    # command:
    #   # From `# pgrep -fla transmission`:
    #   # `/usr/bin/transmission-daemon -g /config -c /watch -f`
    #   - "transmission-daemon"
    #   - "-g"
    #   - "/config"
    #   - "-c"
    #   - "/watch"
    #   - "-f"
    #   # Enable debug logging
    #   - "--log-debug"
    environment:
      TZ: "${TZ:-America/Los_Angeles}"
      PUID: "${PUID:-1000}"
      PGID: "${PGID:-100}"
      USER: "${TRANSMISSION_USER:-transmission}"
      PASS: "${TRANSMISSION_PASS}"
    volumes:
      # Exit the container if the core `s6-overlay` service fails.
      # Replace with the correct path for your `$ docker compose ...` project.
      # - "./s6/etc/s6-overlay/s6-rc.d/svc-transmission/finish:/etc/s6-overlay/s6-rc.d/svc-transmission/finish"
      # Intended for use in the image
      - "./transmission/config/:/config/"
      # The volume on which Transmission's `download-dir` is stored
      - type: bind
        source: "${DOWNLOAD_VOLUME:-/media/Library/}"
        target: "${DOWNLOAD_VOLUME:-/media/Library/}"
        bind:
          propagation: "shared"
    # Transmission seems to be very poorly behaved when disk space is exhausted: items
    # become corrupted, items lose track of their data/files, etc..  Guard against that,
    # for example if Prunerr stops running for any reason, by shutting it down before
    # disk space is exhausted.  Abuse the `HEALTHCHECK` to exit PID 1 with 0 status code
    # before that happens.  The `on-failure` restart policy ensures that `# dockerd`
    # won't restart the container again.
    restart: "on-failure"
    healthcheck:
      # If the `transmission` service uses `network_mode: "service:..."`, such as a VPN,
      # then it may become inaccessible on any IP other than `localhost` when the
      # service whose network it uses is restarted.  As such, if the `transmission`
      # service should be accessible from it's IP on the LAN set the `LAN_IP=...` in the
      # `./.env` so that the `HEALTHCHECK` fails and the container is restart when that
      # happens.
      test: >-
        test "$(df --output="avail" "${DOWNLOAD_DIR:-/media/Library/}" | tail -n +2)"
        -gt "${CRITICAL_AVAIL:-1048576}" || /sbin/shutdown &&
        curl -LI -X GET -u "${TRANSMISSION_USER:-transmission}:${TRANSMISSION_PASS}"
        "http://${LAN_IP:-localhost}:9091/transmission/rpc/" |
        grep '^X-Transmission-Session-Id: '
    labels:
      traefik.enable: true
      # Un comment and set `TRANSMISSION_HOST` to proxy via Traefik
      # traefik.http.routers.transmission.rule: "Host(`${TRANSMISSION_HOST}`)"
      traefik.http.services.transmission.loadbalancer.server.port: 9091
      traefik.http.routers.transmission.entrypoints: "websecure"
      traefik.http.routers.transmission.tls.certresolver: "letsencrypt"

  # See `./docker-compose-servarr.yml` for example Servarr configurations

  ## Container for use by end users
  prunerr-daemon:
    image: "merpatterson/prunerr"
    container_name: "prunerr-daemon"
    depends_on:
      - "transmission"
=======
  ## Container for use by end users:
  python-project-structure:
    image: "merpatterson/python-project-structure"
    container_name: "python-project-structure"
>>>>>>> 2fa30b18
    environment:
      TZ: "${TZ:-Etc/UTC}"
      # Make the run-time user configurable in `./.env` to match permissions inside and
      # outside the container.  Default to the common/standard main/first user and group
      # IDs
      PUID: "${PUID:-1000}"
      PGID: "${PGID:-100}"
      # Un-comment to get more verbose `DEBUG` logging
      # DEBUG: "true"
    volumes:
      # Use the Prunerr config from the Prunerr checkout
      - "./home/.config/:/home/prunerr/.config/"
      # The volume on which Transmission's `download-dir` is stored
      - type: bind
        source: "${DOWNLOAD_VOLUME:-/media/Library/}"
        target: "${DOWNLOAD_VOLUME:-/media/Library/}"
        bind:
          propagation: "shared"
    restart: "unless-stopped"<|MERGE_RESOLUTION|>--- conflicted
+++ resolved
@@ -4,7 +4,6 @@
 
 services:
 
-<<<<<<< HEAD
   transmission:
     image: "linuxserver/transmission"
     container_name: "transmission"
@@ -67,18 +66,12 @@
 
   # See `./docker-compose-servarr.yml` for example Servarr configurations
 
-  ## Container for use by end users
+  ## Container for use by end users:
   prunerr-daemon:
     image: "merpatterson/prunerr"
     container_name: "prunerr-daemon"
     depends_on:
       - "transmission"
-=======
-  ## Container for use by end users:
-  python-project-structure:
-    image: "merpatterson/python-project-structure"
-    container_name: "python-project-structure"
->>>>>>> 2fa30b18
     environment:
       TZ: "${TZ:-Etc/UTC}"
       # Make the run-time user configurable in `./.env` to match permissions inside and
