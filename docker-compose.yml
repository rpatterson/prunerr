--- conflicted
+++ resolved
@@ -80,8 +80,8 @@
         grep '"appData": *"/config"'
 
   ## Container for use by end users
-<<<<<<< HEAD
   prunerr-daemon:
+    image: "merpatterson/prunerr"
     image: "merpatterson/prunerr:local"
     build: "./"
     depends_on:
@@ -89,10 +89,6 @@
       - "sonarr"
       - "radarr"
     # Match permissions inside and outside the container
-=======
-  python-project-structure:
-    image: "merpatterson/python-project-structure"
->>>>>>> a62930b8
     environment:
       # Make the run-time user configurable in `./.env` to match permissions inside and
       # outside the container.  Default to the common/standard main/first user and group
