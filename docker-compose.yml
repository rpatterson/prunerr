# SPDX-FileCopyrightText: 2023 Ross Patterson <me@rpatterson.net>
#
# SPDX-License-Identifier: MIT

<<<<<<< HEAD
# Minimal `$ docker compose ...` configuration to demonstrate the requirements for
# running prunerr in containers.
version: "3.8"

services:

  transmission:
    image: "linuxserver/transmission"
    container_name: "transmission"
    # command:
    #   # From `# pgrep -fla transmission`:
    #   # `/usr/bin/transmission-daemon -g /config -c /watch -f`
    #   - "transmission-daemon"
    #   - "-g"
    #   - "/config"
    #   - "-c"
    #   - "/watch"
    #   - "-f"
    #   # Enable debug logging
    #   - "--log-debug"
    environment:
      TZ: "${TZ:-America/Los_Angeles}"
      PUID: "${PUID:-1000}"
      PGID: "${PGID:-100}"
      USER: "${TRANSMISSION_USER:-transmission}"
      PASS: "${TRANSMISSION_PASS}"
    volumes:
      # Exit the container if the core `s6-overlay` service fails.
      # Replace with the correct path for your `$ docker compose ...` project.
      # - "./s6/etc/s6-overlay/s6-rc.d/svc-transmission/finish:/etc/s6-overlay/s6-rc.d/svc-transmission/finish"
      # Intended for use in the image
      - "./transmission/config/:/config/"
      # The volume on which Transmission's `download-dir` is stored
      - type: bind
        source: "${DOWNLOAD_VOLUME:-/media/Library/}"
        target: "${DOWNLOAD_VOLUME:-/media/Library/}"
        bind:
          propagation: "shared"
    # Transmission seems to be very poorly behaved when disk space is exhausted: items
    # become corrupted, items lose track of their data/files, etc..  Guard against that,
    # for example if Prunerr stops running for any reason, by shutting it down before
    # disk space is exhausted.  Abuse the `HEALTHCHECK` to exit PID 1 with 0 status code
    # before that happens.  The `on-failure` restart policy ensures that `# dockerd`
    # won't restart the container again.
    restart: "on-failure"
    healthcheck:
      # If the `transmission` service uses `network_mode: "service:..."`, such as a VPN,
      # then it may become inaccessible on any IP other than `localhost` when the
      # service whose network it uses is restarted.  As such, if the `transmission`
      # service should be accessible from it's IP on the LAN set the `LAN_IP=...` in the
      # `./.env` so that the `HEALTHCHECK` fails and the container is restart when that
      # happens.
      test: >-
        test "$(df --output="avail" "${DOWNLOAD_DIR:-/media/Library/}" | tail -n +2)"
        -gt "${CRITICAL_AVAIL:-1048576}" || /sbin/shutdown &&
        curl -LI -X GET -u "${TRANSMISSION_USER:-transmission}:${TRANSMISSION_PASS}"
        "http://${LAN_IP:-localhost}:9091/transmission/rpc/" |
        grep '^X-Transmission-Session-Id: '
    labels:
      traefik.enable: true
      # Un comment and set `TRANSMISSION_HOST` to proxy via Traefik
      # traefik.http.routers.transmission.rule: "Host(`${TRANSMISSION_HOST}`)"
      traefik.http.services.transmission.loadbalancer.server.port: 9091
      traefik.http.routers.transmission.entrypoints: "websecure"
      traefik.http.routers.transmission.tls.certresolver: "letsencrypt"

  # See `./docker-compose-servarr.yml` for example Servarr configurations

=======
# Minimal `$ docker compose` configuration to show the requirements for running
# project-structure in containers.
version: "3.8"

services:
>>>>>>> 2d7526e2
  ## Container for use by end users:
  prunerr-daemon:
    image: "registry.gitlab.com/rpatterson/prunerr"
    container_name: "prunerr-daemon"
    depends_on:
      - "transmission"
    environment:
      TZ: "${TZ:-Etc/UTC}"
      # Make the runtime user configurable in `./.env` to match permissions inside and
      # outside the container.  Default to the common/standard main/first user and group
      # IDs
      PUID: "${PUID:-1000}"
<<<<<<< HEAD
      PGID: "${PGID:-100}"
      # Un-comment to get more verbose `DEBUG` logging
      # DEBUG: "true"
    volumes:
      # Use the Prunerr config from the Prunerr checkout
      - "./home/.config/:/home/prunerr/.config/"
      # The volume on which Transmission's `download-dir` is stored
      - type: bind
        source: "${DOWNLOAD_VOLUME:-/media/Library/}"
        target: "${DOWNLOAD_VOLUME:-/media/Library/}"
        bind:
          propagation: "shared"
    restart: "unless-stopped"
=======
      PGID: "${PGID:-${PUID:-1000}}"
    restart: "unless-stopped"
    volumes:
      # Preserve user configuration, data, and caches between containers and variants:
      - "${CHECKOUT_DIR:-.}/home/.config/:/home/project-structure/.config/"
      - "${CHECKOUT_DIR:-.}/home/.local/share/:/home/project-structure/.local/share/"
      - "${CHECKOUT_DIR:-.}/home/.cache/:/home/project-structure/.cache/"
>>>>>>> 2d7526e2
<|MERGE_RESOLUTION|>--- conflicted
+++ resolved
@@ -2,9 +2,8 @@
 #
 # SPDX-License-Identifier: MIT
 
-<<<<<<< HEAD
-# Minimal `$ docker compose ...` configuration to demonstrate the requirements for
-# running prunerr in containers.
+# Minimal `$ docker compose` configuration to show the requirements for running prunerr
+# in containers.
 version: "3.8"
 
 services:
@@ -71,13 +70,6 @@
 
   # See `./docker-compose-servarr.yml` for example Servarr configurations
 
-=======
-# Minimal `$ docker compose` configuration to show the requirements for running
-# project-structure in containers.
-version: "3.8"
-
-services:
->>>>>>> 2d7526e2
   ## Container for use by end users:
   prunerr-daemon:
     image: "registry.gitlab.com/rpatterson/prunerr"
@@ -90,26 +82,18 @@
       # outside the container.  Default to the common/standard main/first user and group
       # IDs
       PUID: "${PUID:-1000}"
-<<<<<<< HEAD
       PGID: "${PGID:-100}"
       # Un-comment to get more verbose `DEBUG` logging
       # DEBUG: "true"
     volumes:
-      # Use the Prunerr config from the Prunerr checkout
-      - "./home/.config/:/home/prunerr/.config/"
+      # Preserve user configuration, data, and caches between containers and variants:
+      - "${CHECKOUT_DIR:-.}/home/.config/:/home/prunerr/.config/"
+      - "${CHECKOUT_DIR:-.}/home/.local/share/:/home/prunerr/.local/share/"
+      - "${CHECKOUT_DIR:-.}/home/.cache/:/home/prunerr/.cache/"
       # The volume on which Transmission's `download-dir` is stored
       - type: bind
         source: "${DOWNLOAD_VOLUME:-/media/Library/}"
         target: "${DOWNLOAD_VOLUME:-/media/Library/}"
         bind:
           propagation: "shared"
-    restart: "unless-stopped"
-=======
-      PGID: "${PGID:-${PUID:-1000}}"
-    restart: "unless-stopped"
-    volumes:
-      # Preserve user configuration, data, and caches between containers and variants:
-      - "${CHECKOUT_DIR:-.}/home/.config/:/home/project-structure/.config/"
-      - "${CHECKOUT_DIR:-.}/home/.local/share/:/home/project-structure/.local/share/"
-      - "${CHECKOUT_DIR:-.}/home/.cache/:/home/project-structure/.cache/"
->>>>>>> 2d7526e2
+    restart: "unless-stopped"