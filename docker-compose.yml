# SPDX-FileCopyrightText: 2023 Ross Patterson <me@rpatterson.net>
#
# SPDX-License-Identifier: MIT

# Minimal `$ docker compose ...` configuration to demonstrate the requirements for
<<<<<<< HEAD
# running Prunerr in containers.
=======
# running project-structure in containers.
>>>>>>> 904e7c40
version: "3.8"

services:

  transmission:
    image: "linuxserver/transmission"
    container_name: "transmission"
    # command:
    #   # From `# pgrep -fla transmission`:
    #   # `/usr/bin/transmission-daemon -g /config -c /watch -f`
    #   - "transmission-daemon"
    #   - "-g"
    #   - "/config"
    #   - "-c"
    #   - "/watch"
    #   - "-f"
    #   # Enable debug logging
    #   - "--log-debug"
    environment:
      TZ: "${TZ:-America/Los_Angeles}"
      PUID: "${PUID:-1000}"
      PGID: "${PGID:-100}"
      USER: "${TRANSMISSION_USER:-transmission}"
      PASS: "${TRANSMISSION_PASS}"
    volumes:
      # Exit the container if the core `s6-overlay` service fails.
      # Replace with the correct path for your `$ docker compose ...` project.
      # - "./s6/etc/s6-overlay/s6-rc.d/svc-transmission/finish:/etc/s6-overlay/s6-rc.d/svc-transmission/finish"
      # Intended for use in the image
      - "./transmission/config/:/config/"
      # The volume on which Transmission's `download-dir` is stored
      - type: bind
        source: "${DOWNLOAD_VOLUME:-/media/Library/}"
        target: "${DOWNLOAD_VOLUME:-/media/Library/}"
        bind:
          propagation: "shared"
    # Transmission seems to be very poorly behaved when disk space is exhausted: items
    # become corrupted, items lose track of their data/files, etc..  Guard against that,
    # for example if Prunerr stops running for any reason, by shutting it down before
    # disk space is exhausted.  Abuse the `HEALTHCHECK` to exit PID 1 with 0 status code
    # before that happens.  The `on-failure` restart policy ensures that `# dockerd`
    # won't restart the container again.
    restart: "on-failure"
    healthcheck:
      # If the `transmission` service uses `network_mode: "service:..."`, such as a VPN,
      # then it may become inaccessible on any IP other than `localhost` when the
      # service whose network it uses is restarted.  As such, if the `transmission`
      # service should be accessible from it's IP on the LAN set the `LAN_IP=...` in the
      # `./.env` so that the `HEALTHCHECK` fails and the container is restart when that
      # happens.
      test: >-
        test "$(df --output="avail" "${DOWNLOAD_DIR:-/media/Library/}" | tail -n +2)"
        -gt "${CRITICAL_AVAIL:-1048576}" || /sbin/shutdown &&
        curl -LI -X GET -u "${TRANSMISSION_USER:-transmission}:${TRANSMISSION_PASS}"
        "http://${LAN_IP:-localhost}:9091/transmission/rpc/" |
        grep '^X-Transmission-Session-Id: '
    labels:
      traefik.enable: true
      # Un comment and set `TRANSMISSION_HOST` to proxy via Traefik
      # traefik.http.routers.transmission.rule: "Host(`${TRANSMISSION_HOST}`)"
      traefik.http.services.transmission.loadbalancer.server.port: 9091
      traefik.http.routers.transmission.entrypoints: "websecure"
      traefik.http.routers.transmission.tls.certresolver: "letsencrypt"

  # See `./docker-compose-servarr.yml` for example Servarr configurations

  ## Container for use by end users:
<<<<<<< HEAD
  prunerr-daemon:
    image: "registry.gitlab.com/rpatterson/prunerr"
    container_name: "prunerr-daemon"
    depends_on:
      - "transmission"
=======
  project-structure:
    image: "registry.gitlab.com/rpatterson/project-structure"
    container_name: "project-structure"
>>>>>>> 904e7c40
    environment:
      TZ: "${TZ:-Etc/UTC}"
      # Make the run-time user configurable in `./.env` to match permissions inside and
      # outside the container.  Default to the common/standard main/first user and group
      # IDs
      PUID: "${PUID:-1000}"
      PGID: "${PGID:-100}"
      # Un-comment to get more verbose `DEBUG` logging
      # DEBUG: "true"
    volumes:
      # Use the Prunerr config from the Prunerr checkout
      - "./home/.config/:/home/prunerr/.config/"
      # The volume on which Transmission's `download-dir` is stored
      - type: bind
        source: "${DOWNLOAD_VOLUME:-/media/Library/}"
        target: "${DOWNLOAD_VOLUME:-/media/Library/}"
        bind:
          propagation: "shared"
    restart: "unless-stopped"<|MERGE_RESOLUTION|>--- conflicted
+++ resolved
@@ -3,11 +3,7 @@
 # SPDX-License-Identifier: MIT
 
 # Minimal `$ docker compose ...` configuration to demonstrate the requirements for
-<<<<<<< HEAD
-# running Prunerr in containers.
-=======
-# running project-structure in containers.
->>>>>>> 904e7c40
+# running prunerr in containers.
 version: "3.8"
 
 services:
@@ -75,17 +71,11 @@
   # See `./docker-compose-servarr.yml` for example Servarr configurations
 
   ## Container for use by end users:
-<<<<<<< HEAD
   prunerr-daemon:
     image: "registry.gitlab.com/rpatterson/prunerr"
     container_name: "prunerr-daemon"
     depends_on:
       - "transmission"
-=======
-  project-structure:
-    image: "registry.gitlab.com/rpatterson/project-structure"
-    container_name: "project-structure"
->>>>>>> 904e7c40
     environment:
       TZ: "${TZ:-Etc/UTC}"
       # Make the run-time user configurable in `./.env` to match permissions inside and
