# SPDX-FileCopyrightText: 2023 Ross Patterson <me@rpatterson.net>
#
# SPDX-License-Identifier: MIT

# Minimal `$ docker compose` configuration to show the requirements for running
# project-structure in containers.
version: "3.8"

services:
  ## Container for use by end users:
  project-structure:
    image: "merpatterson/project-structure"
    container_name: "project-structure"
    environment:
      TZ: "${TZ:-Etc/UTC}"
<<<<<<< HEAD
      # Make the run-time user configurable in `./.env` to match permissions inside and
=======
      # Make the runtime user configurable in `./.env` to match permissions inside and
>>>>>>> a084d312
      # outside the container.  Default to the common/standard main/first user and group
      # IDs
      PUID: "${PUID:-1000}"
      PGID: "${PGID:-${PUID:-1000}}"
    restart: "unless-stopped"
    volumes:
      # Preserve user configuration, data, and caches between containers and variants:
      - "${CHECKOUT_DIR:-.}/home/.config/:/home/project-structure/.config/"
      - "${CHECKOUT_DIR:-.}/home/.local/share/:/home/project-structure/.local/share/"
      - "${CHECKOUT_DIR:-.}/home/.cache/:/home/project-structure/.cache/"<|MERGE_RESOLUTION|>--- conflicted
+++ resolved
@@ -13,11 +13,7 @@
     container_name: "project-structure"
     environment:
       TZ: "${TZ:-Etc/UTC}"
-<<<<<<< HEAD
-      # Make the run-time user configurable in `./.env` to match permissions inside and
-=======
       # Make the runtime user configurable in `./.env` to match permissions inside and
->>>>>>> a084d312
       # outside the container.  Default to the common/standard main/first user and group
       # IDs
       PUID: "${PUID:-1000}"
