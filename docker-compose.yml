--- conflicted
+++ resolved
@@ -68,18 +68,11 @@
   # See `./docker-compose-servarr.yml` for example Servarr configurations
 
   ## Container for use by end users
-<<<<<<< HEAD
   prunerr-daemon:
     image: "merpatterson/prunerr"
     container_name: "prunerr-daemon"
     depends_on:
       - "transmission"
-    # Match permissions inside and outside the container
-=======
-  python-project-structure:
-    image: "merpatterson/python-project-structure"
-    container_name: "python-project-structure"
->>>>>>> b564e987
     environment:
       TZ: "${TZ:-Etc/UTC}"
       # Make the run-time user configurable in `./.env` to match permissions inside and
