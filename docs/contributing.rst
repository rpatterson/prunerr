.. SPDX-FileCopyrightText: 2023 Ross Patterson <me@rpatterson.net>
..
.. SPDX-License-Identifier: MIT

########################################################################################
Contributing
########################################################################################

Development requires fairly standard development tools, but ``git`` and ``make`` to
bootstrap the local development environment.  Once installed, clone the repository::

  $ git clone "https://gitlab.com/rpatterson/project-structure"

Then hand the rest over to the `Makefile`_ to install the VCS hooks the rest of the set
up and build required for local development::

  $ make

If there's not already `an issue/ticket`_ for the changes you'll be making, create one.
Regardless, take note of the issue/ticket number, e.g. ``#123``.  Then create a
branch/fork off of the ``develop`` branch::

  $ git switch -c feat-123-foo-bar --track origin/develop

This project uses `towncrier`_ to manage it's release notes, AKA changelog and thus
requires at least one `news fragment`_ before merging back into ``develop``.  The VCS
hooks enforce this when pushing to ``develop`` or ``main``::

  $ towncrier create 123.feature

From there you can begin writing your tests or making other changes and run the tests to
check your work.  For reproducibility and to expose clean build issues, the tests can be
run inside the development container.  This is the command run by the VCS hooks and the
``$ make test`` target as well::

  $ make test-docker

During the inner loop of development iterations, it may be more efficient to run the
tests locally directly on your development host::

  $ make test-local

You can also inspect test failures and errors in an interactive debugger::

  $ make test-debug

The linters make various decisions on style, formatting, and conventions for you so you
don't have to think about them and no one has to debate them.  They're enforced by ``$
make test`` and the VCS hooks.  You may also use the same tools to apply all fixes and
formatting that can be automated to format code according to this project's guidelines
and rules::

  $ make devel-format

This project also uses `Reuse`_ to manage licenses and copyright.  If you add files,
you'll need to put an `SPDX header comment`_ in each added file.  For those file types
recognized by the `reuse-tool`_, you can use ``$ make devel-format`` to add such headers
automatically.  Otherwise you may have to use ``$ reuse addheader`` manually specifying
the appropriate ``--style`` option.  See ``$ reuse addheader --help`` for the available
``${COMMENT_STYLE}`` values.  You can use ``--style "python"`` for unrecognized file
types that support the common ``#`` comment style::

  $ tox exec -e build -- reuse addheader --style "${COMMENT_STYLE:?}" \
  --copyright "Ross Patterson <me@rpatterson.net>" --license "MIT" "${PATH:?}"

Contributions should be pushed to feature branches or forks off of the upstream
``develop`` branch.  Once work is finished and all the tests are passing, project
maintainers can merge your work back into ``develop`` and run all checks and tests as
above to confirm your work.  Then they can, bump the version, build pre-release
packages, and publish to package registries/indexes::

  $ make release

Contributors should then test the pre-release, preferably with as many users and use
cases as possible.  If everything looks good, then maintainers can merge ``develop``
into ``main`` and use the same release process to publish final releases::

  $ make release

The versions for this project's dependencies and development tools are frozen/fixed for
reproducibility in ``./requirements/**.txt``. The `Makefile`_ will update those versions
as the dependencies change in ``./setup.cfg`` and ``./requirements/build.txt.in``.  Note
that this means other versions may be updated as the published versions for dependencies
are updated on remote indexes/registries.  Maintainers can also update all dependencies
to the latest versions::

  $ make devel-upgrade

See also `the ./TODO.rst file`_ which lists known bugs and desirable features for which
contributions are most welcome.

<<<<<<< HEAD
If changes to development processes, such as build or release processes, are required,
they should be captured in the `Makefile`_.  Similarly, if a development task is
important enough to include in the documentation, then it's important enough to capture
in executable form in the `Makefile`_.  See the philosophy commentary at the bottom of
the `Makefile`_ for guidance on making contributions there.
=======
Capture changes to development processes, such as build or release processes, in the
`Makefile`_. Tasks important enough to include in the docs are important enough to
capture in a machine runnable form in the `Makefile`_. See the commentary at the bottom
of the `Makefile`_ for guidance.
>>>>>>> 7818c892

.. _`towncrier`: https://towncrier.readthedocs.io/en/stable/#philosophy
.. _`news fragment`:
   https://towncrier.readthedocs.io/en/stable/quickstart.html#creating-news-fragments
.. _`Reuse`: https://reuse.software/tutorial/#step-2
.. _`SPDX header comment`: https://spdx.dev/specifications/#current-version
.. _`reuse-tool`: https://github.com/fsfe/reuse-tool#usage

.. _`an issue/ticket`: https://gitlab.com/rpatterson/project-structure/-/issues

.. _Makefile: ./Makefile
.. _`the ./TODO.rst file`: ./TODO.rst<|MERGE_RESOLUTION|>--- conflicted
+++ resolved
@@ -6,110 +6,85 @@
 Contributing
 ########################################################################################
 
-Development requires fairly standard development tools, but ``git`` and ``make`` to
-bootstrap the local development environment.  Once installed, clone the repository::
+Development requires standard tools, including ``git``, ``make``, and `Docker`_. Clone
+the repository::
 
   $ git clone "https://gitlab.com/rpatterson/project-structure"
 
-Then hand the rest over to the `Makefile`_ to install the VCS hooks the rest of the set
-up and build required for local development::
+Set up for local development and install the Version Control System (VCS) integration::
 
   $ make
 
-If there's not already `an issue/ticket`_ for the changes you'll be making, create one.
-Regardless, take note of the issue/ticket number, e.g. ``#123``.  Then create a
-branch/fork off of the ``develop`` branch::
+Create an `issue or ticket`_ for the changes if one doesn't exist. Take note of its
+number, for example ``#123``. Create a branch or fork off the ``develop`` branch::
 
   $ git switch -c feat-123-foo-bar --track origin/develop
 
-This project uses `towncrier`_ to manage it's release notes, AKA changelog and thus
-requires at least one `news fragment`_ before merging back into ``develop``.  The VCS
-hooks enforce this when pushing to ``develop`` or ``main``::
+`Towncrier`_ manages release notes. Changes require at least one `news fragment`_. The
+VCS integration enforces this when pushing::
 
   $ towncrier create 123.feature
 
-From there you can begin writing your tests or making other changes and run the tests to
-check your work.  For reproducibility and to expose clean build issues, the tests can be
-run inside the development container.  This is the command run by the VCS hooks and the
-``$ make test`` target as well::
+Write tests that describe your changes. Make changes and run tests to confirm your
+work::
 
-  $ make test-docker
+  $ make test
 
-During the inner loop of development iterations, it may be more efficient to run the
-tests locally directly on your development host::
-
-  $ make test-local
-
-You can also inspect test failures and errors in an interactive debugger::
+You can use a debugger to inspect tests::
 
   $ make test-debug
 
-The linters make various decisions on style, formatting, and conventions for you so you
-don't have to think about them and no one has to debate them.  They're enforced by ``$
-make test`` and the VCS hooks.  You may also use the same tools to apply all fixes and
-formatting that can be automated to format code according to this project's guidelines
-and rules::
+The linters make decisions on style and formatting. This encourages consistency and
+minimizes debate. The ``$ make test`` target and the VCS integration enforce those
+policies. You can use the same tools to apply automated fixes and formatting::
 
   $ make devel-format
 
-This project also uses `Reuse`_ to manage licenses and copyright.  If you add files,
-you'll need to put an `SPDX header comment`_ in each added file.  For those file types
-recognized by the `reuse-tool`_, you can use ``$ make devel-format`` to add such headers
-automatically.  Otherwise you may have to use ``$ reuse addheader`` manually specifying
-the appropriate ``--style`` option.  See ``$ reuse addheader --help`` for the available
-``${COMMENT_STYLE}`` values.  You can use ``--style "python"`` for unrecognized file
-types that support the common ``#`` comment style::
+`Reuse`_ manages licenses and copyright. Put a `Software Package Data Exchange (SPDX)
+header`_ in added files. Use ``$ make devel-format`` to add them for types recognized by
+the `reuse-tool`_. Otherwise use ``$ reuse annotate`` manually. Specify the appropriate
+``--style`` option. See ``$ reuse annotate --help`` for supported styles. Use ``--style
+"python"`` for other file types that support ``#`` comments::
 
-  $ tox exec -e build -- reuse addheader --style "${COMMENT_STYLE:?}" \
+  $ tox exec -e build -- reuse annotate --style "${COMMENT_STYLE:?}" \
   --copyright "Ross Patterson <me@rpatterson.net>" --license "MIT" "${PATH:?}"
 
-Contributions should be pushed to feature branches or forks off of the upstream
-``develop`` branch.  Once work is finished and all the tests are passing, project
-maintainers can merge your work back into ``develop`` and run all checks and tests as
-above to confirm your work.  Then they can, bump the version, build pre-release
-packages, and publish to package registries/indexes::
+Maintainers can merge your work back into ``develop`` and run all checks and tests to
+confirm the merge. If successful, they bump the version, build pre-release packages, and
+publish to package registries and indexes::
 
   $ make release
 
-Contributors should then test the pre-release, preferably with as many users and use
-cases as possible.  If everything looks good, then maintainers can merge ``develop``
-into ``main`` and use the same release process to publish final releases::
+Test the pre-release with all users and use cases possible. If testing doesn't find any
+issues, maintainers merge ``develop`` into ``main`` and publish final releases::
 
   $ make release
 
-The versions for this project's dependencies and development tools are frozen/fixed for
-reproducibility in ``./requirements/**.txt``. The `Makefile`_ will update those versions
-as the dependencies change in ``./setup.cfg`` and ``./requirements/build.txt.in``.  Note
-that this means other versions may be updated as the published versions for dependencies
-are updated on remote indexes/registries.  Maintainers can also update all dependencies
-to the latest versions::
+The ``./requirements/**.txt`` files lock versions of dependencies and development tools
+for reproducibility. The `Makefile`_ updates those when dependencies change in
+``./setup.cfg`` and ``./requirements/build.txt.in``. Other versions might get updated
+when maintainers publish newer versions. Maintainers can also update all dependencies to
+current versions::
 
   $ make devel-upgrade
 
-See also `the ./TODO.rst file`_ which lists known bugs and desirable features for which
-contributions are most welcome.
+See `the TODO file`_ for known bugs and desirable features.
 
-<<<<<<< HEAD
-If changes to development processes, such as build or release processes, are required,
-they should be captured in the `Makefile`_.  Similarly, if a development task is
-important enough to include in the documentation, then it's important enough to capture
-in executable form in the `Makefile`_.  See the philosophy commentary at the bottom of
-the `Makefile`_ for guidance on making contributions there.
-=======
 Capture changes to development processes, such as build or release processes, in the
 `Makefile`_. Tasks important enough to include in the docs are important enough to
 capture in a machine runnable form in the `Makefile`_. See the commentary at the bottom
 of the `Makefile`_ for guidance.
->>>>>>> 7818c892
 
-.. _`towncrier`: https://towncrier.readthedocs.io/en/stable/#philosophy
+.. _`Docker`: https://docs.docker.com/engine/install/#supported-platforms
+.. _`Towncrier`: https://towncrier.readthedocs.io/en/stable/#philosophy
 .. _`news fragment`:
    https://towncrier.readthedocs.io/en/stable/quickstart.html#creating-news-fragments
 .. _`Reuse`: https://reuse.software/tutorial/#step-2
-.. _`SPDX header comment`: https://spdx.dev/specifications/#current-version
+.. _`Software Package Data Exchange (SPDX) header`:
+   https://spdx.dev/specifications/#current-version
 .. _`reuse-tool`: https://github.com/fsfe/reuse-tool#usage
 
-.. _`an issue/ticket`: https://gitlab.com/rpatterson/project-structure/-/issues
+.. _`issue or ticket`: https://gitlab.com/rpatterson/project-structure/-/issues
 
 .. _Makefile: ./Makefile
-.. _`the ./TODO.rst file`: ./TODO.rst+.. _`the TODO file`: ./todo.rst