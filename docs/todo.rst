--- conflicted
+++ resolved
@@ -66,19 +66,11 @@
    - `js-beautify <https://www.npmjs.com/package/js-beautify>`_
 
 #. `Docker image build-time labels
-<<<<<<< HEAD
-   <https://github.com/opencontainers/image-spec/blob/main/annotations.md#pre-defined-annotation-keys>`_::
-
-     org.opencontainers.image.revision Source control revision identifier for the packaged software.
-     org.opencontainers.image.ref.name Name of the reference for a target (string).
-     org.opencontainers.image.base.digest Digest of the base image of this image (string).
-=======
    <https://specs.opencontainers.org/image-spec/annotations/?v=v1.0.1>`_::
 
      org.opencontainers.image.revision
      org.opencontainers.image.ref.name
      org.opencontainers.image.base.digest
->>>>>>> f4e839ed
 
 #. Container image variants, for example ``*:slim`` or ``*:alpine``:
 
@@ -112,15 +104,9 @@
    manifest digest and then use that to retrieve the digests for each platform's image
    and then use those digests in ``./docker-compose*.yml``. Or output the multi-platform
    image to one of the local filesystem formats, figure how to import from there and do
-<<<<<<< HEAD
-   a similar dance to retrieve and use the digests. This would be very fragile and would
-   take a lot of work that is likely wasted effort when Docker or someone else provides
-   a better way. IOW, these options would mean wastefully fighting tools and frameworks.
-=======
    a similar dance to retrieve and use the digests. This would be fragile and would take
    a lot of work that is likely wasted effort when Docker or someone else provides a
    better way. IOW, these options would mean wastefully fighting tools and frameworks.
->>>>>>> f4e839ed
 
    As such, this probably isn't worth the effort until users report significant
    platform-specific bugs.
