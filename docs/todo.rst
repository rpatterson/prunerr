--- conflicted
+++ resolved
@@ -60,11 +60,9 @@
    Compile Error: unresolved reference' errors
    <https://github.com/errata-ai/vale/issues/697#issue-1932675573>`_.
 
-<<<<<<< HEAD
-#. ``py``: Create new branches for different frameworks, e.g.: Flask, Pyramid, Django.
-=======
 #. ``base``: Try some of `the linters and formatters
    <https://unibeautify.com/docs/beautifier-stylelint>`_ supported by ``UniBeautify``:
    - ``Stylelint`` `CSS linter <https://stylelint.io/>`_
    - `js-beautify <https://www.npmjs.com/package/js-beautify>`_
->>>>>>> a7f6e847
+
+#. ``py``: Create new branches for different frameworks, e.g.: Flask, Pyramid, Django.