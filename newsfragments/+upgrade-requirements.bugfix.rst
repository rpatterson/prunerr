--- conflicted
+++ resolved
@@ -1,9 +1,5 @@
-<<<<<<< HEAD
-Upgrade all requirements to the latest versions as of Wed May  3 11:22:09 AM UTC 2023.
-=======
 .. SPDX-FileCopyrightText: 2023 Ross Patterson <me@rpatterson.net>
 ..
 .. SPDX-License-Identifier: MIT
 
-Upgrade all requirements to the latest versions as of Sat Apr 29 11:30:29 AM UTC 2023.
->>>>>>> 577ec3d1
+Upgrade all requirements to the latest versions as of Wed May  3 11:22:09 AM UTC 2023.