--- conflicted
+++ resolved
@@ -1,6 +1,2 @@
 Upgrade all requirements to the most recent versions as of
-<<<<<<< HEAD
-Sun Oct 29 06:24:32 PM UTC 2023.
-=======
-Tue Oct 31 05:01:35 PM UTC 2023.
->>>>>>> 989c67f3
+Tue Oct 31 05:01:35 PM UTC 2023.