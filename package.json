{
  "name": "@rpattersonnet/project-structure",
  "scope": "@rpattersonnet",
  "version": "0.0.0",
  "description": "Project structure foundation or template, package metadata",
  "scripts": {
    "lint": "npm run lint:prettier && npm run lint:write-good && npm run lint:alex",
    "lint:prettier": "prettier --check './'",
<<<<<<< HEAD
    "lint:write-good": "git ls-files -co --exclude-standard -z ':!requirements/**' | grep -Ezv '^LICENSES/' | xargs -r -0 -t -- write-good --no-weasel --no-adverb --no-illusion",
    "lint:alex": "git ls-files -co --exclude-standard -z ':!.gitignore' ':!**/.gitignore' ':!requirements/**' | grep -Ezv '^(LICENSES|styles/Vocab)/|\\.license$|^docs/conf.py$' | xargs -r -0 -t -- alex",
=======
    "lint:write-good": "git ls-files -co --exclude-standard -z ':!LICENSES' ':!styles/*/meta.json' ':!styles/*/*.yml' | xargs -r -0 -t -- write-good --no-weasel --no-adverb --no-illusion",
    "lint:alex": "git ls-files -co --exclude-standard -z ':!.gitignore' ':!**/.gitignore' ':!LICENSES' ':!styles/*/meta.json' ':!styles/*/*.yml' ':!styles/Vocab' ':!*.license' ':!docs/conf.py' | xargs -r -0 -t -- alex",
>>>>>>> cf75fbd9
    "format": "prettier --write './'"
  },
  "keywords": [
    "template",
    "structure"
  ],
  "license": "MIT",
  "author": {
    "name": "Ross Patterson",
    "email": "me@rpatterson.net",
    "url": "https://www.rpatterson.net/"
  },
  "repository": {
    "type": "git",
    "url": "https://gitlab.com/rpatterson/project-structure.git"
  },
  "funding": {
    "type": "liberapay",
    "url": "https://liberapay.com/rpatterson/donate"
  },
  "devDependencies": {
    "alex": "^11.0.0",
    "prettier": "2.8.8",
    "write-good": "^1.0.8"
  }
}<|MERGE_RESOLUTION|>--- conflicted
+++ resolved
@@ -6,13 +6,8 @@
   "scripts": {
     "lint": "npm run lint:prettier && npm run lint:write-good && npm run lint:alex",
     "lint:prettier": "prettier --check './'",
-<<<<<<< HEAD
-    "lint:write-good": "git ls-files -co --exclude-standard -z ':!requirements/**' | grep -Ezv '^LICENSES/' | xargs -r -0 -t -- write-good --no-weasel --no-adverb --no-illusion",
-    "lint:alex": "git ls-files -co --exclude-standard -z ':!.gitignore' ':!**/.gitignore' ':!requirements/**' | grep -Ezv '^(LICENSES|styles/Vocab)/|\\.license$|^docs/conf.py$' | xargs -r -0 -t -- alex",
-=======
-    "lint:write-good": "git ls-files -co --exclude-standard -z ':!LICENSES' ':!styles/*/meta.json' ':!styles/*/*.yml' | xargs -r -0 -t -- write-good --no-weasel --no-adverb --no-illusion",
-    "lint:alex": "git ls-files -co --exclude-standard -z ':!.gitignore' ':!**/.gitignore' ':!LICENSES' ':!styles/*/meta.json' ':!styles/*/*.yml' ':!styles/Vocab' ':!*.license' ':!docs/conf.py' | xargs -r -0 -t -- alex",
->>>>>>> cf75fbd9
+    "lint:write-good": "git ls-files -co --exclude-standard -z ':!LICENSES' ':!styles/*/meta.json' ':!styles/*/*.yml' ':!requirements/**' | xargs -r -0 -t -- write-good --no-weasel --no-adverb --no-illusion",
+    "lint:alex": "git ls-files -co --exclude-standard -z ':!.gitignore' ':!**/.gitignore' ':!LICENSES' ':!styles/*/meta.json' ':!styles/*/*.yml' ':!styles/Vocab' ':!*.license' ':!docs/conf.py' ':!requirements/**' | xargs -r -0 -t -- alex",
     "format": "prettier --write './'"
   },
   "keywords": [
