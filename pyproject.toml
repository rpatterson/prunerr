--- conflicted
+++ resolved
@@ -4,14 +4,10 @@
 build-backend = "setuptools.build_meta"
 
 [tool.setuptools_scm]
-<<<<<<< HEAD
-write_to = "src/prunerr/version.py"
-local_scheme = "no-local-version"
-=======
 # Use VCS tags as the sole authority on versions.  Dynamically determine the current
 # version from VCS tags:
 # https://github.com/pypa/setuptools_scm#pyprojecttoml-usage
-write_to = "src/pythonprojectstructure/version.py"
+write_to = "src/prunerr/version.py"
 # Uncomment to test uploading to PyPI locally
 # local_scheme = "no-local-version"
 [tool.commitizen]
@@ -30,9 +26,8 @@
 """
 [tool.towncrier]
 # https://towncrier.readthedocs.io/en/stable/#quick-start
-package = "pythonprojectstructure"
+package = "prunerr"
 package_dir = "src"
->>>>>>> a4bcfecd
 
 [tool.pylint.MASTER]
 # Auto-detect the number of processors available to use from:
