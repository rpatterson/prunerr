--- conflicted
+++ resolved
@@ -80,14 +80,12 @@
 accept-no-yields-doc = false
 
 [[tool.mypy.overrides]]
-<<<<<<< HEAD
-module = ["argcomplete"]
-=======
 module = [
+       # Command-line tab completion:
+       "argcomplete",
        # Development and build tools:
        "decli", "configobj",
        ]
->>>>>>> 2a0a323a
 ignore_missing_imports = true
 
 [tool.vulture]
