[build-system]
# https://setuptools.pypa.io/en/latest/build_meta.html#how-to-use-it
requires = ["setuptools>=45", "wheel", "setuptools_scm>=6.2"]
build-backend = "setuptools.build_meta"

[tool.setuptools_scm]
# Use VCS tags as the sole authority on versions.  Dynamically determine the current
# version from VCS tags:
# https://github.com/pypa/setuptools_scm#pyprojecttoml-usage
write_to = "src/prunerr/version.py"
# Uncomment to test uploading to PyPI locally
# local_scheme = "no-local-version"
[tool.commitizen]
# Parse commit messages according to conventional commits to decide wether the next
# versin tag should be a major, minor or patch bump and create the VCS tag.  Also
# provides VCS hooks to enforce that commit messages comply with conventional commits:
# https://commitizen-tools.github.io/commitizen/
name = "cz_conventional_commits"
<<<<<<< HEAD
version = "1.0.0b5"
=======
version = "1.0.0"
>>>>>>> f57e5aea
tag_format = "v$version"
annotated_tag = true
bump_message = """\
build(release): Version $current_version → $new_version

[actions skip]
"""
[tool.towncrier]
# https://towncrier.readthedocs.io/en/stable/#quick-start
package = "prunerr"
package_dir = "src"

[tool.pylint.MASTER]
# Auto-detect the number of processors available to use from:
#     $ pylint --generate-rcfile
jobs = 0
enable-all-extensions = true
output-format = "colorized,json:pylint.json"
ignore-paths = [
# Managed by tools, best to use `# pylint: disable=...` inline comments for any other
# ignores.
    "src/.+/version.py",
    ".*/src/.+/version.py",
]
# Extend linting to usage of trusted extension packages
extension-pkg-allow-list = ["lxml"]
fail-under = 10
[tool.pylint.TYPECHECK]
# Ignore false negatives from external packages
ignored-classes = ["lxml.etree.QName.localname"]
# Match Black's defaults
# https://black.readthedocs.io/en/stable/guides/using_black_with_other_tools.html#pylint
[tool.pylint.format]
max-line-length = "88"
[tool.pylint."messages control"]
# I'm not sure I agree with PyLiint here.  I prefer my `TODO`s to be in the the most
# appropriate context where the change should happen.  It helps my recall.  If someone
# else wants to take the time to move the `TODO`s into `./TODO.rst`, I won't object as
# long as sufficient context comes along with them.
disable = ["fixme"]

[tool.isort]
# Match Black's defaults
# https://black.readthedocs.io/en/stable/guides/using_black_with_other_tools.html#isort
profile = "black"<|MERGE_RESOLUTION|>--- conflicted
+++ resolved
@@ -16,11 +16,7 @@
 # provides VCS hooks to enforce that commit messages comply with conventional commits:
 # https://commitizen-tools.github.io/commitizen/
 name = "cz_conventional_commits"
-<<<<<<< HEAD
-version = "1.0.0b5"
-=======
 version = "1.0.0"
->>>>>>> f57e5aea
 tag_format = "v$version"
 annotated_tag = true
 bump_message = """\
