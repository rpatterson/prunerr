[build-system]
# https://setuptools.pypa.io/en/latest/build_meta.html#how-to-use-it
requires = ["setuptools>=45", "wheel", "setuptools_scm>=6.2"]
build-backend = "setuptools.build_meta"

[tool.setuptools_scm]
# Use VCS tags as the sole authority on versions.  Dynamically determine the current
# version from VCS tags:
# https://github.com/pypa/setuptools_scm#pyprojecttoml-usage
write_to = "src/prunerr/version.py"
# Uncomment to test uploading to PyPI locally
# local_scheme = "no-local-version"
[tool.commitizen]
# Parse commit messages according to conventional commits to decide wether the next
# versin tag should be a major, minor or patch bump and create the VCS tag.  Also
# provides VCS hooks to enforce that commit messages comply with conventional commits:
# https://commitizen-tools.github.io/commitizen/
name = "cz_conventional_commits"
version = "1.1.0b10"
tag_format = "v$version"
annotated_tag = true
bump_message = """\
build(release): Version $current_version → $new_version

[actions skip]
"""
[tool.towncrier]
# https://towncrier.readthedocs.io/en/stable/#quick-start
package = "prunerr"
package_dir = "src"

[tool.pylint.MASTER]
# Auto-detect the number of processors available to use from:
#     $ pylint --generate-rcfile
# BBB: Un-comment if this bug is fixed:
# https://github.com/PyCQA/prospector/issues/573#issuecomment-1368566582
# jobs = 0
enable-all-extensions = true
output-format = "colorized"
ignore-paths = [
# Managed by tools, best to use `# pylint: disable=...` inline comments for any other
# ignores.
    "src/.+/version.py",
    ".*/src/.+/version.py",
]
# Extend linting to usage of trusted extension packages
extension-pkg-allow-list = ["lxml"]
fail-under = 10
[tool.pylint.TYPECHECK]
# Ignore false negatives from external packages
ignored-classes = ["lxml.etree.QName.localname"]
# Match Black's defaults
# https://black.readthedocs.io/en/stable/guides/using_black_with_other_tools.html#pylint
[tool.pylint.format]
max-line-length = "88"
<<<<<<< HEAD
[tool.pylint."messages control"]
# I'm not sure I agree with PyLiint here.  I prefer my `TODO`s to be in the the most
# appropriate context where the change should happen.  It helps my recall.  If someone
# else wants to take the time to move the `TODO`s into `./TODO.rst`, I won't object as
# long as sufficient context comes along with them.
disable = ["fixme"]
[[tool.mypy.overrides]]
module = ["transmission_rpc", "arrapi.*"]
=======
[[tool.mypy.overrides]]
module = ["argcomplete"]
>>>>>>> b564e987
ignore_missing_imports = true

[tool.isort]
# Match Black's defaults
# https://black.readthedocs.io/en/stable/guides/using_black_with_other_tools.html#isort
profile = "black"<|MERGE_RESOLUTION|>--- conflicted
+++ resolved
@@ -16,6 +16,7 @@
 # provides VCS hooks to enforce that commit messages comply with conventional commits:
 # https://commitizen-tools.github.io/commitizen/
 name = "cz_conventional_commits"
+changelog_start_rev = "v0.0.0"
 version = "1.1.0b10"
 tag_format = "v$version"
 annotated_tag = true
@@ -53,7 +54,6 @@
 # https://black.readthedocs.io/en/stable/guides/using_black_with_other_tools.html#pylint
 [tool.pylint.format]
 max-line-length = "88"
-<<<<<<< HEAD
 [tool.pylint."messages control"]
 # I'm not sure I agree with PyLiint here.  I prefer my `TODO`s to be in the the most
 # appropriate context where the change should happen.  It helps my recall.  If someone
@@ -61,11 +61,7 @@
 # long as sufficient context comes along with them.
 disable = ["fixme"]
 [[tool.mypy.overrides]]
-module = ["transmission_rpc", "arrapi.*"]
-=======
-[[tool.mypy.overrides]]
-module = ["argcomplete"]
->>>>>>> b564e987
+module = ["argcomplete", "transmission_rpc", "arrapi.*"]
 ignore_missing_imports = true
 
 [tool.isort]
