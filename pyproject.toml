--- conflicted
+++ resolved
@@ -55,17 +55,16 @@
 [tool.pylint.format]
 max-line-length = "88"
 [tool.pylint."messages control"]
-<<<<<<< HEAD
-# I'm not sure I agree with PyLiint here.  I prefer my `TODO`s to be in the the most
-# appropriate context where the change should happen.  It helps my recall.  If someone
-# else wants to take the time to move the `TODO`s into `./TODO.rst`, I won't object as
-# long as sufficient context comes along with them.
-disable = ["fixme", "relative-beyond-top-level"]
-=======
-# Workaround Prospector bug with PyLint:
-# https://github.com/PyCQA/prospector/issues/596#issue-1592499675
-disable = ["relative-beyond-top-level"]
->>>>>>> 1e58d103
+disable = [
+    # Workaround Prospector bug with PyLint:
+    # https://github.com/PyCQA/prospector/issues/596#issue-1592499675
+    "relative-beyond-top-level",
+    # I'm not sure I agree with PyLiint here.  I prefer my `TODO`s to be in the the most
+    # appropriate context where the change should happen.  It helps my recall.  If someone
+    # else wants to take the time to move the `TODO`s into `./TODO.rst`, I won't object as
+    # long as sufficient context comes along with them.
+    "fixme",
+]
 [[tool.mypy.overrides]]
 module = [
        # BBB: Compatibility with older Python versions
