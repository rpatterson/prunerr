# SPDX-FileCopyrightText: 2023 Ross Patterson <me@rpatterson.net>
#
# SPDX-License-Identifier: MIT

[build-system]
# https://setuptools.pypa.io/en/latest/build_meta.html#how-to-use-it
requires = ["setuptools>=45", "wheel", "setuptools_scm>=6.2"]
build-backend = "setuptools.build_meta"

[tool.setuptools_scm]
# Use VCS tags as the sole authority on versions. Get the current version from VCS tags:
# https://github.com/pypa/setuptools_scm#pyprojecttoml-usage
write_to = "src/projectstructure/version.py"
# Uncomment to test uploading to PyPI locally
# local_scheme = "no-local-version"

[tool.pylint.main]
# The `duplicate-code` and other checks depend on not running in parallel:
jobs = 1
output-format = "colorized"
ignore-paths = [
# Managed by tools, best to use `# pylint: disable=` inline comments for any other
# ignores:
    "src/.+/version.py",
    ".*/src/.+/version.py",
]
# Extend linting to usage of trusted extension packages
extension-pkg-allow-list = ["lxml"]
# Update the list of extensions or plugins with:
#     $ pylint --list-extensions
load-plugins = [
    "pylint.extensions.confusing_elif",
    "pylint.extensions.dict_init_mutate",
    "pylint.extensions.eq_without_hash",
    "pylint.extensions.typing",
    "pylint.extensions.consider_refactoring_into_while_condition",
    "pylint.extensions.no_self_use",
    "pylint.extensions.bad_builtin",
    "pylint.extensions.set_membership",
    "pylint.extensions.emptystring",
    "pylint.extensions.comparison_placement",
    "pylint.extensions.magic_value",
    "pylint.extensions.code_style",
    "pylint.extensions.redefined_loop_name",
    "pylint.extensions.private_import",
    "pylint.extensions.while_used",
    "pylint.extensions.check_elif",
    "pylint.extensions.mccabe",
    "pylint.extensions.consider_ternary_expression",
    "pylint.extensions.comparetozero",
    "pylint.extensions.docparams",
    "pylint.extensions.docstyle",
    "pylint.extensions.broad_try_clause",
    "pylint.extensions.redefined_variable_type",
    "pylint.extensions.for_any_all",
    "pylint.extensions.dunder",
    "pylint.extensions.empty_comment",
    "pylint.extensions.overlapping_exceptions",
]
[tool.pylint.typecheck]
# Ignore false negatives from external packages
ignored-classes = ["lxml.etree.QName.localname"]
# Match Black's defaults
# https://black.readthedocs.io/en/stable/guides/using_black_with_other_tools.html#pylint
[tool.pylint.format]
max-line-length = "88"
[tool.pylint."messages control"]
disable = [
    # Workaround Prospector bug with Pylint:
    # https://github.com/PyCQA/prospector/issues/596#issue-1592499675
    "relative-beyond-top-level",
    "docstring-first-line-empty",
    # BBB: Python 3.8 compatibility:
    "consider-alternative-union-syntax",
]
[tool.pylint.parameter_documentation]
accept-no-param-doc = false
accept-no-raise-doc = false
accept-no-return-doc = false
accept-no-yields-doc = false

[[tool.mypy.overrides]]
module = [
<<<<<<< HEAD
       # Command-line TAB completion:
=======
       # Command-line tab completion:
>>>>>>> d7c11419
       "argcomplete",
       # Development and build tools:
       "decli", "configobj",
       ]
ignore_missing_imports = true

[tool.vulture]
# https://github.com/jendrikseipp/vulture#ignoring-files
exclude = ["src/projectstructure/version.py"]

[tool.isort]
# Match Black's defaults
# https://black.readthedocs.io/en/stable/guides/using_black_with_other_tools.html#isort
profile = "black"<|MERGE_RESOLUTION|>--- conflicted
+++ resolved
@@ -81,11 +81,7 @@
 
 [[tool.mypy.overrides]]
 module = [
-<<<<<<< HEAD
-       # Command-line TAB completion:
-=======
        # Command-line tab completion:
->>>>>>> d7c11419
        "argcomplete",
        # Development and build tools:
        "decli", "configobj",
