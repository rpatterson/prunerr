--- conflicted
+++ resolved
@@ -22,18 +22,12 @@
 version = "0.0.0"
 tag_format = "v$version"
 annotated_tag = true
-<<<<<<< HEAD
+gpg_sign = true
 bump_message = """\
 build(release): Version $current_version → $new_version
 
 [actions skip]
-=======
-gpg_sign = true
-bump_message = """\
-build(release): Version $current_version → $new_version
-
 [ci release]
->>>>>>> 3a957cfc
 """
 [tool.towncrier]
 # https://towncrier.readthedocs.io/en/stable/#quick-start
