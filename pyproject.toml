[build-system]
# https://setuptools.pypa.io/en/latest/build_meta.html#how-to-use-it
requires = ["setuptools>=45", "wheel", "setuptools_scm>=6.2"]
build-backend = "setuptools.build_meta"

[tool.setuptools_scm]
# Use VCS tags as the sole authority on versions.  Dynamically determine the current
# version from VCS tags:
# https://github.com/pypa/setuptools_scm#pyprojecttoml-usage
write_to = "src/prunerr/version.py"
# Uncomment to test uploading to PyPI locally
# local_scheme = "no-local-version"
[tool.commitizen]
# Parse commit messages according to conventional commits to decide wether the next
# versin tag should be a major, minor or patch bump and create the VCS tag.  Also
# provides VCS hooks to enforce that commit messages comply with conventional commits:
# https://commitizen-tools.github.io/commitizen/
name = "cz_conventional_commits"
# TEMPLATE: Update these versions to the latest version for your project and ensure the
# tag exists both locally and on the project's remote:
changelog_start_rev = "v0.0.0"
version = "1.1.0b23"
tag_format = "v$version"
annotated_tag = true
bump_message = """\
build(release): Version $current_version → $new_version

<<<<<<< HEAD
[ci skip]
=======
[actions skip]
>>>>>>> 2fa30b18
"""
[tool.towncrier]
# https://towncrier.readthedocs.io/en/stable/#quick-start
package = "prunerr"
package_dir = "src"
name = "prunerr"

[tool.pylint.MASTER]
# Ensure `duplicate-code` and any other errors that depend on not runnining in parallel
# are reported:
jobs = 1
enable-all-extensions = true
output-format = "colorized"
ignore-paths = [
# Managed by tools, best to use `# pylint: disable=...` inline comments for any other
# ignores.
    "src/.+/version.py",
    ".*/src/.+/version.py",
]
# Extend linting to usage of trusted extension packages
extension-pkg-allow-list = ["lxml"]
fail-under = 10
[tool.pylint.TYPECHECK]
# Ignore false negatives from external packages
ignored-classes = ["lxml.etree.QName.localname"]
# Match Black's defaults
# https://black.readthedocs.io/en/stable/guides/using_black_with_other_tools.html#pylint
[tool.pylint.format]
max-line-length = "88"
[tool.pylint."messages control"]
<<<<<<< HEAD
disable = [
    # Workaround Prospector bug with PyLint:
    # https://github.com/PyCQA/prospector/issues/596#issue-1592499675
    "relative-beyond-top-level",
    # I'm not sure I agree with PyLiint here.  I prefer my `TODO`s to be in the the most
    # appropriate context where the change should happen.  It helps my recall.  If someone
    # else wants to take the time to move the `TODO`s into `./TODO.rst`, I won't object as
    # long as sufficient context comes along with them.
    "fixme",
]

[[tool.mypy.overrides]]
module = [
       # BBB: Compatibility with older Python versions
       "backports.cached_property", "pathlib3x",
       # Direct dependencies
       "argcomplete", "transmission_rpc", "arrapi.*",
       ]
=======
# Workaround Prospector bug with PyLint:
# https://github.com/PyCQA/prospector/issues/596#issue-1592499675
disable = ["relative-beyond-top-level"]
[[tool.mypy.overrides]]
module = ["argcomplete"]
>>>>>>> 2fa30b18
ignore_missing_imports = true

[tool.vulture]
# https://github.com/jendrikseipp/vulture#ignoring-files
exclude = ["src/prunerr/version.py"]

[tool.isort]
# Match Black's defaults
# https://black.readthedocs.io/en/stable/guides/using_black_with_other_tools.html#isort
profile = "black"<|MERGE_RESOLUTION|>--- conflicted
+++ resolved
@@ -25,11 +25,7 @@
 bump_message = """\
 build(release): Version $current_version → $new_version
 
-<<<<<<< HEAD
-[ci skip]
-=======
 [actions skip]
->>>>>>> 2fa30b18
 """
 [tool.towncrier]
 # https://towncrier.readthedocs.io/en/stable/#quick-start
@@ -60,7 +56,6 @@
 [tool.pylint.format]
 max-line-length = "88"
 [tool.pylint."messages control"]
-<<<<<<< HEAD
 disable = [
     # Workaround Prospector bug with PyLint:
     # https://github.com/PyCQA/prospector/issues/596#issue-1592499675
@@ -79,13 +74,6 @@
        # Direct dependencies
        "argcomplete", "transmission_rpc", "arrapi.*",
        ]
-=======
-# Workaround Prospector bug with PyLint:
-# https://github.com/PyCQA/prospector/issues/596#issue-1592499675
-disable = ["relative-beyond-top-level"]
-[[tool.mypy.overrides]]
-module = ["argcomplete"]
->>>>>>> 2fa30b18
 ignore_missing_imports = true
 
 [tool.vulture]
