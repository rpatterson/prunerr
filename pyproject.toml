--- conflicted
+++ resolved
@@ -80,14 +80,12 @@
 accept-no-yields-doc = false
 
 [[tool.mypy.overrides]]
-<<<<<<< HEAD
-module = ["argcomplete"]
-=======
 module = [
+       # Command-line TAB completion:
+       "argcomplete",
        # Development and build tools:
        "decli", "configobj",
        ]
->>>>>>> d217200a
 ignore_missing_imports = true
 
 [tool.vulture]
