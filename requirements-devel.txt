--- conflicted
+++ resolved
@@ -40,13 +40,8 @@
     #   typer
 commonmark==0.9.1
     # via rich
-<<<<<<< HEAD
-coverage==6.5.0
+coverage==7.0.0
     # via prunerr (./pyproject.toml)
-=======
-coverage==7.0.0
-    # via python-project-structure (./pyproject.toml)
->>>>>>> f9f71ac5
 dill==0.3.6
     # via pylint
 distlib==0.3.6
@@ -175,17 +170,11 @@
 tomlkit==0.11.6
     # via pylint
 towncrier==22.8.0
-<<<<<<< HEAD
     # via prunerr (./pyproject.toml)
-tox==4.0.13
+tox==4.0.14
     # via prunerr (./pyproject.toml)
 transmission-rpc==3.4.0
     # via prunerr (./pyproject.toml)
-=======
-    # via python-project-structure (./pyproject.toml)
-tox==4.0.14
-    # via python-project-structure (./pyproject.toml)
->>>>>>> f9f71ac5
 typer[all]==0.7.0
     # via rstcheck
 types-docutils==0.19.1.1
