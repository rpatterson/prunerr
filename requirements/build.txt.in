--- conflicted
+++ resolved
@@ -5,12 +5,6 @@
 # Build, release and development tools that can operate totally independently and are
 # used outside the Docker container in the developer's localhost environment.
 
-<<<<<<< HEAD
-# Get the Python dist/package version from VCS `v#.#.#` tags dynamically.
-setuptools_scm
-
-=======
->>>>>>> 40ac13e8
 # VCS hooks to enforce passint tests, test coverage, style and linting
 pre-commit
 
@@ -19,14 +13,6 @@
 # version tag should be a major, minor or patch bump and create the VCS tag.  Also VCS
 # hooks to enforce that commit messages comply with conventional commits
 commitizen
-<<<<<<< HEAD
-# Publish releas artifacts to remotes
-twine
-=======
 
 # Publish releas artifacts to remotes
-twine
-
-# Generate release notes/changelogs:
-towncrier
->>>>>>> 40ac13e8
+twine