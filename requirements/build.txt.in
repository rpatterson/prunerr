--- conflicted
+++ resolved
@@ -31,9 +31,5 @@
 # More thorough prose linter:
 proselint
 
-<<<<<<< HEAD
-# Publish releas artifacts to remotes
-=======
 # Publish release artifacts to remotes:
->>>>>>> 490b0609
 twine