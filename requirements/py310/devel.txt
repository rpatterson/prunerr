--- conflicted
+++ resolved
@@ -4,11 +4,7 @@
 #
 #    pip-compile --extra=devel --output-file=requirements/py310/devel.txt --resolver=backtracking pyproject.toml
 #
-<<<<<<< HEAD
-argcomplete==2.1.1
-=======
 argcomplete==2.1.2
->>>>>>> 8514e3ee
     # via python-project-structure (pyproject.toml)
 astroid==2.15.0
     # via
