#
# This file is autogenerated by pip-compile with Python 3.11
# by the following command:
#
#    pip-compile --extra=devel --output-file=requirements/py311/devel.txt --resolver=backtracking pyproject.toml
#
<<<<<<< HEAD
argcomplete==3.0.5
    # via python-project-structure (pyproject.toml)
astroid==2.15.1
=======
astroid==2.15.2
>>>>>>> 0e222658
    # via
    #   pylint
    #   pylint-celery
    #   pylint-flask
    #   requirements-detector
attrs==22.2.0
    # via pytest
autoflake==1.7.8
    # via python-project-structure (pyproject.toml)
autopep8==2.0.2
    # via python-project-structure (pyproject.toml)
bandit==1.7.5
    # via prospector
black==23.3.0
    # via python-project-structure (pyproject.toml)
build==0.10.0
    # via
    #   pip-tools
    #   pyroma
    #   python-project-structure (pyproject.toml)
certifi==2022.12.7
    # via requests
charset-normalizer==3.1.0
    # via requests
click==8.1.3
    # via
    #   black
    #   click-default-group
    #   pip-tools
    #   towncrier
    #   typer
click-default-group==1.2.2
    # via towncrier
colorama==0.4.6
    # via
    #   radon
    #   typer
commonmark==0.9.1
    # via rich
coverage==7.2.2
    # via python-project-structure (pyproject.toml)
dill==0.3.6
    # via pylint
docutils==0.19
    # via
    #   pyroma
    #   rstcheck-core
dodgy==0.2.1
    # via prospector
flake8==2.3.0
    # via
    #   flake8-polyfill
    #   prospector
flake8-polyfill==1.0.2
    # via pep8-naming
future==0.18.3
    # via radon
gitdb==4.0.10
    # via gitpython
gitpython==3.1.31
    # via
    #   bandit
    #   prospector
idna==3.4
    # via requests
incremental==22.10.0
    # via towncrier
iniconfig==2.0.0
    # via pytest
isort==5.12.0
    # via pylint
jinja2==3.1.2
    # via towncrier
lazy-object-proxy==1.9.0
    # via astroid
mando==0.6.4
    # via radon
markupsafe==2.1.2
    # via jinja2
mccabe==0.7.0
    # via
    #   flake8
    #   prospector
    #   pylint
mypy==1.1.1
    # via prospector
mypy-extensions==1.0.0
    # via
    #   black
    #   mypy
packaging==23.0
    # via
    #   black
    #   build
    #   prospector
    #   pyroma
    #   pytest
    #   requirements-detector
    #   setuptools-scm
pathspec==0.11.1
    # via black
pbr==5.11.1
    # via stevedore
pep8==1.7.1
    # via flake8
pep8-naming==0.10.0
    # via prospector
pip-tools==6.12.3
    # via python-project-structure (pyproject.toml)
platformdirs==3.2.0
    # via
    #   black
    #   pylint
pluggy==1.0.0
    # via pytest
poetry-semver==0.1.0
    # via requirements-detector
prospector[with_everything]==1.9.0
    # via python-project-structure (pyproject.toml)
pycodestyle==2.10.0
    # via
    #   autopep8
    #   prospector
pydantic==1.10.7
    # via rstcheck-core
pydocstyle==6.3.0
    # via prospector
pyflakes==2.5.0
    # via
    #   autoflake
    #   flake8
    #   prospector
pygments==2.14.0
    # via
    #   pyroma
    #   rich
pylint==2.17.2
    # via
    #   prospector
    #   pylint-celery
    #   pylint-django
    #   pylint-flask
    #   pylint-plugin-utils
pylint-celery==0.3
    # via prospector
pylint-django==2.5.3
    # via prospector
pylint-flask==0.6
    # via prospector
pylint-plugin-utils==0.7
    # via
    #   prospector
    #   pylint-celery
    #   pylint-django
    #   pylint-flask
pyproject-hooks==1.0.0
    # via build
pyroma==4.2
    # via prospector
pytest==7.2.2
    # via python-project-structure (pyproject.toml)
pyyaml==6.0
    # via
    #   bandit
    #   prospector
    #   xenon
radon==5.1.0
    # via xenon
requests==2.28.2
    # via
    #   pyroma
    #   xenon
requirements-detector==1.1.0
    # via prospector
rich==12.6.0
    # via
    #   bandit
    #   typer
rstcheck==6.1.2
    # via python-project-structure (pyproject.toml)
rstcheck-core==1.0.3
    # via rstcheck
setoptconf-tmp==0.3.1
    # via prospector
setuptools-scm==7.1.0
    # via python-project-structure (pyproject.toml)
shellingham==1.5.0.post1
    # via typer
six==1.16.0
    # via mando
smmap==5.0.0
    # via gitdb
snowballstemmer==2.2.0
    # via pydocstyle
stevedore==5.0.0
    # via bandit
toml==0.10.2
    # via
    #   prospector
    #   requirements-detector
    #   vulture
tomlkit==0.11.7
    # via pylint
towncrier==22.12.0
    # via python-project-structure (pyproject.toml)
trove-classifiers==2023.3.9
    # via pyroma
typer[all]==0.7.0
    # via rstcheck
types-docutils==0.19.1.7
    # via rstcheck-core
typing-extensions==4.5.0
    # via
    #   mypy
    #   pydantic
    #   setuptools-scm
urllib3==1.26.15
    # via requests
vulture==2.7
    # via prospector
wheel==0.40.0
    # via pip-tools
wrapt==1.15.0
    # via astroid
xenon==0.9.0
    # via python-project-structure (pyproject.toml)

# The following packages are considered to be unsafe in a requirements file:
# pip
# setuptools<|MERGE_RESOLUTION|>--- conflicted
+++ resolved
@@ -4,13 +4,9 @@
 #
 #    pip-compile --extra=devel --output-file=requirements/py311/devel.txt --resolver=backtracking pyproject.toml
 #
-<<<<<<< HEAD
 argcomplete==3.0.5
     # via python-project-structure (pyproject.toml)
-astroid==2.15.1
-=======
 astroid==2.15.2
->>>>>>> 0e222658
     # via
     #   pylint
     #   pylint-celery
