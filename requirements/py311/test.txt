--- conflicted
+++ resolved
@@ -4,13 +4,7 @@
 #
 #    pip-compile --extra=test --output-file=requirements/py311/test.txt pyproject.toml
 #
-<<<<<<< HEAD
-argcomplete==3.0.8
-    # via project-structure (pyproject.toml)
-build==0.10.0
-=======
 build==1.0.3
->>>>>>> 69f0f525
     # via pip-tools
 click==8.1.7
     # via pip-tools
