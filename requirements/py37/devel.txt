--- conflicted
+++ resolved
@@ -4,13 +4,7 @@
 #
 #    pip-compile --extra=devel --output-file=requirements/py37/devel.txt --resolver=backtracking pyproject.toml
 #
-<<<<<<< HEAD
-argcomplete==2.0.0
-    # via python-project-structure (pyproject.toml)
-astroid==2.14.2
-=======
 astroid==2.15.0
->>>>>>> 2921916f
     # via
     #   pylint
     #   pylint-celery
@@ -80,7 +74,6 @@
     # via requests
 importlib-metadata==4.13.0
     # via
-    #   argcomplete
     #   build
     #   click
     #   pluggy
