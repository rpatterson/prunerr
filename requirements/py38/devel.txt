--- conflicted
+++ resolved
@@ -55,13 +55,8 @@
     #   typer
 commonmark==0.9.1
     # via rich
-<<<<<<< HEAD
-coverage==7.1.0
-    # via prunerr (pyproject.toml)
-=======
 coverage==7.2.1
-    # via python-project-structure (pyproject.toml)
->>>>>>> 32795c93
+    # via prunerr (pyproject.toml)
 dill==0.3.6
     # via pylint
 docutils==0.19
@@ -257,7 +252,7 @@
     # via pylint
 towncrier==22.12.0
     # via prunerr (pyproject.toml)
-transmission-rpc==3.4.0
+transmission-rpc==3.4.1
     # via prunerr (pyproject.toml)
 trove-classifiers==2023.2.20
     # via pyroma
