[metadata]
# https://setuptools.pypa.io/en/latest/userguide/declarative_config.html#metadata
<<<<<<< HEAD
name = prunerr
version = attr: src.prunerr.version
description = Remove Servarr download client items to preserve disk space according to rules.
url = https://gitlab.com/rpatterson/transmissionrpc
=======
name = python-project-structure
version = attr: src.pythonprojectstructure.version
description = Python project structure foundation or template, CLI console scripts.
url = https://gitlab.com/rpatterson/python-project-structure
>>>>>>> a4bcfecd
long_description = file: README.rst
long_description_content_type = text/x-rst
author = Ross Patterson
author_email = me@rpatterson.net
license = MIT
keywords =
    servarr
    sonarr
    radarr
    transmission
    bittorent
    torrent
classifiers =
    Intended Audience :: Developers
    License :: OSI Approved :: MIT License
<<<<<<< HEAD
    Topic :: Communications :: File Sharing
    Topic :: Internet
=======
    Natural Language :: English
    Operating System :: OS Independent
    Programming Language :: Python :: 3
    Programming Language :: Python :: 3.10
    Topic :: Utilities
>>>>>>> a4bcfecd

[options]
# https://setuptools.pypa.io/en/latest/userguide/declarative_config.html#using-a-src-layout
package_dir =
    =src
packages=find:
python_requires = >=3.7
install_requires =
    # Specific download client APIs
    transmission-rpc
    # Graceful handling of logging when run on the console or as a daemon
    service-logging
    # Configuration file format
    pyyaml
    # Servarr API clients/wrappers
    arrapi>=1.2
    # Retry on connection errors
    tenacity

[options.packages.find]
where = src

[options.entry_points]
console_scripts =
    prunerr = prunerr:main

[options.extras_require]
# Development tools not strictly needed by the test suite but that need this
# package/dist and its dependencies to be to be on the same `sys.path`, IOW to be
# importable.
devel =
<<<<<<< HEAD
# Libraries used in the actual code of the test suite
    requests-mock
# Development tools not strictly needed by the test suite
    tox
=======
>>>>>>> a4bcfecd
    pytest
    coverage
    tox
# Code style and linting tools
    pylint
    flake8
    rstcheck
# Code formatting tools
    flake8-black
    autoflake
    autopep8
# Build tools that don't need this package to be importable but do need to be installed
# inside the container.
# Get the Python dist/package version from VCS `v#.#.#` tags dynamically.
    setuptools_scm
# Build installable distributions, AKA packages
    build

[tool:pytest]
testpaths = src/pythonprojectstructure

[coverage:run]
<<<<<<< HEAD
command_line = -m pytest
=======
command_line = -m pytest --junit-xml=pytest-junit.xml -s
>>>>>>> a4bcfecd
branch = True
source = src
[coverage:report]
fail_under = 100
show_missing = True

[flake8]
exclude = src/*/version.py
# Match Black's defaults
# https://black.readthedocs.io/en/stable/guides/using_black_with_other_tools.html#flake8
max-line-length = 88
extend-ignore = E203
aggressive = 3
experimental = true<|MERGE_RESOLUTION|>--- conflicted
+++ resolved
@@ -1,16 +1,9 @@
 [metadata]
 # https://setuptools.pypa.io/en/latest/userguide/declarative_config.html#metadata
-<<<<<<< HEAD
 name = prunerr
 version = attr: src.prunerr.version
 description = Remove Servarr download client items to preserve disk space according to rules.
-url = https://gitlab.com/rpatterson/transmissionrpc
-=======
-name = python-project-structure
-version = attr: src.pythonprojectstructure.version
-description = Python project structure foundation or template, CLI console scripts.
-url = https://gitlab.com/rpatterson/python-project-structure
->>>>>>> a4bcfecd
+url = https://gitlab.com/rpatterson/prunerr
 long_description = file: README.rst
 long_description_content_type = text/x-rst
 author = Ross Patterson
@@ -26,16 +19,12 @@
 classifiers =
     Intended Audience :: Developers
     License :: OSI Approved :: MIT License
-<<<<<<< HEAD
+    Natural Language :: English
+    Operating System :: Linux
+    Programming Language :: Python :: 3
+    Programming Language :: Python :: 3.10
     Topic :: Communications :: File Sharing
     Topic :: Internet
-=======
-    Natural Language :: English
-    Operating System :: OS Independent
-    Programming Language :: Python :: 3
-    Programming Language :: Python :: 3.10
-    Topic :: Utilities
->>>>>>> a4bcfecd
 
 [options]
 # https://setuptools.pypa.io/en/latest/userguide/declarative_config.html#using-a-src-layout
@@ -67,16 +56,12 @@
 # package/dist and its dependencies to be to be on the same `sys.path`, IOW to be
 # importable.
 devel =
-<<<<<<< HEAD
 # Libraries used in the actual code of the test suite
     requests-mock
 # Development tools not strictly needed by the test suite
     tox
-=======
->>>>>>> a4bcfecd
     pytest
     coverage
-    tox
 # Code style and linting tools
     pylint
     flake8
@@ -93,14 +78,10 @@
     build
 
 [tool:pytest]
-testpaths = src/pythonprojectstructure
+testpaths = src/prunerr
 
 [coverage:run]
-<<<<<<< HEAD
-command_line = -m pytest
-=======
-command_line = -m pytest --junit-xml=pytest-junit.xml -s
->>>>>>> a4bcfecd
+command_line = -m pytest --junit-xml=pytest-junit.xml
 branch = True
 source = src
 [coverage:report]
