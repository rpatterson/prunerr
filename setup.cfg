[metadata]
# https://setuptools.pypa.io/en/latest/userguide/declarative_config.html#metadata
name = python-project-structure
version = attr: src.pythonprojectstructure.version
description = Python project structure foundation or template, distribution/package metadata.
url = https://github.com/rpatterson/python-project-structure
long_description = file: README.rst
long_description_content_type = text/x-rst
author = Ross Patterson
author_email = me@rpatterson.net
license = MIT
classifiers =
    Development Status :: 4 - Beta
    Intended Audience :: Developers
    Intended Audience :: System Administrators
    License :: OSI Approved :: MIT License
    Natural Language :: English
    Operating System :: OS Independent
    Programming Language :: Python :: 3
    Topic :: Utilities

[options]
# https://setuptools.pypa.io/en/latest/userguide/declarative_config.html#using-a-src-layout
package_dir =
    =src
packages=find:
# Uncomment to add dependencies
# install_requires =

[options.packages.find]
where = src

[options.extras_require]
devel =
# Development tools not strictly needed by the test suite
    tox
    pytest
    pre-commit
    coverage
    flake8
    autoflake
    autopep8
    flake8-black
    rstcheck
    pip-tools
# Libraries used by Editors/IDEs
    pylint

[tool:pytest]
<<<<<<< HEAD
norecursedirs = .tox .tox-* build dist var .local
=======
norecursedirs = .tox .tox-* build dist var
>>>>>>> 54fd032d

[coverage:run]
command_line = -m pytest -s
branch = True
source = src
[coverage:report]
fail_under = 100
show_missing = True

[flake8]
exclude =
    *~
    .git
    __pycache__
    .eggs
    *.egg-info
    .tox
    .tox-*
    .pytest_cache
    .mypy_cache
    src/*/version.py
    var
# Match Black's defaults
# https://black.readthedocs.io/en/stable/guides/using_black_with_other_tools.html#flake8
max-line-length = 88
extend-ignore = E203
aggressive = 3
experimental = true<|MERGE_RESOLUTION|>--- conflicted
+++ resolved
@@ -47,11 +47,7 @@
     pylint
 
 [tool:pytest]
-<<<<<<< HEAD
 norecursedirs = .tox .tox-* build dist var .local
-=======
-norecursedirs = .tox .tox-* build dist var
->>>>>>> 54fd032d
 
 [coverage:run]
 command_line = -m pytest -s
