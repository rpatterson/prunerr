--- conflicted
+++ resolved
@@ -46,11 +46,7 @@
     pip-tools
 
 [tool:pytest]
-<<<<<<< HEAD
-norecursedirs = .tox build dist .local
-=======
-norecursedirs = .tox build dist var
->>>>>>> 6550e29b
+norecursedirs = .tox build dist var .local
 
 [coverage:run]
 branch = True
