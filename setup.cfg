--- conflicted
+++ resolved
@@ -98,13 +98,9 @@
     build
 
 [tool:pytest]
-<<<<<<< HEAD
 testpaths = src/prunerr
-=======
-testpaths = src/projectstructure
 filterwarnings =
     error
->>>>>>> e3285835
 
 [coverage:run]
 command_line = -m pytest --junit-xml=pytest-junit.xml
