[metadata]
# https://setuptools.pypa.io/en/latest/userguide/declarative_config.html#metadata
name = python-project-structure
version = attr: src.pythonprojectstructure.version
description = Python project structure foundation or template, CLI console scripts.
url = https://github.com/rpatterson/python-project-structure
long_description = file: README.rst
long_description_content_type = text/x-rst
author = Ross Patterson
author_email = me@rpatterson.net
license = MIT
classifiers =
    Development Status :: 4 - Beta
    Environment :: Console
    Intended Audience :: Developers
    Intended Audience :: System Administrators
    License :: OSI Approved :: MIT License
    Natural Language :: English
    Operating System :: OS Independent
    Programming Language :: Python :: 3
    Topic :: Utilities

[options]
# https://setuptools.pypa.io/en/latest/userguide/declarative_config.html#using-a-src-layout
package_dir =
    =src
packages=find:
# Uncomment to add dependencies
# install_requires =

[options.packages.find]
where = src

[options.entry_points]
console_scripts =
    python-project-structure = pythonprojectstructure:main

[options.extras_require]
# Development tools not strictly needed by the test suite but that need this
# package/dist and its dependencies to be to be on the same `sys.path`, IOW to be
# importable.
devel =
<<<<<<< HEAD
# Development tools not strictly needed by the test suite
    tox
=======
>>>>>>> ad7e20ce
    pytest
    coverage
    tox
# Code style and linting tools
    pylint
    flake8
    rstcheck
# Code formatting tools
    flake8-black
    autoflake
    autopep8
# Build tools that don't need this package to be importable but do need to be installed
# inside the container.
# Get the Python dist/package version from VCS `v#.#.#` tags dynamically.
    setuptools_scm
# Build installable distributions, AKA packages
    build

[tool:pytest]
norecursedirs = .tox .tox-* build dist var home

[coverage:run]
command_line = -m pytest --junit-xml=pytest-junit.xml -s
branch = True
source = src
[coverage:report]
fail_under = 100
show_missing = True

[flake8]
exclude =
    *~
    .git
    __pycache__
    .eggs
    *.egg-info
    .tox
    .tox-*
    .pytest_cache
    .mypy_cache
    src/*/version.py
    var
    home
# Match Black's defaults
# https://black.readthedocs.io/en/stable/guides/using_black_with_other_tools.html#flake8
max-line-length = 88
extend-ignore = E203
aggressive = 3
experimental = true<|MERGE_RESOLUTION|>--- conflicted
+++ resolved
@@ -40,11 +40,6 @@
 # package/dist and its dependencies to be to be on the same `sys.path`, IOW to be
 # importable.
 devel =
-<<<<<<< HEAD
-# Development tools not strictly needed by the test suite
-    tox
-=======
->>>>>>> ad7e20ce
     pytest
     coverage
     tox
