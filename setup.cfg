[metadata]
# https://setuptools.pypa.io/en/latest/userguide/declarative_config.html#metadata
name = python-project-structure
version = attr: src.pythonprojectstructure.version
description = Python project structure foundation or template, distribution/package metadata.
url = https://github.com/rpatterson/python-project-structure
long_description = file: README.rst
long_description_content_type = text/x-rst
author = Ross Patterson
author_email = me@rpatterson.net
license = MIT
classifiers =
    Development Status :: 4 - Beta
    Intended Audience :: Developers
    Intended Audience :: System Administrators
    License :: OSI Approved :: MIT License
    Natural Language :: English
    Operating System :: OS Independent
    Programming Language :: Python :: 3
    Topic :: Utilities

[options]
# https://setuptools.pypa.io/en/latest/userguide/declarative_config.html#using-a-src-layout
package_dir =
    =src
packages=find:

[options.packages.find]
where = src

[options.extras_require]
dev =
    pytest
    pre-commit
    coverage
    flake8
    autoflake
    autopep8
    flake8-black
    rstcheck
    pip-tools

[tool:pytest]
<<<<<<< HEAD
norecursedirs = .tox build dist .local
=======
norecursedirs = .tox build dist var
>>>>>>> f00cf304

[coverage:run]
branch = True
source = src
[coverage:report]
fail_under = 100
show_missing = True

[flake8]
exclude = .eggs .tox src/*/version.py var
# match Black's default
max-line-length = 88
aggressive = 3
experimental = true

[tool:black]
exclude = .tox var<|MERGE_RESOLUTION|>--- conflicted
+++ resolved
@@ -41,11 +41,7 @@
     pip-tools
 
 [tool:pytest]
-<<<<<<< HEAD
-norecursedirs = .tox build dist .local
-=======
-norecursedirs = .tox build dist var
->>>>>>> f00cf304
+norecursedirs = .tox build dist var .local
 
 [coverage:run]
 branch = True
