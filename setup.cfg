--- conflicted
+++ resolved
@@ -45,11 +45,7 @@
     pylint
 
 [tool:pytest]
-<<<<<<< HEAD
-norecursedirs = .tox build dist var .local
-=======
-norecursedirs = .tox .tox-* build dist var
->>>>>>> 378284ad
+norecursedirs = .tox .tox-* build dist var .local
 
 [coverage:run]
 branch = True
