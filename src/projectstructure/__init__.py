# SPDX-FileCopyrightText: 2023 Ross Patterson <me@rpatterson.net>
# SPDX-License-Identifier: MIT

# PYTHON_ARGCOMPLETE_OK

"""
Project structure foundation or template, top-level package.
"""

<<<<<<< HEAD
import sys
import logging
import argparse
import json
import pdb

import argcomplete

from . import utils

logger = logging.getLogger(__name__)
=======
# TEMPLATE: Projects that use this template should remove the linter disable/ignore
# comments and use `utils` as appropriate for the project:
from . import utils  # pylint: disable=unused-import,useless-suppression
>>>>>>> 490b0609

# Manage version through the VCS CI/CD process
__version__ = None
try:
    from . import version
except ImportError:  # pragma: no cover
    pass
else:  # pragma: no cover
    __version__ = version.version

# Define command line options and arguments
parser = argparse.ArgumentParser(
    description=__doc__.strip(),
    formatter_class=argparse.ArgumentDefaultsHelpFormatter,
)
parser.add_argument(
    "--log-level",
    default=argparse.SUPPRESS,
    # I only wish the `logging` module provided public access to all defined levels
    choices=logging._nameToLevel,  # pylint: disable=protected-access
    help="Select logging verbosity. (default: INFO)",
)
# Define CLI sub-commands
subparsers = parser.add_subparsers(
    dest="command",
    required=True,
    help="sub-command",
)


# TEMPLATE: Replace with the sub-commands and arguments your project provides.
def foobar(quiet=False):
    """
    Run the foobar sub-command from the command line.
    """
    if not quiet:
        return ["foo", "bar"]
    return None


parser_foobar = subparsers.add_parser(
    "foobar",
    help=foobar.__doc__.strip(),  # type: ignore
    description=foobar.__doc__.strip(),  # type: ignore
)
# Make the function for the sub-command specified in the CLI argument available in the
# argument parser for delegation below.
parser_foobar.set_defaults(command=foobar)
parser_foobar.add_argument(
    "-q",
    "--quiet",
    action="store_true",
    help="Suppress reporting results",
)

# Register shell tab completion
argcomplete.autocomplete(parser)


def config_cli_logging(
    root_level=logging.INFO,
    log_level=parser.get_default("--log-level"),
    **_,
):
    """
    Configure logging CLI usage as early as possible to affect all output.
    """
    # Want just our logger's level, not others', to be controlled by options/environment
    logging.basicConfig(level=root_level)
    # If the CLI option was not specified, fallback to the environment variable
    if log_level is None:
        log_level = "INFO"
        if utils.DEBUG:  # pragma: no cover
            log_level = "DEBUG"
    logger.setLevel(getattr(logging, log_level.strip().upper()))
    return log_level


def main(args=None):  # pylint: disable=missing-function-docstring
    try:
        _main(args=args)
    except Exception:  # pragma: no cover
        if utils.POST_MORTEM:
            pdb.post_mortem()
        raise


def _main(args=None):
    """
    Inner main CLI handler for outer exception handling.
    """
    # Parse CLI options and positional arguments
    parsed_args = parser.parse_args(args=args)
    # Avoid noisy boilerplate, functions meant to handle CLI usage should accept kwargs
    # that match the defined option and argument names.
    cli_kwargs = dict(vars(parsed_args))
    # Remove any meta options and arguments, those used to direct option and argument
    # handling, that shouldn't be passed onto functions meant to handle CLI usage.  More
    # generally, err on the side of options and arguments being kwargs, remove the
    # exceptions.
    del cli_kwargs["command"]
    # Separate the arguments for the sub-command
    prunerr_dests = {
        action.dest for action in parser._actions  # pylint: disable=protected-access
    }
    shared_kwargs = dict(cli_kwargs)
    command_kwargs = {}
    for dest, value in list(shared_kwargs.items()):
        if dest not in prunerr_dests:  # pragma: no cover
            command_kwargs[dest] = value
            del shared_kwargs[dest]

    # Configure logging for CLI usage
    config_cli_logging(**shared_kwargs)
    shared_kwargs.pop("log_level", None)

    # Delegate to the function for the sub-command CLI argument
    logger.debug("Running %r sub-command", parsed_args.command.__name__)
    # Sub-commands may return a result to be pretty printed, or handle output themselves
    # and return nothing.
    result = parsed_args.command(**command_kwargs)
    if result is not None:
        json.dump(result, sys.stdout, indent=2)


main.__doc__ = __doc__<|MERGE_RESOLUTION|>--- conflicted
+++ resolved
@@ -7,7 +7,6 @@
 Project structure foundation or template, top-level package.
 """
 
-<<<<<<< HEAD
 import sys
 import logging
 import argparse
@@ -19,11 +18,6 @@
 from . import utils
 
 logger = logging.getLogger(__name__)
-=======
-# TEMPLATE: Projects that use this template should remove the linter disable/ignore
-# comments and use `utils` as appropriate for the project:
-from . import utils  # pylint: disable=unused-import,useless-suppression
->>>>>>> 490b0609
 
 # Manage version through the VCS CI/CD process
 __version__ = None
