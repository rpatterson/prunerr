--- conflicted
+++ resolved
@@ -9,9 +9,8 @@
 try:
     from . import version
 except ImportError:  # pragma: no cover
-<<<<<<< HEAD
-    version = None
-if version is not None:  # pragma: no cover
+    pass
+else:  # pragma: no cover
     __version__ = version.version
 
 # Define command line options and arguments
@@ -25,9 +24,4 @@
     parser.parse_args(args=args)
 
 
-main.__doc__ = __doc__
-=======
-    pass
-else:  # pragma: no cover
-    __version__ = version.version
->>>>>>> 49216efb
+main.__doc__ = __doc__