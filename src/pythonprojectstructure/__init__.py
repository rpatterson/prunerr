--- conflicted
+++ resolved
@@ -2,7 +2,6 @@
 Python project structure foundation or template, top-level package.
 """
 
-<<<<<<< HEAD
 import sys
 import logging
 import argparse
@@ -12,11 +11,6 @@
 from . import utils
 
 logger = logging.getLogger(__name__)
-=======
-# TEMPLATE: Projects using this template should remove the linter disable/ignore
-# comments and use `utils` as appropriate for the project.
-from . import utils  # pylint: disable=unused-import
->>>>>>> d6773c1d
 
 # Manage version through the VCS CI/CD process
 __version__ = None
@@ -73,7 +67,9 @@
 
 
 def config_cli_logging(
-    root_level=logging.INFO, log_level=parser.get_default("--log-level"), **kwargs
+    root_level=logging.INFO,
+    log_level=parser.get_default("--log-level"),
+    **_,
 ):  # pylint: disable=unused-argument
     """
     Configure logging CLI usage as early as possible to affect all output.
