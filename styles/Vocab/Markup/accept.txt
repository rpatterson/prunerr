TODO
Makefile
Towncrier
Project Structure
CI/CD
free
formatter
it's
UTC
May
<<<<<<< HEAD
Pylint
=======
Codecov
>>>>>>> bc0e2e21
<|MERGE_RESOLUTION|>--- conflicted
+++ resolved
@@ -8,8 +8,5 @@
 it's
 UTC
 May
-<<<<<<< HEAD
-Pylint
-=======
 Codecov
->>>>>>> bc0e2e21
+Pylint