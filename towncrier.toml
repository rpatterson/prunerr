# SPDX-FileCopyrightText: 2023 Ross Patterson <me@rpatterson.net>
#
# SPDX-License-Identifier: MIT

[tool.towncrier]
# https://towncrier.readthedocs.io/en/stable/#quick-start
<<<<<<< HEAD
name = "prunerr"
directory = "./newsfragments"
package = "prunerr"
package_dir = "src"
=======
name = "project-structure"
package = "projectstructure"
package_dir = "src"
directory = "./newsfragments"
>>>>>>> 2d7526e2
<|MERGE_RESOLUTION|>--- conflicted
+++ resolved
@@ -4,14 +4,7 @@
 
 [tool.towncrier]
 # https://towncrier.readthedocs.io/en/stable/#quick-start
-<<<<<<< HEAD
 name = "prunerr"
-directory = "./newsfragments"
 package = "prunerr"
 package_dir = "src"
-=======
-name = "project-structure"
-package = "projectstructure"
-package_dir = "src"
-directory = "./newsfragments"
->>>>>>> 2d7526e2
+directory = "./newsfragments"