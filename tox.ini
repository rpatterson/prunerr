[tox]
# https://devguide.python.org/versions/#supported-versions
envlist = py{37,38,39,310,311}
# https://tox.wiki/en/latest/example/package.html#setuptools
isolated_build = True

[testenv]
description = Run tests and checks for code and content
passenv =
    HOME
    PYTHON_HOST_ENV
    DEBUG
extras = devel
deps = -rrequirements/{envname}/devel.txt
commands =
# Create a directory for artifacts not managed by `$ tox`:
    python -c 'import pathlib; \
        pathlib.Path("./build/{envname}").mkdir(parents=True, exist_ok=True)'
# Fail fast.  Run quick tests and checks first to save time in the inner loop of
# development iteration.
<<<<<<< HEAD
    flake8 "./src/prunerr/"
=======
    pyroma --min="10" "./"
    black --check "./src/pythonprojectstructure/"
# https://pawamoy.github.io/posts/python-static-code-analysis-tools/#prospector
    prospector \
        --output-format "emacs:./build/{envname}/prospector-emacs.txt" \
        --output-format "grouped:./build/{envname}/prospector-grouped.txt" \
        --output-format "json:./build/{envname}/prospector.json" \
        --output-format "pylint:./build/{envname}/prospector.pylint" \
        --output-format "text:./build/{envname}/prospector.txt" \
        --output-format "vscode:./build/{envname}/prospector-vscode.txt" \
        --output-format "xunit:./build/{envname}/prospector-xunit.xml" \
        --output-format "yaml:./build/{envname}/prospector.yaml" \
        --output-format "grouped" \
        "./src/pythonprojectstructure/"
# https://xenon.readthedocs.io/en/latest/#an-actual-example
    xenon --max-absolute "A" --max-modules "A" --max-average "A" \
        "./src/pythonprojectstructure/"
>>>>>>> b564e987
# Many developers find pylint to be too opinionated.  For myself, I find it imensely
# helpful to keep me from being lazy, particularly when it comes to how I structure and
# factor my code.  The line below will cause failures in the commit/push hooks and in CI
# for any errors or warnings throughout the code base (excepting configuration or
# comments that exclude specific code).  Comment out or delete if Pylint isn't to your
# liking.
<<<<<<< HEAD
    pylint "./src/prunerr/"
    mypy "./src/prunerr/"
=======
>>>>>>> b564e987
    rstcheck -r "./README.rst" "./CONTRIBUTING.rst" "./TODO.rst" \
        "./src/prunerr/"
# Ensure this package is correctly installed into this environment.
    python -m "prunerr" --help
    prunerr --help
# Run more time consuming tests and checks last.
    coverage run --data-file="./build/{envname}/.coverage" -m pytest \
        --junit-xml="./build/{envname}/pytest-junit.xml" -s
    coverage json --fail-under=0 --data-file="./build/{envname}/.coverage" \
        -o "./build/{envname}/coverage.json"
    coverage lcov --fail-under=0 --data-file="./build/{envname}/.coverage" \
        -o "./build/{envname}/coverage-lcov.info"
    coverage xml --fail-under=0 --data-file="./build/{envname}/.coverage" \
        -o "./build/{envname}/coverage.xml"
    coverage html --fail-under=0 --data-file="./build/{envname}/.coverage" \
        -d "./build/{envname}/htmlcov"
    coverage report --data-file="./build/{envname}/.coverage"

[testenv:build]
description = Independent build, release, devel tools (requires PYTHON_HOST_ENV)
skip_install = true
# Workaround an issue with `skip_install` and passing in the `--installpkg` CLI option:
# https://github.com/tox-dev/tox/issues/2442#issuecomment-1347549575
package_env =
deps = -rrequirements/{env:PYTHON_HOST_ENV}/build.txt
commands =<|MERGE_RESOLUTION|>--- conflicted
+++ resolved
@@ -18,11 +18,8 @@
         pathlib.Path("./build/{envname}").mkdir(parents=True, exist_ok=True)'
 # Fail fast.  Run quick tests and checks first to save time in the inner loop of
 # development iteration.
-<<<<<<< HEAD
-    flake8 "./src/prunerr/"
-=======
     pyroma --min="10" "./"
-    black --check "./src/pythonprojectstructure/"
+    black --check "./src/prunerr/"
 # https://pawamoy.github.io/posts/python-static-code-analysis-tools/#prospector
     prospector \
         --output-format "emacs:./build/{envname}/prospector-emacs.txt" \
@@ -34,22 +31,16 @@
         --output-format "xunit:./build/{envname}/prospector-xunit.xml" \
         --output-format "yaml:./build/{envname}/prospector.yaml" \
         --output-format "grouped" \
-        "./src/pythonprojectstructure/"
+        "./src/prunerr/"
 # https://xenon.readthedocs.io/en/latest/#an-actual-example
     xenon --max-absolute "A" --max-modules "A" --max-average "A" \
-        "./src/pythonprojectstructure/"
->>>>>>> b564e987
+        "./src/prunerr/"
 # Many developers find pylint to be too opinionated.  For myself, I find it imensely
 # helpful to keep me from being lazy, particularly when it comes to how I structure and
 # factor my code.  The line below will cause failures in the commit/push hooks and in CI
 # for any errors or warnings throughout the code base (excepting configuration or
 # comments that exclude specific code).  Comment out or delete if Pylint isn't to your
 # liking.
-<<<<<<< HEAD
-    pylint "./src/prunerr/"
-    mypy "./src/prunerr/"
-=======
->>>>>>> b564e987
     rstcheck -r "./README.rst" "./CONTRIBUTING.rst" "./TODO.rst" \
         "./src/prunerr/"
 # Ensure this package is correctly installed into this environment.
