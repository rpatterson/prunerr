[tox]
envlist = lint, py3
# https://tox.wiki/en/latest/example/package.html#setuptools
isolated_build = True

[testenv]
extras = devel
deps = -rrequirements-devel.txt
commands =
<<<<<<< HEAD
    coverage run -m pytest
=======
    prunerr --help
    python -m prunerr --help
    coverage run
    coverage html
>>>>>>> a49366b4
    coverage report
    python -m prunerr --help
    prunerr --help

[testenv:lint]
commands =
    flake8
# Many developers find pylint to be too opinionated.  For myself, I find it imensely
# helpful to keep me from being lazy, particularly when it comes to how I structure and
# factor my code.  The line below will cause failures in the commit/push hooks and in CI
# for any errors or warnings throughout the code base (excepting configuration or
# comments that exclude specific code).  Comment out or delete if Pylint isn't to your
# liking.
    pylint "./src/prunerr/"
    rstcheck -r "README.rst" "src/"

[testenv:build]
# Need to install `pip-tools` in an isolated, controlled environment for maximum
# reproducibility.  We could use a separate virtualenv not managed by `$ tox`, but
# managing virtualenvs and installing packages into them is something `$ tox` is good at
# and it provides `skip_install = true` to make what we want to do easy without adding
# another build artifact outside of `./.tox/`.
skip_install = true
deps =
    build
    pip-tools
commands =
    pip-compile --upgrade --extra="rename" \
        --output-file="./requirements.txt" "./pyproject.toml"
    pip-compile --upgrade --extra="rename" --extra="devel" \
        --output-file="./requirements-devel.txt" "./pyproject.toml"

[gh-actions]
python =
    3.10: lint, py3<|MERGE_RESOLUTION|>--- conflicted
+++ resolved
@@ -7,14 +7,10 @@
 extras = devel
 deps = -rrequirements-devel.txt
 commands =
-<<<<<<< HEAD
-    coverage run -m pytest
-=======
     prunerr --help
     python -m prunerr --help
     coverage run
     coverage html
->>>>>>> a49366b4
     coverage report
     python -m prunerr --help
     prunerr --help
