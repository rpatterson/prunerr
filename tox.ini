--- conflicted
+++ resolved
@@ -8,36 +8,20 @@
 extras = devel
 deps = -rrequirements-devel.txt
 commands =
-<<<<<<< HEAD
-    prunerr --help
-    python -m prunerr --help
-    coverage run
-    coverage html
-    coverage report
-
-[testenv:lint]
-commands =
-    flake8
-=======
 # Fail fast.  Run quick tests and checks first to save time in the inner loop of
 # development iteration.
-    flake8 "./src/pythonprojectstructure/"
->>>>>>> a4bcfecd
+    flake8 "./src/prunerr/"
 # Many developers find pylint to be too opinionated.  For myself, I find it imensely
 # helpful to keep me from being lazy, particularly when it comes to how I structure and
 # factor my code.  The line below will cause failures in the commit/push hooks and in CI
 # for any errors or warnings throughout the code base (excepting configuration or
 # comments that exclude specific code).  Comment out or delete if Pylint isn't to your
 # liking.
-<<<<<<< HEAD
     pylint "./src/prunerr/"
-    rstcheck -r "README.rst" "src/"
-=======
-    pylint "./src/pythonprojectstructure/"
-    rstcheck -r "./README.rst" "./TODO.rst" "./src/pythonprojectstructure/"
+    rstcheck -r "./README.rst" "./TODO.rst" "./src/prunerr/"
 # Ensure this package is correctly installed into this environment.
-    python -m "pythonprojectstructure" --help
-    python-project-structure --help
+    python -m "prunerr" --help
+    prunerr --help
 # Run more time consuming tests and checks last.
     coverage run
     coverage json --fail-under=0
@@ -45,7 +29,6 @@
     coverage xml --fail-under=0
     coverage html --fail-under=0
     coverage report
->>>>>>> a4bcfecd
 
 # Build, release and development tools that can operate totally independently.
 [testenv:build]
