# SPDX-FileCopyrightText: 2023 Ross Patterson <me@rpatterson.net>
#
# SPDX-License-Identifier: MIT

[tox]
# https://devguide.python.org/versions/#supported-versions
envlist = py{311,312,310,39,38}
# https://tox.wiki/en/latest/example/package.html#setuptools
isolated_build = True

[project]
name = prunerr
package = prunerr

[testenv]
description = Run the project test suite
package = wheel
wheel_build_env = .pkg
passenv =
    HOME
    PYTHON_HOST_ENV
    DEBUG
extras = test
deps = -rrequirements/{envname}/test.txt
commands =
# Create a directory for reports not managed by `$ tox`:
    python -c 'import pathlib; \
        pathlib.Path("./build/reports/{envname}").mkdir(parents=True, exist_ok=True)'
# Verify the package installation into this environment:
    python -m "{[project]package}" --help
    {[project]name} --help
# Run the full test suite and report test coverage:
    coverage run --data-file="./build/reports/{envname}/.coverage" \
        -m pytest --junit-xml="./build/reports/{envname}/pytest-junit.xml" -s
    coverage json --fail-under=0 --data-file="./build/reports/{envname}/.coverage" \
        -o "./build/reports/{envname}/coverage.json"
    coverage lcov --fail-under=0 --data-file="./build/reports/{envname}/.coverage" \
        -o "./build/reports/{envname}/coverage-lcov.info"
    coverage xml --fail-under=0 --data-file="./build/reports/{envname}/.coverage" \
        -o "./build/reports/{envname}/coverage.xml"
    coverage html --fail-under=0 --data-file="./build/reports/{envname}/.coverage" \
        -d "./build/reports/{envname}/htmlcov"
    coverage report --data-file="./build/reports/{envname}/.coverage"

[testenv:py311]
description = Run the project test suite with coverage and checks for code and content
extras =
    test
    devel
deps =
    -rrequirements/{envname}/test.txt
    -rrequirements/{envname}/devel.txt
commands =
# Create a directory for reports not managed by `$ tox`:
    python -c 'import pathlib; \
        pathlib.Path("./build/reports/{envname}").mkdir(parents=True, exist_ok=True)'
# Fail fast. Run quick tests and checks first to save time in the inner loop of
# development iteration.
    pyroma --min="10" "./"
    black --check "./src/{[project]package}/"
# https://github.com/PyCQA/prospector/issues/599#issue-1600120419
    pylint --output-format "\
    parseable:./build/reports/{envname}/pylint.parseable,\
    json:./build/reports/{envname}/pylint.json,\
    msvs:./build/reports/{envname}/pylint.msvs,\
    colorized" "./src/{[project]package}/"
# https://pawamoy.github.io/posts/python-static-code-analysis-tools/#prospector
    prospector \
        --output-format "emacs:./build/reports/{envname}/prospector-emacs.txt" \
        --output-format "grouped:./build/reports/{envname}/prospector-grouped.txt" \
        --output-format "json:./build/reports/{envname}/prospector.json" \
        --output-format "pylint:./build/reports/{envname}/prospector.pylint" \
        --output-format "text:./build/reports/{envname}/prospector.txt" \
        --output-format "vscode:./build/reports/{envname}/prospector-vscode.txt" \
        --output-format "xunit:./build/reports/{envname}/prospector-xunit.xml" \
        --output-format "yaml:./build/reports/{envname}/prospector.yaml" \
        --output-format "grouped" \
        "./src/{[project]package}/"
# https://github.com/PyCQA/prospector/issues/599#issue-1600120419
    vulture "./src/{[project]package}/"
# https://xenon.readthedocs.io/en/latest/#an-actual-example
    xenon --max-absolute "C" --max-modules "B" --max-average "A" \
        "./src/{[project]package}/"
<<<<<<< HEAD
# Check documentation as much a possible:
    rstcheck -r "./README.rst" "./CONTRIBUTING.rst" "./TODO.rst" \
        "./newsfragments/" "./build-host/"
# Check copyright and licensing:
    reuse lint
# Ensure this package is correctly installed into this environment.
    python -m "{[project]package}" --help
    {[project]name} --help
# Run more time consuming tests and checks last.
    coverage run --data-file="./build/{envname}/.coverage" -m {[testenv]commands}
    coverage json --fail-under=0 --data-file="./build/{envname}/.coverage" \
        -o "./build/{envname}/coverage.json"
    coverage lcov --fail-under=0 --data-file="./build/{envname}/.coverage" \
        -o "./build/{envname}/coverage-lcov.info"
    coverage xml --fail-under=0 --data-file="./build/{envname}/.coverage" \
        -o "./build/{envname}/coverage.xml"
    coverage html --fail-under=0 --data-file="./build/{envname}/.coverage" \
        -d "./build/{envname}/htmlcov"
    coverage report --data-file="./build/{envname}/.coverage"
=======
# Run more time consuming tests and checks last:
    {[testenv]commands}
>>>>>>> 2d7526e2

[testenv:build]
description = Independent build, release, devel tools (requires PYTHON_HOST_ENV)
skip_install = true
# Workaround an issue with `skip_install` and passing in the `--installpkg` command-line
# option:
# https://github.com/tox-dev/tox/issues/2442#issuecomment-1347549575
package_env =
deps = -rrequirements/{env:PYTHON_HOST_ENV:py311}/build.txt
allowlist_externals =
    ./bin/test-*
    bin/test-*
pass_env = GITHUB_ACTIONS
# Moved to shell scripts for re-use in `$ make test-lint-*`:
commands =
    ./bin/test-lint-docs.sh
    ./bin/test-lint-prose.sh

[testenv:.pkg]
deps = build

[doc8]
max-line-length=88<|MERGE_RESOLUTION|>--- conflicted
+++ resolved
@@ -81,30 +81,8 @@
 # https://xenon.readthedocs.io/en/latest/#an-actual-example
     xenon --max-absolute "C" --max-modules "B" --max-average "A" \
         "./src/{[project]package}/"
-<<<<<<< HEAD
-# Check documentation as much a possible:
-    rstcheck -r "./README.rst" "./CONTRIBUTING.rst" "./TODO.rst" \
-        "./newsfragments/" "./build-host/"
-# Check copyright and licensing:
-    reuse lint
-# Ensure this package is correctly installed into this environment.
-    python -m "{[project]package}" --help
-    {[project]name} --help
-# Run more time consuming tests and checks last.
-    coverage run --data-file="./build/{envname}/.coverage" -m {[testenv]commands}
-    coverage json --fail-under=0 --data-file="./build/{envname}/.coverage" \
-        -o "./build/{envname}/coverage.json"
-    coverage lcov --fail-under=0 --data-file="./build/{envname}/.coverage" \
-        -o "./build/{envname}/coverage-lcov.info"
-    coverage xml --fail-under=0 --data-file="./build/{envname}/.coverage" \
-        -o "./build/{envname}/coverage.xml"
-    coverage html --fail-under=0 --data-file="./build/{envname}/.coverage" \
-        -d "./build/{envname}/htmlcov"
-    coverage report --data-file="./build/{envname}/.coverage"
-=======
 # Run more time consuming tests and checks last:
     {[testenv]commands}
->>>>>>> 2d7526e2
 
 [testenv:build]
 description = Independent build, release, devel tools (requires PYTHON_HOST_ENV)
