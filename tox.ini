# SPDX-FileCopyrightText: 2023 Ross Patterson <me@rpatterson.net>
#
# SPDX-License-Identifier: MIT

[tox]
# https://devguide.python.org/versions/#supported-versions
envlist = py{311,312,310,39,38}
<<<<<<< HEAD
# https://tox.wiki/en/latest/example/package.html#setuptools
isolated_build = True
=======

[project]
package = projectstructure

[testenv]
description = Run the project test suite
package = editable
package_env = .pkg
wheel_build_env = .pkg
passenv =
    HOME
    PYTHON_HOST_ENV
    DEBUG
extras = test
deps = -rrequirements{/}{envname}{/}test.txt
commands =
# Create a directory for reports not managed by `$ tox`:
    python -c 'import pathlib; pathlib.Path(\
        ".{/}build{/}reports{/}{envname}").mkdir(parents=True, exist_ok=True)'
# Verify the package installation into this environment:
    python -c 'import {[project]package}; print({[project]package})'
# Run the full test suite and report test coverage:
    coverage run --data-file=".{/}build{/}reports{/}{envname}{/}.coverage" -m pytest \
        --junit-xml=".{/}build{/}reports{/}{envname}{/}pytest-junit.xml"
    coverage json --fail-under=0 \
        --data-file=".{/}build{/}reports{/}{envname}{/}.coverage" \
        -o ".{/}build{/}reports{/}{envname}{/}coverage.json"
    coverage lcov --fail-under=0 \
        --data-file=".{/}build{/}reports{/}{envname}{/}.coverage" \
        -o ".{/}build{/}reports{/}{envname}{/}coverage-lcov.info"
    coverage xml --fail-under=0 \
        --data-file=".{/}build{/}reports{/}{envname}{/}.coverage" \
        -o ".{/}build{/}reports{/}{envname}{/}coverage.xml"
    coverage html --fail-under=0 \
        --data-file=".{/}build{/}reports{/}{envname}{/}.coverage" \
        -d ".{/}build{/}reports{/}{envname}{/}htmlcov"
    coverage report \
        --data-file=".{/}build{/}reports{/}{envname}{/}.coverage"

[testenv:py311]
description = Run the project test suite with coverage and checks for code and content
extras =
    test
    devel
deps =
    -rrequirements{/}{envname}{/}test.txt
    -rrequirements{/}{envname}{/}devel.txt
allowlist_externals =
    .{/}bin{/}test-*
    bin{/}test-*
commands =
# Create a directory for reports not managed by `$ tox`:
    python -c 'import pathlib; pathlib.Path(\
        ".{/}build{/}reports{/}{envname}").mkdir(parents=True, exist_ok=True)'
# Fail fast. Run quick tests and checks first to save time in the inner loop of
# development iteration.
    pyroma --min="10" ".{/}"
    black --check ".{/}src{/}{[project]package}{/}" \
        ".{/}tests{/}{[project]package}tests{/}"
# https://github.com/PyCQA/prospector/issues/599#issue-1600120419
    pylint --output-format "\
    parseable:.{/}build{/}reports{/}{envname}{/}pylint.parseable,\
    json:.{/}build{/}reports{/}{envname}{/}pylint.json,\
    msvs:.{/}build{/}reports{/}{envname}{/}pylint.msvs,\
    colorized" ".{/}src{/}{[project]package}{/}" \
        ".{/}tests{/}{[project]package}tests{/}"
# https://pawamoy.github.io/posts/python-static-code-analysis-tools/#prospector
    ./bin/test-lint-prospector.sh \
        --output-format \
	    "emacs:.{/}build{/}reports{/}{envname}{/}prospector-emacs.txt" \
        --output-format \
	    "grouped:.{/}build{/}reports{/}{envname}{/}prospector-grouped.txt" \
        --output-format \
	    "json:.{/}build{/}reports{/}{envname}{/}prospector.json" \
        --output-format \
	    "pylint:.{/}build{/}reports{/}{envname}{/}prospector.pylint" \
        --output-format \
	    "text:.{/}build{/}reports{/}{envname}{/}prospector.txt" \
        --output-format \
	    "vscode:.{/}build{/}reports{/}{envname}{/}prospector-vscode.txt" \
        --output-format \
	    "xunit:.{/}build{/}reports{/}{envname}{/}prospector-xunit.xml" \
        --output-format \
	    "yaml:.{/}build{/}reports{/}{envname}{/}prospector.yaml" \
        --output-format "grouped"
# https://github.com/PyCQA/prospector/issues/599#issue-1600120419
    vulture ".{/}src{/}{[project]package}{/}" ".{/}tests{/}{[project]package}tests{/}"
# https://xenon.readthedocs.io/en/latest/#an-actual-example
    xenon --max-absolute "A" --max-modules "A" --max-average "A" \
        ".{/}src{/}{[project]package}{/}" ".{/}tests{/}{[project]package}tests{/}"
# Run more time consuming tests and checks last:
    {[testenv]commands}
>>>>>>> d05ec2fd

[project]
package = projectstructure

[testenv]
description = Run the project test suite
package = wheel
wheel_build_env = .pkg
passenv =
    HOME
    PYTHON_HOST_ENV
    DEBUG
extras = test
deps = -rrequirements/{envname}/test.txt
commands =
# Create a directory for reports not managed by `$ tox`:
    python -c 'import pathlib; \
        pathlib.Path("./build/reports/{envname}").mkdir(parents=True, exist_ok=True)'
# Verify the package installation into this environment:
    python -c 'import {[project]package}; print({[project]package})'
# Run the full test suite and report test coverage:
    coverage run --data-file="./build/reports/{envname}/.coverage" \
        -m pytest --junit-xml="./build/reports/{envname}/pytest-junit.xml" -s
    coverage json --fail-under=0 --data-file="./build/reports/{envname}/.coverage" \
        -o "./build/reports/{envname}/coverage.json"
    coverage lcov --fail-under=0 --data-file="./build/reports/{envname}/.coverage" \
        -o "./build/reports/{envname}/coverage-lcov.info"
    coverage xml --fail-under=0 --data-file="./build/reports/{envname}/.coverage" \
        -o "./build/reports/{envname}/coverage.xml"
    coverage html --fail-under=0 --data-file="./build/reports/{envname}/.coverage" \
        -d "./build/reports/{envname}/htmlcov"
    coverage report --data-file="./build/reports/{envname}/.coverage"

[testenv:py311]
description = Run the project test suite with coverage and checks for code and content
extras =
    test
    devel
deps =
    -rrequirements/{envname}/test.txt
    -rrequirements/{envname}/devel.txt
commands =
# Create a directory for reports not managed by `$ tox`:
    python -c 'import pathlib; \
        pathlib.Path("./build/reports/{envname}").mkdir(parents=True, exist_ok=True)'
# Fail fast. Run quick tests and checks first to save time in the inner loop of
# development iteration.
    pyroma --min="10" "./"
    black --check "./src/{[project]package}/"
# https://github.com/PyCQA/prospector/issues/599#issue-1600120419
    pylint --output-format "\
    parseable:./build/reports/{envname}/pylint.parseable,\
    json:./build/reports/{envname}/pylint.json,\
    msvs:./build/reports/{envname}/pylint.msvs,\
    colorized" "./src/{[project]package}/"
# https://pawamoy.github.io/posts/python-static-code-analysis-tools/#prospector
    prospector \
        --output-format "emacs:./build/reports/{envname}/prospector-emacs.txt" \
        --output-format "grouped:./build/reports/{envname}/prospector-grouped.txt" \
        --output-format "json:./build/reports/{envname}/prospector.json" \
        --output-format "pylint:./build/reports/{envname}/prospector.pylint" \
        --output-format "text:./build/reports/{envname}/prospector.txt" \
        --output-format "vscode:./build/reports/{envname}/prospector-vscode.txt" \
        --output-format "xunit:./build/reports/{envname}/prospector-xunit.xml" \
        --output-format "yaml:./build/reports/{envname}/prospector.yaml" \
        --output-format "grouped" \
        "./src/{[project]package}/"
# https://github.com/PyCQA/prospector/issues/599#issue-1600120419
    vulture "./src/{[project]package}/"
# https://xenon.readthedocs.io/en/latest/#an-actual-example
    xenon --max-absolute "A" --max-modules "A" --max-average "A" \
        "./src/{[project]package}/"
# Run more time consuming tests and checks last:
    {[testenv]commands}

[testenv:build]
description = Independent build, release, devel tools (requires PYTHON_HOST_ENV)
skip_install = true
# Workaround an issue with `skip_install` and passing in the `--installpkg` command-line
# option:
# https://github.com/tox-dev/tox/issues/2442#issuecomment-1347549575
package_env =
<<<<<<< HEAD
deps = -rrequirements/{env:PYTHON_HOST_ENV:py311}/build.txt
=======
deps = -rrequirements{/}{env:PYTHON_HOST_ENV:py311}{/}build.txt
>>>>>>> d05ec2fd
allowlist_externals =
    .{/}bin{/}test-*
    bin{/}test-*
pass_env = GITHUB_ACTIONS
# Moved to shell scripts for re-use in `$ make test-lint-*`:
commands =
    .{/}bin{/}test-lint-docs.sh
    .{/}bin{/}test-lint-prose.sh

[testenv:.pkg]
<<<<<<< HEAD
deps = build
=======
deps =
    build
    setuptools>=45
    wheel
    setuptools_scm>=6.2
package_glob = {envtmpdir}{/}dist{/}*.whl
commands =
    pyproject-build --outdir "{envtmpdir}{/}dist{/}" --no-isolation \
        --skip-dependency-check
>>>>>>> d05ec2fd

[doc8]
max-line-length=88<|MERGE_RESOLUTION|>--- conflicted
+++ resolved
@@ -5,10 +5,6 @@
 [tox]
 # https://devguide.python.org/versions/#supported-versions
 envlist = py{311,312,310,39,38}
-<<<<<<< HEAD
-# https://tox.wiki/en/latest/example/package.html#setuptools
-isolated_build = True
-=======
 
 [project]
 package = projectstructure
@@ -101,81 +97,6 @@
         ".{/}src{/}{[project]package}{/}" ".{/}tests{/}{[project]package}tests{/}"
 # Run more time consuming tests and checks last:
     {[testenv]commands}
->>>>>>> d05ec2fd
-
-[project]
-package = projectstructure
-
-[testenv]
-description = Run the project test suite
-package = wheel
-wheel_build_env = .pkg
-passenv =
-    HOME
-    PYTHON_HOST_ENV
-    DEBUG
-extras = test
-deps = -rrequirements/{envname}/test.txt
-commands =
-# Create a directory for reports not managed by `$ tox`:
-    python -c 'import pathlib; \
-        pathlib.Path("./build/reports/{envname}").mkdir(parents=True, exist_ok=True)'
-# Verify the package installation into this environment:
-    python -c 'import {[project]package}; print({[project]package})'
-# Run the full test suite and report test coverage:
-    coverage run --data-file="./build/reports/{envname}/.coverage" \
-        -m pytest --junit-xml="./build/reports/{envname}/pytest-junit.xml" -s
-    coverage json --fail-under=0 --data-file="./build/reports/{envname}/.coverage" \
-        -o "./build/reports/{envname}/coverage.json"
-    coverage lcov --fail-under=0 --data-file="./build/reports/{envname}/.coverage" \
-        -o "./build/reports/{envname}/coverage-lcov.info"
-    coverage xml --fail-under=0 --data-file="./build/reports/{envname}/.coverage" \
-        -o "./build/reports/{envname}/coverage.xml"
-    coverage html --fail-under=0 --data-file="./build/reports/{envname}/.coverage" \
-        -d "./build/reports/{envname}/htmlcov"
-    coverage report --data-file="./build/reports/{envname}/.coverage"
-
-[testenv:py311]
-description = Run the project test suite with coverage and checks for code and content
-extras =
-    test
-    devel
-deps =
-    -rrequirements/{envname}/test.txt
-    -rrequirements/{envname}/devel.txt
-commands =
-# Create a directory for reports not managed by `$ tox`:
-    python -c 'import pathlib; \
-        pathlib.Path("./build/reports/{envname}").mkdir(parents=True, exist_ok=True)'
-# Fail fast. Run quick tests and checks first to save time in the inner loop of
-# development iteration.
-    pyroma --min="10" "./"
-    black --check "./src/{[project]package}/"
-# https://github.com/PyCQA/prospector/issues/599#issue-1600120419
-    pylint --output-format "\
-    parseable:./build/reports/{envname}/pylint.parseable,\
-    json:./build/reports/{envname}/pylint.json,\
-    msvs:./build/reports/{envname}/pylint.msvs,\
-    colorized" "./src/{[project]package}/"
-# https://pawamoy.github.io/posts/python-static-code-analysis-tools/#prospector
-    prospector \
-        --output-format "emacs:./build/reports/{envname}/prospector-emacs.txt" \
-        --output-format "grouped:./build/reports/{envname}/prospector-grouped.txt" \
-        --output-format "json:./build/reports/{envname}/prospector.json" \
-        --output-format "pylint:./build/reports/{envname}/prospector.pylint" \
-        --output-format "text:./build/reports/{envname}/prospector.txt" \
-        --output-format "vscode:./build/reports/{envname}/prospector-vscode.txt" \
-        --output-format "xunit:./build/reports/{envname}/prospector-xunit.xml" \
-        --output-format "yaml:./build/reports/{envname}/prospector.yaml" \
-        --output-format "grouped" \
-        "./src/{[project]package}/"
-# https://github.com/PyCQA/prospector/issues/599#issue-1600120419
-    vulture "./src/{[project]package}/"
-# https://xenon.readthedocs.io/en/latest/#an-actual-example
-    xenon --max-absolute "A" --max-modules "A" --max-average "A" \
-        "./src/{[project]package}/"
-# Run more time consuming tests and checks last:
-    {[testenv]commands}
 
 [testenv:build]
 description = Independent build, release, devel tools (requires PYTHON_HOST_ENV)
@@ -184,11 +105,7 @@
 # option:
 # https://github.com/tox-dev/tox/issues/2442#issuecomment-1347549575
 package_env =
-<<<<<<< HEAD
-deps = -rrequirements/{env:PYTHON_HOST_ENV:py311}/build.txt
-=======
 deps = -rrequirements{/}{env:PYTHON_HOST_ENV:py311}{/}build.txt
->>>>>>> d05ec2fd
 allowlist_externals =
     .{/}bin{/}test-*
     bin{/}test-*
@@ -199,9 +116,6 @@
     .{/}bin{/}test-lint-prose.sh
 
 [testenv:.pkg]
-<<<<<<< HEAD
-deps = build
-=======
 deps =
     build
     setuptools>=45
@@ -211,7 +125,6 @@
 commands =
     pyproject-build --outdir "{envtmpdir}{/}dist{/}" --no-isolation \
         --skip-dependency-check
->>>>>>> d05ec2fd
 
 [doc8]
 max-line-length=88