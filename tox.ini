--- conflicted
+++ resolved
@@ -4,11 +4,7 @@
 
 [tox]
 # https://devguide.python.org/versions/#supported-versions
-<<<<<<< HEAD
-envlist = py{310,311,39,38,37}
-=======
 envlist = py{311,312,310,39,38}
->>>>>>> 52b198be
 # https://tox.wiki/en/latest/example/package.html#setuptools
 isolated_build = True
 
@@ -19,23 +15,16 @@
 description = Run the project test suite
 package = wheel
 wheel_build_env = .pkg
-<<<<<<< HEAD
 passenv =
     HOME
     PYTHON_HOST_ENV
     DEBUG
-=======
->>>>>>> 52b198be
 extras = test
 deps = -rrequirements/{envname}/test.txt
 commands =
     pytest --junit-xml="./build/{envname}/pytest-junit.xml" -s
 
-<<<<<<< HEAD
-[testenv:py310]
-=======
 [testenv:py311]
->>>>>>> 52b198be
 description = Run the project test suite with coverage and checks for code and content
 extras =
     test
@@ -47,11 +36,7 @@
 # Create a directory for artifacts not managed by `$ tox`:
     python -c 'import pathlib; \
         pathlib.Path("./build/{envname}").mkdir(parents=True, exist_ok=True)'
-<<<<<<< HEAD
-# Fail fast.  Run quick tests and checks first to save time in the inner loop of
-=======
 # Fail fast. Run quick tests and checks first to save time in the inner loop of
->>>>>>> 52b198be
 # development iteration.
     pyroma --min="10" "./"
     black --check "./src/{[project]package}/"
@@ -93,14 +78,10 @@
 [testenv:build]
 description = Independent build, release, devel tools (requires PYTHON_HOST_ENV)
 skip_install = true
-<<<<<<< HEAD
 # Workaround an issue with `skip_install` and passing in the `--installpkg` CLI option:
 # https://github.com/tox-dev/tox/issues/2442#issuecomment-1347549575
 package_env =
-deps = -rrequirements/{env:PYTHON_HOST_ENV:py310}/build.txt
-=======
 deps = -rrequirements/{env:PYTHON_HOST_ENV:py311}/build.txt
->>>>>>> 52b198be
 allowlist_externals = sh
 commands =
 # Verify documentation syntax. Exclude `./docs/index.rst` because its use of the
