[tox]
# https://devguide.python.org/versions/#supported-versions
envlist = py{37,38,39,310,311}
# https://tox.wiki/en/latest/example/package.html#setuptools
isolated_build = True

[testenv]
description = Run tests and checks for code and content
package = wheel
wheel_build_env = .pkg
extras = devel
deps = -rrequirements/{envname}/devel.txt
commands =
# Create a directory for artifacts not managed by `$ tox`:
    python -c 'import pathlib; \
        pathlib.Path("./build/{envname}").mkdir(parents=True, exist_ok=True)'
# Fail fast.  Run quick tests and checks first to save time in the inner loop of
# development iteration.
    pyroma --min="10" "./"
    black --check "./src/pythonprojectstructure/"
# https://github.com/PyCQA/prospector/issues/599#issue-1600120419
    pylint --output-format \
        "colorized,parseable:{envdir}/pylint.parseable,json:{envdir}/pylint.json,msvs:{envdir}/pylint.msvs" \
        "./src/pythonprojectstructure/"
# https://pawamoy.github.io/posts/python-static-code-analysis-tools/#prospector
    prospector \
        --output-format "emacs:./build/{envname}/prospector-emacs.txt" \
        --output-format "grouped:./build/{envname}/prospector-grouped.txt" \
        --output-format "json:./build/{envname}/prospector.json" \
        --output-format "pylint:./build/{envname}/prospector.pylint" \
        --output-format "text:./build/{envname}/prospector.txt" \
        --output-format "vscode:./build/{envname}/prospector-vscode.txt" \
        --output-format "xunit:./build/{envname}/prospector-xunit.xml" \
        --output-format "yaml:./build/{envname}/prospector.yaml" \
        --output-format "grouped" \
        "./src/pythonprojectstructure/"
# https://github.com/PyCQA/prospector/issues/599#issue-1600120419
    vulture "./src/pythonprojectstructure/"
# https://xenon.readthedocs.io/en/latest/#an-actual-example
    xenon --max-absolute "A" --max-modules "A" --max-average "A" \
        "./src/pythonprojectstructure/"
# Check documentation as much a possible:
    rstcheck -r "./README.rst" "./CONTRIBUTING.rst" "./TODO.rst" \
<<<<<<< HEAD
        "./src/pythonprojectstructure/"
# Ensure this package is correctly installed into this environment.
    python -c 'import pythonprojectstructure; print(pythonprojectstructure)'
# Run more time consuming tests and checks last.
    coverage run --data-file="./build/{envname}/.coverage" -m pytest \
        --junit-xml="./build/{envname}/pytest-junit.xml" -s
    coverage json --fail-under=0 --data-file="./build/{envname}/.coverage" \
        -o "./build/{envname}/coverage.json"
    coverage lcov --fail-under=0 --data-file="./build/{envname}/.coverage" \
        -o "./build/{envname}/coverage-lcov.info"
    coverage xml --fail-under=0 --data-file="./build/{envname}/.coverage" \
        -o "./build/{envname}/coverage.xml"
    coverage html --fail-under=0 --data-file="./build/{envname}/.coverage" \
        -d "./build/{envname}/htmlcov"
    coverage report --data-file="./build/{envname}/.coverage"

[testenv:build]
description = Independent build, release, devel tools (requires PYTHON_HOST_ENV)
skip_install = true
deps = -rrequirements/{env:PYTHON_HOST_ENV:py310}/build.txt
commands =

[testenv:.pkg]
deps = build
=======
        "./newsfragments/"
>>>>>>> 44421128
<|MERGE_RESOLUTION|>--- conflicted
+++ resolved
@@ -41,8 +41,7 @@
         "./src/pythonprojectstructure/"
 # Check documentation as much a possible:
     rstcheck -r "./README.rst" "./CONTRIBUTING.rst" "./TODO.rst" \
-<<<<<<< HEAD
-        "./src/pythonprojectstructure/"
+        "./newsfragments/"
 # Ensure this package is correctly installed into this environment.
     python -c 'import pythonprojectstructure; print(pythonprojectstructure)'
 # Run more time consuming tests and checks last.
@@ -65,7 +64,4 @@
 commands =
 
 [testenv:.pkg]
-deps = build
-=======
-        "./newsfragments/"
->>>>>>> 44421128
+deps = build