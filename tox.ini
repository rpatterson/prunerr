--- conflicted
+++ resolved
@@ -10,14 +10,9 @@
 skip_install = true
 deps = -rrequirements{/}build.txt.in
 allowlist_externals =
-<<<<<<< HEAD
-    ./bin/test-*
-    bin/test-*
-pass_env = GITHUB_ACTIONS
-=======
     .{/}bin{/}test-*
     bin{/}test-*
->>>>>>> 0daf9928
+pass_env = GITHUB_ACTIONS
 # Moved to shell scripts for re-use in `$ make test-lint-*`:
 commands =
     .{/}bin{/}test-lint-docs.sh
