--- conflicted
+++ resolved
@@ -6,15 +6,12 @@
 
 [testenv]
 description = Run tests and checks for code and content
-<<<<<<< HEAD
+package = wheel
+wheel_build_env = .pkg
 passenv =
     HOME
     PYTHON_HOST_ENV
     DEBUG
-=======
-package = wheel
-wheel_build_env = .pkg
->>>>>>> 7e8168f1
 extras = devel
 deps = -rrequirements/{envname}/devel.txt
 commands =
