--- conflicted
+++ resolved
@@ -15,13 +15,10 @@
 description = Run the project test suite
 package = wheel
 wheel_build_env = .pkg
-<<<<<<< HEAD
 passenv =
     HOME
     PYTHON_HOST_ENV
     DEBUG
-=======
->>>>>>> 6f25e636
 extras = test
 deps = -rrequirements/{envname}/test.txt
 commands =
@@ -52,12 +49,9 @@
     -rrequirements/{envname}/test.txt
     -rrequirements/{envname}/devel.txt
 commands =
-<<<<<<< HEAD
-=======
 # Create a directory for reports not managed by `$ tox`:
     python -c 'import pathlib; \
         pathlib.Path("./build/reports/{envname}").mkdir(parents=True, exist_ok=True)'
->>>>>>> 6f25e636
 # Fail fast. Run quick tests and checks first to save time in the inner loop of
 # development iteration.
     pyroma --min="10" "./"
@@ -91,13 +85,10 @@
 [testenv:build]
 description = Independent build, release, devel tools (requires PYTHON_HOST_ENV)
 skip_install = true
-<<<<<<< HEAD
 # Workaround an issue with `skip_install` and passing in the `--installpkg` command-line
 # option:
 # https://github.com/tox-dev/tox/issues/2442#issuecomment-1347549575
 package_env =
-=======
->>>>>>> 6f25e636
 deps = -rrequirements/{env:PYTHON_HOST_ENV:py311}/build.txt
 allowlist_externals = sh
 commands =
