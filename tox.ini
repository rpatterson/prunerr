[tox]
# https://devguide.python.org/versions/#supported-versions
envlist = py{37,38,39,310,311}
# https://tox.wiki/en/latest/example/package.html#setuptools
isolated_build = True

[testenv]
description = Run tests and checks for code and content
passenv =
    HOME
    PYTHON_HOST_ENV
    DEBUG
extras = devel
deps = -rrequirements/{envname}/devel.txt
commands =
# Create a directory for artifacts not managed by `$ tox`:
    python -c 'import pathlib; \
        pathlib.Path("./build/{envname}").mkdir(parents=True, exist_ok=True)'
# Fail fast.  Run quick tests and checks first to save time in the inner loop of
# development iteration.
    pyroma --min="10" "./"
<<<<<<< HEAD
    black --check "./src/prunerr/"
=======
    black --check "./src/pythonprojectstructure/"
# https://github.com/PyCQA/prospector/issues/599#issue-1600120419
    pylint --output-format \
        "colorized,parseable:{envdir}/pylint.parseable,json:{envdir}/pylint.json,msvs:{envdir}/pylint.msvs" \
        "./src/pythonprojectstructure/"
>>>>>>> 32795c93
# https://pawamoy.github.io/posts/python-static-code-analysis-tools/#prospector
    prospector \
        --output-format "emacs:./build/{envname}/prospector-emacs.txt" \
        --output-format "grouped:./build/{envname}/prospector-grouped.txt" \
        --output-format "json:./build/{envname}/prospector.json" \
        --output-format "pylint:./build/{envname}/prospector.pylint" \
        --output-format "text:./build/{envname}/prospector.txt" \
        --output-format "vscode:./build/{envname}/prospector-vscode.txt" \
        --output-format "xunit:./build/{envname}/prospector-xunit.xml" \
        --output-format "yaml:./build/{envname}/prospector.yaml" \
        --output-format "grouped" \
<<<<<<< HEAD
        "./src/prunerr/"
=======
        "./src/pythonprojectstructure/"
# https://github.com/PyCQA/prospector/issues/599#issue-1600120419
    vulture "./src/pythonprojectstructure/"
>>>>>>> 32795c93
# https://xenon.readthedocs.io/en/latest/#an-actual-example
    xenon --max-absolute "C" --max-modules "B" --max-average "A" \
        "./src/prunerr/"
# Check documentation as much a possible:
    rstcheck -r "./README.rst" "./CONTRIBUTING.rst" "./TODO.rst" \
        "./src/prunerr/"
# Ensure this package is correctly installed into this environment.
    python -m "prunerr" --help
    prunerr --help
# Run more time consuming tests and checks last.
    coverage run --data-file="./build/{envname}/.coverage" -m pytest \
        --junit-xml="./build/{envname}/pytest-junit.xml" -s
    coverage json --fail-under=0 --data-file="./build/{envname}/.coverage" \
        -o "./build/{envname}/coverage.json"
    coverage lcov --fail-under=0 --data-file="./build/{envname}/.coverage" \
        -o "./build/{envname}/coverage-lcov.info"
    coverage xml --fail-under=0 --data-file="./build/{envname}/.coverage" \
        -o "./build/{envname}/coverage.xml"
    coverage html --fail-under=0 --data-file="./build/{envname}/.coverage" \
        -d "./build/{envname}/htmlcov"
    coverage report --data-file="./build/{envname}/.coverage"

[testenv:build]
description = Independent build, release, devel tools (requires PYTHON_HOST_ENV)
skip_install = true
# Workaround an issue with `skip_install` and passing in the `--installpkg` CLI option:
# https://github.com/tox-dev/tox/issues/2442#issuecomment-1347549575
package_env =
deps = -rrequirements/{env:PYTHON_HOST_ENV}/build.txt
commands =<|MERGE_RESOLUTION|>--- conflicted
+++ resolved
@@ -19,15 +19,11 @@
 # Fail fast.  Run quick tests and checks first to save time in the inner loop of
 # development iteration.
     pyroma --min="10" "./"
-<<<<<<< HEAD
     black --check "./src/prunerr/"
-=======
-    black --check "./src/pythonprojectstructure/"
 # https://github.com/PyCQA/prospector/issues/599#issue-1600120419
     pylint --output-format \
         "colorized,parseable:{envdir}/pylint.parseable,json:{envdir}/pylint.json,msvs:{envdir}/pylint.msvs" \
-        "./src/pythonprojectstructure/"
->>>>>>> 32795c93
+        "./src/prunerr/"
 # https://pawamoy.github.io/posts/python-static-code-analysis-tools/#prospector
     prospector \
         --output-format "emacs:./build/{envname}/prospector-emacs.txt" \
@@ -39,13 +35,9 @@
         --output-format "xunit:./build/{envname}/prospector-xunit.xml" \
         --output-format "yaml:./build/{envname}/prospector.yaml" \
         --output-format "grouped" \
-<<<<<<< HEAD
         "./src/prunerr/"
-=======
-        "./src/pythonprojectstructure/"
 # https://github.com/PyCQA/prospector/issues/599#issue-1600120419
-    vulture "./src/pythonprojectstructure/"
->>>>>>> 32795c93
+    vulture "./src/prunerr/"
 # https://xenon.readthedocs.io/en/latest/#an-actual-example
     xenon --max-absolute "C" --max-modules "B" --max-average "A" \
         "./src/prunerr/"
