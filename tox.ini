--- conflicted
+++ resolved
@@ -42,12 +42,5 @@
         "./pyproject.toml"
     pip-compile --resolver=backtracking --upgrade --extra="devel" \
         --output-file="./requirements-devel.txt" "./pyproject.toml"
-<<<<<<< HEAD
-
-[gh-actions]
-python =
-    3.10: lint, py3
-=======
     pip-compile --resolver=backtracking --upgrade \
-        --output-file="./requirements-build.txt" "./requirements-build.txt.in"
->>>>>>> ad7e20ce
+        --output-file="./requirements-build.txt" "./requirements-build.txt.in"